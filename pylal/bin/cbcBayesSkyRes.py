#!/usr/bin/env python

# Load samples from the posterior PDF of an MCMC or nested sampling code
# and produce sky localisation plots and size estimates
# Format for MCMC files should be:
# log(mc) eta tc phase log(dist) RA dec psi iota

#List of parameters to plot/bin . Need to match (converted) column names.
oneDMenu=['mtotal','m1','m2','mchirp','mc','distance','distMPC','dist','iota','eta','RA','dec','a1','a2','phi1','theta1','phi2','theta2']
#List of parameter pairs to bin . Need to match (converted) column names.
twoDGreedyMenu=[['mc','eta'],['mchirp','eta'],['m1','m2'],['mtotal','eta'],['distance','iota'],['dist','iota'],['dist','m1'],['RA','dec']]
#Bin size/resolution for binning. Need to match (converted) column names.
GreedyRes={'mc':0.025,'m1':0.1,'m2':0.1,'mtotal':0.1,'eta':0.001,'iota':0.01,'time':1e-6,'distance':0.01,'dist':0.1,'mchirp':0.025,'a1':0.02,'a2':0.02,'phi1':0.05,'phi2':0.05,'theta1':0.05,'theta2':0.05,'RA':0.005,'dec':0.005}
#Confidence levels
confidence_levels=[0.67,0.9,0.95,0.99]
#2D plots list
twoDplots=[['mc','eta'],['mchirp','eta'],['m1','m2'],['mtotal','eta'],['distance','iota'],['dist','iota'],['RA','dec'],['m1','dist'],['m2','dist']]

debug=False

import sys
import os

from math import ceil,floor

from optparse import OptionParser
from ConfigParser import ConfigParser
from time import strftime

import numpy as np
from numpy import array,exp,cos,sin,arcsin,arccos,sqrt,size,mean,column_stack

import matplotlib
matplotlib.use("Agg")
from matplotlib import pyplot as plt

from scipy import stats

from pylal import SimInspiralUtils
from pylal import bayespputils

parser=OptionParser()
parser.add_option("-o","--outpath", dest="outpath",help="make page and plots in DIR", metavar="DIR")
parser.add_option("-d","--data",dest="data",action="append",help="datafile")
parser.add_option("-i","--inj",dest="injfile",help="SimInsipral injection file",metavar="INJ.XML",default=None)
parser.add_option("--skyres",dest="skyres",help="Sky resolution to use to calculate sky box size",default=None)
parser.add_option("--eventnum",dest="eventnum",action="store",default=None,help="event number in SimInspiral file of this signal",type="int",metavar="NUM")

(opts,args)=parser.parse_args()

if opts.eventnum is not None and opts.injfile is None:
    print "You specified an event number but no injection file. Ignoring!"

if opts.data is None:
    print 'You must specify an input data file'
    exit(1)

def mc2ms(mc,eta):
    root = sqrt(0.25-eta)
    fraction = (0.5+root) / (0.5-root)
    invfraction = 1/fraction

    m1= mc * pow((1+fraction),0.2) / pow(fraction,0.6)

    m2= mc* pow(1+invfraction,0.2) / pow(invfraction,0.6)
    return (m1,m2)

def histN(mat,N):
    Nd=size(N)
    histo=zeros(N)
    scale=array(map(lambda a,b:a/b,map(lambda a,b:(1*a)-b,map(max,mat),map(min,mat)),N))
    axes=array(map(lambda a,N:linspace(min(a),max(a),N),mat,N))
    bins=floor(map(lambda a,b:a/b , map(lambda a,b:a-b, mat, map(min,mat) ),scale*1.01))

    hbins=reshape(map(int,bins.flat),bins.shape)
    for co in transpose(hbins):
        t=tuple(co)
        histo[t[::-1]]=histo[t[::-1]]+1
    return (axes,histo)

outdir=opts.outpath

def ang_dist(long1,lat1,long2,lat2):
# Find the angular separation of (long1,lat1) and (long2,lat2)
# which are specified in radians
    x1=cos(lat1)*cos(long1)
    y1=cos(lat1)*sin(long1)
    z1=sin(lat1)
    x2=cos(lat2)*cos(long2)
    y2=cos(lat2)*sin(long2)
    z2=sin(lat2)
    sep=math.acos(x1*x2+y1*y2+z1*z2)
    return(sep)

def pol2cart(long,lat):
    x=cos(lat)*cos(long)
    y=cos(lat)*sin(long)
    z=sin(lat)
    return array([x,y,z])

def sky_hist(skypoints,samples):
<<<<<<< HEAD
	N=len(skypoints)
	print 'operating on %d sky points' % (N)
	bins=zeros(N)
	j=0
	for sample in samples:
		seps=map(lambda s: ang_dist(sample[RAdim],sample[decdim],s[1],s[0]),skypoints)
		minsep=math.pi
		for i in range(0,N):
			if seps[i]<minsep:
				minsep=seps[i]
				mindx=i
		bins[mindx]=bins[mindx]+1
		j=j+1
		print 'Done %d/%d iterations, minsep=%f degrees'%(j,len(samples),minsep*(180.0/3.1415926))
	return (skypoints,bins)

def skyhist_cart(skycarts,samples):
	"""
	Histogram the list of samples into bins defined by Cartesian vectors in skycarts
	"""
	dot=numpy.dot
	N=len(skycarts)
	print 'operating on %d sky points'%(N)
	bins=zeros(N)
	for sample in samples:
		sampcart=pol2cart(sample[RAdim],sample[decdim])
		maxdx=max(xrange(0,N),key=lambda i:dot(sampcart,skycarts[i]))
		bins[maxdx]+=1
	return (skycarts,bins)

def loadDataFile(filename):
	print filename
	infile=open(filename,'r')
	formatstr=infile.readline().lstrip()
	header=formatstr.split()
	llines=[]
	import re
	dec=re.compile(r'[^\d.-]+')
	for line in infile:
		sline=line.split()
		proceed=True
		for s in sline:
			if dec.search(s) is not None:
				print 'Warning! Ignoring non-numeric data after the header: %s'%(sline)
				proceed=False
		if proceed:
			llines.append(array(map(float,sline)))
	flines=array(llines)
	for i in range(0,len(header)):
		if header[i].lower().find('log')!=-1 and header[i].lower()!='logl':
			print 'exponentiating %s'%(header[i])
			flines[:,i]=exp(flines[:,i])
			header[i]=header[i].replace('log','')
		if header[i].lower().find('sin')!=-1:
			print 'asining %s'%(header[i])
			flines[:,i]=arcsin(flines[:,i])
			header[i]=header[i].replace('sin','')
		if header[i].lower().find('cos')!=-1:
			print 'acosing %s'%(header[i])
			flines[:,i]=arccos(flines[:,i])
			header[i]=header[i].replace('cos','')
		header[i]=header[i].replace('(','')
		header[i]=header[i].replace(')','')
	print 'Read columns %s'%(str(header))	
	return header,flines
	
=======
    N=len(skypoints)
    print 'operating on %d sky points' % (N)
    bins=zeros(N)
    j=0
    for sample in samples:
        seps=map(lambda s: ang_dist(sample[RAdim],sample[decdim],s[1],s[0]),skypoints)
        minsep=math.pi
        for i in range(0,N):
            if seps[i]<minsep:
                minsep=seps[i]
                mindx=i
        bins[mindx]=bins[mindx]+1
        j=j+1
        print 'Done %d/%d iterations, minsep=%f degrees'%(j,len(samples),minsep*(180.0/3.1415926))
    return (skypoints,bins)

def skyhist_cart(skycarts,sky_samples):
    """
    Histogram the list of samples into bins defined by Cartesian vectors in skycarts
    """
    dot=np.dot
    N=len(skycarts)
    print 'operating on %d sky points'%(N)
    bins=np.zeros(N)
    for RAsample,decsample in sky_samples:
        sampcart=pol2cart(RAsample,decsample)
        maxdx=-1
        maxvalue=-1
        for i in xrange(0,N):
            dx=dot(sampcart,skycarts[i])
            if dx>maxvalue:
                    maxdx=i
                    maxvalue=dx
            #if debug:
                #print "sky co : "+str(skycarts[i])+"long : "+str(sample[RAdim])+" "+str(sample[decdim])
                #print "sample co: "+str(sampcart)
        if debug:
            print "maxdx : %i , maxvalue: %f sample0 : %f sample1: %f"%(maxdx,maxvalue,sample[RAdim],sample[decdim])
        bins[maxdx]+=1
    return bins

def loadDataFile(filename):
    print filename
    infile=open(filename,'r')
    formatstr=infile.readline().lstrip()
    formatstr=formatstr.replace('#','')
    header=formatstr.split()
  
    llines=[]
    import re
    dec=re.compile(r'[^\d.-]+')
    line_count=0
    for line in infile:
        sline=line.split()
        proceed=True
        if len(sline)<1:
            print 'Ignoring empty line in input file: %s'%(sline)
            proceed=False
        for s in sline:
            if dec.search(s) is not None:
                print 'Warning! Ignoring non-numeric data after the header: %s'%(sline)
                proceed=False
        if proceed:
            llines.append(array(map(float,sline)))
    flines=array(llines)
    for i in range(0,len(header)):
        if header[i].lower().find('log')!=-1 and header[i].lower()!='logl':
            print 'exponentiating %s'%(header[i])
            flines[:,i]=exp(flines[:,i])
            header[i]=header[i].replace('log','')
        if header[i].lower().find('sin')!=-1:
            print 'asining %s'%(header[i])
            flines[:,i]=arcsin(flines[:,i])
            header[i]=header[i].replace('sin','')
        if header[i].lower().find('cos')!=-1:
            print 'acosing %s'%(header[i])
            flines[:,i]=arccos(flines[:,i])
            header[i]=header[i].replace('cos','')
        header[i]=header[i].replace('(','')
        header[i]=header[i].replace(')','')
    print 'Read columns %s'%(str(header))   
    return header,flines

#

summary_fo=open('summary.ini','w')

summary_file=ConfigParser()

summary_file.add_section('metadata')
summary_file.set('metadata','group_id','X')
if opts.eventnum:
    summary_file.set('metadata','event_id',str(opts.eventnum))
summary_file.add_section('Confidence levels')
summary_file.set('Confidence levels','confidence levels',str(confidence_levels))
 
>>>>>>> 6c5bc7c3
# Load in the main data
paramnames, pos=loadDataFile(opts.data[0])

#Generate any required derived parameters
if "m1" not in paramnames and "m2" not in paramnames and "mchirp" in paramnames and "eta" in paramnames:
    (m1,m2)=mc2ms(pos[:,paramnames.index('mchirp')],pos[:,paramnames.index('eta')])
    
    pos=np.column_stack((pos,m1,m2))
    paramnames.append("m1")
    paramnames.append("m2")
#
Nd=len(paramnames)
print "Number of posterior samples: " + str(size(pos,0))
# Calculate means
means = mean(pos,axis=0)
meanStr=map(str,means)
out=reduce(lambda a,b:a+'||'+b,meanStr)
print 'Means:'
print '||'+out+'||'

RAdim=paramnames.index('RA')
decdim=paramnames.index('dec')

injection=None

# Select injections using tc +/- 0.1s if it exists or eventnum from the injection file
if(opts.injfile is not None):
    import itertools
    injections = SimInspiralUtils.ReadSimInspiralFromFiles([opts.injfile])
    if(opts.eventnum is not None):
        if(len(injections)<opts.eventnum):
            print "Error: You asked for event %d, but %s contains only %d injections" %(opts.eventnum,opts.opts.injfile,len(injections))
            sys.exit(1)
        else:
            injection=injections[opts.eventnum]
    else:
        if(len(injections)<1):
            print 'Warning: Cannot find injection with end time %f' %(means[2])
        else:
            injection = itertools.ifilter(lambda a: abs(a.get_end() - means[2]) < 0.1, injections).next()

def getinjpar(inj,parnum):
    if paramnames[parnum]=='mchirp' or paramnames[parnum]=='mc': return inj.mchirp
    if paramnames[parnum]=='mass1' or paramnames[parnum]=='m1':
        (m1,m2)=mc2ms(inj.mchirp,inj.eta)
        return m1
    if paramnames[parnum]=='mass2' or paramnames[parnum]=='m2':
        (m1,m2)=mc2ms(inj.mchirp,inj.eta)
        return m2
    if paramnames[parnum]=='eta': return inj.eta
    if paramnames[parnum]=='time': return inj.get_end()
    if paramnames[parnum]=='phi0': return inj.phi0
    if paramnames[parnum]=='dist' or paramnames[parnum]=='distance': return inj.distance
    if paramnames[parnum]=='RA' or paramnames[parnum]=='long': return inj.longitude
    if paramnames[parnum]=='dec' or paramnames[parnum]=='lat': return inj.latitude
    if paramnames[parnum]=='psi': return inj.polarization
    if paramnames[parnum]=='iota': return inj.inclination
    return None

if injection:
<<<<<<< HEAD
    injpoint=map(lambda a: getinjpar(injection,a),range(0,9))
    injvals=map(str,map(lambda a: getinjpar(injection,a),range(0,9)))
=======
    injpoint=map(lambda a: getinjpar(injection,a),range(len(paramnames)))
    injvals=map(str,injpoint)
>>>>>>> 6c5bc7c3
    out=reduce(lambda a,b:a+'||'+b,injvals)
    print 'Injected values:'
    print out

<<<<<<< HEAD
skyreses=[]
if(opts.skyres is not None):
	from pylal import skylocutils
	skypoints=array(skylocutils.gridsky(float(opts.skyres)))
	skycarts=map(lambda s: pol2cart(s[1],s[0]),skypoints)
	(bins,shist)=skyhist_cart(skycarts,pos)
	#(bins,hist)=sky_hist(skypoints,pos)
	# Find the bin of the injection if available
	if injection:
		(injbins,injhist)=skyhist_cart(skycarts,array([injpoint]))
		injbin=injhist.tolist().index(1)
		print 'Found injection in bin %d with co-ordinates %f,%f\n'%(injbin,skypoints[injbin,0],skypoints[injbin,1])
	frac=0
	Nbins=0
	toppoints=[]
	while(frac<0.67):
		maxbin=0
		for i in range(0,len(bins)):
			if shist[i]>maxbin:
				maxbin=shist[i]
				maxpos=i
		shist[maxpos]=0
		frac=frac+(float(maxbin)/float(len(pos)))
		Nbins=Nbins+1
		toppoints.append((skypoints[maxpos,0],skypoints[maxpos,1],maxbin))
		if injection:
			if (injbin==maxpos):
				injectionconfidence=frac
				print 'Injection sky point found at confidence %f'%(frac)
		#print 'Nbins=%d, thisnum=%d, idx=%d, total=%d, cumul=%f\n'%(Nbins,maxbin,maxpos,len(pos),frac)
	print '%f confidence region: %f square degrees' % (frac,Nbins*float(opts.skyres)*float(opts.skyres))
	skyreses.append((frac,Nbins*float(opts.skyres)*float(opts.skyres)))
	while(frac<0.9):
                maxbin=0
                for i in range(0,len(bins)):
                        if shist[i]>maxbin:
                                maxbin=shist[i]
                                maxpos=i
                shist[maxpos]=0
                frac=frac+(float(maxbin)/float(len(pos)))
                Nbins=Nbins+1
		toppoints.append((skypoints[maxpos,0],skypoints[maxpos,1],maxbin))
		if injection:
                        if (injbin==maxpos):
                                injectionconfidence=frac
				print 'Injection sky point found at confidence %f'%(frac)
		#print 'Nbins=%d, thisnum=%d, idx=%d, total=%d, cumul=%f\n'%(Nbins,maxbin,maxpos,len(pos),frac)
        print '%f confidence region: %f square degrees' % (frac,Nbins*float(opts.skyres)*float(opts.skyres))
        skyreses.append((frac,Nbins*float(opts.skyres)*float(opts.skyres)))
	while(frac<0.95):
                maxbin=0
                for i in range(0,len(bins)):
                        if shist[i]>maxbin:
                                maxbin=shist[i]
                                maxpos=i
                shist[maxpos]=0
                frac=frac+(float(maxbin)/float(len(pos)))
                Nbins=Nbins+1
		toppoints.append((skypoints[maxpos,0],skypoints[maxpos,1],maxbin))
		if injection:
                        if (injbin==maxpos):
				injectionconfidence=frac
                                print 'Injection sky point found at confidence %f'%(frac)
		#print 'Nbins=%d, thisnum=%d, idx=%d, total=%d, cumul=%f\n'%(Nbins,maxbin,maxpos,len(pos),frac)
        print '%f confidence region: %f square degrees' % (frac,Nbins*float(opts.skyres)*float(opts.skyres))
        skyreses.append((frac,Nbins*float(opts.skyres)*float(opts.skyres)))
	from mpl_toolkits.basemap import Basemap
        myfig=figure()
        clf()
        m=Basemap(projection='moll',lon_0=180.0,lat_0=0.0)
	plx,ply=m(numpy.asarray(toppoints)[::-1,1]*57.296,numpy.asarray(toppoints)[::-1,0]*57.296)
        scatter(plx,ply,s=5,c=numpy.asarray(toppoints)[::-1,2],faceted=False,cmap=matplotlib.cm.jet)
        m.drawmapboundary()
        m.drawparallels(numpy.arange(-90.,120.,45.),labels=[1,0,0,0],labelstyle='+/-')
        # draw parallels
        m.drawmeridians(numpy.arange(0.,360.,90.),labels=[0,0,0,1],labelstyle='+/-')
        # draw meridians
        title("Skymap") # add a title
        colorbar()
        myfig.savefig(outdir+'/skymap.png')
	
myfig=figure(1,figsize=(6,4),dpi=80)
clf()
=======
    #Add injection values to output file
    summary_file.add_section('Injection values')
    
    for parnum in range(len(paramnames)):
        summary_file.set('Injection values',paramnames[parnum],getinjpar(injection,parnum))
    
#

def calculateSkyConfidence_slow(shist,skypoints,injbin,skyres_,confidence_levels,lenpos):
    frac=0
    Nbins=0
    injectionconfidence=None
    #print "lenpos : %i"%lenpos
    #toppoints=[(None,None,None)]*lenpos
    toppoints=[]

    skyreses=[]
    lenbins=len(shist)
    range_lenbins=range(0,lenbins)
    for confidence_level in confidence_levels:
        while(frac<confidence_level):
            maxbin=0
            for i in range_lenbins:
                if shist[i]>maxbin:
                    maxbin=shist[i]
                    maxpos=i

            shist[maxpos]=0
            frac=frac+(float(maxbin)/(lenpos))

            Nbins=Nbins+1
            toppoints.append((skypoints[maxpos,0],skypoints[maxpos,1],maxpos,frac))
            if injbin is not None:
                if (injbin==maxpos):
                    injectionconfidence=frac
                    print 'Injection sky point found at confidence %f'%(frac)
            #print 'Nbins=%d, thisnum=%d, idx=%d, total=%d, cumul=%f\n'%(Nbins,maxbin,maxpos,len(pos),frac)
        print '%f confidence region: %f square degrees' % (frac,Nbins*float(skyres_)*float(skyres_))
        skyreses.append((frac,Nbins*float(skyres_)*float(skyres_)))
        toppoints=toppoints[:Nbins]
    return injectionconfidence,toppoints,skyreses
#
def plot2Dbins(toppoints,cl,par1_name,par1_bin,par2_name,par2_bin,injpoint):

    #Work out good bin size
    xbins=int(ceil((max(toppoints[:,0])-min(toppoints[:,0]))/par1_bin))
    ybins=int(ceil((max(toppoints[:,1])-min(toppoints[:,1]))/par2_bin))

    _dpi=120
    xsize_in_inches=6.
    xsize_points = xsize_in_inches * _dpi
    points_per_bin_width=xsize_points/xbins

    ysize_points=ybins*points_per_bin_width
    ysize_in_inches=ysize_points/_dpi
    #

    myfig=plt.figure(1,figsize=(xsize_in_inches+2,ysize_in_inches+2),dpi=_dpi,autoscale_on=True)

    cnlevel=[1-tp for tp in toppoints[:,3]]
    #

    myfig.gca().scatter(toppoints[:,0],toppoints[:,1],s=int(points_per_bin_width*1.5),faceted=False,marker='s',c=cnlevel,cmap=matplotlib.cm.jet)
    plt.colorbar()

    #Determine limits based on injection point (if any) and min/max values

    min_xlim=min(toppoints[:,0])
    max_xlim=max(toppoints[:,0])

    min_ylim=min(toppoints[:,1])
    max_ylim=max(toppoints[:,1])

    if injpoint is not None:
        myfig.gca().plot([injpoint[0]],[injpoint[1]],'r*',ms=20.)

        if injpoint[0] < min(toppoints[:,0]):
            min_xlim=injpoint[0]
        elif injpoint[0] > max(toppoints[:,0]):
            max_xlim=injpoint[0]

        if injpoint[1] < min(toppoints[:,1]):
            min_ylim=injpoint[1]
        elif injpoint[1] > max(toppoints[:,1]):
            max_ylim=injpoint[1]
#
    #Set limits on axes determined above
    myfig.gca().set_xlim(min_xlim,max_xlim)
    myfig.gca().set_ylim(min_ylim,max_ylim)

    #Reset figure size (above probably had no effect apart from to give correct bin sizes)
    myfig.set_figheight(6)
    myfig.set_figwidth(6)
    plt.title("%s-%s histogram (greedy binning)"%(par1_name,par2_name)) # add a title

    if not os.path.isdir(os.path.join(outdir,'2Dbins')):
        os.makedirs(os.path.join(outdir,'2Dbins'))
    myfig.savefig(os.path.join(outdir,'2Dbins',par1_name+'-'+par2_name+'.png'),dpi=_dpi)
    myfig.clear()
    return
#
#calculateSkyConfidence=calculateSkyConfidence_slow

def plotSkyMap(skypos,skyres,sky_injpoint):
    from pylal import skylocutils
    from mpl_toolkits.basemap import Basemap

    skypoints=array(skylocutils.gridsky(float(skyres)))
    skycarts=map(lambda s: pol2cart(s[1],s[0]),skypoints)
    skyinjectionconfidence=None
    
    shist=bayespputils.skyhist_cart(array(skycarts),skypos)

    #shist=skyhist_cart(skycarts,list(pos))
    bins=skycarts

    # Find the bin of the injection if available
    injbin=None
    if sky_injpoint:
        injhist=skyhist_cart(skycarts,array([sky_injpoint]))
        injbin=injhist.tolist().index(1)
        print 'Found injection in bin %d with co-ordinates %f,%f .'%(injbin,skypoints[injbin,0],skypoints[injbin,1])

    (skyinjectionconfidence,toppoints,skyreses)=bayespputils.calculateConfidenceLevels(shist,skypoints,injbin,float(opts.skyres),confidence_levels,len(pos))
    
    if injbin and skyinjectionconfidence:
        i=list(np.nonzero(np.asarray(toppoints)[:,2]==injbin))[0]
        
        min_sky_area_containing_injection=float(opts.skyres)*float(opts.skyres)*i
        print 'Minimum sky area containing injection point = %f square degrees'%min_sky_area_containing_injection

    myfig=plt.figure()
    plt.clf()
    m=Basemap(projection='moll',lon_0=180.0,lat_0=0.0)
    plx,ply=m(np.asarray(toppoints)[::-1,1]*57.296,np.asarray(toppoints)[::-1,0]*57.296)
    cnlevel=[1-tp for tp in np.asarray(toppoints)[::-1,3]]
    plt.scatter(plx,ply,s=5,c=cnlevel,faceted=False,cmap=matplotlib.cm.jet)
    m.drawmapboundary()
    m.drawparallels(np.arange(-90.,120.,45.),labels=[1,0,0,0],labelstyle='+/-')
    # draw parallels
    m.drawmeridians(np.arange(0.,360.,90.),labels=[0,0,0,1],labelstyle='+/-')
    # draw meridians
    plt.title("Skymap") # add a title
    plt.colorbar()
    myfig.savefig(os.path.join(outdir,'skymap.png'))
    plt.clf()

    #Save skypoints
    np.savetxt('ranked_sky_pixels',column_stack([np.asarray(toppoints)[:,0:1],np.asarray(toppoints)[:,1],np.asarray(toppoints)[:,3]]))
    
    return skyreses,skyinjectionconfidence
#
skyreses=None
if opts.skyres is not None:

    RAvec=array(pos)[:,paramnames.index('RA')]
    decvec=array(pos)[:,paramnames.index('dec')]
    skypos=column_stack([RAvec,decvec])
    if injection:
        skyreses,skyinjectionconfidence=plotSkyMap(skypos,opts.skyres,(injpoint[RAdim],injpoint[decdim]))
    else:
        skyreses,skyinjectionconfidence=plotSkyMap(skypos,opts.skyres,None)
#

myfig=plt.figure(1,figsize=(6,4),dpi=80)
plt.clf()

#Bin 2D marginal pdfs and determine confidence intervals

summary_file.add_section('2D greedy cl')

ncon=len(confidence_levels)
pos_array=np.array(pos)
for par1_name,par2_name in twoDGreedyMenu:

    print "Binning %s-%s to determine confidence levels ..."%(par1_name,par2_name)

    #Bin sizes
    try:
        par1_bin=GreedyRes[par1_name]
    except KeyError:
        print "Bin size is not set for %s, skipping %s/%s binning."%(par1_name,par1_name,par2_name)
        continue
    try:
        par2_bin=GreedyRes[par2_name]
    except KeyError:
        print "Bin size is not set for %s, skipping %s/%s binning."%(par2_name,par1_name,par2_name)
        continue

    #Get posterior samples
    try:
        par1_index=paramnames.index(par1_name)
    except ValueError:
        print "No input chain for %s, skipping %s/%s binning."%(par1_name,par1_name,par2_name)
        continue
    try:
        par2_index=paramnames.index(par2_name)
    except ValueError:
        print "No input chain for %s, skipping %s/%s binning."%(par2_name,par1_name,par2_name)
        continue

    par1pos=pos_array[:,par1_index]
    par2pos=pos_array[:,par2_index]
    #Create 2D bin array
    par1pos_min=min(par1pos)
    par2pos_min=min(par2pos)

    par1pos_max=max(par1pos)
    par2pos_max=max(par2pos)

    par1pos_Nbins= int(ceil((par1pos_max - par1pos_min)/par1_bin))+1
    
    par2pos_Nbins= int(ceil((par2pos_max - par2pos_min)/par2_bin))+1

    greedyHist = np.zeros(par1pos_Nbins*par2pos_Nbins,dtype='i8')
    greedyPoints = np.zeros((par1pos_Nbins*par2pos_Nbins,2))

    #Fill bin values
    par1_point=par1pos_min
    par2_point=par2pos_min
    for i in range(par2pos_Nbins):

        par1_point=par1pos_min
        for j in range(par1pos_Nbins):

            greedyPoints[j+par1pos_Nbins*i,0]=par1_point
            greedyPoints[j+par1pos_Nbins*i,1]=par2_point
            par1_point+=par1_bin
        par2_point+=par2_bin

    injbin=None
    #if injection point given find which bin its in
    if injection:
        par1_injvalue=np.array(injpoint)[par1_index]
        par2_injvalue=np.array(injpoint)[par2_index]

        if par1_injvalue is not None and par2_injvalue is not None:

            par1_binNumber=floor((par1_injvalue-par1pos_min)/par1_bin)
            par2_binNumber=floor((par2_injvalue-par2pos_min)/par2_bin)

            injbin=int(par1_binNumber+par2_binNumber*par1pos_Nbins)
        elif par1_injvalue is None and par2_injvalue is not None:
            print "Injection value not found for %s!"%par1_name

        elif par1_injvalue is not None and par2_injvalue is None:
            print "Injection value not found for %s!"%par2_name

    #Bin posterior samples
    for par1_samp,par2_samp in zip(par1pos,par2pos):
        par1_binNumber=floor((par1_samp-par1pos_min)/par1_bin)
        par2_binNumber=floor((par2_samp-par2pos_min)/par2_bin)
        greedyHist[par1_binNumber+par2_binNumber*par1pos_Nbins]+=1

    #Now call usual confidence level function

    #print greedyHist,greedyPoints,injbin,sqrt(par1_bin*par2_bin),confidence_levels,len(par1pos)
    (injectionconfidence,toppoints,reses)=bayespputils.calculateConfidenceLevels(greedyHist,greedyPoints,injbin,float(sqrt(par1_bin*par2_bin)),confidence_levels,int(len(par1pos)))

    #Print confidence levels to file
    areastr=''
    for (frac,area) in reses:
        areastr+='%s,'%str(area)
    areastr=areastr.rstrip(',')
    summary_file.set('2D greedy cl',par1_name+','+par2_name,str(areastr))
    if injection is not None and injectionconfidence is not None:
        summary_file.set('2D greedy cl',par1_name+','+par2_name+'_inj',str(injectionconfidence))
    #Plot 2D histogram
    if injection is not None and par1_injvalue is not None and par2_injvalue is not None:
        plot2Dbins(np.array(toppoints),confidence_levels,par1_name,par1_bin,par2_name,par2_bin,[par1_injvalue,par2_injvalue])
    else:
        plot2Dbins(np.array(toppoints),confidence_levels,par1_name,par1_bin,par2_name,par2_bin,None)
#


#1D binning
summary_file.add_section('1D mean')
summary_file.add_section('1D median')
summary_file.add_section('1D mode')
summary_file.add_section('1D contigious cl')
summary_file.add_section('1D greedy cl')
summary_file.add_section('1D stacc')
max_i=0
max_pos=pos_array[0,-1] #???
par_samps=pos_array[:,-1]
for i in range(len(pos_array)):

    if par_samps[i] > max_pos:
        max_pos=par_samps[i]
        max_i=i

for par_name in oneDMenu:
    print "Binning %s to determine confidence levels ..."%par_name
    try:
        par_index=paramnames.index(par_name)
    except ValueError:
        print "No input chain for %s, skipping binning."%par_name
        continue
    try:
        par_bin=GreedyRes[par_name]
    except KeyError:
        print "Bin size is not set for %s, skipping binning."%par_name
        continue

    par_samps=pos_array[:,par_index]
    summary_file.set('1D mode',par_name,str(par_samps[max_i]))
    summary_file.set("1D mean",par_name,str(np.mean(par_samps)))
    summary_file.set("1D median",par_name,str(np.median(par_samps)))

    parpos_min=min(par_samps)

    parpos_max=max(par_samps)
    par_point=parpos_min
    parpos_Nbins= int(ceil((parpos_max - parpos_min)/par_bin))+1

    greedyPoints=np.zeros((parpos_Nbins,2)) #2D so it can be put through same confidence level function
    greedyHist=np.zeros(parpos_Nbins,dtype='i8')

    #Bin up
    for i in range(parpos_Nbins):

        greedyPoints[i,0]=par_point
        greedyPoints[i,1]=par_point
        par_point+=par_bin

    for par_samp in par_samps:
        par_binNumber=int(floor((par_samp-parpos_min)/par_bin))
        try:
            greedyHist[par_binNumber]+=1
        except IndexError:
            print "IndexError: bin number: %i total bins: %i parsamp: %f bin: %f - %f"%(par_binNumber,parpos_Nbins,par_samp,greedyPoints[par_binNumber-1,0],greedyPoints[par_binNumber-1,0]+par_bin)
    injbin=None
    #Find injection bin
    if injection:
        #print par_index,numpy.array(injpoint)
        #print paramnames

        par_injvalue=np.array(injpoint)[par_index]
        if par_injvalue is not None:
            par_binNumber=floor((par_injvalue-parpos_min)/par_bin)
            injbin=par_binNumber

    j=0
    print "Calculating contigious confidence intervals for %s..."%par_name
    len_par_samps=len(par_samps)

    #Determine smallest contigious interval for given confidence levels (brute force)
    while j < len(confidence_levels):
        confidence_level=confidence_levels[j]
        #Loop over size of interval
        max_left=0
        max_right=0

        for i in range(len(greedyHist)):

            max_frac=None
            left=0
            right=i

            #Slide interval
            while right<len(greedyHist):
                Npoints=sum(greedyHist[left:right])
                frac=float(Npoints)/float(len_par_samps)
                #print "left %i , right %i , frac %f"%(left,right,frac)
                if frac>confidence_level:
                    if max_frac is None:
                        max_frac=frac
                        max_left=left
                        max_right=right
                    else:
                        if frac>max_frac:
                            max_frac=frac
                            max_left=left
                            max_right=right
                left+=1
                right+=1
            if max_frac is not None:
                break

        if max_frac is None:
            print "Cant determine intervals at %f confidence!"%confidence_level
        else:
            summary_file.set('1D contigious cl',par_name,'['+str(max_left*par_bin)+','+str(max_right*par_bin)+','+str((max_right-max_left)*par_bin)+']')

            k=j
            while k+1<len(confidence_levels) :
                if confidence_levels[k+1]<max_frac:
                    j+=1
                k+=1
        j+=1


    #Determine confidence levels

    (injectionconfidence,toppoints,reses)=bayespputils.calculateConfidenceLevels(greedyHist,greedyPoints,injbin,sqrt(par_bin),confidence_levels,len(par_samps))

    areastr=''
    for (frac,area) in reses:
        areastr+='%s,'%str(area)
    areastr=areastr.rstrip(',')
    summary_file.set('1D greedy cl',par_name,'['+str(areastr)+']')

    if injection is not None and injectionconfidence is not None:
        summary_file.set('1D greedy cl',par_name+'_inj',str(injectionconfidence))

    #Ilya's standard accuracy statistic
    if injection:
        injvalue=np.array(injpoint)[par_index]
        if injvalue is not None:
            stacc=sqrt(np.var(par_samps)+pow((np.mean(par_samps)-injvalue),2) )

            summary_file.set('1D stacc',par_name,str(stacc))

#


>>>>>>> 6c5bc7c3

def plot2Dkernel(xdat,ydat,Nx,Ny):
    xax=np.linspace(min(xdat),max(xdat),Nx)
    yax=np.linspace(min(ydat),max(ydat),Ny)
    x,y=np.meshgrid(xax,yax)
    samp=array([xdat,ydat])
    kde=stats.kde.gaussian_kde(samp)
    grid_coords = np.append(x.reshape(-1,1),y.reshape(-1,1),axis=1)
    
    z = kde(grid_coords.T)
    z = z.reshape(Nx,Ny)
    asp=xax.ptp()/yax.ptp()
#    if(asp<0.8 or asp > 1.6): asp=1.4
    plt.imshow(z,extent=(xax[0],xax[-1],yax[0],yax[-1]),aspect=asp,origin='lower')
    plt.colorbar()
#


for par1,par2 in twoDplots:

    try:
        i=paramnames.index(par1)
    except ValueError:
        print "No input chain for %s, skipping 2D plot of %s-%s."%(par1,par1,par2)
        continue
    try:
        j=paramnames.index(par2)
    except ValueError:
        print "No input chain for %s, skipping 2D plot of %s-%s."%(par2,par1,par2)
        continue

    print 'Generating %s-%s plot'%(paramnames[i],paramnames[j])
    
    if (size(np.unique(pos[:,i]))<2 or size(np.unique(pos[:,j]))<2):   
        continue
    
    plot2Dkernel(pos[:,i],pos[:,j],50,50)
    
    if injection and reduce (lambda a,b: a and b, map(lambda idx: getinjpar(injection,idx)>min(pos[:,idx]) and getinjpar(injection,idx)<max(pos[:,idx]),[i,j])) :
        if getinjpar(injection,i) is not None and getinjpar(injection,j) is not None:
            plt.plot([getinjpar(injection,i)],[getinjpar(injection,j)],'go',scalex=False,scaley=False)
    
    plt.xlabel(paramnames[i])
    plt.ylabel(paramnames[j])
    plt.grid()
    margdir=os.path.join(outdir,'2D')
    
    if not os.path.isdir(margdir+'/'): 
        os.mkdir(margdir)
    
    myfig.savefig(os.path.join(margdir,paramnames[i]+'-'+paramnames[j]+'_2Dkernel.png'))
    myfig.clear()

htmlfile=open(os.path.join(outdir,'posplots.html'),'w')
htmlfile.write('<HTML><HEAD><TITLE>Posterior PDFs</TITLE></HEAD><BODY><h3>'+str(means[2])+' Posterior PDFs</h3>')
if(opts.skyres is not None):
    htmlfile.write('<table border=1><tr><td>Confidence region<td>size (sq. deg)</tr>')
    for (frac,skysize) in skyreses:
        htmlfile.write('<tr><td>%f<td>%f</tr>'%(frac,skysize))
    htmlfile.write('</table>')
htmlfile.write('Produced from '+str(size(pos,0))+' posterior samples.<br>')
htmlfile.write('Samples read from %s<br>'%(opts.data[0]))
htmlfile.write('<h4>Mean parameter estimates</h4>')
htmlfile.write('<table border=1><tr>')
paramline=reduce(lambda a,b:a+'<td>'+b,paramnames)
htmlfile.write('<td>'+paramline+'<td>logLmax</tr><tr>')
meanline=reduce(lambda a,b:a+'<td>'+b,meanStr)
htmlfile.write('<td>'+meanline+'</tr>')
if injection:
    htmlfile.write('<tr><th colspan='+str(len(paramnames))+'>Injected values</tr>')
    injline=reduce(lambda a,b:a+'<td>'+b,injvals)
    htmlfile.write('<td>'+injline+'<td></tr>')
htmlfile.write('</table>')
if injection:
<<<<<<< HEAD
	if injectionconfidence:
    		htmlfile.write('<p>Injection found at confidence interval %f in sky location</p>'%(injectionconfidence))
	else:
		htmlfile.write('<p>Injection not found in posterior bins in sky location!</p>')
=======
    if skyinjectionconfidence:
        htmlfile.write('<p>Injection found at confidence interval %f in sky location</p>'%(skyinjectionconfidence))
    else:
        htmlfile.write('<p>Injection not found in posterior bins in sky location!</p>')
>>>>>>> 6c5bc7c3
htmlfile.write('<h5>2D Marginal PDFs</h5><br>')
htmlfile.write('<table border=1><tr>')
#htmlfile.write('<td width=30%><img width=100% src="m1m2.png"></td>')
#htmlfile.write('<td width=30%><img width=100% src="RAdec.png"></td>')
#htmlfile.write('<td width=30%><img width=100% src="Meta.png"></td>')
#htmlfile.write('</tr><tr><td width=30%><img width=100% src="2D/Mchirp (Msun)-geocenter time ISCO_2Dkernel.png"</td>')
if opts.skyres is not None:
    htmlfile.write('<td width=30%><img width=100% src="skymap.png"></td>')
else:
    htmlfile.write('<td width=30%><img width=100% src="m1dist.png:></td>')
#htmlfile.write('<td width=30%><img width=100% src="m2dist.png"></td>')

row_switch=1
for par1,par2 in twoDplots:

    if row_switch==3:
        row_switch=0

    plot_path=None
    if os.path.isfile(os.path.join(outdir,'2D',par1+'-'+par2+'_2Dkernel.png')):
        plot_path='2D/'+par1+'-'+par2+'_2Dkernel.png'

    elif os.path.isfile(os.path.join(outdir,'2D',par2+'-'+par1+'_2Dkernel.png')):
        plot_path='2D/'+par2+'-'+par1+'_2Dkernel.png'

    if plot_path:
        if row_switch==0:
            htmlfile.write('<tr>')

        htmlfile.write('<td width=30%><img width=100% src="'+plot_path+'"></td>')
        if row_switch==2:
            htmlfile.write('</tr>')
        row_switch+=1
#
if row_switch==2:
    htmlfile.write('<td></td></tr>')
elif row_switch==1:
    htmlfile.write('<td></td><td></td></tr>')


htmlfile.write('</table>')
htmlfile.write('<br><a href="2D/">All 2D Marginal PDFs</a><hr><h5>1D marginal posterior PDFs</h5><br>')

summary_file.add_section('1D ranking kde')
summary_file.add_section('1D ranking bins')

for param in oneDMenu:

    try:
        par_index=paramnames.index(param)
        i=par_index
    except ValueError:
        print "No input chain for %s, skipping 1D plot."%param
        continue

    myfig=plt.figure(figsize=(4,3.5),dpi=80)

    histbins=50

    #histbinSize=max(pos[:,i])-min(pos[:,i])/float(histbins)
    
    (n, bins, patches)=plt.hist(pos[:,i],histbins,normed='true')
    histbinSize=bins[1]-bins[0]

    try:
        gkde=stats.kde.gaussian_kde(pos[:,i])
        pass
    except np.linalg.linalg.LinAlgError:
        print "Error occured generating plot for parameter %s: %s ! Trying next parameter."%(paramnames[i],'LinAlgError')
        continue

    print "Generating 1D plot for %s."%param
    ind=np.linspace(min(pos[:,i]),max(pos[:,i]),101)
    kdepdf=gkde.evaluate(ind)
    plt.plot(ind,kdepdf,label='density estimate')
    if injection and min(pos[:,i])<getinjpar(injection,i) and max(pos[:,i])>getinjpar(injection,i):
        plt.plot([getinjpar(injection,i),getinjpar(injection,i)],[0,max(kdepdf)],'r-.',scalex=False,scaley=False)
        
        rkde=gkde.integrate_box_1d(min(pos[:,i]),getinjpar(injection,i))
        print "r of injected value of %s (kde) = %f"%(param,rkde)

        #Find which bin the true value is in
        bins_to_inj=(getinjpar(injection,i)-bins[0])/histbinSize
        injbinh=int(floor(bins_to_inj))
        injbin_frac=bins_to_inj-float(injbinh)
        
        #Integrate over the bins
        rbins=(sum(n[0:injbinh-1])+injbin_frac*n[injbinh])*histbinSize
        
        print "r of injected value of %s (bins) = %f"%(param, rbins)

        summary_file.set('1D ranking kde',param,rkde)
        summary_file.set('1D ranking bins',param,rbins)
#
    plt.grid()
    plt.xlabel(paramnames[i])
    plt.ylabel('Probability Density')
    myfig.savefig(os.path.join(outdir,paramnames[i]+ '.png'))
    myfig=plt.figure(figsize=(4,3.5),dpi=80)
    plt.plot(pos[:,i],'.')
    if injection and min(pos[:,i])<getinjpar(injection,i) and max(pos[:,i])>getinjpar(injection,i):
        plt.plot([0,len(pos)],[getinjpar(injection,i),getinjpar(injection,i)],'r-.')
    myfig.savefig(os.path.join(outdir,paramnames[i]+'_samps.png'))
    htmlfile.write('<img src="'+paramnames[i]+'.png"><img src="'+paramnames[i]+'_samps.png"><br>')

htmlfile.write('<hr><br />Produced using cbcBayesSkyRes.py at '+strftime("%Y-%m-%d %H:%M:%S"))
htmlfile.write('</BODY></HTML>')
htmlfile.close()


# Save posterior samples too...

posfilename=os.path.join(outdir,'posterior_samples.dat')
posfile=open(posfilename,'w')
for row in pos:
    for i in row:
        posfile.write('%f\t'%(i))
    posfile.write('\n')
#


#Close files
posfile.close()
summary_file.write(summary_fo)
<|MERGE_RESOLUTION|>--- conflicted
+++ resolved
@@ -99,74 +99,6 @@
     return array([x,y,z])
 
 def sky_hist(skypoints,samples):
-<<<<<<< HEAD
-	N=len(skypoints)
-	print 'operating on %d sky points' % (N)
-	bins=zeros(N)
-	j=0
-	for sample in samples:
-		seps=map(lambda s: ang_dist(sample[RAdim],sample[decdim],s[1],s[0]),skypoints)
-		minsep=math.pi
-		for i in range(0,N):
-			if seps[i]<minsep:
-				minsep=seps[i]
-				mindx=i
-		bins[mindx]=bins[mindx]+1
-		j=j+1
-		print 'Done %d/%d iterations, minsep=%f degrees'%(j,len(samples),minsep*(180.0/3.1415926))
-	return (skypoints,bins)
-
-def skyhist_cart(skycarts,samples):
-	"""
-	Histogram the list of samples into bins defined by Cartesian vectors in skycarts
-	"""
-	dot=numpy.dot
-	N=len(skycarts)
-	print 'operating on %d sky points'%(N)
-	bins=zeros(N)
-	for sample in samples:
-		sampcart=pol2cart(sample[RAdim],sample[decdim])
-		maxdx=max(xrange(0,N),key=lambda i:dot(sampcart,skycarts[i]))
-		bins[maxdx]+=1
-	return (skycarts,bins)
-
-def loadDataFile(filename):
-	print filename
-	infile=open(filename,'r')
-	formatstr=infile.readline().lstrip()
-	header=formatstr.split()
-	llines=[]
-	import re
-	dec=re.compile(r'[^\d.-]+')
-	for line in infile:
-		sline=line.split()
-		proceed=True
-		for s in sline:
-			if dec.search(s) is not None:
-				print 'Warning! Ignoring non-numeric data after the header: %s'%(sline)
-				proceed=False
-		if proceed:
-			llines.append(array(map(float,sline)))
-	flines=array(llines)
-	for i in range(0,len(header)):
-		if header[i].lower().find('log')!=-1 and header[i].lower()!='logl':
-			print 'exponentiating %s'%(header[i])
-			flines[:,i]=exp(flines[:,i])
-			header[i]=header[i].replace('log','')
-		if header[i].lower().find('sin')!=-1:
-			print 'asining %s'%(header[i])
-			flines[:,i]=arcsin(flines[:,i])
-			header[i]=header[i].replace('sin','')
-		if header[i].lower().find('cos')!=-1:
-			print 'acosing %s'%(header[i])
-			flines[:,i]=arccos(flines[:,i])
-			header[i]=header[i].replace('cos','')
-		header[i]=header[i].replace('(','')
-		header[i]=header[i].replace(')','')
-	print 'Read columns %s'%(str(header))	
-	return header,flines
-	
-=======
     N=len(skypoints)
     print 'operating on %d sky points' % (N)
     bins=zeros(N)
@@ -263,7 +195,6 @@
 summary_file.add_section('Confidence levels')
 summary_file.set('Confidence levels','confidence levels',str(confidence_levels))
  
->>>>>>> 6c5bc7c3
 # Load in the main data
 paramnames, pos=loadDataFile(opts.data[0])
 
@@ -324,102 +255,12 @@
     return None
 
 if injection:
-<<<<<<< HEAD
-    injpoint=map(lambda a: getinjpar(injection,a),range(0,9))
-    injvals=map(str,map(lambda a: getinjpar(injection,a),range(0,9)))
-=======
     injpoint=map(lambda a: getinjpar(injection,a),range(len(paramnames)))
     injvals=map(str,injpoint)
->>>>>>> 6c5bc7c3
     out=reduce(lambda a,b:a+'||'+b,injvals)
     print 'Injected values:'
     print out
 
-<<<<<<< HEAD
-skyreses=[]
-if(opts.skyres is not None):
-	from pylal import skylocutils
-	skypoints=array(skylocutils.gridsky(float(opts.skyres)))
-	skycarts=map(lambda s: pol2cart(s[1],s[0]),skypoints)
-	(bins,shist)=skyhist_cart(skycarts,pos)
-	#(bins,hist)=sky_hist(skypoints,pos)
-	# Find the bin of the injection if available
-	if injection:
-		(injbins,injhist)=skyhist_cart(skycarts,array([injpoint]))
-		injbin=injhist.tolist().index(1)
-		print 'Found injection in bin %d with co-ordinates %f,%f\n'%(injbin,skypoints[injbin,0],skypoints[injbin,1])
-	frac=0
-	Nbins=0
-	toppoints=[]
-	while(frac<0.67):
-		maxbin=0
-		for i in range(0,len(bins)):
-			if shist[i]>maxbin:
-				maxbin=shist[i]
-				maxpos=i
-		shist[maxpos]=0
-		frac=frac+(float(maxbin)/float(len(pos)))
-		Nbins=Nbins+1
-		toppoints.append((skypoints[maxpos,0],skypoints[maxpos,1],maxbin))
-		if injection:
-			if (injbin==maxpos):
-				injectionconfidence=frac
-				print 'Injection sky point found at confidence %f'%(frac)
-		#print 'Nbins=%d, thisnum=%d, idx=%d, total=%d, cumul=%f\n'%(Nbins,maxbin,maxpos,len(pos),frac)
-	print '%f confidence region: %f square degrees' % (frac,Nbins*float(opts.skyres)*float(opts.skyres))
-	skyreses.append((frac,Nbins*float(opts.skyres)*float(opts.skyres)))
-	while(frac<0.9):
-                maxbin=0
-                for i in range(0,len(bins)):
-                        if shist[i]>maxbin:
-                                maxbin=shist[i]
-                                maxpos=i
-                shist[maxpos]=0
-                frac=frac+(float(maxbin)/float(len(pos)))
-                Nbins=Nbins+1
-		toppoints.append((skypoints[maxpos,0],skypoints[maxpos,1],maxbin))
-		if injection:
-                        if (injbin==maxpos):
-                                injectionconfidence=frac
-				print 'Injection sky point found at confidence %f'%(frac)
-		#print 'Nbins=%d, thisnum=%d, idx=%d, total=%d, cumul=%f\n'%(Nbins,maxbin,maxpos,len(pos),frac)
-        print '%f confidence region: %f square degrees' % (frac,Nbins*float(opts.skyres)*float(opts.skyres))
-        skyreses.append((frac,Nbins*float(opts.skyres)*float(opts.skyres)))
-	while(frac<0.95):
-                maxbin=0
-                for i in range(0,len(bins)):
-                        if shist[i]>maxbin:
-                                maxbin=shist[i]
-                                maxpos=i
-                shist[maxpos]=0
-                frac=frac+(float(maxbin)/float(len(pos)))
-                Nbins=Nbins+1
-		toppoints.append((skypoints[maxpos,0],skypoints[maxpos,1],maxbin))
-		if injection:
-                        if (injbin==maxpos):
-				injectionconfidence=frac
-                                print 'Injection sky point found at confidence %f'%(frac)
-		#print 'Nbins=%d, thisnum=%d, idx=%d, total=%d, cumul=%f\n'%(Nbins,maxbin,maxpos,len(pos),frac)
-        print '%f confidence region: %f square degrees' % (frac,Nbins*float(opts.skyres)*float(opts.skyres))
-        skyreses.append((frac,Nbins*float(opts.skyres)*float(opts.skyres)))
-	from mpl_toolkits.basemap import Basemap
-        myfig=figure()
-        clf()
-        m=Basemap(projection='moll',lon_0=180.0,lat_0=0.0)
-	plx,ply=m(numpy.asarray(toppoints)[::-1,1]*57.296,numpy.asarray(toppoints)[::-1,0]*57.296)
-        scatter(plx,ply,s=5,c=numpy.asarray(toppoints)[::-1,2],faceted=False,cmap=matplotlib.cm.jet)
-        m.drawmapboundary()
-        m.drawparallels(numpy.arange(-90.,120.,45.),labels=[1,0,0,0],labelstyle='+/-')
-        # draw parallels
-        m.drawmeridians(numpy.arange(0.,360.,90.),labels=[0,0,0,1],labelstyle='+/-')
-        # draw meridians
-        title("Skymap") # add a title
-        colorbar()
-        myfig.savefig(outdir+'/skymap.png')
-	
-myfig=figure(1,figsize=(6,4),dpi=80)
-clf()
-=======
     #Add injection values to output file
     summary_file.add_section('Injection values')
     
@@ -836,7 +677,6 @@
 #
 
 
->>>>>>> 6c5bc7c3
 
 def plot2Dkernel(xdat,ydat,Nx,Ny):
     xax=np.linspace(min(xdat),max(xdat),Nx)
@@ -911,17 +751,10 @@
     htmlfile.write('<td>'+injline+'<td></tr>')
 htmlfile.write('</table>')
 if injection:
-<<<<<<< HEAD
-	if injectionconfidence:
-    		htmlfile.write('<p>Injection found at confidence interval %f in sky location</p>'%(injectionconfidence))
-	else:
-		htmlfile.write('<p>Injection not found in posterior bins in sky location!</p>')
-=======
     if skyinjectionconfidence:
         htmlfile.write('<p>Injection found at confidence interval %f in sky location</p>'%(skyinjectionconfidence))
     else:
         htmlfile.write('<p>Injection not found in posterior bins in sky location!</p>')
->>>>>>> 6c5bc7c3
 htmlfile.write('<h5>2D Marginal PDFs</h5><br>')
 htmlfile.write('<table border=1><tr>')
 #htmlfile.write('<td width=30%><img width=100% src="m1m2.png"></td>')
