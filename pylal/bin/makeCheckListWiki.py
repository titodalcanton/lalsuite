--- conflicted
+++ resolved
@@ -303,15 +303,8 @@
     cacheList=list()
     cacheFiles=list()
     for sngl in self.coinc.sngls:
-<<<<<<< HEAD
       timeString=str(float(sngl.time)).replace(".","_")    
       myCacheMask="*/%s-analyseQscan_%s_%s*_seis_rds*.cache"%(sngl.ifo,sngl.ifo,timeString)
-=======
-      intS=nanS=0
-      intS,nanS=str(float(sngl.time)).split(".")
-      timeString="%s_%s"%(intS,nanS)
-      myCacheMask="*/%s-analyseQscan_%s_%s_seis_rds*.cache"%(sngl.ifo,sngl.ifo,timeString)
->>>>>>> 47996a72
       #Read the cache file or files
       cacheList.extend(fnmatch.filter(self.fsys,myCacheMask))
     cacheFiles=self.__readCache__(cacheList)
@@ -1109,14 +1102,7 @@
         sys.stdout.write("Omega scan summary file not for for %s. ...skipping...\n"%sngl.ifo)
     #Search for analyzeQscan files
     #/L1-analyseQscan_L1_932797512_687_seis_rds_L1_SEI-ETMX_X_z_scat-unspecified-gpstime.png
-<<<<<<< HEAD
     timeString=str(float(sngl.time)).replace(".","_")
-=======
-    #L1-analyseQscan_L1_933610473_319_seis_rds_L0_PEM-EY_SEISX_z_scat-unspecified-gpstime.png
-    intS=nanS=0
-    intS,nanS=str(float(sngl.time)).split(".")
-    timeString="%s_%s"%(intS,nanS)
->>>>>>> 47996a72
     zValueFiles=fnmatch.filter(wikiFileFinder.get_analyzeQscan_SEIS(),\
                                          "*_%s_%s_*.txt"%(sngl.ifo,timeString))
     indexDictAQ[sngl.ifo]=fnmatch.filter(wikiFileFinder.get_analyzeQscan_SEIS(),\
