#!/usr/bin/python


# ============================================================================
#
#                               Preamble
#
# ============================================================================

from optparse import OptionParser
try:
    import sqlite3
except ImportError:
    # pre 2.5.x
    from pysqlite2 import dbapi2 as sqlite3
import sys, os, re
import numpy
import itertools

from glue import git_version
from glue import iterutils
from glue.ligolw import lsctables
from glue.ligolw import dbtables

from pylal import InspiralUtils
from pylal import CoincInspiralUtils
from pylal import ligolw_sqlutils as sqlutils

__author__ = "Collin Capano <cdcapano@physics.syr.edu>"
__prog__ = "ligolw_cbc_plotcumhist"

description = \
"Given a ranking stat, generates cumulative histograms of coincident events."

# ============================================================================
#
#                               Set Options
#
# ============================================================================

def parse_command_line():
    """
    Parser function dedicated
    """
    parser = OptionParser(
        version = git_version.verbose_msg,
        usage   = "%prog [options]",
        description = description
        )
    # following are related to file input and output naming
    parser.add_option( "-i", "--input", action = "store", type = "string", default = None,
        help = 
            "Input database to read. Can only input one at a time."
        )
    parser.add_option( "-t", "--tmp-space", action = "store", type = "string", default = None,
        metavar = "PATH",
        help = 
            "Location of local disk on which to do work. This is optional; " +
            "it is only used to enhance performance in a networked " +
            "environment. "
        )
    parser.add_option( "-P", "--output-path", action = "store", type = "string", \
        default = os.getcwd(), metavar = "PATH", \
        help = 
            "Optional. Path where the figures should be stored. Default is current directory." 
        )
    parser.add_option( "-O", "--enable-output", action = "store_true", \
        default =  False, metavar = "OUTPUT", \
        help = 
            "enable the generation of html and cache documents" 
        )
    parser.add_option( "-p", "--plot-playground-only", action = "store_true",
        default = False,
        help =
            "Plot only playground data. Use if plotting un-opened box."
        )
    parser.add_option( "-u", "--user-tag", action = "store", type = "string",
        default = None, metavar = "USERTAG",
        help =
            "Add a tag in the name of the figures"
        )
    parser.add_option( "-s", "--show-plot", action = "store_true", default = False, \
        help = 
            "display the plots on the terminal" 
        )
    parser.add_option( "", "--num-bins", action = "store", type = "int", default = 20,
        help =
            "The number of bins to histogram the stats into. Default is 20."
        )
    parser.add_option( "", "--ranking-stat", action = "store", type = "string", default = None,
        help =
            "Required. The stat to use to rank triggers for plotting. " +
            "This can be any column in the coinc_inspiral table."
        )
    parser.add_option( "", "--rank-by", action = "store", type = "string", default = None, 
        metavar = "MAX or MIN",
        help = 
            "Requried. Options are MAX or MIN. " +
            "This specifies whether to rank triggers by ascending (MAX) or " +
            "descending (MIN) stat value." 
        )
    parser.add_option( "", "--square-stats", action = "store_true", default = False,
        help =
            "Square the ranking-stat before plotting."
        )
    parser.add_option( "", "--log-stats", action = "store_true", default = False,
        help =
            "Take logs of the ranking-stat before plotting."
        ) 
    parser.add_option( "", "--param-name", action = "store", default = None,
        metavar = "PARAMETER", 
        help = 
            "Can be any parameter in the coinc_inspiral table. " + 
            "Specifying this and param-ranges will generate cumulative histogram plots " +
            "broken-down by the param-bins (combined-plots are always generated)."
        )
    parser.add_option( "", "--param-ranges", action = "store", default = None,
        metavar = " [ LOW1, HIGH1 ); ( LOW2, HIGH2]; etc.",
        help = 
            "Requires --param-name. Specify the parameter ranges " +
            "to bin the triggers in. A '(' or ')' implies an open " +
            "boundary, a '[' or ']' a closed boundary. To specify " +
            "multiple ranges, separate each range by a ';'."
        )
    parser.add_option( "-v", "--verbose", action = "store_true", default = False, \
        help = 
            "print information to stdout" 
        )

    (options,args) = parser.parse_args()

    #check if required options specified and for self-consistency
    if not options.input:
        raise ValueError, "--input must be specified"
    if options.log_stats and options.square_stats:
        raise ValueError, "cannot plot both log10 and square of the statistic"

    return options, sys.argv[1:]
            

# =============================================================================
#
#                       Function Definitions
#
# =============================================================================

def plotcumhist(figure_number, zero_lag_list, slide_dict, nbins, ranking_stat,
    rank_by, bkg_correction = 1., frg_marker = '^', frg_color = 'b', title_txt = ''):

        figure(figure_number)
        y_min = 0.8
        if title_txt != '':
            title(title_txt, size = 'x-large')

        # check if have stats; if not, create an empty plot
        if zero_lag_list == [] and not any(slide_dict.values()):
            # FIXME: Create empty plot
            text( 0.5, 0.5, "No zero-lag or time-slide data to plot.", 
                ha = 'center', va = 'center' )
            xlabel( r"No data", size='x-large' )
            ylabel( r"No data", size='x-large' )

        else:
            # get min/max values
            min_val = min( zero_lag_list + list(iterutils.flatten(slide_dict.values())) )
            max_val = max( zero_lag_list + list(iterutils.flatten(slide_dict.values())) )

            # create the bins
            bins = numpy.linspace(min_val, max_val, nbins+1, endpoint = True)
            ds = (bins[1] - bins[0]) / 2
            xvals = bins[:-1] + ds

            # hist of the zero lag
            if zero_lag_list != []:
                zero_dist, _ = numpy.histogram(zero_lag_list, bins, new=True)
                if rank_by == 'MIN':
                    cum_dist_zero = zero_dist.cumsum()
                else:
                    cum_dist_zero = zero_dist[::-1].cumsum()[::-1]
<<<<<<< HEAD
                semilogy(xvals, cum_dist_zero+0.000001,
=======
                semilogy(xvals, cum_dist_zero+0.00001,
>>>>>>> 8cdb20b9
                        marker = frg_marker,
                        markerfacecolor = frg_color,
                        markeredgecolor = 'k',
                        linestyle = 'None',
                        markersize=12)

            # hist of the slides
            if any(slide_dict.values()):
                cum_dist_slide = []
                for slide_list in slide_dict.values():
                    num_slide, _ = numpy.histogram(slide_list, bins, new=True)
                    if rank_by == 'MIN':
                        cum_dist_slide.append( num_slide.cumsum() )
                    else:
                        cum_dist_slide.append( num_slide[::-1].cumsum()[::-1] )
                cum_dist_slide = numpy.array(cum_dist_slide)
                slide_mean = cum_dist_slide.mean(axis=0) * bkg_correction
                slide_std = cum_dist_slide.std(axis=0) * sqrt(bkg_correction)
                slide_min = []
                for i in range( len(slide_mean) ):
<<<<<<< HEAD
                    slide_min.append( max(slide_mean[i] - slide_std[i], 0.000001) )
                    slide_mean[i] = max(slide_mean[i], 0.000001)
=======
                    slide_min.append( max(slide_mean[i] - slide_std[i], 0.00001) )
                    slide_mean[i] = max(slide_mean[i], 0.00001)
>>>>>>> 8cdb20b9
                semilogy(xvals, asarray(slide_mean),
                    marker = '+',
                    markerfacecolor = 'k',
                    markeredgecolor = 'k',
                    linestyle = 'None',
                    markersize = 12)
                tmpx, tmpy = makesteps( xvals, slide_min, slide_mean + slide_std )
                fill( (tmpx-ds), tmpy,
                    facecolor = 'y',
                    alpha = 0.3 )
                y_min = min(slide_mean)

            # set limits, labels, and titles
            ylim( ymin = 0.5*y_min, ymax = max(gca().get_ylim()[1], 1.2) )
            # flip limits for rank-by MIN
            if rank_by == 'MIN':
                xlim( gca().get_xlim()[::-1] )
            xlabel(re.sub('_', ' ', ranking_stat), size = 'x-large')
            ylabel('Number of Events', size = 'x-large')
            grid(True)

            

# ============================================================================
#
#                                 Main
#
# ============================================================================

#
#   Generic Initialization
#

# parse command line
opts, args = parse_command_line()

# get input database filename
filename = opts.input
if not os.path.isfile( filename ):
    raise ValueError, "The input file, %s, cannot be found." % filename

# Setup working databases and connections
if opts.verbose: 
    print >> sys.stdout, "Creating a database connection..."
working_filename = dbtables.get_connection_filename( 
    filename, tmp_path = opts.tmp_space, verbose = opts.verbose )
connection = sqlite3.connect( working_filename )
if opts.tmp_space:
    dbtables.set_temp_store_directory(connection, opts.tmp_space, verbose = opts.verbose)
dbtables.DBTable_set_connection( connection )

#
#   Plotting Initialization
#

# Change to Agg back-end if show() will not be called 
# thus avoiding display problem
if not opts.show_plot:
  import matplotlib
  matplotlib.use('Agg')
from pylab import * 
from glue.iterutils import any
from numpy import histogram
from pylal.viz import makesteps
rc('text', usetex=True)

#
#   Program-specific Initialization
#

# get number of bins
nbins = opts.num_bins

# Get ranking stat and rank-by
if " " in opts.ranking_stat.strip():
    raise ValueError, "ranking-stat must not contain spaces"
ranking_stat =  opts.ranking_stat.strip()
if 'coinc_inspiral.' not in ranking_stat:
    ranking_stat = '.'.join(['coinc_inspiral', ranking_stat])
# set plot-stat: this is just for plot titles and file naming
plot_stat_name = ranking_stat.replace('coinc_inspiral.', '')
if opts.square_stats:
    plot_stat_name += '$^{2}$'
if opts.log_stats:
    plot_stat_name = 'log10_'+plot_stat_name

rank_by = opts.rank_by.strip().upper()
if rank_by != 'MAX' and rank_by != 'MIN':
    raise ValueError, "rank-by must be set to MAX or MIN"

# get param-ranges
if opts.param_name:
    trigsymbols = itertools.cycle(( 'v', 'o', 's' ))
    param_parser = sqlutils.parse_param_ranges( 'coinc_inspiral', opts.param_name,
        opts.param_ranges, verbose = opts.verbose )
    param_name = param_parser.param.split('.')[1]
    connection.create_function("group_by_param", 1, param_parser.group_by_param_range)
    param_grouping = ''.join([ 'group_by_param(', param_parser.param, ')' ])
    param_ranges = {}
    for (n, (low, high)), marker in zip(enumerate(param_parser.param_ranges), trigsymbols):
        if low[0] == '>=':
            lowbnd = '['
        elif low[0] == '>':
            lowbnd = '('
        if high[0] == '<=':
            highbnd = ']'
        elif high[0] == '<':
            highbnd = ')'
        param_ranges[(param_name, n)] = {}
        param_ranges[(param_name, n)]['range'] = \
            ''.join([lowbnd, str(low[1]), ',', str(high[1]), highbnd])
        param_ranges[(param_name, n)]['marker'] = marker

else:
    param_grouping = '0'
    param_name = 'no_binning'
    param_ranges = { (param_name,0):{} }

# Get all the experiment_ids
sqlquery = """
    SELECT
        experiment.experiment_id,
        experiment.gps_start_time,
        experiment.gps_end_time,
        experiment.instruments
    FROM
        experiment
    """
for this_eid, gps_start_time, gps_end_time, on_instruments in connection.cursor().execute(sqlquery):
    on_instruments = lsctables.instrument_set_from_ifos(on_instruments)
    on_instr = r','.join(sorted(on_instruments)) + r' Time:'
    # figure out all possible ifo combinations and param_groupings for this experiment
    categories = [ (frozenset(ifos), param_group)
        for ifos in CoincInspiralUtils.get_ifo_combos(list(on_instruments))
        for param_group in range(len(param_ranges.keys())) ]

    if opts.verbose:
        print >> sys.stdout, "Creating plots for %s" % on_instr
        print >> sys.stdout, "\tgetting data..."

    #
    #   Gather data
    #
    zero_lag_stats = {}
    slide_stats = {}
    durations = {}
    sqlquery = ''.join(["""
        SELECT
            experiment_summary.experiment_summ_id,
            experiment_summary.duration,
            experiment_summary.datatype,
            coinc_inspiral.ifos,
            """, param_grouping, """,
            """, ranking_stat, """
        FROM
            experiment_summary
        JOIN
            coinc_inspiral, experiment_map ON (
                experiment_summary.experiment_summ_id == experiment_map.experiment_summ_id
                AND experiment_map.coinc_event_id == coinc_inspiral.coinc_event_id )
        WHERE
            experiment_summary.datatype != "simulation"
            AND experiment_summary.experiment_id == """, '"', this_eid, '"' ])
    for esid, duration, datatype, ifos, param_group, stat in connection.cursor().execute(sqlquery):
        # skip if not in desired param ranges
        if param_group is None:
            continue
        ifos = frozenset(lsctables.instrument_set_from_ifos(ifos))
        if opts.square_stats:
            stat = stat**2.
        if opts.log_stats:
            stat = log10(stat)
        if datatype != 'slide':
            durations[datatype] = float(duration)
            if opts.plot_playground_only and (datatype == 'all_data' or datatype == 'exclude_play'):
                continue
            if datatype not in zero_lag_stats:
                zero_lag_stats[datatype] = dict( [category, []] for category in categories ) 
            zero_lag_stats[datatype][(ifos, param_group)].append(stat)
        else:
            if esid not in slide_stats:
                slide_stats[esid] = {}
            if (ifos, param_group) not in slide_stats[esid]:
                slide_stats[esid][(ifos, param_group)] = []
            slide_stats[esid][(ifos, param_group)].append(stat)
    if len(zero_lag_stats)==0:
        # create a closed box plot with an empty playground to show the bkg distribution
        zero_lag_stats[u'playground'] = dict( [category, []] for category in categories )

    #
    #   Plotting
    #

    # set InspiralUtils options for file and plot naming
    opts.gps_start_time = gps_start_time
    opts.gps_end_time = gps_end_time
    opts.ifo_times = ''.join(sorted(on_instruments))
    opts.ifo_tag = ''
    InspiralUtilsOpts = InspiralUtils.initialise( opts, __prog__, git_version.verbose_msg )

    fnameList = []
    tagList = []
    figure_numbers = []
    fig_num = 0
    
    # cycle over datatypes, creating plots for each
    if opts.verbose:
        print >> sys.stdout, "\tgenerating plot figures for:"
    for datatype in zero_lag_stats:
       
        if opts.verbose:
            print >> sys.stdout, "\t\t%s..." % datatype
        # set open box flag
        open_box = (datatype == 'all_data') or (datatype == 'exclude_play')

        # set bkg_correction
        warn_msg = ''
        if 'all_data' in durations and durations['all_data'] != 0:
            bkg_correction = durations[datatype] / durations['all_data']
        else:
            warn_msg = 'Warning: No all-data time found. Background may not be scaled correctly.'
            bkg_correction = 1.

        #
        # combined plot
        #
        fig_num += 1
        figure_numbers.append(fig_num)
        zero_lag_list = [ val for vallist in zero_lag_stats[datatype].values() for val in vallist ]
        slide_dict = {}
        for esid in slide_stats:
            slide_dict[esid] = [ val for vallist in slide_stats[esid].values() for val in vallist ]

        title_txt = ' '.join([ on_instr, re.sub('_', '-', datatype.upper()), "Cumulative Histogram of", 
            re.sub('_', ' ', plot_stat_name) ]) 

        plotcumhist( fig_num, zero_lag_list, slide_dict, opts.num_bins, plot_stat_name, rank_by,
            bkg_correction = bkg_correction, frg_marker = '^', frg_color = 'b',
            title_txt = title_txt )

        if warn_msg != '':
            text( 0,0, warn_msg, 
                va = 'bottom', ha = 'left',
                transform = figure(fig_num).gca().transAxes )

        if opts.enable_output:
            name = InspiralUtils.set_figure_tag( '_'.join([ "cumhist_combined",
                plot_stat_name.replace('*', '_x_').replace('/', '_div_').replace('-', '_sub_').replace('$^{2}$', '_sq') ]),
                datatype_plotted = datatype.upper(), open_box = open_box)
            fname = InspiralUtils.set_figure_name(InspiralUtilsOpts, name)
            fname_thumb = InspiralUtils.savefig_pylal( filename=fname )
            fnameList.append(fname)
            tagList.append(name)

        #
        # plots by coincidence and param-bin (only do if there is more then one category)
        #
        if len(categories) > 1:
            for (ifos, param_group), zero_lag_list in zero_lag_stats[datatype].items():
                fig_num += 1
                figure_numbers.append(fig_num)
                # construct the right slide-dict
                slide_dict = dict([ [esid, slide_stats[esid][(ifos, param_group)]] for esid in slide_stats
                    if (ifos, param_group) in slide_stats[esid] ])
                # set marker, title
                if param_name == 'no_binning':
                    title_lbl = r','.join(sorted(ifos))
                    frg_marker = '^'
                else:
                    title_lbl = ' '.join([ r','.join(sorted(ifos)), param_name,
                        param_ranges[(param_name, param_group)]['range'] ])
                    frg_marker = param_ranges[(param_name, param_group)]['marker']
                title_txt = ' '.join([ on_instr, datatype.upper(), title_lbl ])
                # remove underscores to prevent errors
                title_txt = re.sub('_', '-', title_txt)
    
                plotcumhist( fig_num, zero_lag_list, slide_dict, opts.num_bins, plot_stat_name, rank_by,
                    bkg_correction = bkg_correction, frg_marker = frg_marker,
                    frg_color = InspiralUtils.get_coinc_ifo_colors( ifos ),
                    title_txt = title_txt )
    
                if warn_msg != '':
                    text( 0,0, warn_msg, 
                        va = 'bottom', ha = 'left',
                        transform = figure(fig_num).gca().transAxes )
        
                if opts.enable_output:
                    param_tag = param_name
                    if opts.param_ranges:
                        param_tag = '_'.join([ param_tag,
                            `int(param_parser.param_ranges[param_group][0][1])`,
                            `int(param_parser.param_ranges[param_group][1][1])` ])
                    plot_description = '_'.join([ param_tag, ''.join(sorted(ifos)), "cumhist",
                        plot_stat_name.replace('*', 'x').replace('/', '_div_').replace('-', '_sub_').replace('$^{2}$', '_sq') ])
                    name = InspiralUtils.set_figure_tag( plot_description, 
                        datatype_plotted = datatype.upper(), open_box = open_box )
                    fname = InspiralUtils.set_figure_name(InspiralUtilsOpts, name)
                    fname_thumb = InspiralUtils.savefig_pylal( filename=fname )
                    fnameList.append(fname)
                    tagList.append(name)


    #
    #   Create the html page for this experiment id
    #
    
    if opts.enable_output:
        if opts.verbose:
            print >> sys.stdout, "\twriting html file and cache."

        # create html of closed box plots
        closed_list = [fname for fname in fnameList if 'OPEN_BOX' not in fname]
        closed_html = InspiralUtils.write_html_output( InspiralUtilsOpts, args, closed_list,
            tagList, add_box_flag = True )
        InspiralUtils.write_cache_output( InspiralUtilsOpts, closed_html, closed_list )

        # create html with open and closed box plots in them
        if not opts.plot_playground_only:
            open_html = InspiralUtils.write_html_output( InspiralUtilsOpts, args, fnameList,
                tagList, add_box_flag = True )
            InspiralUtils.write_cache_output( InspiralUtilsOpts, open_html, fnameList )
    
    if opts.show_plot:
        show()

    #
    # Close the figures and clear memory for the next instrument time
    #

    for number in figure_numbers:
        close(number)

    # clean memory
    del zero_lag_stats
    del slide_stats
    del durations

#
#   Finished cycling over experiments; exit
#
connection.close()
dbtables.discard_connection_filename( filename, working_filename, verbose = opts.verbose)

if opts.verbose:
    print >> sys.stdout, "Finished!"
sys.exit(0)<|MERGE_RESOLUTION|>--- conflicted
+++ resolved
@@ -177,11 +177,7 @@
                     cum_dist_zero = zero_dist.cumsum()
                 else:
                     cum_dist_zero = zero_dist[::-1].cumsum()[::-1]
-<<<<<<< HEAD
                 semilogy(xvals, cum_dist_zero+0.000001,
-=======
-                semilogy(xvals, cum_dist_zero+0.00001,
->>>>>>> 8cdb20b9
                         marker = frg_marker,
                         markerfacecolor = frg_color,
                         markeredgecolor = 'k',
@@ -202,13 +198,8 @@
                 slide_std = cum_dist_slide.std(axis=0) * sqrt(bkg_correction)
                 slide_min = []
                 for i in range( len(slide_mean) ):
-<<<<<<< HEAD
                     slide_min.append( max(slide_mean[i] - slide_std[i], 0.000001) )
                     slide_mean[i] = max(slide_mean[i], 0.000001)
-=======
-                    slide_min.append( max(slide_mean[i] - slide_std[i], 0.00001) )
-                    slide_mean[i] = max(slide_mean[i], 0.00001)
->>>>>>> 8cdb20b9
                 semilogy(xvals, asarray(slide_mean),
                     marker = '+',
                     markerfacecolor = 'k',
