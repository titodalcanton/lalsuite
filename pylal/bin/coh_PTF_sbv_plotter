#!/usr/bin/python

# =============================================================================
# Preamble
# =============================================================================

from __future__ import division

import os,matplotlib,copy
matplotlib.use('Agg' )
import pylab
from datetime import datetime
from math import sqrt
import scipy.stats
from optparse import OptionParser
from glue import segments
from pylal import date
from pylal.dq import dqSegmentUtils,dqPlotUtils
from pylal.xlal.datatypes.ligotimegps import LIGOTimeGPS
from glue.ligolw import table,lsctables,utils
from pylal.coh_PTF_pyutils import *

# =============================================================================
# Parse command line
# =============================================================================

def parse_command_line():

  usage = """usage: %prog [options] 
  
coh_PTF_sbv_plotter will calculate all signal based vetoes and the final detection statistics, whilst plotting a whole bunch of stuff. Required arguments

--trig-file
--grb-name
"""

  parser = OptionParser( usage )

  parser.add_option( "-v", "--verbose", action="store_true", default=False,\
                     help="verbose output, default: %default" )

  parser.add_option( "-t", "--trig-file", action="store", type="string",\
                     default=None, help="The location of the trigger file" )

  parser.add_option( "-I", "--inj-file", action="store", type="string",\
                     default=None, help="The location of the injection file" )

  parser.add_option( "-n", "--grb-name", action="store", type="string",\
                     default=None, help="Name of the GRB such as 090802" )

  parser.add_option( "-o", "--output-path", action="store", type="string",\
                     default=os.getcwd(), help="output directory, "+\
                                               "default: %default" )

  parser.add_option( "-Q", "--chisq-index", action="store", type="float",\
                     default=4.0, help="chisq_index for newSNR calculation, "+\
                                       "default: %default" )

  parser.add_option( "-N", "--chisq-nhigh", action="store", type="float",\
                     default=3.0, help="nhigh for newSNR calculation, "+\
                                       "default: %default" )

  parser.add_option( "-a", "--segment-dir", action="store", type="string",\
                     help="directory holding buffer, on and off source "+\
                          "segment files." )

  parser.add_option( "-A", "--null-snr-threshold", action="store",\
                     type="string", default="4.25,6",\
                     help="comma separated lower,higher null SNR thresholds, "+\
                          " for null SNR cut, default: \"%default\"" )

  parser.add_option( "-l", "--veto-directory",action="store",type="string",\
                     default=None,\
                     help="The location of the CAT2/3 veto files" )


  (opts,args) = parser.parse_args()

  if not opts.trig_file:
    parser.error( "must provide trig file" )

  if not opts.grb_name:
    parser.error( "must provide --grb-name" )

  if not opts.segment_dir:
    parser.error( "must provide --segment-dir" )

  return opts, args

# =============================================================================
# Main function
# =============================================================================

def main( trigFile, injFile, tag, outdir, segdir, chisq_index=4.0,\
          chisq_nhigh=3.0, null_thresh=[4.25,6],verbose=False,vetoFiles=[] ):
  
  # set output directory
  if not os.path.isdir(outdir):
    os.makedirs(outdir)
  
  # get rcParams
  makePaperPlots()
  
  if verbose:
    print >>sys.stdout
    print >>sys.stdout, 'Loading triggers...'

  # Construct veto list
  vetoes = segments.segmentlist()
  if vetoFiles:
    for file in vetoFiles:
      # This returns a coalesced list of the vetoes
      tmpVetoSegs = dqSegmentUtils.fromsegmentxml(open(file,'r'))
      for entry in tmpVetoSegs:
        vetoes.append(entry)
  vetoes.coalesce()
 
  # load triggers
  xmldoc = utils.load_filename( trigFile, gz=trigFile.endswith("gz" ) )
  trigs  = table.get_table( xmldoc, lsctables.MultiInspiralTable.tableName )
  searchSumm = table.get_table( xmldoc, lsctables.SearchSummaryTable.tableName )

  # extract variables
  ifos = sorted( map( str, searchSumm[0].get_ifos() ) )
  ifoAtt = { 'G1':'g', 'H1':'h1', 'H2':'h2', 'L1':'l', 'V1':'v', 'T1':'t' }

  if verbose:
    print >>sys.stdout
    print >>sys.stdout, 'Loading injections...'

  # load injections
  if injFile:
    xmldoc = utils.load_filename( injFile, gz=injFile.endswith("gz" ))
    injs = table.get_table( xmldoc, lsctables.MultiInspiralTable.tableName )

  if len(trigs)<1:
    print >>sys.stderr, 'WARNING: No triggers found.'

  if verbose:
    print >>sys.stdout
    print >>sys.stdout, 'Extracting and calculating parameters...'

  # initiate trigger lists
  trigTime      = []
  trigSNR       = []
  trigBestNR    = []
  trigNullstat  = []
  trigTraceSNR  = []
  trigChiSquare = []
  trigBankVeto  = []
  trigAutoVeto  = []
  trigCoincSNR  = []
  trigFirstSNR  = []
  trigSecondSNR = []
  trigThirdSNR  = []
  trigLongitude = []
  trigLatitude  = []
  # initiate injection lists
  injTime       = []
  injSNR        = []
  injBestNR     = []
  injNullstat   = []
  injTraceSNR   = []
  injChiSquare  = []
  injBankVeto   = []
  injAutoVeto   = []
  injCoincSNR   = []
  injFirstSNR   = []
  injSecondSNR  = []
  injThirdSNR   = []
  injLongitude  = []
  injLatitude   = []
  # initiate amplitude lists for 4 amplitudes
  numAmp  = 4
  amplitudes = xrange(1,numAmp+1)
  trigAmp = {}
  injAmp  = {}
  for amp in amplitudes:
    trigAmp[amp] = []
    injAmp[amp]  = []

  # initiate single IFO lists
  trigIfoSNR = {}
  trigIfobankCS = {}
  trigIfoautoCS = {}
  trigIfostanCS = {}
  trigSigma  = {}
  injIfoSNR  = {}
  injIfobankCS = {}
  injIfoautoCS = {}
  injIfostanCS = {}
  injSigma   = {}
  for ifo in ifos:
    trigIfoSNR[ifo] = []
    trigIfobankCS[ifo] = []
    trigIfoautoCS[ifo] = []
    trigIfostanCS[ifo] = []
    trigSigma[ifo] = []
    injIfoSNR[ifo] = []
    injIfobankCS[ifo] = []
    injIfoautoCS[ifo] = []
    injIfostanCS[ifo] = []
    injSigma[ifo] = []
  trigSigmaTot = []

  null_grad_snr = 20
 
  aPat  = {}
  fResp = {}
  for ifo in ifos:
    fResp[ifo] = [] 

  # get trigger parameters
  for trig in trigs:

    # Remove vetoed triggers
    if trig.get_end() in vetoes:
      continue

    # calculate fResp for each IFO is we haven't done so already
    trigPos = (trig.ra,trig.dec)
    if trigPos not in aPat.keys():
      ra  = numpy.degrees(trig.ra)
      dec = numpy.degrees(trig.dec)
      trigLongitude.append(ra)
      trigLatitude.append(dec)
      fPlus,fCross  = get_det_response( ra, dec, trig.get_end() )
      aPat[trigPos] = {}
      for ifo in ifos:
        aPat[trigPos][ifo] = fPlus[ifo]*fPlus[ifo] + fCross[ifo]*fCross[ifo]
    
    for ifo in ifos:
      fResp[ifo].append( aPat[trigPos][ifo] )

    # extract basic parameters
    trigTime.append(     trig.get_end() )
    trigSNR.append(      trig.snr )
    trigNullstat.append( trig.null_statistic )
    trigTraceSNR.append( trig.null_stat_degen )

    # extract single IFO SNRs and trig sigma
    sigmaTot = 0
    compsList = []
    for ifo in ifos:
      ifoSNR = getattr(trig,'snr_%s' % ifoAtt[ifo])
      ifoBankCS = getattr(trig, 'bank_chisq_%s' % ifoAtt[ifo])
      ifoAutoCS = getattr(trig, 'cont_chisq_%s' % ifoAtt[ifo])
      ifoStanCS = getattr(trig, 'chisq_%s' % ifoAtt[ifo])
      trigIfobankCS[ifo].append( ifoBankCS )
      trigIfoautoCS[ifo].append( ifoAutoCS )
      trigIfostanCS[ifo].append( ifoStanCS )
      trigIfoSNR[ifo].append( ifoSNR )
      compsList.append( ifoSNR )
      sig = getattr(trig,'sigmasq_%s' % ifoAtt[ifo])
      trigSigma[ifo].append( sig )
      sigmaTot += sig * aPat[trigPos][ifo]
    trigSigmaTot.append(sigmaTot)

    compsList.sort(reverse=True)
    trigFirstSNR.append( (compsList[0] ) )
    if len(ifos)>1:
      trigSecondSNR.append( (compsList[1]) )
    if len(ifos)>2:
      trigThirdSNR.append( (compsList[2])) 
    # calculate coinc SNR
    trigCoincSNR.append( sqrt(sum([ e**2 for e in compsList ])) )
  
    # get signal based tests
    if trig.chisq == 0:
      trigChiSquare.append( 0.0001 )
    else:
      trigChiSquare.append( trig.chisq )
    trigBankVeto.append( trig.bank_chisq )
    trigAutoVeto.append( trig.cont_chisq )

    for amp in amplitudes:
      a = getattr(trig,'amp_term_%d' % amp)
      if a == 0:
        a = 0.0001
      trigAmp[amp].append(a)

    bestNR = get_bestnr( trig, q=chisq_index, n=chisq_nhigh,\
                         null_thresh=null_thresh, fResp=aPat[trigPos])
    trigBestNR.append( bestNR )

  # get injection parameters 
  if injFile:
    for trig in injs:
      if trig.get_end() in vetoes:
        continue

      # calculate fResp for each IFO is we haven't done so already
      trigPos = (trig.ra,trig.dec)
      if trigPos not in aPat.keys():
<<<<<<< HEAD
        ra  = numpy.degrees(trig.ra)
        dec = numpy.degrees(trig.dec)
        injLongitude.append(ra)
        injLatitude.append(dec)
=======
        ra  = trig.ra*180/pi
        dec = trig.dec*180/pi
        # Is ra dec being moved? If so then end_time needs to be set to trigtime
>>>>>>> cd62cbd3
        fPlus,fCross   = get_det_response( ra, dec, trig.get_end() )
        aPat[trigPos] = {}
        for ifo in ifos:
          aPat[trigPos][ifo] = fPlus[ifo]*fPlus[ifo] + fCross[ifo]*fCross[ifo]

      # extract basic parameters
      injTime.append(     trig.get_end() )
      injSNR.append(      trig.snr )
      injNullstat.append( trig.null_statistic )
      injTraceSNR.append( trig.null_stat_degen )

      # extract single IFO SNRs
      compsList = []
      for ifo in ifos:
        ifoSNR = getattr(trig,'snr_%s' % ifoAtt[ifo])
        ifoBankCS = getattr(trig, 'bank_chisq_%s' % ifoAtt[ifo])
        ifoAutoCS = getattr(trig, 'cont_chisq_%s' % ifoAtt[ifo])
        ifoStanCS = getattr(trig, 'chisq_%s' % ifoAtt[ifo])
        injIfoSNR[ifo].append( ifoSNR )
        injIfobankCS[ifo].append( ifoBankCS )
        injIfoautoCS[ifo].append( ifoAutoCS )
        injIfostanCS[ifo].append( ifoStanCS )
        compsList.append( ifoSNR )

      compsList.sort(reverse=True)
      injFirstSNR.append( (compsList[0] ) )
      if len(ifos)>1:
        injSecondSNR.append( (compsList[1]) )
      if len(ifos)>2:
        injThirdSNR.append( (compsList[2]))
      injCoincSNR.append( sqrt(sum([ e**2 for e in compsList ])) )

      if trig.chisq == 0:  
        injChiSquare.append( 0.0001 )
      else:
        injChiSquare.append( trig.chisq )
      injBankVeto.append( trig.bank_chisq )
      injAutoVeto.append( trig.cont_chisq )
      for amp in amplitudes:
        a = getattr(trig,'amp_term_%d' % amp)
        if a == 0:
          a = 0.0001
        injAmp[amp].append(a)

      bestNR = get_bestnr( trig, q=chisq_index, n=chisq_nhigh,\
                           null_thresh=null_thresh, fResp=aPat[trigPos])

      injBestNR.append( bestNR )

  # set arrays
  trigSNR       = pylab.asarray( trigSNR )
  trigBestNR = pylab.asarray( trigBestNR )
  trigChiSquare = pylab.asarray( trigChiSquare )
  trigNullstat  = pylab.asarray( trigNullstat )
  trigTraceSNR  = pylab.asarray( trigTraceSNR )
  trigCoincSNR  = pylab.asarray( trigCoincSNR )
  trigNullSNR = ( trigCoincSNR**2 - trigSNR**2)**0.5
  for amp in amplitudes:
    trigAmp[amp]   = pylab.asarray( trigAmp[amp] )
  trigRelAmp1    = pylab.sqrt( ( trigAmp[1]**2 + trigAmp[2]**2)/\
                               ( trigAmp[3]**2 + trigAmp[4]**2) )
  trigGammaR     = trigAmp[1] - trigAmp[4]
  trigGammaI     = trigAmp[2] + trigAmp[3]
  trigDeltaR     = trigAmp[1] + trigAmp[4]
  trigDeltaI     = trigAmp[3] - trigAmp[2]
  trigNorm1      = trigDeltaR*trigDeltaR + trigDeltaI*trigDeltaI
  trigNorm2      = trigGammaR*trigGammaR + trigGammaI*trigGammaI
  trigNorm3      = (( trigNorm1**0.25) + (trigNorm2**0.25))**2
  trigAmpPlus    = ( trigNorm1)**0.5 + (trigNorm2)**0.5
  trigAmpCross   = (( trigNorm1)**0.5 - (trigNorm2)**0.5).__abs__()
  trigRelAmp2    = trigAmpPlus/trigAmpCross
  trigInclination = trigAmpCross/trigNorm3
  for ifo in ifos:
    fResp[ifo] = pylab.asarray(fResp[ifo]).mean()

  # normalise trigSigma
  for ifo in ifos:
    trigSigma[ifo] = pylab.asarray( trigSigma[ifo] )
  trigSigmaTot = numpy.array(trigSigmaTot)
  for ifo in ifos:
    trigSigma[ifo] /= trigSigmaTot

  if injFile:
    injSNR         = pylab.asarray( injSNR )
    injBestNR      = pylab.asarray( injBestNR )
    injChiSquare   = pylab.asarray( injChiSquare )
    injNullstat    = pylab.asarray( injNullstat )
    injTraceSNR    = pylab.asarray( injTraceSNR )
    injCoincSNR    = pylab.asarray( injCoincSNR )
    injNullSNR   = ( injCoincSNR**2 - injSNR**2)**0.5
    for amp in amplitudes:
      injAmp[amp]  = pylab.asarray( injAmp[amp] )
    injRelAmp1     = pylab.sqrt( ( injAmp[1]**2 + injAmp[2]**2)/\
                                 ( injAmp[3]**2 + injAmp[4]**2) )
    injGammaR      = injAmp[1] - injAmp[4]
    injGammaI      = injAmp[2] + injAmp[3]
    injDeltaR      = injAmp[1] + injAmp[4]
    injDeltaI      = injAmp[3] - injAmp[2]
    injNorm1       = injDeltaR*injDeltaR + injDeltaI*injDeltaI
    injNorm2       = injGammaR*injGammaR + injGammaI*injGammaI
    injNorm3       = (( injNorm1**0.25) + (injNorm2**0.25))**2
    injAmpPlus     = ( injNorm1)**0.5 + (injNorm2)**0.5
    injAmpCross    = (( injNorm1)**0.5 - (injNorm2)**0.5).__abs__()
    injRelAmp2     = injAmpPlus/injAmpCross
    injInclination = injAmpCross/injNorm3
  
  trigSigmaMean = {}
  trigSigmaMax  = {}
  trigSigmaMin  = {}
  for ifo in ifos:
    try:
      trigSigmaMean[ifo] = trigSigma[ifo].mean()
      trigSigmaMax[ifo]  = trigSigma[ifo].max()
      trigSigmaMin[ifo]  = trigSigma[ifo].min()
    except ValueError:
      trigSigmaMean[ifo] = 0
      trigSigmaMax[ifo]  = 0
      trigSigmaMin[ifo]  = 0

  if verbose:
    print >>sys.stdout
    print >>sys.stdout, "Loudest trigger by SNR: %f" % trigSNR.max()
    print >>sys.stdout, "Loudest trigger by BestNR: %f" % trigBestNR.max()
  
  bank_conts, auto_conts,chi_conts,null_cont,snr_vals, colors =\
      calculate_contours( q=chisq_index, n=chisq_nhigh,\
                          null_thresh=null_thresh[-1],\
                          null_grad_snr=null_grad_snr )
  
  if verbose:
    print >>sys.stdout
    print >>sys.stdout, 'Plotting...'

  ptfcolormap = pylab.cm.spring
  ptfcolormap.set_over('g' )
       
  # reset times
  segs = readSegFiles(segdir)
  grbTime = segs['on'][1] - 1
  start = int(min(trigTime)) - grbTime
  end   = int(max(trigTime)) - grbTime
  duration = end-start
  start -= duration*0.05
  end += duration*0.05
  trigTime = [ t-grbTime for t in trigTime ]
  injTime  = [ t-grbTime for t in injTime ]
#  startString = datetime( *date.XLALGPSToUTC( LIGOTimeGPS( start ) )[:6] )\
#                    .strftime( "%B %d %Y, %H:%M:%S %ZUTC" )
 
  # plot time versus SNR
  fig = pylab.figure()
  ax  = fig.gca()
  ax.plot( trigTime, trigSNR, 'bx' )
  ax.set_xlabel( "Time since %s" % grbTime )
  ax.set_xlim([ start, end ])
  ax.set_ylabel( "Coherent SNR" )
  #ax.set_ylim( [6,18])
  ax.grid()
  fig.savefig( '%s/%s_triggers_vs_time_noinj.png' % ( outdir, tag ),\
               bbox_inches='tight' )
  if injFile:
    ax.plot( injTime, injSNR, 'rx' )
    ax.set_xlim([ start, end ])
    fig.savefig( '%s/%s_triggers_vs_time.png' % ( outdir, tag ),\
               bbox_inches='tight' )

  # plot BestNR versus time
  fig = pylab.figure()
  ax  = fig.gca()
  ax.plot( trigTime, trigBestNR, 'bx' )
  ax.set_xlabel( "Time since %s" % grbTime )
  ax.set_xlim([ start, end ])
  ax.set_ylabel( "BestNR" )
  #ax.set_ylim( [6,18])
  ax.grid()
  fig.savefig( '%s/%s_bestnr_vs_time_noinj.png' % ( outdir, tag ),\
               bbox_inches='tight' )
  if injFile:
    ax.plot( injTime, injBestNR, 'rx' )
    ax.set_xlim([ start, end ])
    fig.savefig( '%s/%s_bestnr_vs_time.png' % ( outdir, tag ),\
                 bbox_inches='tight' )
 
 
  # plot ifo time versus SNR
  for ifo in ifos:
    fig = pylab.figure()
    ax  = fig.gca()
    ax.plot( trigTime, trigIfoSNR[ifo], 'bx' )
    ax.set_xlabel( "Time since %s" % grbTime )
    ax.set_xlim([ start, end ])
    ax.set_ylabel( "%s SNR" % ifo )
    ax.grid()

    fig.savefig( '%s/%s_%s_triggers_vs_time_noinj.png'\
                 % ( outdir, tag, ifo ))
    if injFile:
      ax.plot( injTime, injIfoSNR[ifo], 'rx' )
      ax.set_xlim([ start, end ])
      fig.savefig( '%s/%s_%s_triggers_vs_time.png'\
                   % ( outdir, tag, ifo ) )
  
  # plot coherent SNR versus null stat
  fig = pylab.figure()
  ax  = fig.gca()
  ax.plot( trigSNR, trigNullstat, 'bx' )
  ax.grid()
  if injFile:
    ax.plot( injSNR, injNullstat, 'rx' )
  ax.set_xlabel( "Coherent SNR" )
  ax.set_ylabel( "Null statistic" )
  ax.plot( snr_vals,null_cont, 'k-' )
  fig.savefig( "%s/%s_null_stat_vs_snr.png" % ( outdir, tag ),\
               bbox_inches='tight' )
  ax.plot( snr_vals, pylab.asarray(null_cont) - \
      (null_thresh[1] - null_thresh[0]), 'g-' )
  ax.plot( snr_vals, pylab.asarray(null_cont) - \
      (null_thresh[1] - null_thresh[0])+1,'m-' )
  ax.set_xlim( [6,30] )
  ax.set_ylim( [0,30] )
  fig.savefig( "%s/%s_null_stat_vs_snr_zoom.png" % ( outdir, tag ),\
               bbox_inches='tight' )
  
  # plot coherent SNR versus overwhitened null stat
  fig = pylab.figure()
  ax  = fig.gca()
  ax.plot( trigSNR, trigNullSNR, 'bx' )
  ax.grid()
  if injFile:
    ax.plot( injSNR, injNullSNR, 'rx' )
  ax.set_xlabel( "Coherent SNR" )
  ax.set_ylabel( "Overwhitened null statistic" )
  ax.plot( snr_vals,null_cont, 'k-' )
  # Add shading to vetoed area
  limy = ax.get_ylim()[1]
  polyx = copy.deepcopy(snr_vals)
  polyy = copy.deepcopy(null_cont)
  polyx = pylab.append(polyx,[max(snr_vals), min(snr_vals)])
  polyy = pylab.append(polyy,[limy, limy])
  ax.fill(polyx, polyy, color = '#dddddd')

  fig.savefig( "%s/%s_null_stat2_vs_snr.png" % ( outdir, tag ),\
               bbox_inches='tight' )
  ax.plot( snr_vals, pylab.asarray(null_cont) - \
      (null_thresh[1] - null_thresh[0]), 'g-' )
  ax.plot( snr_vals, pylab.asarray(null_cont) - \
      (null_thresh[1] - null_thresh[0])+1,'m-' )
  ax.set_xlim( [6,30] )
  ax.set_ylim( [0,30] )
  fig.savefig( "%s/%s_null_stat2_vs_snr_zoom.png" % ( outdir, tag ),\
               bbox_inches='tight' )
 
  # plot coherent SNR versus coinc SNR
  fig = pylab.figure()
  ax  = fig.gca()
  ax.plot( trigSNR, trigCoincSNR, 'bx' )
  ax.grid()
  if injFile:
    ax.plot( injSNR, injCoincSNR, 'rx' )
  ax.plot( [4,30], [4,30], 'g-' )
  ax.set_xlabel( "Coherent SNR" )
  ax.set_ylabel( "Coincidence SNR" )
  fig.savefig( "%s/%s_coinc_snr_vs_snr.png" % ( outdir, tag ),\
               bbox_inches='tight' )
  ax.set_xlim( [6,30] )
  ax.set_ylim( [4,30] )
  fig.savefig( "%s/%s_coinc_snr_vs_snr_zoom.png" % ( outdir, tag ),\
               bbox_inches='tight' )
  
  aT = [6,30]
  bT = [6,27.5]
  
  maxSNR = trigSNR.max()
  if injFile:
    if injSNR.max() > maxSNR:
      maxSNR = injSNR.max()
  zoomSNR = pylab.arange(0.01,maxSNR,0.01)
 
  # plot SNR versus traceSNR 
  fig = pylab.figure()
  ax  = fig.gca()
  ax.plot( trigSNR, trigTraceSNR, 'bx' )
  ax.grid()
  if injFile:
    ax.plot( injSNR, injTraceSNR, 'rx' )
  ax.plot( aT, bT, 'g-' )
  ax.set_xlabel( "Coherent SNR" )
  ax.set_ylabel( "Trace SNR" )
  fig.savefig( "%s/%s_trace_snr_vs_snr.png" % ( outdir, tag ),\
               bbox_inches='tight' )
  ax.set_xlim( [6,30] )
  ax.set_ylim( [4,30] )
  fig.savefig( "%s/%s_trace_snr_vs_snr_zoom.png" % ( outdir, tag ),\
               bbox_inches='tight' )
  
  # plot coinc SNR versus trace SNR
  fig = pylab.figure()
  ax  = fig.gca()
  ax.plot( trigCoincSNR, trigTraceSNR, 'bx' )
  ax.grid()
  if injFile:
    ax.plot( injCoincSNR, injTraceSNR, 'rx' )
  ax.set_xlabel( "Coincidence SNR" )
  ax.set_ylabel( "Trace SNR" )
  fig.savefig( "%s/%s_trace_snr_vs_coinc_snr.png" % ( outdir, tag ),\
               bbox_inches='tight' )
  ax.set_xlim( [0,30] )
  ax.set_ylim( [0,30] )
  fig.savefig( "%s/%s_trace_snr_vs_coinc_snr_zoom.png" % ( outdir, tag ),\
               bbox_inches='tight' )
  
  # plot SNR versus bank veto
  fig = pylab.figure()
  ax  = fig.gca()
  ax.loglog( trigSNR, trigBankVeto, 'bx' )
  ax.grid()
  if injFile:
    ax.loglog( injSNR, injBankVeto, 'rx' )
  plot_contours( ax, snr_vals,bank_conts, colors )
  # Add shading to vetoed area
  limy = ax.get_ylim()[1]
  polyx = copy.deepcopy(snr_vals)
  polyy = copy.deepcopy(bank_conts[1])
  polyx = pylab.append(polyx,[max(snr_vals), min(snr_vals)])
  polyy = pylab.append(polyy,[limy, limy])
  ax.fill(polyx, polyy, color = '#dddddd')
  ax.set_xlabel( "Coherent SNR" )
  ax.set_ylabel( "Bank Veto" )
  ax.set_xlim( [6,1000] )
  fig.savefig( "%s/%s_bank_veto_vs_snr.png" % ( outdir, tag ),\
               bbox_inches='tight' )
  ax.set_xlim( [6,50] )
  ax.set_ylim( [1,2000] )
  fig.savefig( "%s/%s_bank_veto_vs_snr_zoom.png" % ( outdir, tag ),\
               bbox_inches='tight' )
  
  # plot SNR versus chisq
  fig = pylab.figure()
  ax  = fig.gca()
  ax.loglog( trigSNR[trigBestNR != 0], trigChiSquare[trigBestNR != 0],\
             'bx' )
  ax.grid()
  if injFile:
    ax.loglog( injSNR[injBestNR != 0], injChiSquare[injBestNR != 0],\
               'rx' )
  plot_contours( ax, snr_vals,chi_conts, colors )
  # Add shading to vetoed area
  limy = ax.get_ylim()[1]
  polyx = copy.deepcopy(snr_vals)
  polyy = copy.deepcopy(chi_conts[1])
  polyx = pylab.append(polyx,[max(snr_vals), min(snr_vals)])
  polyy = pylab.append(polyy,[limy, limy])
  ax.fill(polyx, polyy, color = '#dddddd')
  ax.set_xlabel( "SNR" )
  ax.set_ylabel( "Chi Square" )
  ax.set_xlim( [6,1000] )
  ax.set_ylim( [1,10000] )
  fig.savefig( "%s/%s_chi_square_vs_snr.png" % ( outdir, tag ) )
  ax.set_xlim( [0,50] )
  ax.set_ylim( [1,2000] )
  fig.savefig( "%s/%s_chi_square_vs_snr_zoom.png" % ( outdir, tag ) )
  
  # plot SNR versus loudest SNR
  fig = pylab.figure()
  ax  = fig.gca()
  ax.plot( trigSNR, trigFirstSNR, 'bx' )
  ax.grid()
  if injFile:
    ax.plot( injSNR, injFirstSNR, 'rx' )
  ax.plot( [0,50], [4,4], 'g-' )
  ax.set_xlabel( "Coherent SNR" )
  ax.set_ylabel( "First loudest sngl SNR" )
  fig.savefig( "%s/%s_first_snr_vs_snr.png" % ( outdir, tag ),\
               bbox_inches='tight' )
  ax.set_xlim( [6,50] )
  ax.set_ylim( [0,20] )
  fig.savefig( "%s/%s_first_snr_vs_snr_zoom.png" % ( outdir, tag ),\
               bbox_inches='tight' )
  
  # plot SNR versus second loudest
  if len(ifos)>1:
    fig = pylab.figure()
    ax  = fig.gca()
    ax.plot( trigSNR, trigSecondSNR, 'bx' )
    ax.grid()
    if injFile:
      ax.plot( injSNR, injSecondSNR, 'rx' )
    ax.plot( [6,10,50], [2.5,3.5,13.5], 'g-' )
    ax.set_xlabel( "Coherent SNR" )
    ax.set_ylabel( "Second loudest sngl SNR" )
    fig.savefig( "%s/%s_second_snr_vs_snr.png" % ( outdir, tag ),\
                 bbox_inches='tight' )
    ax.set_xlim( [6,50] )
    ax.set_ylim( [0,20] )
    fig.savefig( "%s/%s_second_snr_vs_snr_zoom.png" % ( outdir, tag ),\
                 bbox_inches='tight' )
  
  # plot SNR versus third loudest SNR
  if len(ifos)>2:
    fig = pylab.figure()
    ax  = fig.gca()
    ax.plot( trigSNR, trigThirdSNR, 'bx' )
    ax.grid()
    if injFile:
      ax.plot( injSNR, injThirdSNR, 'rx' )
    ax.plot( [0,50], [4,4], 'g-' )
    ax.set_xlabel( "Coherent SNR" )
    ax.set_ylabel( "Third loudest sngl SNR" )
    fig.savefig( "%s/%s_third_snr_vs_snr.png" % ( outdir, tag ),\
                 bbox_inches='tight' )
    ax.set_xlim( [6,50] )
    ax.set_ylim( [0,20] )
    fig.savefig( "%s/%s_third_snr_vs_snr_zoom.png" % ( outdir, tag ),\
                 bbox_inches='tight' )
  
  # plot SNR versus IFO SNR
  sens1 = None
  sens2 = None
  for ifo in ifos:
    if not sens1:
      sens1 = ifo
    elif not sens2:
      senstvty = fResp[ifo]*trigSigmaMean[ifo]
      if (fResp[ifo]*trigSigmaMean[ifo] > fResp[sens1]*trigSigmaMean[sens1]):
        sens2 = sens1
        sens1 = ifo
      else:
        sens2 = ifo
    else:
      if (fResp[ifo]*trigSigmaMean[ifo] > fResp[sens1]*trigSigmaMean[sens1]):
        sens2 = sens1
        sens1 = ifo
      elif (fResp[ifo]*trigSigmaMean[ifo] > fResp[sens2]*trigSigmaMean[sens2]):
        sens2 = ifo
  
  for ifo in ifos:

    fig = pylab.figure()
    ax  = fig.gca()
    ax.plot( trigSNR, trigIfoSNR[ifo], 'bx' )
    ax.grid()
    if injFile:
      ax.plot( injSNR, injIfoSNR[ifo], 'rx' )
    ax.plot( zoomSNR, ( (fResp[ifo]*trigSigmaMean[ifo])**0.5 ) * zoomSNR, 'g-' )
    ax.plot( zoomSNR, ( (fResp[ifo]*trigSigmaMin[ifo])**0.5 ) * zoomSNR, 'g-' )
    ax.plot( zoomSNR, ( (fResp[ifo]*trigSigmaMax[ifo])**0.5 ) * zoomSNR, 'g-' )
    ax.plot( zoomSNR, scipy.stats.ncx2.ppf( 0.0455/2., 2,\
                                            (fResp[ifo]*trigSigmaMin[ifo])*\
                                             zoomSNR**2)**0.5, 'm-' )
    ax.plot( zoomSNR, scipy.stats.ncx2.ppf( 1-0.0455/2., 2,\
                                            (fResp[ifo]*trigSigmaMax[ifo])*\
                                             zoomSNR**2)**0.5, 'm-' )
    ax.plot( zoomSNR, scipy.stats.ncx2.ppf( 0.00135/2., 2,\
                                            (fResp[ifo]*trigSigmaMin[ifo])*\
                                             zoomSNR**2)**0.5, 'c-' )
    ax.plot( zoomSNR, scipy.stats.ncx2.ppf( 1-0.00135/2., 2,\
                                            (fResp[ifo]*trigSigmaMax[ifo])*\
                                             zoomSNR**2)**0.5, 'c-' )
    ax.plot( [0,50], [4,4], 'k-' )
    if (ifo == sens1) or (ifo == sens2):
      # Shade vetoed area
      limy = ax.get_ylim()[0]
      polyx = [0,50]
      polyy = [4,4]
      polyx.extend([50,0])
      polyy.extend([limy, limy])
      ax.fill(polyx, polyy, color = '#dddddd')

    ax.set_xlabel( "Coherent SNR" )
    ax.set_ylabel( "%s sngl SNR" % ifo )
    fig.savefig( "%s/%s_%s_snr_vs_snr.png" % ( outdir, tag, ifo ),\
                 bbox_inches='tight' )
    ax.set_xlim( [6,50] )
    ax.set_ylim( [0,20] )
    fig.savefig( "%s/%s_%s_snr_vs_snr_zoom.png" % ( outdir, tag, ifo ),\
                 bbox_inches='tight' )

  # Plot single detector chi square plots
  for ifo in ifos:
    fig = pylab.figure()
    ax = fig.gca()
    ax.loglog( trigSNR,trigIfobankCS[ifo], 'bx' )
    ax.grid()
    if injFile:
      ax.loglog( injSNR,injIfobankCS[ifo], 'rx' )
    ax.set_xlabel( "Coherent SNR")
    ax.set_ylabel( "%s sngl bank veto" % ifo )
    ax.set_xlim( [4,1000] )
    fig.savefig( "%s/%s_snr_vs_%s_bankchisq.png" % (outdir, tag,ifo),\
                 bbox_inches='tight' )
    ax.set_xlim( [4,50] )
    ax.set_ylim( [1,2000] )
    fig.savefig( "%s/%s_snr_vs_%s_bankchisq_zoom.png" % (outdir,tag, ifo),\
                 bbox_inches="tight")
   
    fig = pylab.figure()
    ax = fig.gca()
    ax.loglog( trigIfoSNR[ifo],trigIfobankCS[ifo], 'bx' )
    ax.grid()
    if injFile:
      ax.loglog( injIfoSNR[ifo],injIfobankCS[ifo], 'rx' )
    ax.set_xlabel( "%s sngl SNR" % ifo )
    ax.set_ylabel( "%s sngl bank veto" % ifo )
    ax.set_xlim( [4,1000] )
    fig.savefig( "%s/%s_%s_snr_vs_%s_bankchisq.png" % (outdir, tag, ifo,ifo),\
                 bbox_inches='tight' )
    ax.set_xlim( [4,50] )
    ax.set_ylim( [1,2000] )
    fig.savefig( "%s/%s_%s_snr_vs_%s_bankchisq_zoom.png" % (outdir,tag,ifo,ifo),\
                 bbox_inches="tight")

    fig = pylab.figure()
    ax = fig.gca()
    ax.loglog( trigSNR,trigIfoautoCS[ifo], 'bx' )
    ax.grid()
    if injFile:
      ax.loglog( injSNR,injIfoautoCS[ifo], 'rx' )
    ax.set_xlabel( "Coherent SNR" )
    ax.set_ylabel( "%s sngl auto veto" % ifo )
    ax.set_xlim( [4,1000] )
    fig.savefig( "%s/%s_snr_vs_%s_autochisq.png" % (outdir, tag,ifo),\
                 bbox_inches='tight' )
    ax.set_xlim( [4,50] )
    ax.set_ylim( [1,20000] )
    fig.savefig( "%s/%s_snr_vs_%s_autochisq_zoom.png" % (outdir,tag, ifo),\
                 bbox_inches="tight")

    fig = pylab.figure()
    ax = fig.gca()
    ax.loglog( trigIfoSNR[ifo],trigIfoautoCS[ifo], 'bx' )
    ax.grid()
    if injFile:
      ax.loglog( injIfoSNR[ifo],injIfoautoCS[ifo], 'rx' )
    ax.set_xlabel( "%s sngl SNR" % ifo )
    ax.set_ylabel( "%s sngl auto veto" % ifo )
    ax.set_xlim( [4,1000] )
    fig.savefig( "%s/%s_%s_snr_vs_%s_autochisq.png" % (outdir, tag, ifo,ifo),\
                 bbox_inches='tight' )
    ax.set_xlim( [4,50] )
    ax.set_ylim( [1,20000] )
    fig.savefig( "%s/%s_%s_snr_vs_%s_autochisq_zoom.png" % (outdir,tag,ifo,ifo),\
                 bbox_inches="tight")

    fig = pylab.figure()
    ax = fig.gca()
    ax.loglog( trigSNR,trigIfostanCS[ifo], 'bx' )
    ax.grid()
    if injFile:
      ax.loglog( injSNR,injIfostanCS[ifo], 'rx' )
    ax.set_xlabel( "Coherent SNR" )
    ax.set_ylabel( "%s sngl chi squared" % ifo )
    ax.set_xlim( [4,1000] )
    fig.savefig( "%s/%s_snr_vs_%s_chisq.png" % (outdir, tag,ifo),\
                 bbox_inches='tight' )
    ax.set_xlim( [4,50] )
    ax.set_ylim( [1,2000] )
    fig.savefig( "%s/%s_snr_vs_%s_chisq_zoom.png" % (outdir,tag, ifo),\
                 bbox_inches="tight")

    fig = pylab.figure()
    ax = fig.gca()
    ax.loglog( trigIfoSNR[ifo],trigIfostanCS[ifo], 'bx' )
    ax.grid()
    if injFile:
      ax.loglog( injIfoSNR[ifo],injIfostanCS[ifo], 'rx' )
    ax.set_xlabel( "%s sngl SNR" % ifo )
    ax.set_ylabel( "%s sngl chi squared" % ifo )
    ax.set_xlim( [4,1000] )
    fig.savefig( "%s/%s_%s_snr_vs_%s_chisq.png" % (outdir, tag, ifo,ifo),\
                 bbox_inches='tight' )
    ax.set_xlim( [4,50] )
    ax.set_ylim( [1,2000] )
    fig.savefig( "%s/%s_%s_snr_vs_%s_chisq_zoom.png" % (outdir,tag,ifo,ifo),\
                 bbox_inches="tight")

  
  # plot SNR versus auto veto 
  fig = pylab.figure()
  ax  = fig.gca()
  ax.loglog( trigSNR, trigAutoVeto, 'bx' )
  ax.grid()
  if injFile:
    ax.loglog( injSNR, injAutoVeto, 'rx' )
  plot_contours( ax, snr_vals, auto_conts, colors )
  # Add shading to vetoed area
  limy = ax.get_ylim()[1]
  polyx = copy.deepcopy(snr_vals)
  polyy = copy.deepcopy(auto_conts[1])
  polyx = pylab.append(polyx,[max(snr_vals), min(snr_vals)])
  polyy = pylab.append(polyy,[limy, limy])
  ax.fill(polyx, polyy, color = '#dddddd')
  ax.set_xlabel( "Coherent SNR" )
  ax.set_ylabel( "Auto Veto" )
  fig.savefig( "%s/%s_auto_veto_vs_snr.png" % ( outdir, tag ),\
               bbox_inches='tight' )
  ax.set_xlim( [6,30] )
  ax.set_ylim( [10,20000] )
  fig.savefig( "%s/%s_auto_veto_vs_snr_zoom.png" % ( outdir, tag ),\
               bbox_inches='tight' )
  
  # plot SNR versus SNR-traceSNR
  fig = pylab.figure()
  ax  = fig.gca()
  ax.plot( trigSNR, trigSNR - trigTraceSNR, 'bx' )
  ax.grid()
  ax.set_xlabel( "Coherent SNR" )
  ax.set_ylabel( "SNR - Trace SNR" )
  fig.savefig( "%s/%s_tracediff_noinj.png" % ( outdir, tag ),\
               bbox_inches='tight' )
  if injFile:
    ax.plot( injSNR, injSNR - injTraceSNR, 'rx' )
    fig.savefig( "%s/%s_trace_diff_vs_snr.png" % ( outdir, tag ),\
               bbox_inches='tight' )
    ax.set_xlim( [6,20] )
    ax.set_ylim( [-5,10] )
    fig.savefig( "%s/%s_trace_diff_vs_snr_zoom.png" % ( outdir, tag ),\
               bbox_inches='tight' )
  
  # plot time versus null stat
  fig = pylab.figure()
  ax  = fig.gca()
  ax.plot( trigTime, trigNullstat, 'bx' )
  ax.grid()
  if injFile:
    ax.plot( injTime, injNullstat, 'rx' )
  ax.set_xlabel( "Time since %s" % grbTime )
  ax.set_xlim([ start, end ])
  ax.set_ylabel( "Null SNR" )
  fig.savefig( "%s/%s_null_snr_vs_time.png" % ( outdir, tag ),\
               bbox_inches='tight' )
  
  # plot SNR versus rel amp
  fig = pylab.figure()
  ax  = fig.gca()
  ax.loglog( trigSNR, trigRelAmp1, 'bx' )
  ax.grid()
  if injFile:
    ax.loglog( injSNR, injRelAmp1, 'rx' )
  ax.set_xlabel( "Coherent SNR" )
  ax.set_ylabel( "Relative amplitude" )
  fig.savefig( "%s/%s_rel_amp_vs_snr.png" % ( outdir, tag ),\
               bbox_inches='tight' )
  ax.set_xlim([ 6, 30 ])
  fig.savefig( "%s/%s_rel_amp_vs_snr_zoom.png" % ( outdir, tag ),\
               bbox_inches='tight' )
  
  # plot SNR versus rel amp 2
  try:
    fig = pylab.figure()
    ax  = fig.gca()
    ax.loglog( trigSNR, trigRelAmp2, 'bx' )
    ax.grid()
    if injFile:
      ax.loglog( injSNR, injRelAmp2, 'rx' )
    ax.set_xlabel( "Coherent SNR" )
    ax.set_ylabel( "Relative amplitude" )
    fig.savefig( "%s/%s_rel_amp2_vs_snr.png" % ( outdir, tag ),\
                 bbox_inches='tight' )
    ax.set_xlim( [6,30] )
    fig.savefig( "%s/%s_rel_amp2_vs_snr_zoom.png" % ( outdir, tag ),\
                 bbox_inches='tight' )
  except OverflowError:
    print >>sys.stderr, 'WARNING: Relative amplitude versus coherent SNR '+\
                        'failed with zeros in a loglog plot'

  # plot SNR versus norm 3
  try:
    fig = pylab.figure()
    ax  = fig.gca()
    ax.loglog( trigSNR, trigNorm3, 'bx' )
    ax.grid()
    if injFile:
      ax.loglog( injSNR, injNorm3, 'rx' )
    ax.set_xlabel( "Coherent SNR" )
    ax.set_ylabel( "Amplitude factor" )
    fig.savefig( "%s/%s_norm3_vs_snr.png" % ( outdir, tag ),\
                 bbox_inches='tight' )
    ax.set_xlim( [6,30] )
    fig.savefig( "%s/%s_norm3_vs_snr_zoom.png" % ( outdir, tag ),\
                 bbox_inches='tight' )
  except OverflowError:
    print >>sys.stderr, 'WARNING: Amplitude factor versus coherent SNR '+\
                        'failed with zeros in a loglog plot'
  
  # plot SNR versus inclination
  try:
    fig = pylab.figure()
    ax  = fig.gca()
    ax.loglog( trigSNR, trigInclination, 'bx' )
    ax.grid()
    if injFile:
      ax.loglog( injSNR, injInclination, 'rx' )
    ax.set_xlabel( "Coherent SNR" )
    ax.set_ylabel( "|cos inclination|" )
    fig.savefig( "%s/%s_inclination_vs_snr.png" % ( outdir, tag ),\
                 bbox_inches='tight' )
    ax.set_xlim( [6,30] )
    fig.savefig( "%s/%s_inclination_vs_snr_zoom.png" % ( outdir, tag ),\
                 bbox_inches='tight' )
  except OverflowError:
    print >>sys.stderr, 'WARNING: cos(inclination) versus coherent SNR '+\
                        'failed with zeros in a loglog plot'

  # plot sky grid
  pylab.rcParams.update({"font.size": 12})
  plot = dqPlotUtils.SkyPositionsPlot("", "", "coh\_PTF %s Sky Grid" % tag)
  plot.add_content(trigLongitude, trigLatitude, label="_")
  centre = (trigLongitude[0], trigLatitude[0])
  range  = [(0.2,0.2), (0.8,0.8)]
  plot.finalize(projection='ortho', centre=centre, range=range)
  plot.savefig("%s/%s_sky_grid.png" % (outdir, tag), bbox_inches='tight',\
               bbox_extra_artists=plot.ax.texts)
 
  # DONE
if __name__=='__main__':

  opts, args = parse_command_line()

  outdir    = os.path.abspath( opts.output_path )
  verbose   = opts.verbose
  trigFile  = os.path.abspath( opts.trig_file )
  injFile   = None
  if opts.inj_file:
    injFile = os.path.abspath( opts.inj_file )
  GRBnum    = 'GRB%s' % opts.grb_name
  q         = opts.chisq_index
  n         = opts.chisq_nhigh
  segdir    = opts.segment_dir
  nullt     = map( float, opts.null_snr_threshold.split(',') )
  vetoFiles = []
  if opts.veto_directory:
    vetoFiles = glob.glob(opts.veto_directory +'/*CAT[2,3]*.xml')


  main( trigFile, injFile, GRBnum, outdir, segdir, chisq_index=q,\
        chisq_nhigh=n,null_thresh = nullt, verbose=verbose,vetoFiles=vetoFiles )
 <|MERGE_RESOLUTION|>--- conflicted
+++ resolved
@@ -292,16 +292,10 @@
       # calculate fResp for each IFO is we haven't done so already
       trigPos = (trig.ra,trig.dec)
       if trigPos not in aPat.keys():
-<<<<<<< HEAD
         ra  = numpy.degrees(trig.ra)
         dec = numpy.degrees(trig.dec)
         injLongitude.append(ra)
         injLatitude.append(dec)
-=======
-        ra  = trig.ra*180/pi
-        dec = trig.dec*180/pi
-        # Is ra dec being moved? If so then end_time needs to be set to trigtime
->>>>>>> cd62cbd3
         fPlus,fCross   = get_det_response( ra, dec, trig.get_end() )
         aPat[trigPos] = {}
         for ifo in ifos:
