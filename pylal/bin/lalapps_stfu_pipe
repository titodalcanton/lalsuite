#!/usr/bin/python

from optparse import OptionParser

try:
        import sqlite3
except ImportError:
        # pre 2.5.x
        from pysqlite2 import dbapi2 as sqlite3
import sys, os, re, string, tempfile, copy
import ConfigParser

from glue import segments
from glue import segmentsUtils
from glue.ligolw import ligolw
from glue.ligolw import table
from glue.ligolw import lsctables
from glue.ligolw import dbtables
from glue.ligolw import utils
from glue import pipeline
from glue.ligolw import ilwd
from pylal import db_thinca_rings
from pylal import stfu_pipe
from lalapps import inspiral

#from pylal.fu_Condor import *
from pylal.xlal.datatypes.ligotimegps import LIGOTimeGPS
dbtables.lsctables.LIGOTimeGPS = LIGOTimeGPS

###############################################################################
##### DATA  FUNCTIONS   #######################################################
###############################################################################

def exportCoincToDisk(coinc, dir, cnt, filename=None):
	"""
	This method takes an input from the Coinc Class and writes
	that object to disk as ascii.  The output file created by this
	method is intended to serve as input to new makechecklistwiki
	script. This method returns the base filename in order to know
	which file was just created with the data.
	"""
	#If directy coincHeadings not there make the directory if
	#filename is None
<<<<<<< HEAD
	headingDir= dir + "/coinc_info"
	idKeyStr="%s_%s"%(str(coinc.time), str(coinc.instruments))
=======
	headingDir="./coinc_headings"
	idKeyStr="%s__%s__%s"%(str(Coinc.time),
			       str(Coinc.instruments),
			       str(Coinc.coinc_event_id))
>>>>>>> a36cbcbe
	if filename==None:
		filename="coincEvent.info"
		stfu_pipe.mkdir(headingDir)
		filename=os.path.normpath(headingDir+'/'+idKeyStr+'_'+ filename)
	fp=open(filename,'w')
	fp.write("#DIR\t\t\tRANK\tFAR\t\tSNR\tIFOS\tINSTRUMENTS\tTIME\t\tMASS\n")
	fp.write("%-16s\t%d\t%0.2e\t%.2f\t%s\t%s\t\t%.3f\t%.2f\n" % (dir, cnt, float(coinc.combined_far), float(coinc.snr), coinc.ifos, coinc.instruments, float(coinc.time), float(coinc.mass)) )
	fp.write("#DIR\t\t\tIFO\tTIME\t\tSNR\tCHISQ\tMASS1\tMASS2\n")
	rowString="%-16s\t%s\t%.3f\t%.2f\t%.2f\t%.2f\t%.2f\n"
	content=list()
	for ifo,snglEvent in coinc.sngl_inspiral.items():
		content.append(rowString%(dir, 
					  snglEvent.ifo,
					  float(snglEvent.time),  
					  float(snglEvent.snr),
					  float(snglEvent.chisq),
					  float(snglEvent.mass1),
					  float(snglEvent.mass2)))
	fp.writelines(content)
	fp.close()
	return os.path.split(filename)[1]


###############################################################################
##### DB SUMMARY CLASS ########################################################
###############################################################################

class DB_summary(object):
	
	def __init__(self, connection, live_time_program, file_name, veto_segments_name = None, verbose = False, base=None):
		"""
		Compute and record some summary information about the
		database.
		"""

		self.base = base
		self.connection = connection
		xmldoc = dbtables.get_xml(connection)
		self.file_name = filename
		self.sim_file_name = None

		cursor = connection.cursor()

		# find the tables
		try:
			self.sngl_inspiral_table = table.get_table(xmldoc, dbtables.lsctables.SnglInspiralTable.tableName)
		except ValueError:
			self.sngl_inspiral_table = None
		try:
			self.sim_inspiral_table = table.get_table(xmldoc, dbtables.lsctables.SimInspiralTable.tableName)
			# write out the injection file to use in later inspiral jobs
			newxmldoc = ligolw.Document()
			newxmldoc.appendChild(ligolw.LIGO_LW())
			newxmldoc.childNodes[-1].appendChild(self.sim_inspiral_table)
			self.sim_file_name = "sim_"+os.path.split(filename)[1].replace('sqlite','xml')
			utils.write_filename(newxmldoc, self.sim_file_name, gz=False, verbose=verbose)

		except ValueError:
			self.sim_inspiral_table = None
		try:
			self.coinc_def_table = table.get_table(xmldoc, dbtables.lsctables.CoincDefTable.tableName)
			self.coinc_table = table.get_table(xmldoc, dbtables.lsctables.CoincTable.tableName)
			self.time_slide_table = table.get_table(xmldoc, dbtables.lsctables.TimeSlideTable.tableName)
		except ValueError:
			self.coinc_def_table = None
			self.coinc_table = None
			self.time_slide_table = None
		try:
			self.coinc_inspiral_table = table.get_table(xmldoc, dbtables.lsctables.CoincInspiralTable.tableName)
		except ValueError:
			self.coinc_inspiral_table = None


		# determine a few coinc_definer IDs
		# FIXME:  don't hard-code the numbers
		if self.coinc_def_table is not None:
			try:
				self.ii_definer_id = self.coinc_def_table.get_coinc_def_id("inspiral", 0, create_new = False)
			except KeyError:
				self.ii_definer_id = None
			try:
				self.si_definer_id = self.coinc_def_table.get_coinc_def_id("inspiral", 1, create_new = False)
			except KeyError:
				self.si_definer_id = None
			try:
				self.sc_definer_id = self.coinc_def_table.get_coinc_def_id("inspiral", 2, create_new = False)
			except KeyError:
				self.sc_definer_id = None
		else:
			self.ii_definer_id = None
			self.si_definer_id = None
			self.sc_definer_id = None

		# retrieve the distinct on and participating instruments
		self.on_instruments_combos = [frozenset(dbtables.lsctables.instrument_set_from_ifos(x)) for x, in cursor.execute("SELECT DISTINCT(instruments) FROM coinc_event WHERE coinc_def_id == ?", (self.ii_definer_id,))]

		# get the segment lists
		self.seglists = db_thinca_rings.get_thinca_zero_lag_segments(connection, program_name = live_time_program)
		self.playground_segs = segmentsUtils.S2playground(self.seglists.extent_all())
		self.instruments = set(self.seglists)
		if veto_segments_name is not None:
			self.veto_segments = db_thinca_rings.get_veto_segments(connection, veto_segments_name)
		else:
			self.veto_segments = segments.segmentlistdict()
		self.seglists -= self.veto_segments

def create_is_playground_func(connection, playground_segs):
	"""
	Construct the is_playground() SQL function.
	"""
	connection.create_function("is_playground", 2, lambda seconds, nanoseconds: LIGOTimeGPS(seconds, nanoseconds) in playground_segs)

class ProcParam(object):
	def __init__(self, program, id, param, type, value):
		self.program = program
		self.process_id = id
		self.param = param
		self.type = type
		self.value = value

class Sngl(object):
	def __init__(self, row, contents,ignore_proc_params=False):
		self.data_tuple = row
		self.contents = contents
        	self.ifo = row[0]
		self.snr = float(row[1])
		self.chisq = float(row[2])
		self.mass1 = float(row[3])
		self.mass2 = float(row[4])
		self.time = float(row[5])
		self.process_id = row[6]
		self.row = contents.sngl_inspiral_table.row_from_cols(row[7:])
		# reset event_id to ilwd_char type
		self.row.event_id = ilwd.get_ilwdchar(self.row.event_id)
		self.inj_file_name = contents.sim_file_name

		self.process_params = []

		if not ignore_proc_params:
			for val in self.contents.connection.cursor().execute("""
SELECT
                program, process_id, param, type, value
        FROM
                process_params
        WHERE
                process_id == ?
			""", (self.process_id,) ):
				self.process_params.append(ProcParam(val[0], val[1], val[2], val[3], val[4]))	

	def get_gps_start_time(self):
		#FIXME probably really slow
		for row in self.process_params:
			if row.param == '--gps-start-time': 
				return int(row.value)

	def get_gps_end_time(self):
		#FIXME probably really slow
		for row in self.process_params:
			if row.param == '--gps-end-time': 
				return int(row.value)
	
	def get_sample_rate(self):
		#FIXME probably really slow
		for row in self.process_params:
			if row.param == '--sample-rate': 
				return int(row.value)

	def get_proc_param(self, param):
		for row in self.process_params:
			if row.param.strip('-') == param.strip('-'):
				return row.value
		
	def switch_ifo(self,ifo):
		self.ifo = ifo
		self.process_params = []

		for val in self.contents.connection.cursor().execute("""
SELECT program, process_id, param, type, value FROM process_params AS proc_params WHERE proc_params.process_id = (SELECT p1.process_id FROM process_params AS p1 JOIN process_params AS p2 ON p1.process_id == p2.process_id JOIN search_summary ON search_summary.process_id == p2.process_id WHERE p1.param = '--gps-start-time' AND p1.value <= ? AND p2.param = '--gps-end-time' AND p2.value > ? AND search_summary.ifos = ? LIMIT 1)
		""", (self.time, self.time, self.ifo) ):
			self.process_params.append(ProcParam(val[0], val[1], val[2], val[3], val[4]))
		#change necessary values in process params table
		channel = None
		for row in self.process_params:
			if row.param == '--channel-name':  
				type, channel = stfu_pipe.figure_out_type(self.time,ifo)
				row.value = channel
				break
		if not channel: 
			print sys.stderr, "Coudn't find process params for trigger aborting"
			sys.exit(1)
		#change necessary values in sngl_inspiral table
		self.row.ifo = ifo	
		self.row.channel = channel.split(':')[1]
		


class Coinc(object):
	def __init__(self, row, contents):
		self.contents = contents
		self.sngl_inspiral = {}
		self.sngl_inspiral_coh = {}
		self.coinc_event_id = ilwd.get_ilwdchar(row[0])
		self.combined_far = float(row[1])
		self.snr = float(row[2])
		self.time = float(row[3])
		self.mass = float(row[4])
		self.mchirp = float(row[5])
		self.ifos = row[6]
		self.ifos_set = frozenset(dbtables.lsctables.instrument_set_from_ifos(self.ifos))
		self.instruments = row[7]
		self.instruments_set = frozenset(dbtables.lsctables.instrument_set_from_ifos(self.instruments))
		for val in self.contents.connection.cursor().execute("""
SELECT
                sngl_inspiral.ifo, sngl_inspiral.snr, sngl_inspiral.chisq, sngl_inspiral.mass1, sngl_inspiral.mass2, sngl_inspiral.end_time + sngl_inspiral.end_time_ns * 1.0e-9, sngl_inspiral.process_id, sngl_inspiral.*
        FROM
                sngl_inspiral
                JOIN coinc_event_map ON (
                        coinc_event_map.coinc_event_id == ?
                )
        WHERE
                sngl_inspiral.event_id == coinc_event_map.event_id
		""", (str(self.coinc_event_id),) ): 
			self.sngl_inspiral.setdefault(val[0],None)
			self.sngl_inspiral[val[0]] = Sngl(val, contents)

		# add instruments that were on but didn't participate in coinc
		for ifo in self.instruments_set:
			if ifo not in self.ifos_set:
				self.sngl_inspiral[ifo] = self.make_sngl_from_max_ifo(ifo)

		# make a list of sngls appropriate for the coherent code (use max template)
		for ifo in self.instruments_set:
			self.sngl_inspiral_coh[ifo] = self.make_sngl_from_max_ifo(ifo)

		self.extract_sim()

	def extract_sim(self):
		#FIXME FINISH!
		if self.contents.sim_inspiral_table:
			self.sim = self.contents.connection.curser().execute("""
SELECT
		sim_inspiral.* 
	FROM 
		sim_inspiral
	JOIN 
		coinc_event_map AS mapA ON (mapA.event_id == sim_inspiral.simulation_id)
	JOIN 
		coinc_event_map AS mapB ON (mapA.coinc_event_id == mapB.coinc_event_id)
	JOIN 
		coinc_event ON (mapB.event_id == coinc_event.coinc_event_id)
	WHERE 
		coinc_event.coinc_event_id == ?
			""", (str(self.coinc_event_id),) ).fetchone()

		else: self.sim = None
		
	def get_sample_rate(self):
		#FIXME NEEDS TO CHECK ALL SAMPLE RATES ARE THE SAME!
		for sngl in self.sngl_inspiral.values():
			return sngl.get_sample_rate()

	def max_trigger_ifo(self):
		snr_tuple = [(sngl.snr, sngl.ifo) for sngl in self.sngl_inspiral.values()]
		return max(snr_tuple)[1]

	def make_sngl_from_max_ifo(self, ifo):
		max_sngl = self.sngl_inspiral[self.max_trigger_ifo()]
		sngl = Sngl(max_sngl.data_tuple, max_sngl.contents, ignore_proc_params=True)
		sngl.switch_ifo(ifo)
		return sngl
		

		
			

class FUTriggers(object):
	def __init__(self, num=10):
		self.num = num
		self.playground_candidates = []
		self.candidates = []

	def add_contents(self, contents, stat='combined_far'):
		if contents.sim_inspiral_table:
			#For now we only return summary information on non injections
			return
		for i,row in enumerate(contents.connection.cursor().execute("""
SELECT
	coinc_inspiral.coinc_event_id,
        coinc_inspiral.combined_far,
        coinc_inspiral.snr,
        coinc_inspiral.end_time + coinc_inspiral.end_time_ns * 1.0e-9,
        coinc_inspiral.mass,
        coinc_inspiral.mchirp,
        coinc_inspiral.ifos,
        coinc_event.instruments
FROM
        coinc_inspiral
        JOIN coinc_event ON (
                coinc_event.coinc_event_id == coinc_inspiral.coinc_event_id
        )
WHERE
        is_playground(coinc_inspiral.end_time, coinc_inspiral.end_time_ns)
        AND NOT EXISTS(
                SELECT
                        *
                FROM
                        time_slide
                WHERE
                        time_slide.time_slide_id == coinc_event.time_slide_id
                AND
                        time_slide.offset != 0
        )
ORDER BY
        combined_far
LIMIT ?
		""", (self.num,) )):
			#print sys.stderr, "...processing coinc %d / %d\r" %(i+1, self.num),
			self.playground_candidates.append(Coinc(row, contents))

		for i, row in enumerate(contents.connection.cursor().execute("""
SELECT
	coinc_inspiral.coinc_event_id,
        coinc_inspiral.combined_far,
        coinc_inspiral.snr,
        coinc_inspiral.end_time + coinc_inspiral.end_time_ns * 1.0e-9,
        coinc_inspiral.mass,
        coinc_inspiral.mchirp,
        coinc_inspiral.ifos,
        coinc_event.instruments
FROM
        coinc_inspiral
        JOIN coinc_event ON (
                coinc_event.coinc_event_id == coinc_inspiral.coinc_event_id
        )
WHERE
        NOT EXISTS(
                SELECT
                        *
                FROM
                        time_slide
                WHERE
                        time_slide.time_slide_id == coinc_event.time_slide_id AND time_slide.offset != 0
        )
ORDER BY
        combined_far
LIMIT ?
		""", (self.num,) )):
			#print sys.stderr, "...processing coinc %d / %d\r" %(i+1, self.num),
			self.candidates.append(Coinc(row, contents))

	def topN(self):
		if len(self.candidates) < self.num: self.num = len(self.candidates)
		trigs = [(t.combined_far, t) for t in self.candidates]
		trigs.sort()
		self.candidates = [t[1] for t in trigs[0:self.num] ]

                if len(self.playground_candidates) < self.num: self.num = len(self.playground_candidates)
		trigs = [(t.combined_far, t) for t in self.playground_candidates]
		trigs.sort()
		self.playground_candidates = [t[1] for t in trigs[0:self.num] ]
	
###############################################################################
###### UTILITY FUNCTIONS ######################################################
###############################################################################

def link_data_find(cp):
	cache = cp.get('fu-input', 'ihope-cache')
	path = os.path.split(cache)[0]
	datafind_dir = path + '/datafind/cache'
	try:os.symlink(datafind_dir, 'cache')
	except: pass

def parse_command_line():
	parser = OptionParser(
		version = "%prog",
		description = "The sqlite triggered follow-up pipeline"
	)
	parser.add_option("-b", "--base", metavar = "base", default = "cbc_followup_", help = "Set the prefix for output filenames (default = \"cbc_followup_\")")
	parser.add_option("-l", "--live-time-program", metavar = "program", default = "thinca", help = "Set the name, as it appears in the process table, of the program whose search summary entries define the search live time (default = \"thinca\").")
	parser.add_option("-t", "--tmp-space", metavar = "path", help = "Path to a directory suitable for use as a work area while manipulating the database file.  The database file will be worked on in this directory, and then moved to the final location when complete.  This option is intended to improve performance when running in a networked environment, where there might be a local disk with higher bandwidth than is available to the filesystem on which the final output will reside.")
	parser.add_option("-v", "--verbose", action = "store_true", help = "Be verbose.")
	parser.add_option("-n", "--number", default=10,help = "Number of triggers to follow up (default 10).")
	parser.add_option("-f", "--config-file", default="stfu_pipe.ini", help="the config file, default looks for stfu_pipe.ini in path, if none is found it makes one from your environment (only provide a config file if you know you must override something)")
	options, filenames = parser.parse_args()

	return options, (filenames or [])

###############################################################################
##### MAIN ####################################################################
###############################################################################

# Parse options and config files
options, filenames = parse_command_line()
default_cp = stfu_pipe.create_default_config(options.config_file)
cp = default_cp.get_cp()
#cp = ConfigParser.ConfigParser()
#cp.read(options.config_file)

#link_data_find(cp)

# Initialize dag
dag = stfu_pipe.followUpDAG(options.config_file,cp)

trigs = FUTriggers(num=options.number)

###############################################################################
##### EXTRACT TRIGGER INFORMATION FROM DBs ####################################
###############################################################################

# Extract the triggers from the databases
for n, filename in enumerate(filenames):
	if options.verbose:
		print >>sys.stderr, "%d/%d: %s" % (n + 1, len(filenames), filename)
	working_filename = dbtables.get_connection_filename(filename, tmp_path = options.tmp_space, verbose = options.verbose)
	connection = sqlite3.connect(working_filename)
	contents = DB_summary(connection, options.live_time_program, working_filename, veto_segments_name = "vetoes", verbose = options.verbose)
	#if contents.sim_inspiral_table is not None:
	#	create_sim_coinc_view(connection)
	create_is_playground_func(connection, contents.playground_segs)
	trigs.add_contents(contents)
	connection.close()
	dbtables.discard_connection_filename(filename, working_filename, verbose = options.verbose)

# find the top N triggers from all the databases
trigs.topN()

###############################################################################
##### CONSTRUCT DAG ###########################################################
###############################################################################

# generate a playground set and full data set
for search, candidates in [('playground',trigs.playground_candidates), ('full_data',trigs.candidates)]:

	# CONDOR JOB CLASSES
	ht_data_find_job	= stfu_pipe.htDataFindJob(cp, dir=search, tag_base='datafind')
	q_ht_data_find_job	= stfu_pipe.htDataFindJob(cp, tag_base='qdatafind', dir=search)
	qscan_job		= stfu_pipe.qscanJob(options,cp, dir=search, tag_base='FG_HT')
	insp_job		= stfu_pipe.followUpInspJob(cp, dir=search, tag_base='plot')
	insp_job_skymap		= stfu_pipe.followUpInspJob(cp, dir=search,tag_base='skymap')	
	#inspJobNotrig   = stfu_pipe.followUpInspJob(cp,'notrig', dir=search)
	plot_job		= stfu_pipe.plotSNRChisqJob(options,cp, dir=search)
	#headInspJob     = stfu_pipe.followUpInspJob(cp, 'head', dir=search)
	chia_job		= stfu_pipe.followUpChiaJob(options, cp, dir=search)
	plot_chia_job 		= stfu_pipe.plotChiaJob(options, cp, dir=search)
	#cohInspJobNotrig= stfu_pipe.followUpInspJob(cp, 'notrig', dir=search)
	sky_map_job		= stfu_pipe.skyMapJob(options,cp, dir=search)
	sky_plot_job		= stfu_pipe.skyMapPlotJob(options,cp, dir=search)
	find_flags_job            = stfu_pipe.findFlagsJob(options,cp, dir=search)
	find_vetos_job            = stfu_pipe.findVetosJob(options,cp, dir=search)
	effD_ratio_job            = stfu_pipe.effDRatioJob(options,cp, dir=search)
	
	# LOOP OVER COINC EVENTS
	for coinc_cnt, coinc in enumerate(candidates):

		# CONDOR NODE CLASS DICTIONARIES FOR CONVENIENCE
		insp_datafind_node = {}
		insp_node_skymap = {}
		
		if options.verbose:
			 print >>sys.stderr,"processing coinc @ %f with combined FAR %f instruments %s" % (coinc.time, coinc.combined_far, coinc.instruments)

		# SETUP JOBS FOR IFOS FOUND IN COINCIDENCE
		for ifo, sngl_inspiral in coinc.sngl_inspiral.items():
			# VERBOSITY
			if options.verbose:
				print >>sys.stderr,"processing %s with snr: %f  and mass1: %f and mass2 %f" % (ifo, sngl_inspiral.snr, sngl_inspiral.mass1, sngl_inspiral.mass2)

			# h(t) QSCAN datafind Nodes
			ht_qscan_data_find_node = stfu_pipe.fuDataFindNode(dag, q_ht_data_find_job, cp, options, ifo, sngl=sngl_inspiral, qscan=True)
			# h(t) QSCAN Nodes
			ht_qscan_node = stfu_pipe.fuQscanNode(dag, qscan_job, cp, options, sngl_inspiral.time, ifo, ht_qscan_data_find_node.outputFileName, p_nodes=[ht_qscan_data_find_node],type="ht")
			# h(t) INSPIRAL datafind Node
			insp_datafind_node[ifo] = stfu_pipe.fuDataFindNode(dag, ht_data_find_job, cp, options, ifo, sngl=sngl_inspiral)

			# INSPIRAL NODE (for plots)
			insp_node = stfu_pipe.followUpInspNode(dag, insp_job, cp, options, sngl_inspiral, insp_datafind_node[ifo].outputFileName, search, p_nodes=[insp_datafind_node[ifo]])

			plot_node = stfu_pipe.plotSNRCHISQNode(dag, plot_job, cp, options, sngl_inspiral, coinc, insp_node, p_nodes=[insp_node])

		# SETUP JOBS FOR IFOS USING THE MAX TEMPLATE (LIKE COHERENT INSPIRAL JOBS)
		for ifo, sngl_inspiral in coinc.sngl_inspiral_coh.items():
			# VERBOSITY
			if options.verbose:
				print >>sys.stderr,"processing %s with snr: %f  and mass1: %f and mass2 %f" % (ifo, sngl_inspiral.snr, sngl_inspiral.mass1, sngl_inspiral.mass2)
			
			# INSPIRAL JOB FOR SKYMAPS
			insp_node_skymap[ifo] = stfu_pipe.followUpInspNode(dag, insp_job_skymap, cp, options, sngl_inspiral, insp_datafind_node[ifo].outputFileName, search, p_nodes=[insp_datafind_node[ifo]])
		
		# SKYMAP JOBS
		sky_node = stfu_pipe.lalapps_skyMapNode(dag, sky_map_job, cp, options, coinc, insp_node_skymap, p_nodes=insp_node_skymap.values())
		sky_plot_node = stfu_pipe.pylal_skyPlotNode(dag, sky_plot_job, cp, options, coinc, sky_node, p_nodes = [sky_node])

		# Coh insp job
		chia_node = stfu_pipe.followUpChiaNode(dag, chia_job, cp, options, coinc, insp_node_skymap, p_nodes = insp_node_skymap.values())
		plot_chia_node = stfu_pipe.plotChiaNode(dag, plot_chia_job, cp, options, coinc, chia_node, insp_node_skymap, p_nodes=[chia_node])

		##SETUP JOBS THAT REQUIRE COINC INFORMATION
		effDRatio_Node = stfu_pipe.effDRatioNode(dag,effD_ratio_job,cp,options,coinc)
		findFlags_Node = stfu_pipe.findFlagsNode(dag,find_flags_job,cp,options,coinc.time)
		findVetos_Node = stfu_pipe.findVetosNode(dag,find_vetos_job,cp,options,coinc.time)
		#Need a wiki creation Node and Job class with the following as input
		exportCoincToDisk(coinc, search, coinc_cnt)

#### ALL FINNISH ####		
default_cp.write()
dag.write_all()
#dag.write_sub_files()
#dag.write_dag()
#dag.write_script()<|MERGE_RESOLUTION|>--- conflicted
+++ resolved
@@ -41,15 +41,8 @@
 	"""
 	#If directy coincHeadings not there make the directory if
 	#filename is None
-<<<<<<< HEAD
 	headingDir= dir + "/coinc_info"
 	idKeyStr="%s_%s"%(str(coinc.time), str(coinc.instruments))
-=======
-	headingDir="./coinc_headings"
-	idKeyStr="%s__%s__%s"%(str(Coinc.time),
-			       str(Coinc.instruments),
-			       str(Coinc.coinc_event_id))
->>>>>>> a36cbcbe
 	if filename==None:
 		filename="coincEvent.info"
 		stfu_pipe.mkdir(headingDir)
