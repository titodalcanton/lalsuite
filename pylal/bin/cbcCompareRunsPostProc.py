#!/usr/bin/env python
# -*- coding: utf-8 -*-
#
#       cbcCompareRunsPostProc.py
#
#       Copyright 2011
#       Salvatore Vitale <salvatore.vitale@ligo.org>
#
#
#       This program is free software; you can redistribute it and/or modify
#       it under the terms of the GNU General Public License as published by
#       the Free Software Foundation; either version 2 of the License, or
#       (at your option) any later version.
#
#       This program is distributed in the hope that it will be useful,
#       but WITHOUT ANY WARRANTY; without even the implied warranty of
#       MERCHANTABILITY or FITNESS FOR A PARTICULAR PURPOSE.  See the
#       GNU General Public License for more details.
#
#       You should have received a copy of the GNU General Public License
#       along with this program; if not, write to the Free Software
#       Foundation, Inc., 51 Franklin Street, Fifth Floor, Boston,
#       MA 02110-1301, USA.

#===============================================================================
# Preamble
#===============================================================================

#standard library imports
import sys
import os

from math import ceil,floor,pi as pi_constant
import cPickle as pickle

from time import strftime

#related third party imports

import numpy as np
from numpy import array,exp,cos,sin,arcsin,arccos,sqrt,size,mean,column_stack,cov,unique,hsplit,correlate,log,dot,power
from scipy import *
from scipy import stats as stat
import matplotlib 
matplotlib.use("Agg")
from pylab import *
from  matplotlib import pyplot as plt,cm as mpl_cm
from mpl_toolkits.basemap import Basemap
try:
    from xml.etree.cElementTree import Element, SubElement, ElementTree, Comment, tostring, XMLParser,XML
except ImportError:
    #Python < 2.5
    from cElementTree import Element, SubElement, ElementTree, Comment, tostring, XMLParser,XML

#local application/library specific imports
from pylal import SimInspiralUtils
from pylal import bayespputils as bppu
from pylal import git_version

__author__="Salvatore Vitale <salvatore.vitale@ligo.org>"
__version__= "git id %s"%git_version.id
__date__= git_version.date

def pickle_to_file(obj,fname):
    """
    Pickle/serialize 'obj' into 'fname'.
    """
    filed=open(fname,'w')
    pickle.dump(obj,filed)
    filed.close()

def oneD_dict_to_file(dict,fname):
    filed=open(fname,'w')
    for key,value in dict.items():
        filed.write("%s %s\n"%(str(key),str(value)) )
        
def remove_ifo_from_string(name):
    ### Take a string like "H1: 10.0", and return a list whose first element is the IFO name and the second a string containing the remaining of "name", excluding the period 
    ifos=['H1','L1','V1','Network']
    for ifo in ifos:
        if name.find(ifo)!=-1:
            return [name[0:len(ifo)],str(name[len(ifo)+1:])]

def linear_space( start, end, count ):
    delta = (end-start) / float(count)
    return [start,] + \
    map( lambda x:delta*x + start, range( 1, count ) ) + [end, ]
     
def linkImage(imageurl,width,height):
        return '<a href="'+ str(imageurl)+'" target="_blank"><img src="'+str(imageurl)+'" width="'+str(width) +'" height="'+str(height)+'" /></a>'
def link(url,text):
        return '<a href="'+ str(url)+'">'+str(text)+'</a>'
def checkDir(dir):
        if not os.access(dir,os.F_OK):
                try:
                        print 'Creating %s\n'%(dir)
                        os.makedirs(dir)
                except:
                        print 'Error: Unable to create directory %s'%(dir)
                        sys.exit(1)
        if not os.access(dir,os.W_OK):
                print 'Unable to write to %s'%(dir)
                sys.exit(1)
        return True
        
def std_dev(array,mean):
    return sqrt(sum((x-mean) ** 2 for x in array) / len(array))
def mean(array):
    return np.mean(array)
def skewness(array,mean,std_dev):
    return (sum((x-mean) ** 3 for x in array) / (len(array)*std_dev **3) )
def kurtosis(array,mean,std_dev):
    return (sum((x-mean) ** 4 for x in array) / (len(array)*std_dev **4) )
def read_snr(snrs,run,time,IFOs):
    """
    Check if files containing SNRs for sigle IFO are present in the folder snrs[run].
    If not, check whether a file containing all the SNRs is present in that folder.
    In case of success return a list whose first element is a string containing the SNRs values and the second element a list of strings each containing the IFO names with the prefix "SNR_"
    """
    snr_values=""
    snr_header=[]
    net_snr2=0.0
    for IFO in IFOs:
        path_to_file=os.path.join(snrs[run],'snr_'+IFO+'_'+str(time)+'.0.dat')
        path_to_multifile=os.path.join(snrs[run],'snr_'+''.join(IFO for IFO in IFOs)+'_'+str(time)+'.0.dat')
        if os.path.isfile(path_to_file):
            snr_file=open(path_to_file,'r')
            line=snr_file.readline()[:-1]
            snr_header.append('SNR_'+remove_ifo_from_string(line)[0])
            snr_values+=str(remove_ifo_from_string(line)[1])+' '
            net_snr2+=remove_ifo_from_string(line)[1]**2
            snr_file.close()
    if snr_header!=[]:
        snr_header.append('SNR_Network')
        snr_values+=str(sqrt(net_snr2))
    if os.path.isfile(path_to_multifile) and snr_header==[]:
        snr_file=open(path_to_multifile,'r')
        for line in snr_file.readlines()[:-1]:
            snr_header.append('SNR_'+remove_ifo_from_string(line)[0])
            snr_values +=remove_ifo_from_string(line)[1][:-1]
        snr_file.close()
    return [snr_values,snr_header]

def Make_injected_sky_map(dec_ra_inj,outdir,run,dec_ra_cal=None,dec_ra_ctrl=None):
    """
    Plots a sky map using the Mollweide projection in the Basemap package. 
    The map contains the injected points, the recovered points with the control run (if given) annd the recovered points with the cal run (if given)

    @dec_ra_inj is a list of the kind [[dec1,ra1],[dec2,ra2],[etc]] where (decN,raN) are the coordinates of the Nth injected point.
    @dec_ra_cal is a list of the correnspoding coordinates as recovered in the runs affected by calibration errors
    @dec_ra_ctrl is a list of the corrensponding coordinates as recovered in the control runs
    @param outdir: Output directory in which to save skymap.png image.
    """
    from matplotlib.path import Path
        
    path_plots=os.path.join(outdir,run,'SkyPlots')
    checkDir(path_plots)
    np.seterr(under='ignore')
    m=Basemap(projection='moll',lon_0=180.0,lat_0=0.0,anchor='W')
    
    if dec_ra_inj is not None:
        dec_ra_inj=(np.asarray(dec_ra_inj))[:,0:-1]
        ra_reverse = 2*pi_constant - np.asarray(dec_ra_inj)[::-1,1]*57.296
        plx,ply=m(
                  ra_reverse,
                  np.asarray(dec_ra_inj)[::-1,0]*57.296
                  )
    if dec_ra_ctrl is not None:
        bsn_ctrl=np.asarray(dec_ra_ctrl)[:,-1][::-1]
        dec_ra_ctrl=np.asarray(dec_ra_ctrl)[:,0:-1]
        ra_reverse_ctrl = 2*pi_constant - np.asarray(dec_ra_ctrl)[::-1,1]*57.296
        plx_ctrl,ply_ctrl=m(
                ra_reverse_ctrl,
                np.asarray(dec_ra_ctrl)[::-1,0]*57.296
                )
        if dec_ra_inj is not None:
            vert_x_ctrl=column_stack((plx_ctrl,plx))
            vert_y_ctrl=column_stack((ply_ctrl,ply))            
    if dec_ra_cal is not None:
        bsn_cal=np.asarray(dec_ra_cal)[:,-1][::-1]
        dec_ra_cal=np.asarray(dec_ra_cal)[:,0:-1]
        ra_reverse_cal = 2*pi_constant - np.asarray(dec_ra_cal)[::-1,1]*57.296
        plx_cal,ply_cal=m(
                  ra_reverse_cal,
                  np.asarray(dec_ra_cal)[::-1,0]*57.296
                  )
        if dec_ra_inj is not None:
            vert_x_cal=column_stack((plx,plx_cal))
            vert_y_cal=column_stack((ply,ply_cal))

    ### Put a maximum of max_n injection in each plot to improve readability
<<<<<<< HEAD
    ### TBD add filtering on BNS here or in the caller
    max_n=20
=======
    max_n=25
>>>>>>> c759a8b0
    d,r=divmod(len(plx),max_n)
    ### This put the events back in increasing order
    inverted_seqs=[(range(len(plx))[::-1])[k*max_n:(k+1)*max_n] for k in range(d+1)]
    for seq in inverted_seqs:
        if seq!=[]:
            myfig=plt.figure(2,figsize=(20,28),dpi=200)
            plt.clf()
            for i in seq:
                #print i, range(len(plx)),bsn_cal[i]
                if bsn_cal[i]>4.0:
                    new_label=len(plx)-range(len(plx)).index(i)-1
                    #print bsn_cal[new_label],new_label
                    plt.plot(vert_x_cal[i,:],vert_y_cal[i,:],'g:',linewidth=1)
                    plt.plot(vert_x_ctrl[i,:],vert_y_ctrl[i,:],'y:',linewidth=1)
                    plt.annotate(str(new_label), color='k',xy=(vert_x_cal[i,0], vert_y_cal[i,0]), xytext=(vert_x_cal[i,0]*(1+1/100), vert_y_cal[i,0]*(1+1/150)),size=13,alpha=0.8)
                    plt.annotate(str(new_label), color='r',xy=(vert_x_cal[i,1], vert_y_cal[i,1]), xytext=(vert_x_cal[i,1]*(1+1/100), vert_y_cal[i,1]*(1+1/150)),size=13,alpha=0.8)
                    plt.annotate(str(new_label), color='b',xy=(vert_x_ctrl[i,0], vert_y_ctrl[i,0]), xytext=(vert_x_ctrl[i,0]*(1+1/100), vert_y_ctrl[i,0]*(1+1/150)),size=13,alpha=0.8)
                else:
                    continue

            plt.scatter(plx,ply,s=7,c='k',marker='d',faceted=False,label='Injected')
            plt.scatter(plx_cal,ply_cal,s=7,c='r',marker='o',faceted=False,label='Recovered_cal') 
            plt.scatter(plx_ctrl,ply_ctrl,s=7,c='b',marker='o',faceted=False,label='Recovered_ctrl')
            m.drawmapboundary()
            m.drawparallels(np.arange(-90.,120.,45.),labels=[1,0,0,0],labelstyle='+/-')
            # draw parallels
            m.drawmeridians(np.arange(0.,360.,90.),labels=[0,0,0,1],labelstyle='+/-')
            # draw meridians
            plt.legend(loc=(0,-0.1), ncol=3,mode="expand",scatterpoints=2)
            plt.title("Injected vs recovered positions")
            myfig.savefig(os.path.join(path_plots,'injected_skymap_%i.png'%inverted_seqs.index(seq)))
            plt.clf()
            
    return d,r

def histN(mat,N):
    Nd=size(N)
    histo=zeros(N)
    scale=array(map(lambda a,b:a/b,map(lambda a,b:(1*a)-b,map(max,mat),map(min,mat)),N)) ### takes mat and calculates (max_omega - min_omega)/N, scale is a Nd-dims array
    axes=array(map(lambda a,N:linspace(min(a),max(a),N),mat,N)) ### takes man and N and returns the axes
    print shape(axes)
    bins=floor(map(lambda a,b:a/b , map(lambda a,b:a-b, mat, map(min,mat) ),scale*1.01))
    hbins=reshape(map(int,bins.flat),bins.shape)
    print str(bins.flat)
    for co in transpose(hbins):
        t=tuple(co)
        histo[t[::-1]]=histo[t[::-1]]+1
    return (axes,histo)

def RunsCompare(outdir,inputs,inj,raw_events,IFOs,snrs=None,calerr=None,path_to_result_pages=None,keyword=None):
    
    from pylal import SimInspiralUtils
    
    checkDir(outdir)
    number_of_inits=len(inputs)
    injTable=SimInspiralUtils.ReadSimInspiralFromFiles([inj])
    ### flow and fup only control the extrema of the error plots.
    flow=20.0
    fup=500.0
    label_size=22
    time_event=None
    ### Read the trigger times from the injfile using the raw_event option
    if inj and raw_events:
        time_event={}
        events=[]
        times=[]
        raw_events=raw_events.replace('[','').replace(']','').split(',')
        if 'all' is raw_events or 'all' in raw_events:
            events=range(len(injTable))

        else:
            for raw_event in raw_events:
                if ':' in raw_event:
                    limits=raw_event.split(':')
                    if len(limits) != 2:
                        print "Error: in event config option; ':' must separate two numbers."
                        exit(0)
                    low=int(limits[0])
                    high=int(limits[1])+1   # The plus one is to include the rigthmost extremum
                    if low>high:
                        events.extend(range(int(high),int(low)))
                    elif high>low:
                        events.extend(range(int(low),int(high)))
                else:
                    events.append(int(raw_event))

        for event in events:
            times.append(injTable[event].get_end())
            time_event[times[-1]]=event

        starttime=min(times)-1.0
        endtime=max(times)+1.0
    else:
        print "Error, you must give --events and --inj option \n"

    ### Combine path contains both the weighted posteriors and the BSN files
    BSN=[path for path in inputs]
    Combine=[path for path in inputs]
    snrs=[path for path in snrs]
<<<<<<< HEAD
    
    temp_times_run={}
    times_run={}
    ctrl_times={}
    for run in range(1,len(Combine)):
        times_run[run]=[time for time in times]
        temp_times_run[run]=[time for time in times]
        
    ## Remove the times for which the posterior file is not present in the control run
    for time in times:
        path_to_file=os.path.join(Combine[0],'posterior_samples_'+str(time)+'.000')
        if not os.path.isfile(path_to_file):
            for run in range(1,len(Combine)):
                temp_times[run].remove(time)
    for run in range(1,len(Combine)):
        times_run[run]=temp_times[run]
    ## Now for each key run remove the times for which posteriors are non present (even if they were present in the ctrl run)
    for run in range(1,len(Combine)):
        for time in times_run[run]:
            path_to_file=os.path.join(Combine[run],'posterior_samples_'+str(time)+'.000')
            if not os.path.isfile(path_to_file):
                temp_times_run[run].remove(time)
        times_run[run]=temp_times_run[run]

    recovered_positions_key={}
    injected_positions={}
    recovered_positions_ctrl={}    
=======
    temp_times=[time for time in times]
    ## Remove the times for which posterior file is not present in either of the init ## TBD I only need to compare couple of ctrl-cali, not all of them
    for run in range(len(Combine)):
        for time in times:
            path_to_file=os.path.join(Combine[run],'posterior_samples_'+str(time)+'.000')
            if not os.path.isfile(path_to_file):
                temp_times.remove(time)
        times=[time for time in temp_times]
    if times==[]:
        print "No posteriors found for the events requested. Exiting...\n"
        sys.exit(1)
>>>>>>> c759a8b0

    ## prepare files with means and other useful data. It also fills the list with the sky positions ###
    for out_run in range(1+len(Combine)):
        summary_ctrl=open(os.path.join(outdir,'summary_ctrl_'+str(out_run)+'.dat'),'w')
        summary_key=open(os.path.join(outdir,'summary_'+key+'_'+str(out_run)+'.dat'),'w')
        header=open(os.path.join(outdir,'headers_'+str(out_run)+'.dat'),'w')
        header_l=[]
        header_l.append('injTime ')
<<<<<<< HEAD
        recovered_positions_ctrl[out_run]=[]
        recovered_positions_key[out_run]=[]
        injected_positions[out_run]=[]
        for run in [0,out_run]:

            for time in times_run[out_run]:
                path_to_file=os.path.join(Combine[run],'posterior_samples_'+str(time)+'.000')
                posterior_file=open(path_to_file,'r')
                peparser=bppu.PEOutputParser('common')
                commonResultsObj=peparser.parse(posterior_file)
                pos = bppu.Posterior(commonResultsObj,SimInspiralTableEntry=injTable[times.index(time)])
                posterior_file.close()
                parameters=pos.names            
                parameters.remove('logl')
                summary.write(str(time)+'\t')
                if 'ra' in parameters and 'dec' in parameters:
                    if int(run)==0:
                        recovered_positions_ctrl[out_run].append([pos['dec'].mean,pos['ra'].mean])
                        injected_positions[out_run].append([pos['dec'].injval,pos['ra'].injval])
                    else:
                        recovered_positions_key[int(out_run)].append([pos['dec'].mean,pos['ra'].mean])
                for parameter in parameters:
                    summary.write(repr(pos[parameter].mean) + '\t'+ repr(pos[parameter].stdev) +'\t')
                    if time==times[0]:
                        header_l.append('mean_'+parameter)
                        header_l.append('stdev_'+parameter)
                if BSN is not None:
                    path_to_file=os.path.join(BSN[run],'bayesfactor_'+str(time)+'.000.txt')
                    bfile=open(path_to_file,'r')
                    bsn=bfile.readline()[:-1] ## remove the newline tag
                    bfile.close()
                    summary.write(str(bsn)+'\t')
                    if time==times[0]:
                        header_l.append('BSN')
                if snrs is not None:
                    val,hea=read_snr(snrs,run,time,IFOs)
                    summary.write(str(val)+'\t')
                    if time==times[0]:
                        for he in hea:
                            header_l.append(he)
                summary.write('\n')
            header.write('\t'.join(str(n) for n in header_l)+'\n')
            summary.close()
            header.close()
    ### For the moment I'm only using a single header file. TBD: reading headers for all the runs and checking whether the parameters are consistent. Act consequently.
=======
        recovered_positions_cal[int(run)]=[]
        for time in times:
            path_to_file=os.path.join(Combine[run],'posterior_samples_'+str(time)+'.000')
            posterior_file=open(path_to_file,'r')
            peparser=bppu.PEOutputParser('common')
            commonResultsObj=peparser.parse(posterior_file)
            pos = bppu.Posterior(commonResultsObj,SimInspiralTableEntry=injTable[times.index(time)])
            posterior_file.close()
            parameters=pos.names            
            parameters.remove('logl')
            summary.write(str(time)+'\t')
            for parameter in parameters:
                summary.write(repr(pos[parameter].mean) + '\t'+ repr(pos[parameter].stdev) +'\t')
                if time==times[0]:
                    header_l.append('mean_'+parameter)
                    header_l.append('stdev_'+parameter)
            if BSN is not None:
                path_to_file=os.path.join(BSN[run],'bayesfactor_'+str(time)+'.000.txt')
                bfile=open(path_to_file,'r')
                bsn=bfile.readline()[:-1] ## remove the newline tag
                bfile.close()
                summary.write(str(bsn)+'\t')
                if time==times[0]:
                    header_l.append('BSN')
            if 'ra' in parameters and 'dec' in parameters:
                if int(run)==0:
                    recovered_positions_ctrl.append([pos['dec'].mean,pos['ra'].mean,float(bsn)])
                    injected_positions.append([pos['dec'].injval,pos['ra'].injval,999])
                else:
                    recovered_positions_cal[int(run)].append([pos['dec'].mean,pos['ra'].mean,float(bsn)])
            #print recovered_positions_cal
            if snrs is not None:
                val,hea=read_snr(snrs,run,time,IFOs)
                summary.write(str(val)+'\t')
                if time==times[0]:
                    for he in hea:
                        header_l.append(he)
            summary.write('\n')
        header.write('\t'.join(str(n) for n in header_l)+'\n')
        summary.close()
        header.close()
    ### For the moment I'm only using a single header file. TBD: reading headers for all the runs and checking whether the parameters are consistent. Act smartly
>>>>>>> c759a8b0
    
    
    ### Now read the ctrl data, these stay the same all along while the cal_run data are read at each interation in the for below
    path_uncal=os.path.join(outdir,'summary_ctrl.dat')    
    for run in range(1,len(Combine)):
        run=str(run)
        path_cal=os.path.join(outdir,'summary_'+run+'.dat')
        MakePlots(outdir,path_cal,path_uncal,run,parameters,label_size,header_l)
        if snrs is not None:
            MakeSNRPlots(outdir,snrs,path_cal,path_uncal,run,parameters,header_l,IFOs,label_size)
        if BSN is not None and snrs is not None:
            MakeBSNPlots(outdir,path_cal,path_uncal,run,header_l,label_size,keyword)
        if calerr is not None:
            MakeErrorPlots(times[0],outdir,calerr,run,flow,fup,IFOs,label_size,keyword)
        if injected_positions!=[] and recovered_positions_cal!={}:
            d,r=Make_injected_sky_map(injected_positions[int(run)],outdir,run,dec_ra_cal=recovered_positions_key[int(run)],dec_ra_ctrl=recovered_positions_ctrl[int(run)])

        WritePlotPage(outdir,run,parameters,times[0])
        WriteSummaryPage(outdir,run,path_to_result_pages[int(run)],path_to_result_pages[0],header_l,times,IFOs,keyword,d)

def MakeErrorPlots(time,outdir,in_data_path,run,f_0,f_up,IFOs,label_size,key):
    """
    @time: the injection time for which to plot the errors. Right now any time is good as the calibration errors are the same for all the injections in the xml
    @outir: will save plots in outdir/run/ErrorPlots
    @in_data_path a list of dirs. The Ith element points to the folder containing the calibration errors data of the Ith parser (I may change this behaviour, passing directly the right path)
    @run the number of the current init 
    @f_0 f_up the xlims of the plot, for the moment they are hardcoded
    @IFOs: IFOs to add in the plots
    @label_size: the size of the ticks' labels, labels, etc
    @key label to identify the non-control run
    Produces two plots: one with ratio of the amplitude with calibration over the amplitude of the control run and another with the difference of phases
    """
    run=str(run)
    path_plots=os.path.join(outdir,run,'ErrorPlots')
    checkDir(path_plots)
    data={}
    for IFO in IFOs:
        path_to_data=os.path.join(in_data_path[int(run)-1],'calerr_'+IFO+'_'+str(time)+'.0.dat')
        data[IFO]=np.loadtxt(path_to_data)
    a=0
    for i in range(len(data[IFOs[0]][:,0])):
        if fabs(data[IFOs[0]][i,0]-f_0)<0.0001:
            a=i
            continue 
    if a==0:
        print "Could not fix f_low to %5.2f. Exiting...\n"%f_0
        sys.exit(1)
    b=0
    for i in range(len(data[IFOs[0]][a:,0])+a):
        if fabs(data[IFOs[0]][i,0]-f_up)<0.0001:
            b=i
            continue
    if b==0:
        print "Could not fix f_up to %5.2f. Exiting...\n"%f_up
        sys.exit(1)
    
    myfig=figure(1,figsize=(10,8),dpi=80)
    ax=myfig.add_subplot(111)
    for (IFO,color) in zip(IFOs,['r','b','k']):
        plot(data[IFO][a:b,0],data[IFO][a:b,1],color,label=IFO)
    ax.set_xlabel('f[Hz]',fontsize=label_size)
    ax.set_ylabel('Amp_'+key+'/Amp_ctrl',fontsize=label_size)
    set_fontsize_in_ticks(ax,label_size)
    grid()
    legend()
    myfig.savefig(os.path.join(path_plots,'amp_'+str(time)+'.png'))
    myfig.clear()
    phase={}
    phase_normalized={}
    
    ### This function normalize the phase difference in the range [-Pi,Pi]
    def normalizer(phase,phase_normalized):
        for pha in phase:
            if pha<-1.5*pi:
                phase_normalized.append(pha+2*pi)
            elif pha>pi:
                phase_normalized.append(pha-2*pi)
            else:
                phase_normalized.append(pha)

    for IFO in IFOs:
        phase[IFO]=data[IFO][:,2]
        phase_normalized[IFO]=[]
        normalizer(phase[IFO],phase_normalized[IFO])

    myfig=figure(1,figsize=(10,8),dpi=80)
    ax=myfig.add_subplot(111)
    for (IFO,color) in zip(IFOs,['r','b','k']):
        plot(data[IFO][a:b,0],phase_normalized[IFO][a:b],color,label=IFO)
    ax.set_xlabel('f[Hz]',fontsize=label_size)
    ax.set_ylabel('Pha_'+key+' -Pha_ctrl [Rads]',fontsize=label_size)
    set_fontsize_in_ticks(ax,label_size)
    legend()
    grid()
    myfig.savefig(os.path.join(path_plots,'pha_'+str(time)+'.png'))
    myfig.clear()


def MakePlots(outdir,path_cal,path_uncal,run,parameters,label_size,header_l):
    nbins=20
    data_cal=np.loadtxt(path_cal)
    data_uncal=np.loadtxt(path_uncal)
    path_plots=os.path.join(outdir,run,'ParametersPlots')
    checkDir(path_plots)
    #bsn_cal=[bsn for bsn in data_cal[:,header_l.index('BSN')]]
    network_snrs_key=[snr for snr in data_cal[:,header_l.index('SNR_Network')]]
    theres_snr_ind=[]
    for snr in network_snrs_key:
        if snr>8.0:
            theres_snr_ind.append(network_snrs_key.index(snr))
    print theres_snr_ind
    
    for parameter in parameters:
        x=parameters.index(parameter)*2+1
        x_delta=(data_cal[theres_snr_ind,x]-data_uncal[theres_snr_ind,x])
        x_points=(map(lambda t:(min(x_delta) + (t/max(x_delta))*(max(x_delta)-min(x_delta))),x_delta)).sort
        x_points2=linear_space(min(x_delta),max(x_delta),len(x_delta))
        myfig=figure(2,figsize=(10,10),dpi=80)
        ax=myfig.add_subplot(111)
        ax.plot(x_delta,data_uncal[theres_snr_ind,x+1],'.r',label='stdev')
        axvline(x=0, ymin=0, ymax=1,linewidth=2, color='b')
        plot(x_points2,fabs(x_points2)*2,'-k',label='$0.5 \sigma$')
        plot(x_points2,fabs(x_points2),'-y',label='$\sigma$')
        plot(x_points2,fabs(x_points2)/2,'-c',label='2$\sigma$')
        set_fontsize_in_ticks(ax,label_size)
        ax.set_xlabel("delta_"+str(parameter),fontsize=label_size)
        ax.set_ylabel("sigma_"+str(parameter),fontsize=label_size)
        grid()
        #legend(loc="2")
        myfig.savefig(os.path.join(path_plots,"delta_sigma_"+str(parameter)+'.png'))
        myfig.clear()
        mean_delta_omega=mean(x_delta)
        std_delta_omega=std_dev(x_delta,mean_delta_omega)
        skewness_delta_omega= skewness(x_delta, mean_delta_omega, std_delta_omega)
        kurtosis_delta_omega= kurtosis(x_delta, mean_delta_omega, std_delta_omega)
        #print "Mean : %e\n" % mean_delta_omega
        #print "Standard Deviation %e\n" % std_delta_omega
        #print "Skewness %e\n" % skewness_delta_omega
        #print "Kurtosis %e\n" % kurtosis_delta_omega
        
        bins=linear_space(x_delta.min(),x_delta.max(),nbins)
        myfig=figure(figsize=(4,3.5),dpi=80)
        xlabel(u"\u0394"+ parameter)
        hist(x_delta, bins=bins, normed="true")
        axvline(x=0, ymin=0, ymax=1,linewidth=2, color='r')
        grid()
        myfig.savefig(os.path.join(path_plots,'delta_'+parameter+'.png'))
        myfig.clear()
        ##### This part calculates effect size
        effect_size =(data_cal[theres_snr_ind,x]-data_uncal[theres_snr_ind,x])/data_uncal[theres_snr_ind,x+1]  
        mean_effect_size=mean(effect_size)
        std_effect_size=std_dev(effect_size,mean_effect_size)
        for i in range(len(data_cal[:,0])):
            if (data_cal[i,x]-data_uncal[i,x])/data_uncal[i,x+1]>3.0:
                print "parameter ",parameter, i,data_cal[i,x],data_uncal[i,x],data_uncal[i,x+1],(data_cal[i,x]-data_uncal[i,x])/data_uncal[i,x+1]
        skewness_effect_size= skewness(effect_size, mean_effect_size, std_effect_size)
        kurtosis_effect_size= kurtosis(effect_size, mean_effect_size, std_effect_size)
        print "Mean %s in run %i: %e\n" %(parameter,int(run),mean_effect_size)
        print "Standard Deviation  %s in run %i: %e\n" %(parameter,int(run),std_effect_size)
        print "Median %s in run %i: %e\n" %(parameter,int(run),np.median(effect_size))
        print "5perc %s in run %i: %e\n" %(parameter,int(run),stat.scoreatpercentile(effect_size,5))
        print "95 perc  %s in run %i: %e\n" %(parameter,int(run),stat.scoreatpercentile(effect_size,95))

        #print "Kurtosis %e\n" % kurtosis_effect_size
        bins=linear_space(effect_size.min(),effect_size.max(),nbins)
        myfig2=figure(figsize=(4,3.5),dpi=80)
        hist(effect_size, bins=bins, normed="true",color='r',fill=False, hatch='//', linewidth='2')
        xlabel('effect_'+parameter)
        axvline(x=0, ymin=0, ymax=1,linewidth=2, color='b')
        grid()
        legend()
        myfig2.savefig(os.path.join(path_plots,'effect_'+parameter+'.png'))
        myfig2.clear()
        
def MakeSNRPlots(outdir,snrs,path_cal,path_uncal,run,parameters,header_l,IFOs,label_size):
    
    data_cal=np.loadtxt(path_cal)
    data_ctrl=np.loadtxt(path_uncal)
    path_plots=os.path.join(outdir,run,'SNRPlots')
    checkDir(path_plots)
    network_snrs=data_cal[:,header_l.index('SNR_Network')]
    network_snrs_ctrl=data_ctrl[:,header_l.index('SNR_Network')]
    bsn_cal=data_cal[:,header_l.index('BSN')]
    #bsn_cal=[bsn for bsn in data_cal[:,header_l.index('BSN')]]
    network_snrs_key=[snr for snr in data_cal[:,header_l.index('SNR_Network')]]
    theres_snr_ind=[]
    for snr in network_snrs_key:
        if snr>8.0:
            theres_snr_ind.append(network_snrs_key.index(snr))
    print theres_snr_ind
    #bsn_cal=np.asarray(bsn_cal)
    for parameter in parameters:
        i=parameters.index(parameter)*2+1
        y_effect=(data_cal[theres_snr_ind,i]-data_ctrl[theres_snr_ind,i])/data_ctrl[theres_snr_ind,i+1]        
        y_delta=(data_cal[theres_snr_ind,i]-data_ctrl[theres_snr_ind,i])
        myfig=plt.figure(2,figsize=(10,10),dpi=80)
        ax=myfig.add_subplot(211)
        ax.plot(network_snrs[theres_snr_ind],y_effect,'bo',label='EffectVsSNR')
        ax.set_xlabel('Network SNR cal',fontsize=label_size)
        ax.set_ylabel('effect_%s'%parameter,fontsize=label_size)
        locs, labels = (ax.get_xticks(),ax.get_xticklabels)
        set_fontsize_in_ticks(ax,label_size)
        ax.legend()
        grid()
        ax2=myfig.add_subplot(212)
        #ax2.set_xticks(locs)
        #ax2.set_xticklabels(['%4.1f'%a for a in np.linspace(min(bsn_cal),max(bsn_cal),len(locs))])
        ax2.set_xlabel('BSN cal',fontsize=label_size)
        #set_fontsize_in_ticks(ax2,label_size)
        #ax3=ax.twinx()
        #y_effect=(data_cal[:,i]-data_ctrl[:,i])/data_ctrl[:,i+1]        
        ax2.plot(bsn_cal[theres_snr_ind],y_effect,'ro',label='EffectVsBSN')
        ax2.set_ylabel('effect_%s'%parameter,fontsize=label_size)
        set_fontsize_in_ticks(ax2,label_size)        
        ax2.legend()
        ax2.grid()
        myfig.savefig(os.path.join(path_plots,'SNR_vs_'+parameter+'.png'))
        myfig.clear()
    return

def set_fontsize_in_ticks(axes,size):
    [t.set_fontsize(size) for t in axes.xaxis.get_ticklabels()]
    [t.set_fontsize(size) for t in axes.yaxis.get_ticklabels()]

def MakeBSNPlots(outdir,path_cal,path_uncal,run,header_l,label_size,key):
    labelsize=22
    data_cal=np.loadtxt(path_cal)
    data_ctrl=np.loadtxt(path_uncal)
    path_plots=os.path.join(outdir,run,'BSNPlots')
    checkDir(path_plots)
    network_snrs=data_cal[:,header_l.index('SNR_Network')]
    network_snrs_ctrl=data_ctrl[:,header_l.index('SNR_Network')]
    bsns_cal=data_cal[:,header_l.index('BSN')]
    bsns_ctrl=data_ctrl[:,header_l.index('BSN')]
    myfig=figure(2,figsize=(10,10),dpi=80)
    ax=myfig.add_subplot(111)
    ax.plot(network_snrs,bsns_cal,'ro',label='BSN_'+key)
    ax.set_xlabel('Network SNR '+key,fontsize=label_size)
    ax.set_ylabel('$\mathrm{log\,B}$',fontsize=label_size)
    locs, labels = (ax.get_xticks(),ax.get_xticklabels)
    grid()
    ax.plot(network_snrs_ctrl,bsns_ctrl,'bo',label='BSN_ctrl')
    ax.legend(loc='upper right')
    myfig.savefig(os.path.join(path_plots,'BSN_vs_SNR.png'))
    myfig.clear()

def WritePlotPage(outdir,run,parameters,first_time):
    run=str(run)
    first_time=str(first_time)
    wd=300
    hg=250
    abs_page_path=os.path.join(outdir,run)
    page_path="./"
    path_plots=os.path.join(page_path,'ParametersPlots')
    error_path_plots=os.path.join(page_path,'ErrorPlots')
    snr_plots=os.path.join(page_path,'SNRPlots')
    bsn_plots=os.path.join(page_path,'BSNPlots')
    sky_plots=os.path.join(page_path,'SkyPlots')
    html=bppu.htmlPage('CalibrationErrors',css=bppu.__default_css_string)
    html_err=html.add_section('Errors fit')
    html_err_st='<table><tr>'
    for plot in ['amp_','pha_']:
        html_err_st+='<td>'
        if os.path.isfile(os.path.join(abs_page_path,'ErrorPlots',plot +first_time+'.png')):
            html_err_st+=linkImage(os.path.join(error_path_plots,plot +first_time+'.png'),1.5*wd,1.5*hg)
        else:
            html_err_st+='<p> No calibration error curves found in ' + error_path_plots +'</p>'
        html_err_st+='</td>'
    html_err_st+='</tr></table>'
    html_err.write(html_err_st)

    html_plots=html.add_section('Summary plots')
    html_plots.write(link(os.path.join(page_path,'summary.html'),"Go to the summary table"))
    html_plots_st='<table>'
    for parameter in parameters:
        html_plots_st+='<tr>'
        for plot in ['delta_','effect_','delta_sigma_']:
            if os.path.isfile(os.path.join(path_plots,plot +parameter+'.png')):
                html_plots_st+='<td>'
                html_plots_st+=linkImage(os.path.join(path_plots,plot +parameter+'.png'),wd,hg)
                html_plots_st+='</td>'
        for plot in ['SNR_vs_']:
            if os.path.isfile(os.path.join(snr_plots,plot +parameter+'.png')):
                html_plots_st+='<td>'
                html_plots_st+=linkImage(os.path.join(snr_plots,plot +parameter+'.png'),wd,hg)
                html_plots_st+='</td>'
        html_plots_st+='</tr>'
    html_plots_st+='<tr>'
    if os.path.isfile(os.path.join(bsn_plots,'BSN_vs_SNR.png')):
        html_plots_st+='<td colspan="2">'
        html_plots_st+=linkImage(os.path.join(bsn_plots,'BSN_vs_SNR.png'),2*wd,2*hg)
        html_plots_st+='</td>'
    if os.path.isfile(os.path.join(sky_plots,'injected_skymap.png')):
        html_plots_st+='<td colspan="2">'
        html_plots_st+=linkImage(os.path.join(sky_plots,'injected_skymap.png'),2*wd,2*hg)
        html_plots_st+='</td>'
    html_plots_st+='</tr></table>'
    html_plots.write(html_plots_st) 
    #Save results page
    plotpage=open(os.path.join(abs_page_path,'posposplots.html'),'w')
    plotpage.write(str(html))
    return

def locate_public():
<<<<<<< HEAD
    if path.isdir(path.join(environ['HOME'],'WWW','LSC')):
        return path.join(environ['HOME'],'WWW','LSC')
    elif path.isdir(path.join(environ['HOME'],'public_html')):
        return path.join(environ['HOME'],'WWW','public_html')
    elif path.isdir(path.join(environ['HOME'],'WWW')):
        return path.join(environ['HOME'],'WWW')
    else:
        print "Cannot localize the public folder"


def go_home(path):
    current=os.getcwd()
    upo=''
    os.chdir(path)
    
    while os.getcwd()!=os.environ['HOME']:
=======
    """
    Try to find the public folder of the user's home.
    """
    if os.path.isdir(os.path.join(os.environ['HOME'],'WWW','LSC')):
        return os.path.realpath(os.path.join(os.environ['HOME'],'WWW','LSC'))
    elif os.path.isdir(os.path.join(os.environ['HOME'],'public_html')):
        return os.path.realpath(os.path.join(os.environ['HOME'],'public_html'))
    elif os.path.isdir(os.path.join(os.environ['HOME'],'WWW')):
        return os.path.realpath(os.path.join(os.environ['HOME'],'WWW'))
    else:
        print "Cannot localize the public folder"

def relativize_paths(pathA,pathB):
    """
    Take two paths inside the public WWW folder of the user, and gives back the address of pathA as relative to the pathB
    I need it because os.path.relpath is not available on python<2.6
    """
    pathA=os.path.realpath(pathA)
    pathB=os.path.realpath(pathB)
    return go_to_path(pathB,locate_public())+pathA[len(locate_public()):]

def go_to_path(pathA,pathB):
    """
    Write down the address of pathA relative to pathB
    """
    current=os.getcwd()
    upo=''
    if os.path.isdir(pathA):
        os.chdir(pathA)
    else:
       print "%s is not a path to an existing folder. Exiting..."%pathA
       sys.exit(1)
    i=0
    print os.path.realpath(pathA),os.path.realpath(pathB),"link\n"
    while os.getcwd()!=pathB:
>>>>>>> c759a8b0
        os.chdir(os.path.join(os.getcwd(),'../'))
        i+=1
        upo+='../'
        if i==100:
            print "Could not go from folder %s to folder %s with less than 100 chdir. Exiting..."%(pathA,pathB)
            sys.exit(1)
    os.chdir(current)
    return upo[:-1]

def WriteSummaryPage(outdir,run,path_to_result_pages,path_to_ctrl_result_pages,header_l,times,IFOs,key,d):
    
    wd=500
    hg=400
    run=str(run)
    abs_page_path=os.path.join(outdir,run)
    page_path="./"
    path_to_sky=os.path.join(page_path,'SkyPlots')
    path_to_result_pages_from_LSC=path_ to_result_pages[path_to_result_pages.find('LSC'):]
    path_to_ctrl_result_pages_from_LSC=path_to_ctrl_result_pages[path_to_ctrl_result_pages.find('LSC'):]
    snr_index={}
    ifos=['SNR_'+ifo for ifo in IFOs]
    ifos.append('SNR_Network')

    for ifo in ifos:
        snr_index[ifo]=header_l.index(ifo)  

    bsn_index=header_l.index('BSN')
    ctrl_data=np.loadtxt(os.path.join(outdir,'summary_ctrl.dat'))
    cal_data=np.loadtxt(os.path.join(outdir,'summary_'+run+'.dat'))

    col_num=3
    html=bppu.htmlPage('SummaryPage',css=bppu.__default_css_string)
    html_sky=html.add_section('Skymaps')
    html_sky_str="<table><tr>"
    for i in range(d+1):
        if os.path.isfile(os.path.join(abs_page_path,'SkyPlots','injected_skymap_'+str(i)+'.png')):
            html_sky_str+='<td>'+linkImage(os.path.join(path_to_sky,'injected_skymap_'+str(i)+'.png'),wd,hg)+'</td>'
        else:
            html_sky_str+='<td> </td>'
        if (range(d+1).index(i)+1)%col_num==0 and i!=d:
            html_sky_str+='</tr><tr>'
    html_sky_str+='</tr></table>'
    print html_sky_str,range(d+1),range(d+1).index(i)
    html_sky.write(html_sky_str)

    html_table=html.add_section('Links to postprocessing pages')
    html_table.write(link(os.path.join(page_path,'posposplots.html'),"Go back to the plots page"))
    html_table_st='<table>'
    html_table_st+='<tr><th align="center" colspan="6"> Control Runs </th><th colspan="6" align="center"> '+key.title()+' Runs </th></tr>'
    html_table_st+='<tr>'
    html_table_st+=2*('<th> TriggerTime</th><th> BSN </th><th>'+ifos[0]+'</th><th>'+ifos[1]+'</th><th>'+ifos[2]+'</th><th>'+ifos[3]+'</th>')
    html_table_st+='</tr>'

    for time in times:
        time=str(time)
        html_table_st+='<tr>'
        ctrl_page=os.path.join(relativize_paths(path_to_ctrl_result_pages,abs_page_path),time,'posplots.html')
        cal_page=os.path.join(relativize_paths(path_to_result_pages,abs_page_path),time,'posplots.html')
        html_table_st+='<td>'+link(ctrl_page,time)+'</td>'
        html_table_st+='<td>'+'%4.2f'%(ctrl_data[times.index(time),bsn_index])+'</td>'
        for IFO in ifos:
            html_table_st+='<td>'+'%4.2f'%(ctrl_data[times.index(time),snr_index[IFO]])+'</td>'
        html_table_st+='<td>'+link(cal_page,time)+'</td>'
        html_table_st+='<td>'+'%4.2f'%(cal_data[times.index(time),bsn_index])+'</td>'
        for IFO in ifos:
            html_table_st+='<td>'+'%4.2f'%(cal_data[times.index(time),snr_index[IFO]])+'</td>'
        html_table_st+='</tr>'
    html_table_st+='</table>'
    html_table.write(html_table_st)
    #Save results page
    plotpage=open(os.path.join(abs_page_path,'summary.html'),'w')
    plotpage.write(str(html))

def vararg_callback(option, opt_str, value, parser):
    assert value is None
    value = []
    def floatable(str):
        try:
            float(str)
            return True
        except ValueError:
            return False
    for arg in parser.rargs:
        # stop on --foo like options
        if arg[:2] == "--" and len(arg) > 2:
            break
        # stop on -a, but not on -3 or -3.0
        if arg[:1] == "-" and len(arg) > 1 and not floatable(arg):
            break
        value.append(arg)
    del parser.rargs[:len(value)]
    setattr(parser.values, option.dest, value)        

if __name__=='__main__':
    from optparse import OptionParser
    parser=OptionParser()
    parser.add_option("-o","--outpath", dest="outpath",type="string",help="make page and plots in DIR", metavar="DIR")
    parser.add_option("-d","--data", dest="indata",action="callback", callback=vararg_callback,help="The folders containing the posteriors and the BSN files of the runs", metavar="PathToPosterior1 PathToPosterior2 etc")
    parser.add_option("-s","--snr", dest="snr",action="callback", callback=vararg_callback,help="The folders containing the snrs of the runs",metavar="pathToSnr1 pathToSnr2 etc")
    parser.add_option("-r","--result_pages_path",default=None,dest="rp",action="callback",callback=vararg_callback,help="Paths to the folder containing the postplots pages (this folder must contain the timebins folders)",metavar="r")
    parser.add_option("-i","--inj",dest="inj",action="store",type="string",default=None,help="Injection xml table",metavar="injection.xml")
    parser.add_option("-e","--calerr",dest="calerr",action="callback",callback=vararg_callback,default=None,help="path to calibration errors path",metavar="/pathToCalerr1 /pathToCalerr2 etc")
    parser.add_option("-E","--events",dest="raw_events",action="store",type="string",default=None,metavar="[0:50]")
    parser.add_option("-I","--IFOS",dest="IFOs",action="callback", callback=vararg_callback,help="The IFOs used in the analysis", metavar="H1 L1 V1")
    parser.add_option("-k","--keyword",dest="key",action="store",type="string",default=None,help="This is the work that characterize the non-control runs (eg. calibration). It will be used to label various things (plots' labels, filenames, etc)", metavar="non-control-word")
    (opts,args)=parser.parse_args()
    RunsCompare(opts.outpath,opts.indata,opts.inj,opts.raw_events,opts.IFOs,snrs=opts.snr,calerr=opts.calerr,path_to_result_pages=opts.rp,keyword=opts.key)<|MERGE_RESOLUTION|>--- conflicted
+++ resolved
@@ -23,7 +23,7 @@
 #       MA 02110-1301, USA.
 
 #===============================================================================
-# Preamble
+# Preamb le
 #===============================================================================
 
 #standard library imports
@@ -128,7 +128,7 @@
             line=snr_file.readline()[:-1]
             snr_header.append('SNR_'+remove_ifo_from_string(line)[0])
             snr_values+=str(remove_ifo_from_string(line)[1])+' '
-            net_snr2+=remove_ifo_from_string(line)[1]**2
+            net_snr2+=float(remove_ifo_from_string(line)[1])**2
             snr_file.close()
     if snr_header!=[]:
         snr_header.append('SNR_Network')
@@ -189,12 +189,7 @@
             vert_y_cal=column_stack((ply,ply_cal))
 
     ### Put a maximum of max_n injection in each plot to improve readability
-<<<<<<< HEAD
-    ### TBD add filtering on BNS here or in the caller
-    max_n=20
-=======
     max_n=25
->>>>>>> c759a8b0
     d,r=divmod(len(plx),max_n)
     ### This put the events back in increasing order
     inverted_seqs=[(range(len(plx))[::-1])[k*max_n:(k+1)*max_n] for k in range(d+1)]
@@ -247,7 +242,6 @@
 def RunsCompare(outdir,inputs,inj,raw_events,IFOs,snrs=None,calerr=None,path_to_result_pages=None,keyword=None):
     
     from pylal import SimInspiralUtils
-    
     checkDir(outdir)
     number_of_inits=len(inputs)
     injTable=SimInspiralUtils.ReadSimInspiralFromFiles([inj])
@@ -293,13 +287,13 @@
     ### Combine path contains both the weighted posteriors and the BSN files
     BSN=[path for path in inputs]
     Combine=[path for path in inputs]
+    key_runs=range(1,len(Combine)) ### key runs   
     snrs=[path for path in snrs]
-<<<<<<< HEAD
-    
+
     temp_times_run={}
     times_run={}
     ctrl_times={}
-    for run in range(1,len(Combine)):
+    for run in key_runs:
         times_run[run]=[time for time in times]
         temp_times_run[run]=[time for time in times]
         
@@ -309,46 +303,44 @@
         if not os.path.isfile(path_to_file):
             for run in range(1,len(Combine)):
                 temp_times[run].remove(time)
-    for run in range(1,len(Combine)):
-        times_run[run]=temp_times[run]
+    for run in key_runs:
+        times_run[run]=temp_times_run[run]
     ## Now for each key run remove the times for which posteriors are non present (even if they were present in the ctrl run)
-    for run in range(1,len(Combine)):
+    for run in key_runs:
         for time in times_run[run]:
             path_to_file=os.path.join(Combine[run],'posterior_samples_'+str(time)+'.000')
             if not os.path.isfile(path_to_file):
                 temp_times_run[run].remove(time)
         times_run[run]=temp_times_run[run]
-
+    if times_run[run]==[]:
+        print "No posteriors found for the events given in run %i. Excluding run %i from the post processing.\n"%(run,run)
+        ### TBD create a list instead of range(1,len(combine)) and remove from it
+    for run in key_runs:
+        ctrl_times[run]=[time for time in times_run[run]]
+        
     recovered_positions_key={}
     injected_positions={}
     recovered_positions_ctrl={}    
-=======
-    temp_times=[time for time in times]
-    ## Remove the times for which posterior file is not present in either of the init ## TBD I only need to compare couple of ctrl-cali, not all of them
-    for run in range(len(Combine)):
-        for time in times:
-            path_to_file=os.path.join(Combine[run],'posterior_samples_'+str(time)+'.000')
-            if not os.path.isfile(path_to_file):
-                temp_times.remove(time)
-        times=[time for time in temp_times]
-    if times==[]:
-        print "No posteriors found for the events requested. Exiting...\n"
-        sys.exit(1)
->>>>>>> c759a8b0
 
     ## prepare files with means and other useful data. It also fills the list with the sky positions ###
-    for out_run in range(1+len(Combine)):
+    for out_run in key_runs:
         summary_ctrl=open(os.path.join(outdir,'summary_ctrl_'+str(out_run)+'.dat'),'w')
-        summary_key=open(os.path.join(outdir,'summary_'+key+'_'+str(out_run)+'.dat'),'w')
-        header=open(os.path.join(outdir,'headers_'+str(out_run)+'.dat'),'w')
+        summary_key=open(os.path.join(outdir,'summary_'+str(keyword)+'_'+str(out_run)+'.dat'),'w')
+        header_key=open(os.path.join(outdir,'headers_'+str(keyword)+"_"+str(out_run)+'.dat'),'w')
+        header_ctrl=open(os.path.join(outdir,'headers_ctrl_'+str(out_run)+'.dat'),'w')
         header_l=[]
         header_l.append('injTime ')
-<<<<<<< HEAD
         recovered_positions_ctrl[out_run]=[]
         recovered_positions_key[out_run]=[]
         injected_positions[out_run]=[]
         for run in [0,out_run]:
-
+            if run==0:
+                summary=summary_ctrl
+                header=header_ctrl
+            else:
+                summary=summary_key
+                header=header_key
+                
             for time in times_run[out_run]:
                 path_to_file=os.path.join(Combine[run],'posterior_samples_'+str(time)+'.000')
                 posterior_file=open(path_to_file,'r')
@@ -356,15 +348,12 @@
                 commonResultsObj=peparser.parse(posterior_file)
                 pos = bppu.Posterior(commonResultsObj,SimInspiralTableEntry=injTable[times.index(time)])
                 posterior_file.close()
-                parameters=pos.names            
-                parameters.remove('logl')
+                parameters=pos.names
+                try:            
+                    parameters.remove('logl')
+                except ValueError:
+                    parameters.remove('likelihood')
                 summary.write(str(time)+'\t')
-                if 'ra' in parameters and 'dec' in parameters:
-                    if int(run)==0:
-                        recovered_positions_ctrl[out_run].append([pos['dec'].mean,pos['ra'].mean])
-                        injected_positions[out_run].append([pos['dec'].injval,pos['ra'].injval])
-                    else:
-                        recovered_positions_key[int(out_run)].append([pos['dec'].mean,pos['ra'].mean])
                 for parameter in parameters:
                     summary.write(repr(pos[parameter].mean) + '\t'+ repr(pos[parameter].stdev) +'\t')
                     if time==times[0]:
@@ -378,6 +367,12 @@
                     summary.write(str(bsn)+'\t')
                     if time==times[0]:
                         header_l.append('BSN')
+                if 'ra' in parameters and 'dec' in parameters:
+                    if int(run)==0:
+                        recovered_positions_ctrl[out_run].append([pos['dec'].mean,pos['ra'].mean,float(bsn)])
+                        injected_positions[out_run].append([pos['dec'].injval,pos['ra'].injval,999])
+                    else:
+                        recovered_positions_key[out_run].append([pos['dec'].mean,pos['ra'].mean,float(bsn)])
                 if snrs is not None:
                     val,hea=read_snr(snrs,run,time,IFOs)
                     summary.write(str(val)+'\t')
@@ -389,57 +384,12 @@
             summary.close()
             header.close()
     ### For the moment I'm only using a single header file. TBD: reading headers for all the runs and checking whether the parameters are consistent. Act consequently.
-=======
-        recovered_positions_cal[int(run)]=[]
-        for time in times:
-            path_to_file=os.path.join(Combine[run],'posterior_samples_'+str(time)+'.000')
-            posterior_file=open(path_to_file,'r')
-            peparser=bppu.PEOutputParser('common')
-            commonResultsObj=peparser.parse(posterior_file)
-            pos = bppu.Posterior(commonResultsObj,SimInspiralTableEntry=injTable[times.index(time)])
-            posterior_file.close()
-            parameters=pos.names            
-            parameters.remove('logl')
-            summary.write(str(time)+'\t')
-            for parameter in parameters:
-                summary.write(repr(pos[parameter].mean) + '\t'+ repr(pos[parameter].stdev) +'\t')
-                if time==times[0]:
-                    header_l.append('mean_'+parameter)
-                    header_l.append('stdev_'+parameter)
-            if BSN is not None:
-                path_to_file=os.path.join(BSN[run],'bayesfactor_'+str(time)+'.000.txt')
-                bfile=open(path_to_file,'r')
-                bsn=bfile.readline()[:-1] ## remove the newline tag
-                bfile.close()
-                summary.write(str(bsn)+'\t')
-                if time==times[0]:
-                    header_l.append('BSN')
-            if 'ra' in parameters and 'dec' in parameters:
-                if int(run)==0:
-                    recovered_positions_ctrl.append([pos['dec'].mean,pos['ra'].mean,float(bsn)])
-                    injected_positions.append([pos['dec'].injval,pos['ra'].injval,999])
-                else:
-                    recovered_positions_cal[int(run)].append([pos['dec'].mean,pos['ra'].mean,float(bsn)])
-            #print recovered_positions_cal
-            if snrs is not None:
-                val,hea=read_snr(snrs,run,time,IFOs)
-                summary.write(str(val)+'\t')
-                if time==times[0]:
-                    for he in hea:
-                        header_l.append(he)
-            summary.write('\n')
-        header.write('\t'.join(str(n) for n in header_l)+'\n')
-        summary.close()
-        header.close()
-    ### For the moment I'm only using a single header file. TBD: reading headers for all the runs and checking whether the parameters are consistent. Act smartly
->>>>>>> c759a8b0
-    
-    
+        
     ### Now read the ctrl data, these stay the same all along while the cal_run data are read at each interation in the for below
-    path_uncal=os.path.join(outdir,'summary_ctrl.dat')    
-    for run in range(1,len(Combine)):
+    for run in key_runs:
         run=str(run)
-        path_cal=os.path.join(outdir,'summary_'+run+'.dat')
+        path_uncal=os.path.join(outdir,'summary_ctrl_'+run+'.dat')    
+        path_cal=os.path.join(outdir,'summary_'+keyword+'_'+run+'.dat')
         MakePlots(outdir,path_cal,path_uncal,run,parameters,label_size,header_l)
         if snrs is not None:
             MakeSNRPlots(outdir,snrs,path_cal,path_uncal,run,parameters,header_l,IFOs,label_size)
@@ -447,7 +397,7 @@
             MakeBSNPlots(outdir,path_cal,path_uncal,run,header_l,label_size,keyword)
         if calerr is not None:
             MakeErrorPlots(times[0],outdir,calerr,run,flow,fup,IFOs,label_size,keyword)
-        if injected_positions!=[] and recovered_positions_cal!={}:
+        if injected_positions!=[] and recovered_positions_key!={}:
             d,r=Make_injected_sky_map(injected_positions[int(run)],outdir,run,dec_ra_cal=recovered_positions_key[int(run)],dec_ra_ctrl=recovered_positions_ctrl[int(run)])
 
         WritePlotPage(outdir,run,parameters,times[0])
@@ -685,6 +635,7 @@
     wd=300
     hg=250
     abs_page_path=os.path.join(outdir,run)
+    os.chdir(abs_page_path)
     page_path="./"
     path_plots=os.path.join(page_path,'ParametersPlots')
     error_path_plots=os.path.join(page_path,'ErrorPlots')
@@ -710,6 +661,7 @@
     for parameter in parameters:
         html_plots_st+='<tr>'
         for plot in ['delta_','effect_','delta_sigma_']:
+            print os.getcwd(),os.path.join(path_plots,plot +parameter+'.png')
             if os.path.isfile(os.path.join(path_plots,plot +parameter+'.png')):
                 html_plots_st+='<td>'
                 html_plots_st+=linkImage(os.path.join(path_plots,plot +parameter+'.png'),wd,hg)
@@ -737,35 +689,15 @@
     return
 
 def locate_public():
-<<<<<<< HEAD
-    if path.isdir(path.join(environ['HOME'],'WWW','LSC')):
-        return path.join(environ['HOME'],'WWW','LSC')
-    elif path.isdir(path.join(environ['HOME'],'public_html')):
-        return path.join(environ['HOME'],'WWW','public_html')
-    elif path.isdir(path.join(environ['HOME'],'WWW')):
-        return path.join(environ['HOME'],'WWW')
+    if os.path.isdir(os.path.join(os.environ['HOME'],'WWW','LSC')):
+        return os.path.join(os.environ['HOME'],'WWW','LSC')
+    elif os.path.isdir(os.path.join(os.environ['HOME'],'public_html')):
+        return os.path.join(os.environ['HOME'],'public_html')
+    elif os.path.isdir(os.path.join(os.environ['HOME'],'WWW')):
+        return os.path.join(os.environ['HOME'],'WWW')
     else:
         print "Cannot localize the public folder"
-
-
-def go_home(path):
-    current=os.getcwd()
-    upo=''
-    os.chdir(path)
-    
-    while os.getcwd()!=os.environ['HOME']:
-=======
-    """
-    Try to find the public folder of the user's home.
-    """
-    if os.path.isdir(os.path.join(os.environ['HOME'],'WWW','LSC')):
-        return os.path.realpath(os.path.join(os.environ['HOME'],'WWW','LSC'))
-    elif os.path.isdir(os.path.join(os.environ['HOME'],'public_html')):
-        return os.path.realpath(os.path.join(os.environ['HOME'],'public_html'))
-    elif os.path.isdir(os.path.join(os.environ['HOME'],'WWW')):
-        return os.path.realpath(os.path.join(os.environ['HOME'],'WWW'))
-    else:
-        print "Cannot localize the public folder"
+        return "../"
 
 def relativize_paths(pathA,pathB):
     """
@@ -790,13 +722,12 @@
     i=0
     print os.path.realpath(pathA),os.path.realpath(pathB),"link\n"
     while os.getcwd()!=pathB:
->>>>>>> c759a8b0
         os.chdir(os.path.join(os.getcwd(),'../'))
         i+=1
         upo+='../'
         if i==100:
-            print "Could not go from folder %s to folder %s with less than 100 chdir. Exiting..."%(pathA,pathB)
-            sys.exit(1)
+            print "Could not go from folder %s to folder %s with less than 100 chdir. Using ../"%(pathA,pathB)
+            return "../"
     os.chdir(current)
     return upo[:-1]
 
@@ -808,8 +739,8 @@
     abs_page_path=os.path.join(outdir,run)
     page_path="./"
     path_to_sky=os.path.join(page_path,'SkyPlots')
-    path_to_result_pages_from_LSC=path_ to_result_pages[path_to_result_pages.find('LSC'):]
-    path_to_ctrl_result_pages_from_LSC=path_to_ctrl_result_pages[path_to_ctrl_result_pages.find('LSC'):]
+    #path_to_result_pages_from_LSC=path_ to_result_pages[path_to_result_pages.find('LSC'):]
+    #path_to_ctrl_result_pages_from_LSC=path_to_ctrl_result_pages[path_to_ctrl_result_pages.find('LSC'):]
     snr_index={}
     ifos=['SNR_'+ifo for ifo in IFOs]
     ifos.append('SNR_Network')
@@ -818,8 +749,8 @@
         snr_index[ifo]=header_l.index(ifo)  
 
     bsn_index=header_l.index('BSN')
-    ctrl_data=np.loadtxt(os.path.join(outdir,'summary_ctrl.dat'))
-    cal_data=np.loadtxt(os.path.join(outdir,'summary_'+run+'.dat'))
+    ctrl_data=np.loadtxt(os.path.join(outdir,'summary_ctrl_'+run+'.dat'))
+    cal_data=np.loadtxt(os.path.join(outdir,'summary_'+key+'_'+run+'.dat'))
 
     col_num=3
     html=bppu.htmlPage('SummaryPage',css=bppu.__default_css_string)
