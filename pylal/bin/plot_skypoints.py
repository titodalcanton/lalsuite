--- conflicted
+++ resolved
@@ -56,62 +56,6 @@
   sys.exit(1)
 
 for file in files:
-<<<<<<< HEAD
-  
-  latitude = []
-  longitude = []
-  color = []
-  f = gzip.open(file,'r')
-  #set limits for the colors
-  #these are chosen by trial and error and likely needs more tweaking
-  if 'posterior' in file:
-    cutoff = .00010
-    minc = cutoff
-    maxc = 0.003
-  elif 'probability' in file:
-    cutoff = 0.01
-    minc = cutoff
-    maxc = 0.7
-  else:
-    cutoff = 0.0
-    minc = None
-    maxc = None
-  for line in f:
-    if '#' in line:
-      continue
-    elif line.strip():
-      lon, lat, c = line.strip().split()
-      #remove everything with a probability below the cutoff
-      #this makes the skymaps cleaner
-      if float(c) >= cutoff:
-        latitude.append(float(lat)*180/np.pi)
-        longitude.append(float(lon)*180/np.pi)
-        color.append(float(c))
-
-  f.close()
-
-  #make sure we've got something to plot!
-  if not latitude or not longitude or not color:
-    print >>sys.stderr, "Unable to plot " + file
-    continue
-
-  #sort them from least to most likely to avoid 
-  #strange plotting artifacts
-  sortme = zip(color,latitude,longitude)
-  sortme.sort()
-  color, latitude, longitude = zip(*sortme)
-
-  pyplot.clf()
-  m = Basemap(projection='moll', lon_0=180.0, lat_0 = 0.0)
-  plx,ply = m(np.asarray(longitude),np.asarray(latitude))
-  pyplot.scatter(plx,ply,s=5,c=np.asarray(color),faceted=False,cmap=cm.jet,vmin=minc,vmax=maxc)
-  m.drawmapboundary()
-  m.drawparallels(np.arange(-90.,120.,45.),labels=[1,0,0,0],labelstyle='+/-') # draw parallels
-  m.drawmeridians(np.arange(0.,420.,90.),labels=[0,0,0,1],labelstyle='+/-') # draw meridians
-  pyplot.title("Skymap for "+str(file)) # add a title
-  pyplot.colorbar()
-  pyplot.savefig(file.replace('gz','png'))
-=======
   xmldoc =utils.load_filename(file)
   try:
     sltab = table.get_table(xmldoc,skylocutils.SkyLocInjTable.tableName)
@@ -190,5 +134,4 @@
           pyplot.scatter([injx],[injy],s=60,c='#8B008B',marker=(6,1,0),faceted=False)
         bestx,besty = m(np.asarray(bestlon),np.asarray(bestlat))
         pyplot.scatter([bestx],[besty],s=60,c='#FF1493',marker=(6,1,0),faceted=False)
-        pyplot.savefig(fname.replace('txt','png'))
->>>>>>> 6c5bc7c3
+        pyplot.savefig(fname.replace('txt','png'))