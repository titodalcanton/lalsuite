#!/usr/bin/python
#
# Copyright (C) 2008  Kipp Cannon
#               2010  Drew Keppel
#
# This program is free software; you can redistribute it and/or modify it
# under the terms of the GNU General Public License as published by the
# Free Software Foundation; either version 2 of the License, or (at your
# option) any later version.
#
# This program is distributed in the hope that it will be useful, but
# WITHOUT ANY WARRANTY; without even the implied warranty of
# MERCHANTABILITY or FITNESS FOR A PARTICULAR PURPOSE.  See the GNU General
# Public License for more details.
#
# You should have received a copy of the GNU General Public License along
# with this program; if not, write to the Free Software Foundation, Inc.,
# 51 Franklin Street, Fifth Floor, Boston, MA  02110-1301, USA.


#
# =============================================================================
#
#                                   Preamble
#
# =============================================================================
#


import bisect
import numpy
from new import instancemethod
from optparse import OptionParser
try:
	import sqlite3
except ImportError:
	# pre 2.5.x
	from pysqlite2 import dbapi2 as sqlite3
import sys
import copy
import time

from glue import segments
from glue.ligolw import ligolw
from glue.ligolw import lsctables
from glue.ligolw import dbtables
from glue.ligolw import utils
from glue.ligolw.utils import process as ligolw_process
from pylal import git_version
from pylal import rate
from pylal import db_thinca_rings
from pylal.xlal.datatypes.ligotimegps import LIGOTimeGPS
from pylal import llwapp
from glue import lal

lsctables.LIGOTimeGPS = LIGOTimeGPS


__author__ = "Kipp Cannon <kipp.cannon@ligo.org>"
__version__ = "git id %s" % git_version.id
__date__ = git_version.date


#
# =============================================================================
#
#                                 Command Line
#
# =============================================================================
#


def parse_command_line():
	parser = OptionParser(
		version = "Name: %%prog\n%s" % git_version.verbose_msg,
		usage = "%prog [options] [file ...]",
		description = "%prog does blah blah blah."
	)
	parser.add_option("-i", "--input-cache", metavar = "filename", action = "append", help = "Retrieve database files from this LAL cache.  Can be given multiple times.")
	parser.add_option("-p", "--live-time-program", metavar = "name", help = "Set the name of the program whose entries in the search_summary table will set the search live time.  Required.")
	parser.add_option("--veto-segments-name", help = "Set the name of the segments to extract from the segment tables and use as the veto list.")
	parser.add_option("--categories", metavar = "{\"mchirp-ifos-oninstruments\",\"mtotal-ifos-oninstruments\",\"ifos-oninstruments\",\"oninstruments\",\"none\"}", help = "Select the event categorization algorithm.  Required.")
	parser.add_option("-b", "--mass-bins", metavar = "mass,mass[,mass,...]", help = "Set the boundaries of the mass bins in solar masses.  The lowest and highest bounds must be explicitly listed.  Example \"0,5,inf\".  Required if mass-based categorization algorithm has been selected.")
	parser.add_option("--rank-by", metavar = "{\"snr\",\"uncombined-ifar\",\"combined-ifar\",\"likelihood\"}", help = "Select the event ranking method.  Required.")
	parser.add_option("-t", "--tmp-space", metavar = "path", help = "Path to a directory suitable for use as a work area while manipulating the database file.  The database file will be worked on in this directory, and then moved to the final location when complete.  This option is intended to improve performance when running in a networked environment, where there might be a local disk with higher bandwidth than is available to the filesystem on which the final output will reside.")
	parser.add_option("-n", "--extrapolation-num", action = "store", type = "int", metavar = "num", help = "Set the number of background points to use in FAR extrapolation" )
	parser.add_option("-v", "--verbose", action = "store_true", help = "Be verbose.")
	options, filenames = parser.parse_args()

	#
	# categories and ranking
	#

	if options.categories not in ("mchirp-ifos-oninstruments", "mtotal-ifos-oninstruments", "ifos-oninstruments", "oninstruments", "none"):
		raise ValueError, "missing or unrecognized --categories option"
	if options.rank_by not in ("snr", "uncombined-ifar", "combined-ifar", "likelihood"):
		raise ValueError, "missing or unrecognized --rank-by option"

	if options.categories in ("mchirp-ifos-oninstruments", "mtotal-ifos-oninstruments"):
		if options.rank_by != "snr":
			raise ValueError, "--rank-by must be \"snr\" if --categories is \"%s\"" % options.categories
		options.populate_column = "false_alarm_rate"
	else:
		options.populate_column = "combined_far"

	if options.categories in ("none",) or options.rank_by in ("combined-ifar",):
		options.false_alarm_rate_column = "combined_far"
	else:
		options.false_alarm_rate_column = "false_alarm_rate"

	if options.extrapolation_num is not None:
		if options.extrapolation_num <= 0:
			raise ValueError, "if specifying --extrapolation-num it must be > 0: %d given" % (extrapolation_num,)
		if options.rank_by in ("snr", "uncombined-ifar"):
			if options.categories in ("none",):
				raise ValueError, "extrapolation for --categories=%s not implemented"%(options.categories)
		else:
			raise ValueError, "extrapolation not implemented for --rank-by %s"%(options.rank_by)

	#
	# save a copy of options before mucking with mass bins
	#

	unaltered_options = copy.deepcopy(options)

	#
	# parse mass bins
	#

	if options.categories in ("mchirp-ifos-oninstruments", "mtotal-ifos-oninstruments"):
		if options.mass_bins is None:
			raise ValueError, "--mass-bins required with category algorithm \"%s\"" % options.categories
		options.mass_bins = sorted(map(float, options.mass_bins.split(",")))
		if len(options.mass_bins) < 2:
			raise ValueError, "must set at least two mass bin boundaries (i.e., define at least one mass bin)"
		options.mass_bins = rate.IrregularBins(options.mass_bins)

	#
	# other
	#

	if options.live_time_program is None:
		raise ValueError, "missing required option -p or --live-time-program"

	#
	# caches
	#

	if options.input_cache is not None:
		filenames += [lal.CacheEntry(line).path() for filename in options.input_cache for line in file(filename)]

	#
	# done
	#

	return options, (filenames or [None]), unaltered_options


#
# =============================================================================
#
#                               Helper Functions
#
# =============================================================================
#


class ExtrapolationCoeffs(object):
<<<<<<< HEAD
	def __init__(self, rank_by, N, reputations, t):
		#
		# calculate the FAR extrapolation coefficients
		#

		self.rank_by = rank_by

		#
		# get just the loudest N in reputations
		#

		if len(reputations) < N and len(reputations) >= 2:
			print >>sys.stderr,"Warning: found a category with less than N=%i background triggers, using the number available: %i"%(N,len(reputations))
		elif len(reputations) < 2:
			print >>sys.stderr,"Warning: found a category with less than 2 background triggers, cannot perform extrapolation for this category"
			self.npoints = 0
			self.A = 0
			self.B = 0
			return

		x = reputations[-N:]

		if rank_by == "snr":
			y = range(1, len(x) + 1, 1)
			y.reverse()

			Y0 = 0.
			X0 = 0.

			for idx in range(len(x)):
				sigmasq = 1. / y[idx]
				Y0 += numpy.log(1. * y[idx] / y[0]) * (x[idx]**2. - x[0]**2.) / sigmasq
				X0 += (x[idx]**2. - x[0]**2.)**2. / sigmasq

			self.npoints = len(x)
			self.B = Y0 / X0
			self.A = y[0] * numpy.exp(-self.B * x[0]**2.)

		elif rank_by == "uncombined-ifar":
			self.npoints = len(x)
			self.A = float(self.npoints) * x[0] / t
			self.B = 0

		else:
			raise ValueError, rank_by


	def extrapolate_reputation(self, reputation, t):
		#
		# calculate the FAN from the reputation and the extrapolation coefficients
		#

		if self.rank_by == "snr":
			return self.A * numpy.exp(self.B * reputation**2.)
		if self.rank_by == "uncombined-ifar":
=======
	def __init__(self, rank_by, N, reputations, Ncat):
		"""
		calculate the FAR extrapolation coefficients
		@rank_by: the statistic we are using to rank triggers
		@N: the number of triggers to compute the extrapolation coefficients
		@reputations: a list of the triggers' rank_by statistic
		@Ncat: the number
		"""

		self.rank_by = rank_by

		#
		# check we have enough triggers to extrapolate
		#

		if len(reputations) < N and len(reputations) >= 2:
			print >>sys.stderr,"Warning: found a category with less than N=%i background triggers, using the number available: %i"%(N,len(reputations))
		elif len(reputations) < 2:
			print >>sys.stderr,"Warning: found a category with less than 2 background triggers, cannot perform extrapolation for this category"
			self.npoints = 0
			self.A = 0
			self.B = 0
			return

		#
		# get just the loudest N in reputations
		#

		x = reputations[-N:]

		if rank_by == "snr":
			#
			# compute the extrapolation coefficients
			# extrapolation equation is FAN = A*e^{B*snr^2}
			#

			y = range(1, len(x) + 1, 1)
			y.reverse()

			Y0 = 0.
			X0 = 0.

			for idx in range(len(x)):
				sigmasq = 1. / y[idx]
				Y0 += numpy.log(1. * y[idx] / y[0]) * (x[idx]**2. - x[0]**2.) / sigmasq
				X0 += (x[idx]**2. - x[0]**2.)**2. / sigmasq

			self.npoints = len(x)
			self.B = Y0 / X0
			self.A = y[0] * numpy.exp(-self.B * x[0]**2.)

		elif rank_by == "uncombined-ifar":
			#
			# extrapolation equation is cFAN = A*FAN
			# number of points to extrapolate is N times Ncat
			#

			self.npoints = N*Ncat
			self.A = Ncat
			self.B = 0

		else:
			raise ValueError, rank_by


	def extrapolate_reputation(self, reputation, t):
		"""
		calculate the FAN from the reputation and the extrapolation coefficients
		@reputation: the reputation of the trigger to extrapolate
		@t: the livetime that this trigger is from
		"""
		if self.rank_by == "snr":
			#
			# extrapolation equation is FAN = A*e^{B*snr^2}
			#

			return self.A * numpy.exp(self.B * reputation**2.)
		if self.rank_by == "uncombined-ifar":
			#
			# extrapolation equation is cFAN = A*FAN
			# remember FAN = t*FAR
			# and reputation = IFAR
			# so cFAN = A*t/reputation
			#

>>>>>>> 6c5bc7c3
			return self.A * t / reputation
		raise ValueError, rank_by


#
# =============================================================================
#
#                                 Book-Keeping
#
# =============================================================================
#


class Summaries(object):
	def __init__(self, category_algorithm, rank_by, mass_bins = None):
		if category_algorithm == "mchirp-ifos-oninstruments":
			self.category_func = lambda self, on_instruments, participating_instruments, mchirp, mtotal: (on_instruments, participating_instruments, self.mass_bins[mchirp])
			self.time_func = lambda self, on_instruments: on_instruments
			self.category_to_time = lambda self, category: category[0]
		elif category_algorithm == "mtotal-ifos-oninstruments":
			self.category_func = lambda self, on_instruments, participating_instruments, mchirp, mtotal: (on_instruments, participating_instruments, self.mass_bins[mtotal])
			self.time_func = lambda self, on_instruments: on_instruments
			self.category_to_time = lambda self, category: category[0]
		elif category_algorithm == "ifos-oninstruments":
			self.category_func = lambda self, on_instruments, participating_instruments, mchirp, mtotal: (on_instruments, participating_instruments)
			self.time_func = lambda self, on_instruments: on_instruments
			self.category_to_time = lambda self, category: category[0]
		elif category_algorithm == "oninstruments":
			self.category_func = lambda self, on_instruments, participating_instruments, mchirp, mtotal: on_instruments
			self.time_func = lambda self, on_instruments: on_instruments
			self.category_to_time = lambda self, category: category
		elif category_algorithm == "none":
			self.category_func = lambda self, on_instruments, participating_instruments, mchirp, mtotal: None
			self.time_func = lambda self, on_instruments: None
			self.category_to_time = lambda self, category: category
		else:
			raise ValueError, category_algorithm
		self.category_func = instancemethod(self.category_func, self, self.__class__)
		self.time_func = instancemethod(self.time_func, self, self.__class__)
		self.category_to_time = instancemethod(self.category_to_time, self, self.__class__)

		if rank_by == "snr":
			self.reputation_func = lambda self, snr, uncombined_ifar, likelihood: snr
		elif rank_by == "uncombined-ifar":
			# cast to float so this does the right thing when
			# we get "inf" as a string
			self.reputation_func = lambda self, snr, uncombined_ifar, likelihood: float(uncombined_ifar)
		elif rank_by == "combined-ifar":
			# cast to float so this does the right thing when
			# we get "inf" as a string
			self.reputation_func = lambda self, snr, uncombined_ifar, likelihood: float(uncombined_ifar)
		elif rank_by == "likelihood":
			self.reputation_func = lambda self, snr, uncombined_ifar, likelihood: likelihood
		else:
			raise ValueError, rank_by
		self.rank_by = rank_by
		self.reputation_func = instancemethod(self.reputation_func, self, self.__class__)

		self.mass_bins = mass_bins
		self.reputations = {}
		self.cached_livetime = {}
		self.participating_instruments = {}
		self.extrapolate = False
		self.extrapolation_coeffs = {}
		self.prev_num_mass_bins = None
		self.prev_newcorse_time = None

	def add_livetime(self, connection, live_time_program, veto_segments_name = None, verbose = False):
		if veto_segments_name is not None:
			if verbose:
				print >>sys.stderr, "\tretrieving veto segments \"%s\" ..." % veto_segments_name
			veto_segments = db_thinca_rings.get_veto_segments(connection, veto_segments_name)
		else:
			veto_segments = segments.segmentlistdict()
		if verbose:
			print >>sys.stderr, "\tcomputing livetimes:",
		for on_instruments, livetimes in db_thinca_rings.get_thinca_livetimes(db_thinca_rings.get_thinca_rings_by_available_instruments(connection, program_name = live_time_program), veto_segments, db_thinca_rings.get_background_offset_vectors(connection), verbose = verbose).items():
			on_instruments = lsctables.ifos_from_instrument_set(on_instruments)
			try:
				self.cached_livetime[self.time_func(on_instruments)] += sum(livetimes)
			except KeyError:
				self.cached_livetime[self.time_func(on_instruments)] = sum(livetimes)
		if verbose:
			print >>sys.stderr

	def add_coinc(self, on_instruments, participating_instruments, mchirp, mtotal, snr, uncombined_ifar, likelihood):
		self.reputations.setdefault(self.category_func(on_instruments, participating_instruments, mchirp, mtotal), []).append(self.reputation_func(snr, uncombined_ifar, likelihood))
		if participating_instruments not in self.participating_instruments.setdefault(on_instruments, set()):
			self.participating_instruments[on_instruments].add(participating_instruments)

	def index(self):
		for reputations in self.reputations.values():
			reputations.sort()

	def rate_extrapolation(self, N, Nbins):
		"""
		calculate the FAR extrapolation coefficients for the different categories
		@N: the number of triggers included in the extrapolation fit
		@Ncat: the number of mass bins used in previous newcorse run (0 is default from command line)
		"""

		self.extrapolate = True
<<<<<<< HEAD
		for category in self.categories:
			t = self.cached_livetime.setdefault(self.category_to_time(category), 0.0)
			reputations = self.reputations.setdefault(category, [])
			self.extrapolation_coeffs[category] = ExtrapolationCoeffs(self.rank_by, N, reputations, t)
=======
		for category, reputations in self.reputations.items():
			self.extrapolation_coeffs[category] = ExtrapolationCoeffs(self.rank_by, N, reputations, Nbins*len(self.participating_instruments[self.category_to_time(category)]))
>>>>>>> 6c5bc7c3

	def rate(self, on_instruments, participating_instruments, mchirp, mtotal, snr, uncombined_ifar, likelihood):
		#
		# retrieve the appropriate reputation list (create an empty
		# one if there are no reputations for this category)
		#

		category = self.category_func(on_instruments, participating_instruments, mchirp, mtotal)
		reputations = self.reputations.setdefault(category, [])

		#
		# retrieve the livetime
		#

		t = self.cached_livetime.setdefault(self.category_to_time(category), 0.0)

		#
		# len(x) - bisect.bisect_left(x, reputation) = number of
		# elements in list >= reputation
		#

		n = len(reputations) - bisect.bisect_left(reputations, self.reputation_func(snr, uncombined_ifar, likelihood))

		#
		# extrapolate the event count if needed
		#

		if self.extrapolate and category in self.extrapolation_coeffs:
			extrapolation_coeffs = self.extrapolation_coeffs[category]
			if n < extrapolation_coeffs.npoints:
				n = extrapolation_coeffs.extrapolate_reputation(self.reputation_func(snr, uncombined_ifar, likelihood), t)

		#
		# return the rate of events above the given reputation
		#

		try:
			return n / t
		except ZeroDivisionError, e:
			print >>sys.stderr, "found an event in category %s that has a livetime of 0 s" % repr(category)
			raise e

	def get_previous_newcorse_info(self, connection):
		# this should only return at most one thing because of max(), but if it returns nothing it is a no-op
		for procid, starttime in connection.cursor().execute('SELECT process.process_id, start_time FROM process WHERE process.program == "lalapps_newcorse" and start_time == (SELECT max(start_time) FROM process WHERE process.program == "lalapps_newcorse")'):
			if self.prev_newcorse_time is None: self.prev_newcorse_time = starttime
			if self.prev_newcorse_time != starttime:
				raise ValueError("found file that has wrong newcorse process time, exiting")
			for bins, in connection.cursor().execute('SELECT value from process_params WHERE process_id == ? AND param = "--mass-bins"', (procid,)):
				if self.prev_num_mass_bins is None: self.prev_num_mass_bins = bins
				if self.prev_num_mass_bins != bins:
					raise ValueError("previous mass bins do not agree between files, exiting")

	def get_prev_num_mass_bins(self):
		out = 0
		if self.prev_num_mass_bins is not None: out = len(self.prev_num_mass_bins.split(',')) - 1
		if out < 0: out = 0
		return out

def add_process(connection, opts, process, comment=u""):
	xmldoc = dbtables.get_xml(connection)
	params = ligolw_process.process_params_from_dict(opts.__dict__)
	ligolw_process.append_process_params(xmldoc, process, params)
	xmldoc.unlink()


#
# =============================================================================
#
#                                     Main
#
# =============================================================================
#


#
# Get the process table rolling, the XMLDoc here is a dummy.
# newcorse_process will be inserted into the DB correctly in add_process()
#

xmldoc=ligolw.Document()
xmldoc.appendChild(ligolw.LIGO_LW())
newcorse_process = llwapp.append_process(xmldoc, program = u"lalapps_newcorse", version = __version__, cvs_repository = u"lscsoft", cvs_entry_time = __date__, comment = u"")


#
# command line
#


options, filenames, unaltered_options = parse_command_line()


#
# initialize book-keeping
#

background = Summaries(options.categories, options.rank_by, mass_bins = options.mass_bins)


#
# iterate over database files accumulating background statistics
#


if options.verbose:
	print >>sys.stderr, "collecting background statistics ..."


for n, filename in enumerate(filenames):
	#
	# open the database
	#

	if options.verbose:
		print >>sys.stderr, "%d/%d: %s" % (n + 1, len(filenames), filename)
	working_filename = dbtables.get_connection_filename(filename, tmp_path = options.tmp_space, verbose = options.verbose)
	connection = sqlite3.connect(working_filename)

	#
	# First pull out process info, then add some to it
	#
	background.get_previous_newcorse_info(connection)
	add_process(connection, unaltered_options, newcorse_process)

	#
	# if the database contains a sim_inspiral table then it is assumed
	# to represent an injection run.  its rings must not added to the
	# livetime, and it cannot provide background coincs, so it is just
	# skipped altogether in this first pass.
	#

	if "sim_inspiral" in dbtables.get_table_names(connection):
		if options.verbose:
			print >>sys.stderr, "\tdatabase contains sim_inspiral table, skipping ..."

		#
		# close the database
		#

		connection.close()
		dbtables.discard_connection_filename(filename, working_filename, verbose = options.verbose)
		continue

	#
	# compute and record background livetime
	#

	background.add_livetime(connection, options.live_time_program, veto_segments_name = options.veto_segments_name, verbose = options.verbose)

	#
	# count background coincs
	#

	if options.verbose:
		print >>sys.stderr, "\tcollecting background statistics ..."
	for on_instruments, participating_instruments, mchirp, mtotal, snr, uncombined_ifar, likelihood in connection.cursor().execute("""
SELECT
	coinc_event.instruments,
	coinc_inspiral.ifos,
	coinc_inspiral.mchirp,
	coinc_inspiral.mass,
	coinc_inspiral.snr,
	CASE coinc_inspiral.%s WHEN 0 THEN "inf" ELSE 1.0 / coinc_inspiral.%s END,
	coinc_event.likelihood
FROM
	coinc_event
	JOIN coinc_inspiral ON (
		coinc_inspiral.coinc_event_id == coinc_event.coinc_event_id
	)
WHERE
	-- require coinc to be background (= at least one of its time slide offsets is non-zero)
	EXISTS (
		SELECT
			*
		FROM
			time_slide
		WHERE
			time_slide.time_slide_id == coinc_event.time_slide_id
			AND time_slide.offset != 0
	)
	""" % (options.false_alarm_rate_column, options.false_alarm_rate_column)):
		background.add_coinc(on_instruments, participating_instruments, mchirp, mtotal, snr, uncombined_ifar, likelihood)

	#
	# close the database
	#

	connection.close()
	dbtables.discard_connection_filename(filename, working_filename, verbose = options.verbose)

background.index()
if options.extrapolation_num is not None:
	if options.verbose:
		print >>sys.stderr, "\tcalculating FAR extrapolation coefficients ..."
	background.rate_extrapolation(options.extrapolation_num, background.get_prev_num_mass_bins())

#
# iterate over database files assigning false-alarm rates to coincs
#


for n, filename in enumerate(filenames):
	#
	# open the database
	#

	if options.verbose:
		print >>sys.stderr, "%d/%d: %s" % (n + 1, len(filenames), filename)
	working_filename = dbtables.get_connection_filename(filename, tmp_path = options.tmp_space, verbose = options.verbose)
	connection = sqlite3.connect(working_filename)

	#
	# prepare the database
	#

	connection.create_function("background_rate", 7, background.rate)

	#
	# count background coincs by type and mass bin
	#

	if options.verbose:
		print >>sys.stderr, "\tcalculating and recording false alarm rates ..."
	connection.cursor().execute("""
UPDATE
	coinc_inspiral
SET
	%s = (
		SELECT
			background_rate(
				coinc_event.instruments,
				coinc_inspiral.ifos,
				coinc_inspiral.mchirp,
				coinc_inspiral.mass,
				coinc_inspiral.snr,
				CASE coinc_inspiral.%s WHEN 0 THEN "inf" ELSE 1.0 / coinc_inspiral.%s END,
				coinc_event.likelihood
			)
		FROM
			coinc_event
		WHERE
			coinc_event.coinc_event_id == coinc_inspiral.coinc_event_id
	)
	""" % (options.populate_column, options.false_alarm_rate_column, options.false_alarm_rate_column) )
	connection.commit()

	#
	# close the database
	#

	connection.close()
	dbtables.put_connection_filename(filename, working_filename, verbose = options.verbose)<|MERGE_RESOLUTION|>--- conflicted
+++ resolved
@@ -166,16 +166,19 @@
 
 
 class ExtrapolationCoeffs(object):
-<<<<<<< HEAD
-	def __init__(self, rank_by, N, reputations, t):
-		#
-		# calculate the FAR extrapolation coefficients
-		#
+	def __init__(self, rank_by, N, reputations, Ncat):
+		"""
+		calculate the FAR extrapolation coefficients
+		@rank_by: the statistic we are using to rank triggers
+		@N: the number of triggers to compute the extrapolation coefficients
+		@reputations: a list of the triggers' rank_by statistic
+		@Ncat: the number
+		"""
 
 		self.rank_by = rank_by
 
 		#
-		# get just the loudest N in reputations
+		# check we have enough triggers to extrapolate
 		#
 
 		if len(reputations) < N and len(reputations) >= 2:
@@ -187,66 +190,6 @@
 			self.B = 0
 			return
 
-		x = reputations[-N:]
-
-		if rank_by == "snr":
-			y = range(1, len(x) + 1, 1)
-			y.reverse()
-
-			Y0 = 0.
-			X0 = 0.
-
-			for idx in range(len(x)):
-				sigmasq = 1. / y[idx]
-				Y0 += numpy.log(1. * y[idx] / y[0]) * (x[idx]**2. - x[0]**2.) / sigmasq
-				X0 += (x[idx]**2. - x[0]**2.)**2. / sigmasq
-
-			self.npoints = len(x)
-			self.B = Y0 / X0
-			self.A = y[0] * numpy.exp(-self.B * x[0]**2.)
-
-		elif rank_by == "uncombined-ifar":
-			self.npoints = len(x)
-			self.A = float(self.npoints) * x[0] / t
-			self.B = 0
-
-		else:
-			raise ValueError, rank_by
-
-
-	def extrapolate_reputation(self, reputation, t):
-		#
-		# calculate the FAN from the reputation and the extrapolation coefficients
-		#
-
-		if self.rank_by == "snr":
-			return self.A * numpy.exp(self.B * reputation**2.)
-		if self.rank_by == "uncombined-ifar":
-=======
-	def __init__(self, rank_by, N, reputations, Ncat):
-		"""
-		calculate the FAR extrapolation coefficients
-		@rank_by: the statistic we are using to rank triggers
-		@N: the number of triggers to compute the extrapolation coefficients
-		@reputations: a list of the triggers' rank_by statistic
-		@Ncat: the number
-		"""
-
-		self.rank_by = rank_by
-
-		#
-		# check we have enough triggers to extrapolate
-		#
-
-		if len(reputations) < N and len(reputations) >= 2:
-			print >>sys.stderr,"Warning: found a category with less than N=%i background triggers, using the number available: %i"%(N,len(reputations))
-		elif len(reputations) < 2:
-			print >>sys.stderr,"Warning: found a category with less than 2 background triggers, cannot perform extrapolation for this category"
-			self.npoints = 0
-			self.A = 0
-			self.B = 0
-			return
-
 		#
 		# get just the loudest N in reputations
 		#
@@ -308,7 +251,6 @@
 			# so cFAN = A*t/reputation
 			#
 
->>>>>>> 6c5bc7c3
 			return self.A * t / reputation
 		raise ValueError, rank_by
 
@@ -411,15 +353,8 @@
 		"""
 
 		self.extrapolate = True
-<<<<<<< HEAD
-		for category in self.categories:
-			t = self.cached_livetime.setdefault(self.category_to_time(category), 0.0)
-			reputations = self.reputations.setdefault(category, [])
-			self.extrapolation_coeffs[category] = ExtrapolationCoeffs(self.rank_by, N, reputations, t)
-=======
 		for category, reputations in self.reputations.items():
 			self.extrapolation_coeffs[category] = ExtrapolationCoeffs(self.rank_by, N, reputations, Nbins*len(self.participating_instruments[self.category_to_time(category)]))
->>>>>>> 6c5bc7c3
 
 	def rate(self, on_instruments, participating_instruments, mchirp, mtotal, snr, uncombined_ifar, likelihood):
 		#
