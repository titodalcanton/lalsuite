Name: 		python-pylal
Summary:	Python LSC Algorithm Library
<<<<<<< HEAD
Version:	0.7.0
=======
Version:	0.7.2
>>>>>>> 89276600
Release:	1.lscsoft
License:	See file LICENSE
Group:		Development/Libraries
Source:		pylal-%{version}.tar.gz
Url:		http://www.lsc-group.phys.uwm.edu/daswg/projects/pylal.html
BuildRoot:	%{_tmppath}/pylal-%{version}-root
Requires:	python glue glue-segments lal lal-python lalframe lalframe-python lalsimulation lalsimulation-python lalinspiral lalinspiral-python lalburst lalburst-python numpy scipy python-matplotlib
BuildRequires:  python-devel lal-devel lalmetaio-devel lalframe-devel lalsimulation-devel lalinspiral-devel lalburst-devel numpy pkgconfig
%description
The PyLAL package is best described as the Python LIGO Algorithm Library. It was originally a Python wrapping of parts of the LAL library, and although it continues to provide that function it has acquired a large collection of independent code of its own so that it is no longer exclusively a Python interface to LAL. In this package you will find convenience code to assist with manipulating XML documents using the glue.ligolw I/O library, you will find a wrapping to libframe to enable GWF frame-file reading, you will find binning and smoothing code, and you will find (partial) wrappings of LAL's burstsearch, date, inject, tools, and window packages. Additionally, you will find most, if not all, of the inspiral pipeline's follow-up and summary tools, and several burst-related trigger post-production tools.

%prep
%setup -n pylal-%{version}

%build
CFLAGS="%{optflags}" %{__python} setup.py build

%install
rm -rf %{buildroot}
%{__python} setup.py install -O1 \
        --skip-build \
        --root=%{buildroot} \
        --prefix=/usr \
        --record=INSTALLED_FILES

%clean
[ ${RPM_BUILD_ROOT} != "/" ] && rm -Rf ${RPM_BUILD_ROOT}
rm -Rf ${RPM_BUILD_DIR}/pylal-%{version}

%files -f INSTALLED_FILES
%defattr(-,root,root)<|MERGE_RESOLUTION|>--- conflicted
+++ resolved
@@ -1,10 +1,6 @@
 Name: 		python-pylal
 Summary:	Python LSC Algorithm Library
-<<<<<<< HEAD
-Version:	0.7.0
-=======
 Version:	0.7.2
->>>>>>> 89276600
 Release:	1.lscsoft
 License:	See file LICENSE
 Group:		Development/Libraries
