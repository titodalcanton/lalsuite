# Copyright (C) 2006  Alexander Dietz
#
# This program is free software; you can redistribute it and/or modify it
# under the terms of the GNU General Public License as published by the
# Free Software Foundation; either version 2 of the License, or (at your
# option) any later version.
#
# This program is distributed in the hope that it will be useful, but
# WITHOUT ANY WARRANTY; without even the implied warranty of
# MERCHANTABILITY or FITNESS FOR A PARTICULAR PURPOSE.  See the GNU General
# Public License for more details.
#
# You should have received a copy of the GNU General Public License along
# with this program; if not, write to the Free Software Foundation, Inc.,
# 51 Franklin Street, Fifth Floor, Boston, MA  02110-1301, USA.
from __future__ import division

__prog__ = "followup_trigger.py"

import os
import sys
import copy
from math import sqrt, pi
import subprocess
import tempfile

import pylab
import numpy

from pylal import SnglInspiralUtils
from pylal import InspiralUtils
from pylal import SimInspiralUtils
from pylal import CoincInspiralUtils
from pylal import SearchSummaryUtils
from pylal import git_version
from pylal import grbsummary
from pylal import viz
from pylal import tools
from glue import lal
from glue import markup
from glue import pipeline
from glue import segments
from glue import segmentsUtils
from glue import iterutils
from glue.markup import oneliner as extra
from glue.ligolw import table
from glue.ligolw import lsctables
from glue.ligolw import utils
from glue.ligolw import ligolw
from glue.ligolw.utils import ligolw_add



##########################################################
class FollowupTrigger:
  """
  This defines a class for following up a trigger and to create
  the timeseries of found triggers in each stage of the pipeline.

  Usage:

  # first need to initialize the class
  followup = followup_trigger.FollowupTrigger(cache, opts)

  # later, one can do a followup of different objects, like an injection,
  #   a coinc. trigger or a single trigger:
  htmlname1 = followup.from_coinc(coinc)
  htmlname2 = followup.from_sngl(sngl_inspiral)
  htmlname3 = followup.from_missed(missed_inj)
  htmlname4 = followup.from_found(found_inj)
  htmlname5 = followup.from_new_coinc(new_coinc,[sngls])
  htmlname6 = followup.from_new_slide_coinc(new_coinc,[sngls],slideDict,segs)

  # In each case the path to the created html file is returned.
  # In the first call a CoincInspirals table is expected, a SnglInspiral
  # table in the second case and a SimInspiral table in the two last.
  """


  # -----------------------------------------------------
  def __init__(self, cache, opts, use_injections = True,do_slides=False):
    """
    Initialize this class and sets up all the cache files.
    @param cache: The cache of all files
    @param opts: The 'opts' structure from the main code
    @param use_injections: Specifying if injections are being used
                           (if no injections are used and this is set to
                           False, it speeds up the whole initalization...)
    """
    pylab.rcParams.update({'text.usetex': False})

    # Check all the required options
    if not hasattr(opts, 'followup_exttrig'):
      # default: this is a regular search, not a exttrig search
      opts.followup_exttrig = False
    if not hasattr(opts, 'followup_time_window'):
      # default: set the time window for the timeseries to 10 seconds
      opts.followup_time_window = 10.0
    if not hasattr(opts, 'followup_tag'):
      # default: don't specify a followup-tag
      opts.followup_tag = None
    if not hasattr(opts, 'followup_sned'):
      # default: do not incorporate the updating of effective distances
      #          with lalapps_sned
      opts.followup_sned = None

    option_list = ['verbose','followup_exttrig','output_path',\
                   'followup_time_window','prefix',\
                   'suffix','figure_resolution','user_tag',\
                   'followup_tag','followup_sned']
    for option in option_list:
      if not hasattr(opts, option):
        raise "Error: The following parameter is required in the "\
              "opts structure for followup_trigger: ", option
    

    # setting the color definition and the stages of the pipeline
    self.colors = {'H1':'r','H2':'b','L1':'g','V1':'m','G1':'c'}
    self.stageLabels = ['INSPIRAL_FIRST']
    if do_slides:
      self.stageLabels.append('THINCA_1')
    else:
      self.stageLabels.append('THINCA_0')

    self.orderLabels = copy.deepcopy(self.stageLabels)
    if do_slides:
      self.orderLabels.extend( [ 'THINCA_1_CAT_1',\
          'THINCA_1_CAT_2', 'THINCA_1_CAT_3',\
          'THINCA_1_CAT_4', 'THINCA_1_CAT_5'] )
    else:
      self.orderLabels.extend( [ 'THINCA_0_CAT_1','THINCA_0_CAT_2', \
                                 'THINCA_0_CAT_3','THINCA_0_CAT_4', \
                                 'THINCA_0_CAT_5'] )

    # set arguments from the options
    self.opts = opts
    self.tag = opts.user_tag
    self.verbose = opts.verbose
    self.exttrig = opts.followup_exttrig
    self.output_path = opts.output_path
    self.time_window = opts.followup_time_window
    self.sned = opts.followup_sned

    # Set argument "old_document" to true if the option is specified.
    # Do not crash if "opts.old_document" is not defined in the script
    # calling this method.
    if not hasattr(opts, "old_document"):
      self.old_document = False
    else:
      self.old_document = opts.old_document

    # Choose the cache-file
    if opts.followup_tag is None:
      if opts.verbose:
        print "WARNING: All injection files are considered. Is that desired?"
        print "         Or do you want to select an injection run with --followup-tag INJRUN ?"
      self.cache = cache
    else:
      if opts.verbose:
        print "WARNING: Only a selected injection run is taken into account: ", opts.followup_tag
        print "         Is that the desired behaviour? You might reconsider removing --followup-tag INJRUN "
      self.cache = cache.sieve(description = opts.followup_tag)
    
    # Value for the injection window. This value might be taken from
    # a processParams table (see function get_injection_window)
    self.get_injection_window()

    # initialize a list of images created
    self.fname_list = []

    # counter for the followups
    self.number = 0

    # setting for each time to followup:
    self.followup_time = None
    self.injection_id = None  # only needed if time is an injection
    self.flag_followup = False

    # a dictionary used to create a list of injections to followup
    # taking into account the 'combined' effective distance
    # and vetoes as well
    self.followup_dict = {'inj':lsctables.New(lsctables.SimInspiralTable), 'dist':[], 'type':[]}
    self.vetoed_injections = lsctables.New(lsctables.SimInspiralTable)

    if self.verbose:
      print "\nStarting initializing the Followup class..."
      
    # splitting up the cache for the different stages
    self.trigger_cache = {}
    for stage in self.stageLabels:
      pattern = stage
      self.trigger_cache[stage] = self.cache.sieve(description=pattern)
      if self.opts.verbose:
        print "%d files found for stage %s" % (len(self.trigger_cache[stage]),\
                                               stage)


    # generating a dictionary for injection followups
    self.injections = dict()
    if use_injections:
      if self.verbose:
        print "Creating the injection cache..."

      self.injection_cache = self.cache.sieve(description = "INJECTION").\
                             sieve(ifos='HL')
      
      for file, entry in zip(self.injection_cache.pfnlist(), \
                             self.injection_cache):
        injection_id = self.get_injection_id(cache_entry = entry)
        self.injections[injection_id] = SimInspiralUtils.\
                                          ReadSimInspiralFromFiles( \
                                           [file], verbose=False )

    # read the veto files
    self.read_veto_files()
    
    if self.verbose:
      print "Initializing the Followup class done..."

  # -----------------------------------------------------
  def set_sned(self, executable):
    """
    Sets the sned flag to 'flag'
    @param flag: the executable used to calculate the sned
    """
    self.sned = executable

  # -----------------------------------------------------
  def execute_sned(self, injections):
    """
    Makes an external call to lalapps_sned to recalculate
    the effective distances
    @param injections: the list of injections to be converted
    @return: the recalculated injection
    """

    def fix_numrel_columns(sims):
       """	
       Due to a mismatch between our LAL tag and the LAL HEAD, against which
       we compile pylal, there are missing columns that cannot be missing.
       Just put in nonsense values so that glue.ligolw code won't barf.
       """
       for sim in sims:
         sim.numrel_data="nan"
         sim.numrel_mode_max = 0
         sim.numrel_mode_min = 0

    file1 = '.followup_trigger.output.xml'
    file2 = '.followup_trigger.input.xml'
    
    # write out a dummy file, after fixing the columns
    fix_numrel_columns(injections)
    grbsummary.write_rows(injections, lsctables.SimInspiralTable, file1)
  
    # call command for lalapps_sned
    # FIXME: Hardcoded lower cutoff frequency
    command = self.sned+' --f-lower 40.0  --inj-file '+file1+\
              '  --output '+file2
    if self.verbose:
      print "Executing command '%s'" % command
    subprocess.call(command.split())

    # read in the 'converted' injection
    doc = ligolw_add.ligolw_add(ligolw.Document(), [file2])
    inj_sned = lsctables.getTablesByType(doc, lsctables.SimInspiralTable)

    # return a single SimInspiral table
    return inj_sned[0]

  # -----------------------------------------------------
  def setTag(self, tag):
    """
    Setting a tag (non-conformal naming because of backwards compatibality)
    @param tag: the tag to be set
    """
    self.set_tag(tag)

  def set_tag(self, tag):
    """
    Setting a tag
    @param tag: well, its the tag!
    """
    self.tag = tag
    
      
  # -----------------------------------------------------
  def get_injection_window(self):
    """
    Extracting the length of the used injection_window from
    any 'FOUND' file in the cache.
    """

    # default value
    # FIXME: No default value
    self.injection_window = 0.050

    # get the process params table from one of the COIRE files
    found_cache = self.cache.sieve(description = "FOUND")
    if len(found_cache)==0:
      # obviously no injections are being used. setting this window to zero
      self.injection_window = 0
      print "INFO: No FOUND files found, so setting the injection window"\
            " to zero."
      return
      
    coire_file = found_cache.checkfilesexist()[0].pfnlist()[0]
    try:
      doc = SearchSummaryUtils.ReadTablesFromFiles([coire_file],\
                                                   [lsctables.ProcessParamsTable])
      process_params = table.get_table(doc, lsctables.ProcessParamsTable.\
                                       tableName)
    except IOError:
      sys.stderr.write("ERROR (IOError) while reading process_params table from"\
                       " file %s. Does this file exist and does it contain"\
                       " a search_summary table?\n" %(coire_file))
      raise
    except:
      raise "Error while reading process_params table from file: ", coire_file

    # and retrieve the time window from this file
    found_flag = False
    for tab in process_params:
      if tab.param=='--injection-window':
        found_flag = True
        self.injection_window = float(tab.value)/1000.0
    if not found_flag:
      sys.stderr.write("WARNING: No entry '--injection-window' found in file %s"\
                       "Value used is %.1f ms. If incorrect, please change file at %s\n" %\
                       (coire_file, 1000.0*self.injection_window, __file__))

    # set the parameter
    if self.verbose:
      print "Injection-window set to %.0f ms" % (1000*self.injection_window)


  # -----------------------------------------------------
  def get_injection_id(self, filename=None, url=None, cache_entry=None):
    """
    Extracting the injection ID from the filename, using
    the mechanism as used in lalapps_path2cache. You can specify the filename
    itself, the url or the cache entry. You must not specify more than one input!
    The injection-ID is calculated in the following way (exttrig only):

    The code expects the INSPIRAL and THINCA files in the following scheme (example):
      PREFIX-TAGPART_injections32_77-GPS-DURATION.xml
    The number of the injection run is extracted (INJRUN) as well as the following
    number (INJNUMBER). The injection ID is then calculated as:
       INJID = 100000*INJRUN + INJNUMBER
    so for this example the injectionj ID is 3200077.
    
    @param filename: filename from which the injection ID is extracted
    @param url:  url from which the injection ID is extracted
    @param cache_entry: cache entry from which the injection ID is extracted
    """
    
    # Check that only one input is given
    if cache_entry:
      if filename and url:
        raise "Error in function get_injection_id: Only one input should be "\
              "specified. Now 'cache_entry' and another variable is specified. Check the code."
    
    if cache_entry is None:
      if filename and url:
        raise "Error in function get_injection_id: Only one input should be "\
              "specified. Now 'filename' and 'url' is specified. Check the code."
      
      if filename:
        path, filename = os.path.split(filename.strip())
        url = "file://localhost%s" % os.path.abspath(os.path.join(path, filename))

      try:
        cache_entry = lal.CacheEntry.from_T050017(url)
      except ValueError, e:
        raise "Error while extracting injection ID from file ", filename

    # split the expression into different sub-pieces
    pieces = cache_entry.description.split('_')
    if self.exttrig:

      # its easy for the exttrig case
      injection_id = pieces[-2]+'_'+pieces[-1]
    else:

      # but need to check for the appearance of the CAT suffix else
      index = 0
      for ind, piece in enumerate(pieces):
        if 'CAT' in piece:
          index = ind
      injection_id = pieces[index-1]
        
    return injection_id
  
  # -----------------------------------------------------
  def find_injection_id(self, injection):
    """
    Find the injection-ID corresponding to this particular injection.
    @param injection: the injection object
    @return: the injection ID
    """

    if self.injections:
      # injection_id: the injection ID (a number or a string)
      # group_inj: a list of SimInspiral tables
      for injection_id, group_inj in self.injections.iteritems():
        for inj in group_inj:
          if injection.geocent_end_time==inj.geocent_end_time and \
                 injection.geocent_end_time_ns==inj.geocent_end_time_ns:
            return injection_id
          
      raise "No injection ID found for the above particular missed Injection "

    else:

      # cache not presearched, so searching for this particular injection
      if self.verbose:
        print "INFO: Searching for the injection at time %d.%d" % \
              (injection.geocent_end_time, injection.geocent_end_time_ns)
      injection_cache = self.cache.sieve(description = "INJECTION").\
                        sieve(ifos='HL')
      
      for file, entry in zip(injection_cache.pfnlist(), injection_cache):
        injection_id = self.get_injection_id(cache_entry = entry)
        sims = SimInspiralUtils.ReadSimInspiralFromFiles( [file], verbose=False )
        
        for sim in sims:
          # searching just by comparing the times...
          if injection.geocent_end_time==sim.geocent_end_time and \
                 injection.geocent_end_time_ns==sim.geocent_end_time_ns:
            if self.verbose:
              print "... found it: injection_id = ", injection_id
            return injection_id
      

    return None

  # -----------------------------------------------------
  def read_veto_files( self ):
    """
    Reads the veto segments given by veto-files (if any)
    """
    self.vetodict = dict()

    # loop over the IFO names
    for ifoName in self.colors.keys():

      self.vetodict[ifoName]=None
      # create the attribute name and check if it exists
      attributeName = 'followup_vetofile_'+ifoName.lower()
      if hasattr( self.opts, attributeName):

         # get the filename
         filename = getattr( self.opts, attributeName )
         if filename:
           self.vetodict[ifoName] = segmentsUtils.fromsegwizard(open(filename))

  # -----------------------------------------------------
  def reset( self ):
    """
    Resets the counting number for the time-series plots generated.
    """
    self.number=0

  # -----------------------------------------------------
  def print_inj( self, inj, injID ):
    """
    Print some useful informations to the screen.
    @param inj:   the current missed injection
    @param injID: the injection ID (used for exttrig only)
    """

    if self.exttrig:
      print "\nInjection details for injection %d with injID %s: " %\
            (self.number, injID)
    else:
      print "\nInjection details for injection %d:" % (self.number)
      
    print "m1: %.2f  m2:%.2f  | end_time: %d.%d | "\
          "distance: %.2f  eff_dist_h: %.2f eff_dist_l: %.2f" % \
          ( inj.mass1, inj.mass2, inj.geocent_end_time, inj.geocent_end_time_ns,\
            inj.distance, inj.eff_dist_h, inj.eff_dist_l )

  # ----------------------------------------------------
  def save_plot( self, stage ):
    """
    Saves the plots and store them in a seperate fname_list.
    @param stage: the stage this plot belongs to (e.g. INSPIRAL, THINCA,...)
    """
    fname = 'Images/'+self.opts.prefix + "_"+self.tag+"_map-"+\
            stage+"-"+str(self.number) +self.opts.suffix+'.png'
    fname_thumb = InspiralUtils.\
                  savefig_pylal( filename = self.output_path+fname,\
                                 doThumb = True,
                                 dpi_thumb = self.opts.figure_resolution)
    
    self.fname_list.append( fname )
    return fname
 

  # -----------------------------------------------------
  def get_time_trigger(self, trig):
    """
    This is a helper function to return a GPS time as one float number
    @param trig: a sngl_inspiral table entry
    """
    return float(trig.end_time) + float(trig.end_time_ns) * 1.0e-9


  # -----------------------------------------------------
  def get_effective_snr(self, trig, fac=50):
    if trig.chisq>0:
      return trig.get_effective_snr(fac=fac)
    else:
      return 0.0

  # -----------------------------------------------------
  def get_new_snr(self, trig, index=6.):
    return trig.get_new_snr(index=index)

  # -----------------------------------------------------
  def get_sim_time(self, sim, ifo = None):
    """
    This is a helper function to return a GPS time as one float number
    for a certain IFO. If no IFO is specified the injected geocentric
    time is returned.
    @param sim: a sim_inspiral table entry
    @param ifo: the IFO for which we want the sim time
    """
    
    time=0
    nano=0

    if not ifo:
      time = sim.geocent_end_time
      nano = sim.geocent_end_time_ns
    if ifo:
      time = getattr(sim, ifo[0].lower()+'_end_time' )
      nano = getattr(sim, ifo[0].lower()+'_end_time_ns' )

    return  float(time) + float(nano) * 1.0e-9


  # -----------------------------------------------------
  def is_veto(self, time_trigger, ifo):
    """
    This function checks if there is a veto at the time 'timeTrigger'
    for the IFO 'ifo'.
    @param time_trigger: The time to be investigated
    @param ifo: The name of the IFO to be investigated
    """
    if self.vetodict[ifo] is None:
      return False
    
    return iterutils.any(time_trigger in seg for seg in self.vetodict[ifo])

  # -----------------------------------------------------
  def put_text(self, text):
    """
    Puts some text into an otherwise empty plot.
    @param text: text to put in the empty plot
    """
    
    newText = ''
    for i in range( int(len(text)/60.0)+1):
      newText+=text[60*i:60*i+60]+'\n'
    pylab.figtext(0.15,0.15, newText)
 
  # -----------------------------------------------------
  def create_timeseries(self, trigger_files, stage, number,\
                        slideDict=None):
    """
    Investigate inspiral triggers and create a time-series
    of the SNRs around the injected time
    @param trigger_files: List of files containing the inspiral triggers
    @param stage:        the name of the stage (INSPIRAL_FIRST, THINCA_0_CAT_2)
    @param number:       the consecutive number for this inspiral followup
    @param slideDict: A dictionary of ifo keyed slide times if using slides
    """
    
    # read the file(s) and get the desired sngl_inspiral rows
    if self.verbose:
      print "Processing INSPIRAL triggers from files ", trigger_files
<<<<<<< HEAD
=======
      
    sngls = SnglInspiralUtils.ReadSnglInspiralFromFiles( \
              trigger_files, verbose=False)
>>>>>>> 49b298d4

    xmldoc = ligolw_add.ligolw_add(ligolw.Document(), trigger_files,\
               non_lsc_tables_ok=False, verbose=False)

    sngls_tbl = SnglInspiralUtils.ReadSnglInspiralsForPipelineStage(xmldoc, slideDict, stage)

    # create a figure and initialize some lists
    fig=pylab.figure()
    foundSet = set()
    loudest_details = {}
    no_triggers_found = True

    if len(sngls_tbl) == 0:
      self.put_text( 'No sngl_inspiral triggers in %s' % str(trigger_files))
    else:
      if slideDict:
        for event in sngls_tbl:
          event.set_end( event.get_end() + slideDict[event.ifo] )

      # create the small and large segments
      seg_small =  segments.segment(self.followup_time - self.injection_window, \
                                    self.followup_time + self.injection_window)
      seg_large =  segments.segment(self.followup_time - self.time_window, \
                                    self.followup_time + self.time_window)

      # loop over the IFOs
      for ifo in self.colors.keys():
        # get the singles for this ifo
        sngls_ifo = sngls_tbl.ifocut(ifo)

        # select the triggers within a given time window
        selected_large = sngls_ifo.vetoed(seg_large)
        time_large = [ float(sel.get_end()) - self.followup_time \
                      for sel in selected_large ]
        selected_small = sngls_ifo.vetoed(seg_small)
        time_small = [ float(sel.get_end()) - self.followup_time \
                      for sel in selected_small ]
 
        # skip if no triggers from ifo in the large time window
        if len(time_large) == 0:
          continue
        no_triggers_found = False

        # add IFO to this set; the injection is found for this IFO-stage
        if len(time_small)>0:
          foundSet.add(ifo)

          # record details of the loudest trigger
          loudest = selected_small[selected_small.get_column('snr').argmax()]
          loudest_details[ifo] = {}
          loudest_details[ifo]["snr"] = loudest.snr
          loudest_details[ifo]["mchirp"] = loudest.mchirp
          loudest_details[ifo]["eta"] = loudest.eta
          loudest_details[ifo]["eff_dist"] = loudest.eff_distance
          loudest_details[ifo]["rchisq"] = 0
          loudest_details[ifo]["bank_rchisq"] = 0
          loudest_details[ifo]["auto_rchisq"] = 0
          if loudest.chisq_dof:
            loudest_details[ifo]["rchisq"] = loudest.chisq/(2*loudest.chisq_dof-2) 
          if loudest.bank_chisq_dof:
            loudest_details[ifo]["bank_rchisq"] = loudest.bank_chisq/loudest.bank_chisq_dof
          if loudest.cont_chisq_dof:
            loudest_details[ifo]["auto_rchisq"] = loudest.cont_chisq/loudest.cont_chisq_dof
          loudest_details[ifo]["timeTrigger"] = float(loudest.get_end())
          loudest_details[ifo]["eff_snr"] = self.get_effective_snr(loudest)
          loudest_details[ifo]["new_snr"] = self.get_new_snr(loudest)
          loudest_details[ifo]["end_time"] = loudest.end_time+loudest.end_time_ns*1E-9
          loudest_details[ifo]["trig"] = loudest

        # plot the triggers
        pylab.plot( time_large, selected_large.get_column('snr'),\
              self.colors[ifo]+'o', label="_nolegend_")
        pylab.plot( time_small, selected_small.get_column('snr'), \
              self.colors[ifo]+'s', label=ifo)

        # highlight any veto
        # FIXME: FOR NOW: COMMENTED OUT...
        ## self.highlight_veto(self.followup_time, seg_large, ifo, ylims)

      # draw the injection times and other stuff
      if no_triggers_found:
        self.put_text( 'No triggers/coincidences found within time window')
        
      ylims=pylab.axes().get_ylim()
      pylab.plot([0,0], ylims, 'g--', label="_nolegend_")
      pylab.plot([-self.injection_window, -self.injection_window], ylims, 'c:',\
            label="_nolegend_")
      pylab.plot([+self.injection_window, +self.injection_window], ylims, 'c:',\
            label="_nolegend_")

      # save the plot
      pylab.grid(True)
      pylab.legend()

    ylims=pylab.axes().get_ylim()
    pylab.axis([-self.time_window, +self.time_window, ylims[0], ylims[1]])
    pylab.xlabel('time [s]')
    pylab.ylabel('SNR')
    pylab.title(stage+'_'+str(self.number))
    fname = self.save_plot( stage )
    pylab.close(fig)

    result = {'filename':fname, 'foundset':foundSet, 'loudest_details':loudest_details}
    return result


  # -----------------------------------------------------
  def select_category(self, trigger_files, category):
    """
    Return a trigger list that contains only files for the choosen category.
    @param trigger_files : a list of trigger file names
    @param category: a category number
    @return: a sub list of filename corresponding to the category requested
    """

    # there are two different labels used to denote
    # the categories. THIS NEEDS TO BE UNIFIED
    cat1 = 'CAT_'+str(category)
    cat2 = 'CATEGORY_'+str(category)
    
    if category==1:
      # Category 1 files might not be labelled with a 'CAT_1' suffix.
      # So, for now, all files NOT containing the expression
      # 'CAT' in the filename are supposed to be CAT_1 files
      new_list = [file for file in trigger_files \
                  if 'CAT' not in file or cat1 in file or cat2 in file]
                     
    else:
      cat = 'CAT_'+str(category)
      new_list = [file for file in trigger_files if cat1 in file\
                  or cat2 in file]
          
    return new_list

  # -----------------------------------------------------
  def fill_table(self, page, contents,header=False,no_wrapping=False):
    """
    Fills contents in a html table
    @param page: the page object describing a html page
    @contents: the contents of the next table item
    """

    page.add('<tr>')
    for content in contents:
      if header:
        tmpString = '<th'
      else:
        tmpString = '<td'
      if no_wrapping:
        tmpString += ' style="white-space: nowrap;"'
      tmpString += '>'
      page.add(tmpString)
      page.add( str(content) )
      if header:
        page.add('</th>')
      else:
        page.add('</td>')
    page.add('</tr>')

 
  # --------------------------------------------
  def create_table_inj(self, inj):
    """
    Creates the first table containing basic properties
    of the injection which is followed up.
    @param inj: an injection table
    """

    if self.sned:
      inj_sned = self.execute_sned([inj])[0]

    # FIXME: Add expected SNR
    # create the web-page and add a table
    page = markup.page()
    page.h1("Followup injection #"+str(self.number))
    page.add('<table border="2" >')
    page.add('<caption><b> Injection parameters </b> </caption>')
    self.fill_table( page, ['<b>parameter','<b>value'] )
    self.fill_table( page, ['Number', self.number] )
    self.fill_table( page, ['inj ID', self.injection_id] )
    self.fill_table( page, ['mass1', '%.2f' % inj.mass1] )
    self.fill_table( page, ['mass2', '%.2f' % inj.mass2] )
    self.fill_table( page, ['mtotal', '%.2f' % (inj.mass1+inj.mass2)] )
    self.fill_table( page, ['mchirp', '%.2f' % (inj.mchirp)] )
    self.fill_table( page, ['eta', '%.2f' % (inj.eta)] )
    self.fill_table( page, ['spin1z', '%.2f' % (inj.spin1z) ] )
    self.fill_table( page, ['spin2z', '%.2f' % (inj.spin2z) ] )
    self.fill_table( page, ['end_time', '%010d' % inj.geocent_end_time] )
    self.fill_table( page, ['end_time_ns', '%09d' % inj.geocent_end_time_ns] )
    self.fill_table( page, ['distance', '%.1f' % inj.distance] )
    for ifo_id in ['h','l','v','g']:
      if self.sned:
        self.fill_table( page, ['eff_dist_%s' % ifo_id, '%5.1f / %5.1f' %  \
	           (eval("inj.eff_dist_%s" % ifo_id), eval("inj_sned.eff_dist_%s" % ifo_id))] )
      else:
        self.fill_table( page, ['eff_dist_%s' % ifo_id, '%5.1f' % eval("inj.eff_dist_%s" % ifo_id)] )
    self.fill_table( page, ['playground','%s' %  pipeline.s2play(inj.geocent_end_time)] )
    page.add('</table></td>')
    
    return page
  
  # --------------------------------------------
  def create_table_sngl(self, trig):
    """
    Creates the first table containing basic properties
    of the trigger which is followed up.
    @param trig: an sngl_inspiral table
    """
    
    # create the web-page and add a table
    page = markup.page()
    page.h1("Followup trigger #"+str(self.number))
    page.add('<table border="2" >')
    self.fill_table(page, ['<b>parameter','<b>value'] )
    self.fill_table(page, ['Number', self.number] )
    self.fill_table(page, ['inj ID', self.injection_id] )
    self.fill_table(page, ['mass1', '%.2f'% trig.mass1] )
    self.fill_table(page, ['mass2', '%.2f'% trig.mass2] )
    self.fill_table(page, ['mtotal', '%.2f' % (trig.mass1+trig.mass2)] )
    self.fill_table(page, ['mchirp', '%.2f' % (trig.mchirp)] )
    self.fill_table(page, ['end_time', '%010d' % trig.end_time] )
    self.fill_table(page, ['end_time_ns', '%09d' % trig.end_time_ns] )
    self.fill_table(page, ['snr', trig.snr])
    if trig.chisq_dof:
      self.fill_table(page, ['rchisq', trig.chisq/(2*trig.chisq_dof-2)])
    if trig.bank_chisq_dof:
      self.fill_table(page, ['bank_rchisq', trig.bank_chisq/trig.bank_chisq_dof])
    if trig.cont_chisq_dof:
      self.fill_table(page, ['auto_rchisq', trig.cont_chisq/trig.cont_chisq_dof])
    self.fill_table(page, ['eff_snr (fac=50)', self.get_effective_snr(trig)])
    self.fill_table(page, ['new_snr', self.get_new_snr(trig)])
    self.fill_table(page, ['eff_distance', '%.1f' % trig.eff_distance] )
    page.add('</table></td><br>')
    page.hr()
    
    return page
  
  # --------------------------------------------
  def create_table_coinc(self, coinc,snglInspirals=None,page=None,
          slideDict=None):
    """
    Creates the first table containing basic properties
    of the coincidence which is followed up.
    @param coinc: an CoincInspiral table
    """

    if slideDict:
      timeSlide = True
    else:
      timeSlide = False
    
    ## create the web-page and add a table
    if not page:
      page = markup.page()
      page.h1("Followup trigger #"+str(self.number))
    page.add('<table border="2">')

    page.add('<caption><b>Coincidence Information</b></caption>')
    if not snglInspirals:
      self.fill_table( page, ['Statistic: ', coinc.stat] )
    else:
      self.fill_table( page, ['Combined FAR: ', coinc.combined_far] )
      self.fill_table( page, ['Uncombined FAR: ', coinc.false_alarm_rate] )
      for i in range(len(snglInspirals)):
        for j in range(i+1,len(snglInspirals)):
          sngl1 = snglInspirals[i]
          sngl2 = snglInspirals[j]
          ifo1 = sngl1.ifo
          ifo2 = sngl2.ifo
          ethinca = tools.XLALCalculateEThincaParameter(sngl1,sngl2)
          Name = 'Ethinca distance between ' + ifo1 + ' and ' + ifo2
          self.fill_table( page, [Name + ': ', ethinca])

    page.add('</table><br>')

    page.add('<table border="2" >')
    page.add('<caption><b>Individual IFO Information</b></caption>')
    for ifo in ['H1','H2','L1','V1','G1']:
      trig = None
      if snglInspirals:
        for sngl in snglInspirals:
          if sngl.ifo == ifo:
            trig = sngl
            if timeSlide:
              trig2 = copy.deepcopy(trig)
              trig2.set_end(trig2.get_end() - slideDict[trig2.ifo])
      elif hasattr(coinc,ifo):
        trig = getattr(coinc,ifo)

      if trig:
        page.add('<td><table border="2" >')
    
        self.fill_table( page, ['parameter', ifo], header=True )
        self.fill_table( page, ['Number', self.number] )
        self.fill_table( page, ['inj ID', self.injection_id] )
        self.fill_table( page, ['SNR', '%.3f' % trig.snr] )
        self.fill_table( page, ['Effective SNR (fac=50)', '%.3f' % self.get_effective_snr(trig,fac=50.)] )
        self.fill_table( page, ['New SNR', '%.3f' % self.get_new_snr(trig,index=6.)] )
        if trig.chisq_dof:
          self.fill_table( page, ['Chisq/dof', '%.3f' % (trig.chisq/(2*trig.chisq_dof-2))] )
        if trig.bank_chisq_dof:
          self.fill_table( page, ['Bank chisq/dof', '%.3f' % (trig.bank_chisq/trig.bank_chisq_dof)] )
        if trig.cont_chisq_dof:
          self.fill_table( page, ['Auto chisq/dof', '%.3f' % (trig.cont_chisq/trig.cont_chisq_dof)] )
        self.fill_table( page, ['Rsq duration (s)', '%.4f' % trig.rsqveto_duration] )
        self.fill_table( page, ['''Mass1 (M<sub>&#x2A00;</sub>)''', '%.2f' % trig.mass1] )
        self.fill_table( page, ['''Mass2 (M<sub>&#x2A00;</sub>)''', '%.2f' % trig.mass2] )
        self.fill_table( page, ['''Mtotal (M<sub>&#x2A00;</sub>)''', '%.2f' % (trig.mass1+trig.mass2)] )
        self.fill_table( page, ['''Mchirp (M<sub>&#x2A00;</sub>)''', '%.3f' % trig.mchirp] )
        self.fill_table( page, ['Template duration (s)', '%.3f' % trig.template_duration ] )
        if timeSlide:
          endTime = trig.end_time + 1E-9*trig.end_time_ns
          self.fill_table( page, ['Slid GPS end time', '%.4f' % endTime] )
          slidEndTime = trig2.end_time + 1E-9*trig2.end_time_ns
          self.fill_table( page, ['Unslid end time', '%.4f' % slidEndTime] )
        else:
          endTime = trig.end_time + 1E-9*trig.end_time_ns
          self.fill_table( page, ['GPS end time', '%.3f' % endTime] )
        self.fill_table( page, ['Effective distance (Mpc)', '%.1f' % trig.eff_distance] )
        page.add('</table></td>')

    page.add('</table><br>')
    page.hr()
    
    return page
  
  # --------------------------------------------
  def create_table_time(self, trigger_time):
    """
    Creates the first table containing the time
    of the followup
    @param trigger_time: well, just the trigger time
    """
    
    ## create the web-page and add a table
    page = markup.page()
    page.h1("Followup time around GPS "+str(trigger_time) )
    page.add('<table border="2" >')
    self.fill_table( page, ['Number', self.number] )
    self.fill_table( page, ['Time', trigger_time] )
    page.add('</table></td><br>')
    page.hr()

    return page


  # --------------------------------------------
  def add_table_followup(self, page, invest_dict):
    """
    Adds the table containing specific information on the loudest
    trigger found in the followup region for each IFO.
    @param page: the html page to which to add the table
    @param invest_dict: dictionary containing the stage results
    """
    
    ## print out the result for this particular injection
    page.add('<table border="2" >')
    page.add('<caption><b> Parameters of the loudest (by SNR) recovered single ifo triggers at each stage of the pipeline </b> </caption>')
    self.fill_table( page, ['step', 'F/M', 'SNR', \
                            'Mchirp', 'eta', 'eff_dist', \
                            'rchisq', 'bank_rchisq', 'auto_rchisq', 'eff_snr',\
                            'new_snr', 'end_time', 'ethinca', 'Veto ON/OFF'], header=True )

    # loop over the stages and create the table with
    # the various data in it (when available)
    for stage in self.orderLabels:
      if stage in invest_dict:
        result = invest_dict[stage]

        # Fill in the details of the loudest found coinc.
        found_ifo = ''
        loudest_snr = ''
        loudest_mchirp = ''
        loudest_eta = ''
        loudest_eff_dist = ''
        loudest_rchisq = ''
        loudest_bank_rchisq = ''
        loudest_auto_rchisq = ''
	loudest_effsnr = ''
        loudest_newsnr = ''
        loudest_ethinca = ' '
        loudest_time = ' '
        veto_onoff = ''

        # add all the IFO's for this coincident
        result['foundlist'] = list(result['foundset'])
        for i in range(len(result['foundlist'])):
          ifo = (result['foundlist'])[i]
          found_ifo += ifo+' '
          
          # Parameters of the loudest trigger, taken from the
          # 'loudest-details' dictionary, created in 'create_timeseries'
	  loudest_snr += "%s : %.3f <br>" % \
                         (ifo, result['loudest_details'][ifo]['snr'])
	  loudest_mchirp += "%s : %.3f <br>" % \
                         (ifo, result['loudest_details'][ifo]['mchirp'])
          loudest_eta += "%s : %.3f <br>" % \
                         (ifo, result['loudest_details'][ifo]['eta'])
	  loudest_eff_dist += "%s : %.3f <br>" % \
                         (ifo, result['loudest_details'][ifo]['eff_dist'])
	  loudest_rchisq += "%s : %.3f <br>" % \
                         (ifo, result['loudest_details'][ifo]['rchisq'])
          loudest_bank_rchisq += "%s : %.3f <br>" % \
                         (ifo, result['loudest_details'][ifo]['bank_rchisq'])
          loudest_auto_rchisq += "%s : %.3f <br>" % \
                         (ifo, result['loudest_details'][ifo]['auto_rchisq'])
	  loudest_effsnr += "%s : %.3f <br>" % \
                         (ifo, result['loudest_details'][ifo]['eff_snr'])
	  loudest_newsnr += "%s : %.3f <br>" % \
                         (ifo, result['loudest_details'][ifo]['new_snr'])
          loudest_time += "%s : %.3f <br>" % \
                         (ifo, result['loudest_details'][ifo]['end_time'])
          for j in range(i+1,len(result['foundlist'])):
            ifo2 = (result['foundlist'])[j]
            try:
              ethinca = tools.XLALCalculateEThincaParameter(
                         result['loudest_details'][ifo]['trig'],
                         result['loudest_details'][ifo2]['trig'])
              loudest_ethinca += "%s and %s: %.3f <br>" % \
                         (ifo,ifo2,ethinca)
            except:
              loudest_ethinca += "%s and %s: %s <br>" % \
                         (ifo,ifo2,'Not coincident')
          
          # Check whether some of the ifo times is vetoed
          time_trigger = float(result['loudest_details'][ifo]['timeTrigger'])
          if self.vetodict[ifo]:
            veto = self.is_veto(time_trigger, ifo)
            veto_txt = 'OFF'
            if veto:
              veto_txt = 'ON'
            veto_onoff+=ifo+': '+veto_txt+'<br>'
          else:
            veto_onoff+=ifo+': No info<br>'

        # Fill the table whether something is found or not
        if len(result['foundset'])>0:
          self.fill_table( page, [ stage,  'FOUND in <br>'+found_ifo, \
                                   loudest_snr, \
                                   loudest_mchirp, \
                                   loudest_eta, \
                                   loudest_eff_dist,\
                                   loudest_rchisq, \
                                   loudest_bank_rchisq, \
                                   loudest_auto_rchisq, \
                                   loudest_effsnr, \
                                   loudest_newsnr, \
                                   loudest_time, \
                                   loudest_ethinca, \
				   veto_onoff],no_wrapping=True)
        else:
          self.fill_table( page, [ stage,  '<font color="red">MISSED'])
          
    page.add('</table>')
    page.add('</td></tr></table><br><br>')

    return page


  # -----------------------------------------------------
  def from_coinc(self, coinc, ifo = None, more_infos = False, \
                 injection_id = None,slideDict=None):
    """
    Creates a followup page from a coincident trigger.
    @param coinc: the coincidence to be followed up
    @param ifo: specifies the ifo to be used from the coinc.
    @param more_infos: to have some additional informations
    @param injection_id: Must be specified for exttrig search
                         to specify what injection to use
    """

    if not ifo:
      print "WARNING (not bad): No IFO specified, using data from the "\
            "first IFO in the coincidence "
      for ifo_name in self.colors.keys():
        if hasattr(coinc, ifo_name):
          ifo = ifo_name
          break
    sngl = getattr(coinc, ifo)
    
    # set the time
    self.followup_time = float(sngl.get_end())
 
    # prepare the page
    self.injection_id = injection_id
    page =  self.create_table_coinc(coinc,slideDict=slideDict)
    self.flag_followup = more_infos

    # do the followup
    return self.followup(page,slideDict=slideDict)

  # -----------------------------------------------------
  def from_new_coinc(self, coinc, sngls,\
                 more_infos = False, injection_id = None):
    """
    Creates a followup page from a coincident trigger.
    @param coinc: the coincidence to be followed up
    @param ifo: specifies the ifo to be used from the coinc.
    @param more_infos: to have some additional informations
    @param injection_id: Must be specified for exttrig search
                         to specify what injection to use
    """

    sngl = sngls[0]

    # set the time
    self.followup_time = float(sngl.get_end())

    # prepare the page
    self.injection_id = injection_id
    page =  self.create_table_coinc(coinc,snglInspirals= sngls)
    self.flag_followup = more_infos

    # do the followup
    return self.followup(page)

  # -----------------------------------------------------
  def from_new_slide_coinc(self, coinc, sngls,slideDict,\
                 more_infos = False, injection_id = None):
    """
    Creates a followup page from a slid coincident trigger. This function
    does not yet produce the plots (as I'm not sure how to!) but the
    relevant information to do this (the slide dictionary and the segment list)
    are provided to this function.
    @param coinc: the coincidence to be followed up
    @param ifo: specifies the ifo to be used from the coinc.
    @param more_infos: to have some additional informations
    @param injection_id: Must be specified for exttrig search
                         to specify what injection to use
    """

    sngl = sngls[0]

    # set the time
    self.followup_time = float(sngl.get_end())

    # prepare the page
    self.injection_id = injection_id
    page =  self.create_table_coinc(coinc,snglInspirals= sngls,\
        slideDict=slideDict)
    self.flag_followup = more_infos

    return self.followup(page,slideDict=slideDict)

  # -----------------------------------------------------
  def from_sngl(self, sngl, ifo = None, more_infos = False, \
                injection_id = None):
    """
    Creates a followup page from a single trigger.
    @param sngl: the sngl trigger to be followed up
    @param ifo: NOT USED
    @param more_infos: to have some additional informations
    @param injection_id: Must be specified for exttrig search
                         to specify what injection to use
    """

    # prepare the page
    self.injection_id = injection_id
    page =  self.create_table_sngl(sngl)
    self.flag_followup = more_infos

    # set the time
    self.followup_time = float(sngl.get_end())

    # do the followup
    return self.followup(page)
    
  # -----------------------------------------------------
  def from_missed(self, missed, ifo = None, more_infos = True, \
                  injection_id = None):
    """
    Creates a followup page from a missed injection.
    @param sngl: the missed injection to be followed up
    @param ifo: The ifo whose time is used (geocent if None)
    @param more_infos: to have some additional informations
    @param injection_id: Must be specified for exttrig search
                         to specify what injection to use
    """

    return self.from_injection(missed, ifo = ifo, more_infos = more_infos,\
                               injection_id = injection_id )
    
  # -----------------------------------------------------
  def from_found(self, found, ifo = None, more_infos = False, \
                 injection_id = None,coinc = None, sngls = None):
    """
    Creates a followup page from a found injection.
    @param sngl: the found injection to be followed up
    @param ifo: The ifo whose time is used (geocent if None)
    @param more_infos: to have some additional informations
    @param injection_id: Must be specified for exttrig search
                         to specify what injection to use
    """

    return self.from_injection(found, ifo = ifo, more_infos = more_infos, \
                               injection_id = injection_id,coinc=coinc, \
                               sngls = sngls )
    
  # -----------------------------------------------------
  def from_injection(self, injection, ifo = None, more_infos = True, \
                     injection_id = None,coinc = None, sngls = None):
    """
    Creates a followup page from an injection.
    @param injection: the injection to be followed up
    @param ifo: The ifo whose time is used (geocent if None)
    @param more_infos: to have some additional informations
    @param injection_id: Must be specified for exttrig search
                         to specify what injection to use
    """

    # Set the injection ID if required
    if injection_id:
      self.injection_id = injection_id
    else:
      self.injection_id = self.find_injection_id(injection)

    # prepare the page
    page =  self.create_table_inj(injection)

    if coinc and sngls:
      page =  self.create_table_coinc(coinc,snglInspirals= sngls,page=page)

    self.flag_followup = more_infos
    
    # set the time and do the followup
    self.followup_time = self.get_sim_time(injection, ifo)
    
    # do the followup
    return self.followup(page)


  # -----------------------------------------------------
  def from_time(self, trigger_time, ifo = None, more_infos = False, \
                injection_id = None):
    """
    Creates a followup page from a given time.
    @param trigger_time: the time to be followed up
    @param ifo: NOT USED
    @param injection_id: Must be specified for exttrig search
                         to specify what injection to use
    """

    self.flag_followup = more_infos

    # prepare the page
    page =  self.create_table_time(trigger_time)

    # set the time
    self.followup_time = trigger_time
    self.injection_id = injection_id
    self.flag_followup = False

    # do the followup
    return self.followup(page)
    

  # -----------------------------------------------------
  def followup(self, page,slideDict = None):
    """
    Central followup procedure, finding corresponding files,
    generating the time-series and creating the output html files
    @param page: The head of the html page created with different informations
    @param slideDict: A dictionary of ifo keyed slide times if using slides
    @return: filename of the created html
    """
  
    # increase internal number:
    self.number+=1
    page.add('<br>')

    # loop over each stage
    invest_dict = {}
    for stage, cache in self.trigger_cache.iteritems():

      # loop over each file in a stage
      trig_cache = lal.Cache()
      for c in cache:

        # check the time and the injection ID
        # Also pick up files +/- 2048s of this trigger to avoid boundary issues
        if (self.followup_time in c.segment) or ((self.followup_time-2048) in c.segment) or ((self.followup_time+2048) in c.segment):
          if not self.injection_id or \
                 (self.injection_id and \
                  self.get_injection_id(url = c.url) == self.injection_id):
            trig_cache.append( c )
        
      # check if the pfnlist is empty. `
      file_list = trig_cache.pfnlist()
      if len(file_list)==0:
        print >>sys.stderr, "ERROR: No files found for stage %s in the "\
              "cache for ID %s and time %d; probably mismatch of a "\
              "pattern in the options. " % \
              ( stage, self.injection_id, self.followup_time)
        continue

      # call the function to create the timeseries
      if stage in ('THINCA_0','THINCA_1'):
        # ... need to loop over the four categories
        for cat in [1,2,3,4,5]:
          select_list=self.select_category(file_list, cat)
          if len(select_list)==0:
            print "WARNING (not that bad): "\
                  "No THINCA files found for category ", cat
            continue          
          modstage = stage+'_CAT_' + str(cat)
          invest_dict[modstage] = self.create_timeseries(select_list,modstage,\
                                       self.number,slideDict)
      else:
        invest_dict[stage]=self.create_timeseries(file_list, stage, \
                                self.number,slideDict)


    ## add some more followup if required
    if self.flag_followup:
      self.add_table_followup(page, invest_dict)

    ## add the pictures to the webpage
    for stage in self.orderLabels:
      if stage in invest_dict:
        result = invest_dict[stage]
      
        fname = result['filename']
        page.a(extra.img(src=[fname], width=400, \
                         alt=fname, border="2"), title=fname, href=[fname])


    ## add the version of this code
    page.add("<hr>")
    page.add("Figure(s) and data produced with " + __prog__ + ", version " \
              + git_version.verbose_msg)
        
    # and write the html file
    htmlfilename = self.opts.prefix + "_followup_"+str(self.number) +\
                         self.opts.suffix+'.html'
    file = open(self.opts.output_path+htmlfilename,'w')
    file.write(page(False))
    file.close()

    # store html file in fname_list and return filename
    self.fname_list.append(htmlfilename)
    return htmlfilename

  # -----------------------------------------------------
  def find_unvetoed_ifos(self, inj, ifo_list):
    """
    Find the list of unvetoed injections for this particular
    injection (missed or found)
    @param inj: the injection (SimInspiral table)
    @param ifo_list: the ifo list
    """

    unvetoed_ifos = []
    for ifo in ifo_list:
      veto_time = float(getattr(inj, ifo[0].lower()+'_end_time'))
      if not self.is_veto(veto_time, ifo):
        unvetoed_ifos.append(ifo)

    return unvetoed_ifos

  # -----------------------------------------------------
  def get_relevant_distance(self, inj, ifo_list):
    """
    Find the relevant distance for this injection,
    given  the list of IFO's
    """

    # take the second largest effective distance
    list_dist = []
    for ifo in ifo_list:
      list_dist.append(getattr(inj, 'eff_dist_'+ifo[0].lower()))
    list_dist.sort()

    return list_dist[1]
  
  # -----------------------------------------------------
  def populate_followup_list(self, inj, ifo_list):
    """
    Find the relevant effective distance for this injection
    including any possible vetoes.
    """

    # retreive list of unvetoed IFOs
    unvetoed_ifos = self.find_unvetoed_ifos(inj, ifo_list)

    if len(unvetoed_ifos)>=2:
      # if there are 2 or more unvetoed IFO's left
      # a coincidence is possible. Need to followup this case

      # find the type (for plotting issues)
      type = 'ks'
      if len(unvetoed_ifos) == len(ifo_list):
        # no veto for any ifo
        type = 'ro'

      # get the relevant distance
      rel_dist = self.get_relevant_distance(inj, unvetoed_ifos)

      # append to the list of potential injections to be followed up
      self.followup_dict['inj'].append(inj)
      self.followup_dict['dist'].append(rel_dist)
      self.followup_dict['type'].append(type)

    else:
      self.vetoed_injections.append(inj)

  # -----------------------------------------------------
  def followup_missed_injections(self, opts, missed_injections, \
                                 found_injections, \
                                 xvalue = 'mtotal', xlog = 'linear', \
                                 ylog = 'log'):
    """
    This function will do the complete followup on each relevant
    missed injection.
    """


    # FIXME: put this dict into a basic class
    foundSymbol = {'H1H2':'x', 'H1L1':'^', 'H2L1':'+', 'H1V1':'v', \
                   'H2V1':'<','L1V1':'>', 'H1H2L1':'s', 'H1H2V1':'D',\
                   'H2L1V1':'d', 'H1L1V1':'1',\
                   'H1H2L1V1':'p', 'H1':'x', 'H2':'x', 'L1':'x', 'V1':'x'}
  
    # populate the injections to be followed up
    ifo_list =  get_ifo_list(opts.ifo_times)
    for inj in missed_injections:
      self.populate_followup_list(inj, ifo_list)

    # select the first N injections to followup
    if opts.followup_number:
      index = numpy.argsort(self.followup_dict['dist'])
      number_to_followup = min(len(index), opts.followup_number)
    else:
      raise NotImplementedError,"NotImplemented. You only can specify the "\
            "number of injections to be followed up. "

    # Handle the found injections. Distinguish them by the
    # IFO's they were found with
    found_dist = {}
    found_masses = {}
    for type in found_injections.keys():
      temp_dist = None

      # create a list of IFO's from the one-word-list
      sub_ifo_list = get_ifo_list(type)

      # get the distance and the masses
      found_dist[type] = [self.get_relevant_distance(inj, sub_ifo_list)\
                          for inj in found_injections[type]]
      
      found_masses[type], legend = get_data_from_table( \
        found_injections[type], xvalue)
      
    ## create the main image
    pylab.clf()

    # plot the found injections
    for type in found_injections.keys():

      # create a list of IFO's from the one-word-list
      sub_ifo_list = get_ifo_list(type)
      
      # Color the markers blue iff this inj is found in all
      # possible detectors
      col = 'm'
      if len(sub_ifo_list) == len(ifo_list):
        col = 'b'

      # FIXME: foundSymbol not defined
      pylab.plot( found_masses[type], found_dist[type], col+foundSymbol[type], \
            markerfacecolor='None',markeredgecolor=col, \
            label = type, markersize=10, markeredgewidth=1)

    # don't forget to plot the real vetoed ones
    dist = [self.get_relevant_distance(inj, ifo_list)\
            for inj in self.vetoed_injections]
    masses =  viz.readcol(self.vetoed_injections,"mass1")+\
             viz.readcol(self.vetoed_injections,"mass2")
    pylab.plot( masses, dist, 'ks', \
                markerfacecolor='None',label='vetoed',\
                markeredgecolor='k',markersize=10, markeredgewidth=1)

    # plot the missed ones
    missed_masses, legend = get_data_from_table( self.followup_dict['inj'], xvalue)

    pylab.plot( missed_masses, self.followup_dict['dist'], 'ro', \
          markerfacecolor='None',label='(prop) missed',\
          markeredgecolor='r',markersize=10, markeredgewidth=1)


    legy = 'Second smallest eff. distance [Mpc]'
    title_text = legend+' vs '+legy
    pylab.title( opts.title + ' '+title_text+' in '+opts.ifo_times+\
                 ' times', size='x-large')
    pylab.xlabel(legend, size='x-large')
    pylab.ylabel(legy, size='x-large')
    pylab.grid(True)
    pylab.legend()

    # create a mapDist
    mapDict ={'object':'', \
              'text':'Click on a filled circle to go to the followup page',\
              'xCoords':[], 'yCoords':[], 'links': []}

    # coordinates of the actual picture in the image
    # FIXME: These numbers might change for different solutions,
    # and image types.
    boundFigX = [100.0,720.0]
    boundFigY = [540.0, 60.0]

    # choose lin/log for the axes
    pylab.gca().set_xscale(xlog)
    pylab.gca().set_yscale(ylog)

    # limits on the axes for the image
    axes=pylab.gcf().axes[0]
    rangeFigX = axes.get_xlim()
    rangeFigY = numpy.log10( axes.get_ylim() )
  
    # calculating scaling factors
    slopeX = (boundFigX[1]-boundFigX[0])/(rangeFigX[1]-rangeFigX[0])
    interX = boundFigX[1] - slopeX*rangeFigX[1]
    slopeY = (boundFigY[1]-boundFigY[0])/(rangeFigY[1]-rangeFigY[0])
    interY = boundFigY[1] - slopeY*rangeFigY[1]
    

    # loop over all missed injections
    for ind in index[:number_to_followup]:
      
      # get the relevant data for this injection to be followed up
      inj = self.followup_dict['inj'][ind]
      type = self.followup_dict['type'][ind]
      eff_dist = self.followup_dict['dist'][ind]
      eff_dist_log = numpy.log10(eff_dist)
      total_mass = inj.mass1+inj.mass2


      # get the coordinates of this missed injection
      px = int(interX+slopeX*total_mass)
      py = int(interY+slopeY*eff_dist_log)
      
      # highlight the clickable missed ones; depending if it is
      # a real missed one or a possible missed one (with vetoes)
      pylab.plot( [total_mass], [eff_dist], type, markerfacecolor = type[0], \
            markersize=10)

      # do the followup and create the followup page
      followuphtml = self.from_missed(inj)
      
      # add the point and the link to the mapDict
      mapDict['xCoords'].append(px)
      mapDict['yCoords'].append(py)
      mapDict['links'].append(followuphtml)

    return mapDict
  
#######################################################################
def get_data_from_table(table, col_name, ifo = None):
  """
  Retrieves data from a table, including non-table entries
  such as 'mtotal' and 'time'
  @param table: the table containing the data
  @param col_name: the name of the column
  @param ifo: the ifo for which the column is returned
  """

  if col_name=='time':
     data = [t for t in viz.timeindays(viz.readcol(table,"end_time", ifo))]
     legend = "End time (in days)"
  elif col_name == 'mtotal':
     data = viz.readcol(table,"mass1")+viz.readcol( table,"mass2")
     legend = "Total mass"
  else:
     data = viz.readcol(table, col_name)
     legend = xname

  return data, legend

#######################################################################
def getData( table, xname, yname, ifo  ):
  """
  Retrieves data from a table, including non-table entries
  such as 'mtotal' and 'time'
  @param table: the table with the data
  @param xname: the x-value
  @param yname: the y-value
  @param ifo  : the ifo for which the time or distance is returned
  """

  if xname=='time':
    xp= [ t-opts.time_offset \
          for t in viz.timeindays(viz.readcol( table,"end_time", ifo)) ]
    legx = "End time (in days)"
  elif xname == 'mtotal':
    xp = viz.readcol( table,"mass1")+viz.readcol( table,"mass2")
    legx = "Total mass"
  else:
    xp = viz.readcol( table,xname)
    legx = xname
  

  if yname == 'eff_dist':
    yp = viz.readcol( table,"eff_dist", ifo )
    legy = "Effective distance"
  else:
    yp = viz.readcol( table,yname)
    legy = yname

  return xp, yp, legx, legy

####################################################
def get_ifo_list(ifo_times):
  ifo_list = []
  for i in range(len(ifo_times)/2):
    ifo_list.append(ifo_times[2*i:2*i+2])
  return ifo_list<|MERGE_RESOLUTION|>--- conflicted
+++ resolved
@@ -579,12 +579,9 @@
     # read the file(s) and get the desired sngl_inspiral rows
     if self.verbose:
       print "Processing INSPIRAL triggers from files ", trigger_files
-<<<<<<< HEAD
-=======
       
     sngls = SnglInspiralUtils.ReadSnglInspiralFromFiles( \
               trigger_files, verbose=False)
->>>>>>> 49b298d4
 
     xmldoc = ligolw_add.ligolw_add(ligolw.Document(), trigger_files,\
                non_lsc_tables_ok=False, verbose=False)
