--- conflicted
+++ resolved
@@ -35,14 +35,10 @@
 import math
 import numpy
 import random
-<<<<<<< HEAD
-from pylal import lalconstants
-=======
 try:
 	from scipy.constants import c as speed_of_light
 except ImportError:
 	from pylal.lalconsants import LAL_C_SI as speed_of_light
->>>>>>> 4fd1e46a
 import scipy.optimize
 import sys
 
@@ -980,11 +976,7 @@
 	information derived by solving for the maximum-likelihood source
 	location assuming Gaussian-distributed timing errors.
 	"""
-<<<<<<< HEAD
-	def __init__(self, rs, sigmas, v = lalconstants.LAL_C_SI):
-=======
 	def __init__(self, rs, sigmas, v = speed_of_light):
->>>>>>> 4fd1e46a
 		"""
 		Create and initialize a triangulator object.
 
