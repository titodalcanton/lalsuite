--- conflicted
+++ resolved
@@ -1799,7 +1799,116 @@
             clean_coinc_event_map = True, clean_mapped_tables = True )
 
 
-<<<<<<< HEAD
+# =============================================================================
+#
+#                       CoincDefiner Utilities
+#
+# =============================================================================
+
+# Following utilities are specific to the coinc_definer table
+def write_newstyle_coinc_def_entry( connection, description, search = None, search_coinc_type = None ):
+    """
+    Adds a new entry to the coinc_definer_table. The only thing used to discriminate
+    different coinc_definer entries is the description column. Search and search_coinc_type
+    can also be optionally specified.
+    """
+    sqlquery = "SELECT coinc_def_id FROM coinc_definer WHERE description == ?"
+    results = connection.cursor().execute( sqlquery, (description,) ).fetchall()
+    if results == []:
+        # none found, write new entry
+        this_id = get_next_id( connection, 'coinc_definer', 'coinc_def_id' )
+        sqlquery = 'INSERT INTO coinc_definer (coinc_def_id, description, search, search_coinc_type) VALUES (?, ?, ?, ?)'
+        connection.cursor().execute( sqlquery, (str(this_id), description, search, search_coinc_type) )
+        connection.commit()
+    else:
+        this_id = ilwd.get_ilwdchar(results.pop()[0])
+
+    return this_id
+
+def get_map_labels( connection ):
+    """
+    Retrieves values in the description column of the coinc_definer table.
+    """
+    sqlquery = """
+        SELECT DISTINCT
+            description
+        FROM
+            coinc_definer
+        """
+    return [lbl for (lbl,) in connection.cursor().execute(sqlquery).fetchall()]
+
+def get_coinc_types( connection ):
+    """
+    Retrieves all of the distinct map-label and coinc-type pairs in the database.
+    A dictionary is returned in which they keys are the map-labels and the values
+    are lists of tuples. Each tuple gives all of the tables mapped to a
+    coinc_event_id.
+    """
+    # create a function to get the mapped tables
+    create_mapped_tables_func( connection )
+    sqlquery = """
+        SELECT DISTINCT
+            coinc_definer.description,
+            get_mapped_tables(a.table_name),
+            get_mapped_tables(b.table_name)
+        FROM
+            coinc_event_map AS a
+        JOIN
+            coinc_definer, coinc_event
+        ON (
+            coinc_definer.coinc_def_id == coinc_event.coinc_def_id AND
+            coinc_event.coinc_event_id == a.coinc_event_id )
+        LEFT OUTER JOIN
+            coinc_event_map AS b
+        ON (
+            a.event_id == b.coinc_event_id )
+        GROUP BY
+            coinc_event.coinc_event_id
+        """
+    coinc_types = {}
+    for (map_type, tblsA, tblsB) in connection.cursor().execute(sqlquery).fetchall():
+        coinc_types.setdefault( map_type, [] )
+        if tblsB == '':
+            coinc_types[ map_type ].append(set(tblsA.split(',')))
+        else:
+            coinc_types[ map_type ].append(set(tblsA.split(',') + tblsB.split(',')))
+
+    return coinc_types
+
+def delete_map( connection, map_label ):
+    """
+    Deletes all mappings that have the given map_label in the description column of the coinc_definer table.
+    """
+    # FIXME: Currently, this only will delete coinc_event_ids from the coinc_event
+    # coinc_event_map table; consider extending to data tables (e.g., coinc_inspiral)
+    # in the future
+    sqlquery = """
+        DELETE FROM
+            coinc_definer
+        WHERE
+            description == ?"""
+    connection.cursor().execute( sqlquery, (map_label,) )
+    connection.commit()
+    sqlquery = """
+        DELETE FROM
+            coinc_event
+        WHERE
+            coinc_def_id NOT IN (
+            SELECT
+                coinc_def_id
+            FROM
+                coinc_definer );
+        DELETE FROM
+            coinc_event_map
+        WHERE
+            coinc_event_id NOT IN (
+            SELECT
+                coinc_event_id
+            FROM
+                coinc_event );
+        """
+    connection.cursor().executescript(sqlquery)
+
 def simplify_coincdef_tbl(connection, verbose=False, debug=False):
     """
     Remove duplicate entries in the coinc_definer table and update the coinc_event table
@@ -1868,116 +1977,7 @@
     else:
         if verbose:
             print >> sys.stdout, "This database lacks the coinc_event and coinc_definer tables."
-=======
-# =============================================================================
-#
-#                       CoincDefiner Utilities
-#
-# =============================================================================
-
-# Following utilities are specific to the coinc_definer table
-def write_newstyle_coinc_def_entry( connection, description, search = None, search_coinc_type = None ):
-    """
-    Adds a new entry to the coinc_definer_table. The only thing used to discriminate
-    different coinc_definer entries is the description column. Search and search_coinc_type
-    can also be optionally specified.
-    """
-    sqlquery = "SELECT coinc_def_id FROM coinc_definer WHERE description == ?"
-    results = connection.cursor().execute( sqlquery, (description,) ).fetchall()
-    if results == []:
-        # none found, write new entry
-        this_id = get_next_id( connection, 'coinc_definer', 'coinc_def_id' )
-        sqlquery = 'INSERT INTO coinc_definer (coinc_def_id, description, search, search_coinc_type) VALUES (?, ?, ?, ?)'
-        connection.cursor().execute( sqlquery, (str(this_id), description, search, search_coinc_type) )
-        connection.commit()
-    else:
-        this_id = ilwd.get_ilwdchar(results.pop()[0])
-
-    return this_id
-
-def get_map_labels( connection ):
-    """
-    Retrieves values in the description column of the coinc_definer table.
-    """
-    sqlquery = """
-        SELECT DISTINCT
-            description
-        FROM
-            coinc_definer
-        """
-    return [lbl for (lbl,) in connection.cursor().execute(sqlquery).fetchall()]
-
-def get_coinc_types( connection ):
-    """
-    Retrieves all of the distinct map-label and coinc-type pairs in the database.
-    A dictionary is returned in which they keys are the map-labels and the values
-    are lists of tuples. Each tuple gives all of the tables mapped to a
-    coinc_event_id.
-    """
-    # create a function to get the mapped tables
-    create_mapped_tables_func( connection )
-    sqlquery = """
-        SELECT DISTINCT
-            coinc_definer.description,
-            get_mapped_tables(a.table_name),
-            get_mapped_tables(b.table_name)
-        FROM
-            coinc_event_map AS a
-        JOIN
-            coinc_definer, coinc_event
-        ON (
-            coinc_definer.coinc_def_id == coinc_event.coinc_def_id AND
-            coinc_event.coinc_event_id == a.coinc_event_id )
-        LEFT OUTER JOIN
-            coinc_event_map AS b
-        ON (
-            a.event_id == b.coinc_event_id )
-        GROUP BY
-            coinc_event.coinc_event_id
-        """
-    coinc_types = {}
-    for (map_type, tblsA, tblsB) in connection.cursor().execute(sqlquery).fetchall():
-        coinc_types.setdefault( map_type, [] )
-        if tblsB == '':
-            coinc_types[ map_type ].append(set(tblsA.split(',')))
-        else:
-            coinc_types[ map_type ].append(set(tblsA.split(',') + tblsB.split(',')))
-
-    return coinc_types
-
-def delete_map( connection, map_label ):
-    """
-    Deletes all mappings that have the given map_label in the description column of the coinc_definer table.
-    """
-    # FIXME: Currently, this only will delete coinc_event_ids from the coinc_event
-    # coinc_event_map table; consider extending to data tables (e.g., coinc_inspiral)
-    # in the future
-    sqlquery = """
-        DELETE FROM
-            coinc_definer
-        WHERE
-            description == ?"""
-    connection.cursor().execute( sqlquery, (map_label,) )
-    connection.commit()
-    sqlquery = """
-        DELETE FROM
-            coinc_event
-        WHERE
-            coinc_def_id NOT IN (
-            SELECT
-                coinc_def_id
-            FROM
-                coinc_definer );
-        DELETE FROM
-            coinc_event_map
-        WHERE
-            coinc_event_id NOT IN (
-            SELECT
-                coinc_event_id
-            FROM
-                coinc_event );
-        """
-    connection.cursor().executescript(sqlquery)
+
 
 def delete_coinc_type( connection, map_label, coincTables ):
     """
@@ -2088,7 +2088,6 @@
             )"""
     connection.cursor().execute(sqlquery)
     connection.commit()
->>>>>>> 76018187
 
 
 # =============================================================================
