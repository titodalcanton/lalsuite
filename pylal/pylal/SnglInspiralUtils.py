# $Id$
# Copyright (C) 2006  Duncan A. Brown
#
# This program is free software; you can redistribute it and/or modify it
# under the terms of the GNU General Public License as published by the
# Free Software Foundation; either version 2 of the License, or (at your
# option) any later version.
#
# This program is distributed in the hope that it will be useful, but
# WITHOUT ANY WARRANTY; without even the implied warranty of
# MERCHANTABILITY or FITNESS FOR A PARTICULAR PURPOSE.  See the GNU General
# Public License for more details.
#
# You should have received a copy of the GNU General Public License along
# with this program; if not, write to the Free Software Foundation, Inc.,
# 51 Franklin Street, Fifth Floor, Boston, MA  02110-1301, USA.

#
# =============================================================================
#
#                                   Preamble
#
# =============================================================================
#

import copy

from pylal import date
from pylal import SearchSummaryUtils
from glue.ligolw import ligolw
from glue.ligolw import table
from glue.ligolw import lsctables
from glue.ligolw import utils
from glue.ligolw.utils import ligolw_add
from glue import iterutils
from glue import segments

try:
  all
except NameError:
  from glue.iterutils import all

#
# =============================================================================
#
#                                   Input
#
# =============================================================================
#


def ReadSnglInspiralFromFiles(fileList, mangle_event_id=False, verbose=False, non_lsc_tables_ok=False, old_document=False):
  """
  Read the SnglInspiralTables from a list of files

  @param fileList: list of input files
  @param mangle_event_id: ID remapping is necessary in cases where multiple
    files might have event_id collisions (ex: exttrig injections)
  @param verbose: print ligolw_add progress
  """
  # turn on ID remapping if necessary
  if mangle_event_id or old_document:
    next_id_orig = lsctables.SnglInspiralTable.next_id
    lsctables.SnglInspiralTable.next_id = lsctables.SnglInspiralID_old(0)
  if old_document:
    event_id_orig = lsctables.SnglInspiralTable.validcolumns["event_id"]
    lsctables.SnglInspiralTable.validcolumns["event_id"] = "int_8s"

  # ligolw_add will merge all tables, which is overkill, but merge time is
  # much less than I/O time.
  xmldoc = ligolw_add.ligolw_add(ligolw.Document(), fileList, non_lsc_tables_ok=non_lsc_tables_ok,  verbose=verbose)

  # extract the SnglInspiral table
  try:
    snglInspiralTriggers = table.get_table(xmldoc, \
      lsctables.SnglInspiralTable.tableName)
  except:
    snglInspiralTriggers = None

  # return ID remapping to its normal state (off)
  if mangle_event_id or old_document:
    lsctables.SnglInspiralTable.next_id = next_id_orig
  if old_document:
    lsctables.SnglInspiralTable.validcolumns["event_id"] = event_id_orig

  return snglInspiralTriggers


def ReadSnglInspiralSlidesFromFiles(fileList, shiftVector, vetoFile=None,
  mangleEventId=False, verbose=False, non_lsc_tables_ok=False):
  """
  Function for reading time-slided single inspiral triggers
  with automatic resliding the times, given a list of input files.

  @param fileList: List of files containing single inspiral time-slided
                   triggers
  @param shiftVector: Dictionary of time shifts to apply to triggers
                      keyed by IFO  
  @param vetoFile: segwizard formatted file used to veto all triggers
  @param mangleEventId: ID remapping is necessary in cases where multiple
    files might have event_id collisions (ex: exttrig injections)
  @param verbose: print ligolw_add progress
  """

  # read raw triggers
  inspTriggers = ReadSnglInspiralFromFiles(\
    fileList, verbose=verbose, mangle_event_id=mangleEventId, non_lsc_tables_ok=non_lsc_tables_ok )
  if inspTriggers:
    # get the rings
    segDict = SearchSummaryUtils.GetSegListFromSearchSummaries(fileList)
    rings = segments.segmentlist(iterutils.flatten(segDict.values()))
    rings.sort()

    # perform the veto
    if vetoFile is not None:
      segList = segmentsUtils.fromsegwizard(open(vetoFile))
      inspTriggers = inspTriggers.veto(segList)

    # now slide all the triggers within their appropriate ring
    slideTriggersOnRingWithVector(inspTriggers, shiftVector, rings)

  # return the re-slided triggers
  return inspTriggers


#
# =============================================================================
#
#                                  Clustering
#
# =============================================================================
#

def CompareSnglInspiralByEndTime(a, b):
  """
  Orders a and b by peak time.
  """
  return cmp(a.get_end(), b.get_end())


def CompareSnglInspiralBySnr(a, b):
  """
  Orders a and b by peak time.
  """
  return cmp(a.snr, b.snr)


def CompareSnglInspiral(a, b, twindow = date.LIGOTimeGPS(0)):
  """
  Returns 0 if a and b are less than twindow appart.
  """
  tdiff = abs(a.get_end() - b.get_end())
  if tdiff < twindow:
    return 0
  else:
    return cmp(a.get_end(), b.get_end())

#
# =============================================================================
#
#                              Time Sliding on Ring
#
# =============================================================================
#

def slideTimeOnRing(time, shift, ring):
  """
  Return time after adding shift, but constrained to lie along the ring
  """
  assert time in ring
  # use ring[0] as an epoch, do arithmetic using floats relative to epoch
  return ring[0] + (float(time - ring[0]) + shift) % float(abs(ring))


def slideTriggersOnRings(triggerList, rings, shifts):
  """
   In-place modify trigger_list so that triggers are slid by appropriate value
   of shifts along their enclosing ring segment by the algorithm given in XXX.
   This function calls the function slideTimeOnRing

   @param triggerList: a SnglInspiralTable
   @param rings:       sorted segment list of possible rings
   @param shifts:      a dictionary of the time-shifts keyed by IFO
  """
  for trigger in triggerList:
    end_time = trigger.get_end()
    trigger.set_end(slideTimeOnRing(end_time, shifts[trigger.ifo], rings[rings.find(end_time)]))

def unslideTriggersOnRings(triggerList, rings, shifts):
  """
   In-place modify trigger_list so that triggers are unslid by appropriate
   value of shifts along their enclosing ring segment by the algorithm given in
   XXX.
   This function calls the function slideTriggersOnRing

   @param triggerList: a SnglInspiralTable
   @param rings:       sorted segment list of possible rings
   @param shifts:      a dictionary of the time-shifts keyed by IFO
  """
  slideTriggersOnRings(triggerList, rings, dict((ifo, -shift) for ifo, shift in shifts.items()))

def slideTriggersOnRingWithVector(triggerList, shiftVector, rings):
   """
   In-place modify trigger_list so that triggers are slid by
   along their enclosing ring segment by the algorithm given in XXX.
   Slide numbers are extracted from the event_id of each trigger,
   and multiplied by the corresponding (ifo-keyed) entry in shift_vector
   to get the total slide amount.
   This function is called by ReadSnglInspiralSlidesFromFiles and
   calls the function slideTimeOnRing

   @param triggerList: a SnglInspiralTable
   @param shiftVector: a dictionary of the unit time-shift vector,
                       keyed by IFO
   @param rings:       sorted segment list of possible rings
   """
   for trigger in triggerList:
     end_time = trigger.get_end()
     trigger.set_end(slideTimeOnRing(end_time, trigger.get_slide_number() * shiftVector[trigger.ifo], rings[rings.find(end_time)]))

def slideSegListDictOnRing(ring, seglistdict, shifts):
  """
   Return seglistdict with segments that are slid by appropriate values of
   shifts along the ring segment by the algorithm given in XXX.

   @param ring:        segment on which to cyclicly slide segments in
                       seglistdict
   @param seglistdict: segments to be slid on ring
   @param shifts:      a dictionary of the time-shifts keyed by IFO
  """
  # don't do this in loops
  ring_duration = float(abs(ring))
  
  # automate multi-list arithmetic
  ring = segments.segmentlistdict.fromkeys(seglistdict.keys(), segments.segmentlist([ring]))

  # make a copy, and extract the segments that are in the ring.
  seglistdict = seglistdict & ring

  # apply the shift vector.  the shift vector is first normalized so that
  # all the shifts are non-negative and less than the duration of the ring.
  seglistdict.offsets.update(dict((instrument, shift % ring_duration) for instrument, shift in shifts.items()))

  # split the result into the pieces that are still in the ring, and the
  # pieces that have fallen off the edge.  both retain the shift vector in
  # the offsets attribute.
  extra = seglistdict - ring
  seglistdict &= ring

  # wrap the fallen-off pieces around the ring.
  for instrument in extra.keys():
    extra.offsets[instrument] -= ring_duration

  # return the union of the results.  the shifts vector is retained in the
  # offsets attribute of the result
  return seglistdict | extra


def compute_thinca_livetime(on_instruments, off_instruments, rings, vetoseglistdict, offsetvectors):
  """
  @on_instruments is an iterable of the instruments that must be on.

  @off_instruments is an iterable of the instruments that must be off.

  on_instruments and off_instruments must be disjoint.

  @rings is a list of segments defining the analysis ring boundaries.  They
  can overlap, and do not need to be ordered.

  @vetoseglistdict is a coalesced glue.segments.segmentlistdict object
  providing the veto segments for whatever instruments have vetoes defined
  for them.  This can include veto lists for instruments other than those
  listed in on_ and off_instruments (extra veto lists will be ignored), and
  it need not provide lists for all instruments (instruments for which
  there are no veto segment lists are assumed to be on at all times).

  @offsetvectors is an iterable of dictionaries of instrument-offset pairs.
  Each dictionary must contain entries for all instruments in the union of
  on_instruments and off_instruments (it is allowed to name others as well,
  but they will be ignored).  An example of one dictionary of
  instrument-offset pairs:  {"H1": 0.0, "H2": 5.0, "L1": 10.0}.

  The return value is a float giving the livetime in seconds.
  """
  # local copies so they can be modified and iterated over more than once
  # (in case generator expressions have been passed in)
  on_instruments = set(on_instruments)
  off_instruments = set(off_instruments)

  # check that the on and off instruments are disjoint
  if on_instruments & off_instruments:
    raise ValueError, "on_instruments and off_instruments not disjoint"

  # instruments that are not vetoed are assumed to be on
  on_instruments &= set(vetoseglistdict.keys())

  # performance aid:  only need offsets for instruments whose state is
  # important
  all_instruments = on_instruments | off_instruments
  offsetvectors = tuple(dict((key, value) for key, value in offsetvector.items() if key in all_instruments) for offsetvector in offsetvectors)

  # check that each offset vector provides values for all instruments of
  # interest
  for offsetvector in offsetvectors:
    if not set(offsetvector.keys()).issuperset(all_instruments):
      raise ValueError, "incomplete offset vector %s;  missing instrument(s) %s" % (repr(offsetvector), ", ".join(all_instruments - set(offsetvector.keys())))

<<<<<<< HEAD
  # initialize the livetime sums
  live_time = [0.0] * len(offsetvectors)

  # the livetime is trivial if an instrument that must be off is never
  # vetoed
  if not set(vetoseglistdict.keys()).issuperset(off_instruments):
    return live_time
=======
  # the livetime is trivial if an instrument that must be off is never
  # vetoed
  if not set(vetoseglistdict.keys()).issuperset(off_instruments):
    return 0.0
>>>>>>> 8cc14aca

  # performance aid:  don't need veto segment lists for instruments whose
  # state is unimportant, nor veto segments that don't intersect the rings
  coalesced_rings = segments.segmentlist(rings).coalesce()
  vetoseglistdict = segments.segmentlistdict((key, segments.segmentlist(seg for seg in seglist if coalesced_rings.intersects_segment(seg))) for key, seglist in vetoseglistdict.items() if key in all_instruments)

  # tot up the time when exactly the instruments that must be on are on
<<<<<<< HEAD
=======
  live_time = 0.0
>>>>>>> 8cc14aca
  for ring in rings:
    # don't do this in loops
    ring = segments.segmentlist([ring])

    # performance aid:  this is done in the loop, inside
    # slideSegListDictOnRing(), but we can make that go faster by doing it
    # here first
    clipped_vetoseglistdict = segments.segmentlistdict((key, seglist & ring) for key, seglist in vetoseglistdict.items())

    # performance aid:  if an instrument that must be vetoed is never
    # vetoed in this ring, the livetime is zero
    if not all(clipped_vetoseglistdict[key] for key in off_instruments):
      continue

    # iterate over offset vectors
<<<<<<< HEAD
    for n, offsetvector in enumerate(offsetvectors):
=======
    for offsetvector in offsetvectors:
>>>>>>> 8cc14aca
      # apply the offset vector to the vetoes, wrapping around the ring
      slidvetoes = slideSegListDictOnRing(ring[0], clipped_vetoseglistdict, offsetvector)

      # slidvetoes = times when instruments are vetoed,
      # slidvetoes.union(on_instruments) = times when an instrument that
      # must be on is vetoed
      #
      # ~slidvetoes = times when instruments are not vetoed,
      # (~slidvetoes).union(off_instruments) = times when an instrument
      # that must be off is not vetoed
<<<<<<< HEAD
      live_time[n] += float(abs(ring - slidvetoes.union(on_instruments) - (~slidvetoes).union(off_instruments)))
=======
      live_time += float(abs(ring - slidvetoes.union(on_instruments) - (~slidvetoes).union(off_instruments)))
>>>>>>> 8cc14aca

  # done
  return live_time<|MERGE_RESOLUTION|>--- conflicted
+++ resolved
@@ -305,7 +305,6 @@
     if not set(offsetvector.keys()).issuperset(all_instruments):
       raise ValueError, "incomplete offset vector %s;  missing instrument(s) %s" % (repr(offsetvector), ", ".join(all_instruments - set(offsetvector.keys())))
 
-<<<<<<< HEAD
   # initialize the livetime sums
   live_time = [0.0] * len(offsetvectors)
 
@@ -313,12 +312,6 @@
   # vetoed
   if not set(vetoseglistdict.keys()).issuperset(off_instruments):
     return live_time
-=======
-  # the livetime is trivial if an instrument that must be off is never
-  # vetoed
-  if not set(vetoseglistdict.keys()).issuperset(off_instruments):
-    return 0.0
->>>>>>> 8cc14aca
 
   # performance aid:  don't need veto segment lists for instruments whose
   # state is unimportant, nor veto segments that don't intersect the rings
@@ -326,10 +319,6 @@
   vetoseglistdict = segments.segmentlistdict((key, segments.segmentlist(seg for seg in seglist if coalesced_rings.intersects_segment(seg))) for key, seglist in vetoseglistdict.items() if key in all_instruments)
 
   # tot up the time when exactly the instruments that must be on are on
-<<<<<<< HEAD
-=======
-  live_time = 0.0
->>>>>>> 8cc14aca
   for ring in rings:
     # don't do this in loops
     ring = segments.segmentlist([ring])
@@ -345,11 +334,7 @@
       continue
 
     # iterate over offset vectors
-<<<<<<< HEAD
     for n, offsetvector in enumerate(offsetvectors):
-=======
-    for offsetvector in offsetvectors:
->>>>>>> 8cc14aca
       # apply the offset vector to the vetoes, wrapping around the ring
       slidvetoes = slideSegListDictOnRing(ring[0], clipped_vetoseglistdict, offsetvector)
 
@@ -360,11 +345,7 @@
       # ~slidvetoes = times when instruments are not vetoed,
       # (~slidvetoes).union(off_instruments) = times when an instrument
       # that must be off is not vetoed
-<<<<<<< HEAD
       live_time[n] += float(abs(ring - slidvetoes.union(on_instruments) - (~slidvetoes).union(off_instruments)))
-=======
-      live_time += float(abs(ring - slidvetoes.union(on_instruments) - (~slidvetoes).union(off_instruments)))
->>>>>>> 8cc14aca
 
   # done
   return live_time