# -*- coding: utf-8 -*-
#
#       bayespputils.py
#
#       Copyright 2010
#       Benjamin Aylott <benjamin.aylott@ligo.org>,
#       Benjamin Farr <bfarr@u.northwestern.edu>,
#       Will M. Farr <will.farr@ligo.org>,
#       John Veitch <john.veitch@ligo.org>
#       Salvatore Vitale <salvatore.vitale@ligo.org>
#       Vivien Raymond <vivien.raymond@ligo.org>
#
#       This program is free software; you can redistribute it and/or modify
#       it under the terms of the GNU General Public License as published by
#       the Free Software Foundation; either version 2 of the License, or
#       (at your option) any later version.
#
#       This program is distributed in the hope that it will be useful,
#       but WITHOUT ANY WARRANTY; without even the implied warranty of
#       MERCHANTABILITY or FITNESS FOR A PARTICULAR PURPOSE.  See the
#       GNU General Public License for more details.
#
#       You should have received a copy of the GNU General Public License
#       along with this program; if not, write to the Free Software
#       Foundation, Inc., 51 Franklin Street, Fifth Floor, Boston,
#       MA 02110-1301, USA.

#===============================================================================
# Preamble
#===============================================================================

"""
This module contains classes and functions for post-processing the output
of the Bayesian parameter estimation codes.
"""

#standard library imports
import os
import sys
from math import cos,ceil,floor,sqrt,pi as pi_constant
import xml
from xml.dom import minidom
from operator import itemgetter

#related third party imports
import healpy as hp
import lalinference.cmap
import lalinference.plot as lp
import numpy as np
from numpy import fmod
import matplotlib
from matplotlib import pyplot as plt,cm as mpl_cm,lines as mpl_lines
from scipy import stats
from scipy import special
from scipy import signal
from scipy.optimize import newton
from scipy import interpolate
from numpy import linspace
import random
import socket

try:
    import lalsimulation as lalsim
except ImportError:
    print('Cannot import lalsimulation SWIG bindings')
    raise

try:
    from lalinference.imrtgr.nrutils import bbh_final_mass_non_spinning_Panetal, bbh_final_spin_non_spinning_Panetal, bbh_final_spin_non_precessing_Healyetal, bbh_final_mass_non_precessing_Healyetal, bbh_final_spin_projected_spin_Healyetal, bbh_final_mass_projected_spin_Healyetal
except ImportError:
    print('Cannot import lalinference.imrtgr.nrutils. Will suppress final parameter calculations.')

from matplotlib.ticker import FormatStrFormatter,ScalarFormatter,AutoMinorLocator

try:
  hostname_short=socket.gethostbyaddr(socket.gethostname())[0].split('.',1)[1]
except:
  hostname_short='Unknown'
if hostname_short=='ligo.caltech.edu' or hostname_short=='cluster.ldas.cit': #The CIT cluster has troubles with the default 'cm' font. 'custom' has the least troubles, but does not include \odot
  matplotlib.rcParams.update(
                             {'mathtext.fontset' : "custom",
                             'mathtext.fallback_to_cm' : True
                             })

try:
    from xml.etree.cElementTree import Element, SubElement, ElementTree, Comment, tostring, XMLParser
except ImportError:
    #Python < 2.5
    from cElementTree import Element, SubElement, ElementTree, Comment, tostring, XMLParser

#local application/library specific imports
import pylal
import lal
from glue.ligolw import lsctables
from glue.ligolw import utils
from pylal import git_version
#C extensions
from _bayespputils import _skyhist_cart,_burnin

__author__="Ben Aylott <benjamin.aylott@ligo.org>, Ben Farr <bfarr@u.northwestern.edu>, Will M. Farr <will.farr@ligo.org>, John Veitch <john.veitch@ligo.org>, Vivien Raymond <vivien.raymond@ligo.org>"
__version__= "git id %s"%git_version.id
__date__= git_version.date

#===============================================================================
# Constants
#===============================================================================
#Parameters which are not to be exponentiated when found
logParams=['logl','loglh1','loglh2','logll1','loglv1','deltalogl','deltaloglh1','deltalogll1','deltaloglv1','logw','logprior']
snrParams=['snr','optimal_snr','matched_filter_snr'] + ['%s_optimal_snr'%(i) for i in ['h1','l1','v1']] + ['%s_cplx_snr_amp'%(i) for i in ['h1','l1','v1']] + ['%s_cplx_snr_arg'%(i) for i in ['h1', 'l1', 'v1']]
calAmpParams=['calamp_%s'%(ifo) for ifo in ['h1','l1','v1']]
calPhaseParams=['calpha_%s'%(ifo) for ifo in ['h1','l1','v1']]
calParams = calAmpParams + calPhaseParams
#Pre-defined ordered list of line styles for use in matplotlib contour plots.
__default_line_styles=['solid', 'dashed', 'dashdot', 'dotted']
#Pre-defined ordered list of matplotlib colours for use in plots.
__default_color_lst=['r','b','y','g','c','m']
#A default css string for use in html results pages.
__default_css_string="""
p,h1,h2,h3,h4,h5
{
font-family:"Trebuchet MS", Arial, Helvetica, sans-serif;
}

p
{
font-size:14px;
}

h1
{
font-size:20px;
}

h2
{
font-size:18px;
}

h3
{
font-size:16px;
}



table
{
font-family:"Trebuchet MS", Arial, Helvetica, sans-serif;
width:100%;
border-collapse:collapse;
}
td,th
{
font-size:12px;
border:1px solid #B5C1CF;
padding:3px 7px 2px 7px;
}
th
{
font-size:14px;
text-align:left;
padding-top:5px;
padding-bottom:4px;
background-color:#B3CEEF;
color:#ffffff;
}
#postable tr:hover
{
background: #DFF4FF;
}
#covtable tr:hover
{
background: #DFF4FF;
}
#statstable tr:hover
{
background: #DFF4FF;
}

img {
    max-width: 510px;
    max-height: 510px;
    width:100%;
    eight:100%;
}

.ppsection
{
border-bottom-style:double;
}

"""
__default_javascript_string='''
//<![CDATA[
function toggle_visibility(tbid,lnkid)
{

  if(document.all){document.getElementById(tbid).style.display = document.getElementById(tbid).style.display == 'block' ? 'none' : 'block';}

  else{document.getElementById(tbid).style.display = document.getElementById(tbid).style.display == 'table' ? 'none' : 'table';}

  document.getElementById(lnkid).value = document.getElementById(lnkid).value == '[-] Collapse' ? '[+] Expand' : '[-] Collapse';

 }
 //]]>

'''

#import sim inspiral table content handler
from pylal.SimInspiralUtils import ExtractSimInspiralTableLIGOLWContentHandler
from glue.ligolw import lsctables
lsctables.use_in(ExtractSimInspiralTableLIGOLWContentHandler)

#===============================================================================
# Function to return the correct prior distribution for selected parameters
#===============================================================================
def get_prior(name):
    distributions={
      'm1':'uniform',
      'm2':'uniform',
      'mc':None,
      'eta':None,
      'q':None,
      'mtotal':'uniform',
      'm1_source':None,
      'm2_source':None,
      'mtotal_source':None,
      'mc_source':None,
      'redshift':None,
      'mf':None,
      'mf_source':None,
      'af':None,
      'spin1':'uniform',
      'spin2':'uniform',
      'a1':'uniform',
      'a2':'uniform',
      'a1z':'uniform',
      'a2z':'uniform',
      'theta1':'uniform',
      'theta2':'uniform',
      'phi1':'uniform',
      'phi2':'uniform',
      'chi_eff':None,
      'chi_tot':None,
      'chi_p':None,
      'tilt1':None,
      'tilt2':None,
      'costilt1':'uniform',
      'costilt2':'uniform',
      'iota':'np.cos',
      'cosiota':'uniform',
      'time':'uniform',
      'time_mean':'uniform',
      'dist':'x**2',
      'ra':'uniform',
      'dec':'np.cos',
      'phase':'uniform',
      'psi':'uniform',
      'theta_jn':'np.sin',
      'costheta_jn':'uniform',
      'beta':None,
      'cosbeta':None,
      'phi_jl':None,
      'phi12':None,
      'logl':None,
      'h1_end_time':None,
      'l1_end_time':None,
      'v1_end_time':None,
      'h1l1_delay':None,
      'h1v1_delay':None,
      'l1v1_delay':None,
      'lambdat' :None,
      'dlambdat':None,
      'lambda1' : 'uniform',
      'lambda2': 'uniform',
      'lam_tilde' : None,
      'dlam_tilde': None,
      'calamp_h1' : 'uniform',
      'calamp_l1' : 'uniform',
      'calpha_h1' : 'uniform',
      'calpha_l1' : 'uniform',
      'polar_eccentricity':'uniform',
      'polar_angle':'uniform',
      'alpha':'uniform'
    }
    try:
        return distributions(name)
    except:
        return None

#===============================================================================
# Function used to generate plot labels.
#===============================================================================
def plot_label(param):
  """
  A lookup table for plot labels.
  """
  m1_names = ['mass1', 'm1']
  m2_names = ['mass2', 'm2']
  mc_names = ['mc','mchirp','chirpmass']
  eta_names = ['eta','massratio','sym_massratio']
  q_names = ['q','asym_massratio']
  iota_names = ['iota','incl','inclination']
  dist_names = ['dist','distance']
  ra_names = ['rightascension','ra']
  dec_names = ['declination','dec']
  phase_names = ['phi_orb', 'phi', 'phase', 'phi0']

  labels={
      'm1':r'$m_1\,(\mathrm{M}_\odot)$',
      'm2':r'$m_2\,(\mathrm{M}_\odot)$',
      'mc':r'$\mathcal{M}\,(\mathrm{M}_\odot)$',
      'eta':r'$\eta$',
      'q':r'$q$',
      'mtotal':r'$M_\mathrm{total}\,(\mathrm{M}_\odot)$',
      'm1_source':r'$m_{1}^\mathrm{source}\,(\mathrm{M}_\odot)$',
      'm2_source':r'$m_{2}^\mathrm{source}\,(\mathrm{M}_\odot)$',
      'mtotal_source':r'$M_\mathrm{total}^\mathrm{source}\,(\mathrm{M}_\odot)$',
      'mc_source':r'$\mathcal{M}^\mathrm{source}\,(\mathrm{M}_\odot)$',
      'redshift':r'$z$',
      'mf':r'$M_\mathrm{final}\,(\mathrm{M}_\odot)$',
      'mf_source':r'$M_\mathrm{final}^\mathrm{source}\,(\mathrm{M}_\odot)$',
      'af':r'$a_\mathrm{final}$',
      'spin1':r'$S_1$',
      'spin2':r'$S_2$',
      'a1':r'$a_1$',
      'a2':r'$a_2$',
      'a1z':r'$a_{1z}$',
      'a2z':r'$a_{2z}$',
      'theta1':r'$\theta_1\,(\mathrm{rad})$',
      'theta2':r'$\theta_2\,(\mathrm{rad})$',
      'phi1':r'$\phi_1\,(\mathrm{rad})$',
      'phi2':r'$\phi_2\,(\mathrm{rad})$',
      'chi_eff':r'$\chi_\mathrm{eff}$',
      'chi_tot':r'$\chi_\mathrm{total}$',
      'chi_p':r'$\chi_\mathrm{P}$',
      'tilt1':r'$t_1\,(\mathrm{rad})$',
      'tilt2':r'$t_2\,(\mathrm{rad})$',
      'costilt1':r'$\mathrm{cos}(t_1)$',
      'costilt2':r'$\mathrm{cos}(t_2)$',
      'iota':r'$\iota\,(\mathrm{rad})$',
      'cosiota':r'$\mathrm{cos}(\iota)$',
      'time':r'$t_\mathrm{c}\,(\mathrm{s})$',
      'time_mean':r'$<t>\,(\mathrm{s})$',
      'dist':r'$d_\mathrm{L}\,(\mathrm{Mpc})$',
      'ra':r'$\alpha$',
      'dec':r'$\delta$',
      'phase':r'$\phi\,(\mathrm{rad})$',
      'psi':r'$\psi\,(\mathrm{rad})$',
      'theta_jn':r'$\theta_\mathrm{JN}\,(\mathrm{rad})$',
      'costheta_jn':r'$\mathrm{cos}(\theta_\mathrm{JN})$',
      'beta':r'$\beta\,(\mathrm{rad})$',
      'cosbeta':r'$\mathrm{cos}(\beta)$',
      'phi_jl':r'$\phi_\mathrm{JL}\,(\mathrm{rad})$',
      'phi12':r'$\phi_\mathrm{12}\,(\mathrm{rad})$',
      'logl':r'$\mathrm{log}(\mathcal{L})$',
      'h1_end_time':r'$t_\mathrm{H}$',
      'l1_end_time':r'$t_\mathrm{L}$',
      'v1_end_time':r'$t_\mathrm{V}$',
      'h1l1_delay':r'$\Delta t_\mathrm{HL}$',
      'h1v1_delay':r'$\Delta t_\mathrm{HV}$',
      'l1v1_delay':r'$\Delta t_\mathrm{LV}$',
      'lambdat' : r'$\tilde{\Lambda}$',
      'dlambdat': r'$\delta \tilde{\Lambda}$',
      'lambda1' : r'$\lambda_1$',
      'lambda2': r'$\lambda_2$',
      'lam_tilde' : r'$\tilde{\Lambda}$',
      'dlam_tilde': r'$\delta \tilde{\Lambda}$',
      'calamp_h1' : r'$\delta A_{H1}$',
      'calamp_l1' : r'$\delta A_{L1}$',
      'calpha_h1' : r'$\delta \phi_{H1}$',
      'calpha_l1' : r'$\delta \phi_{L1}$',
      'polar_eccentricity':r'$\epsilon_{polar}$',
      'polar_angle':r'$\alpha_{polar}$',
      'alpha':r'$\alpha_{polar}$'
    }

  # Handle cases where multiple names have been used
  if param in m1_names:
    param = 'm1'
  elif param in m2_names:
    param = 'm2'
  elif param in mc_names:
    param = 'mc'
  elif param in eta_names:
    param = 'eta'
  elif param in q_names:
    param = 'q'
  elif param in iota_names:
    param = 'iota'
  elif param in dist_names:
    param = 'dist'
  elif param in ra_names:
    param = 'ra'
  elif param in dec_names:
    param = 'dec'
  elif param in phase_names:
    param = 'phase'

  try:
    label = labels[param]
  except KeyError:
    # Use simple string if no formated label is available for param
    label = param

  return label

#===============================================================================
# Class definitions
#===============================================================================

class PosteriorOneDPDF(object):
    """
    A data structure representing one parameter in a chain of posterior samples.
    The Posterior class generates instances of this class for pivoting onto a given
    parameter (the Posterior class is per-Sampler oriented whereas this class represents
    the same one parameter in successive samples in the chain).
    """
    def __init__(self,name,posterior_samples,injected_value=None,injFref=None,trigger_values=None,prior=None):
        """
        Create an instance of PosteriorOneDPDF based on a table of posterior_samples.

        @param name: A literal string name for the parameter.
        @param posterior_samples: A 1D array of the samples.
        @keyword injected_value: The injected or real value of the parameter.
        @type injected_value: glue.ligolw.lsctables.SimInspiral
        @keyword trigger_values: The trigger values of the parameter (dictionary w/ IFOs as keys).
        @keyword prior: The prior value corresponding to each sample.
        """
        self.__name=name
        self.__posterior_samples=np.array(posterior_samples)

        self.__injFref=injFref
        self.__injval=injected_value
        self.__trigvals=trigger_values
        self.__prior=prior

        return

    def __len__(self):
        """
        Container method. Defined as number of samples.
        """
        return len(self.__posterior_samples)

    def __getitem__(self,idx):
        """
        Container method . Returns posterior containing sample idx (allows slicing).
        """
        return PosteriorOneDPDF(self.__name, self.__posterior_samples[idx], injected_value=self.__injval, f_ref=self.__f_ref, trigger_values=self.__trigvals)

    @property
    def name(self):
        """
        Return the string literal name of the parameter.

        @rtype: string
        """
        return self.__name

    @property
    def mean(self):
        """
        Return the arithmetic mean for the marginal PDF on the parameter.

        @rtype: number
        """
        return np.mean(self.__posterior_samples)

    @property
    def median(self):
        """
        Return the median value for the marginal PDF on the parameter.

        @rtype: number
        """
        return np.median(self.__posterior_samples)

    @property
    def stdev(self):
        """
        Return the standard deviation of the marginal PDF on the parameter.

        @rtype: number
        """
        try:
            stdev = sqrt(np.var(self.__posterior_samples))
            if not np.isfinite(stdev):
                raise OverflowError
        except OverflowError:
            mean = np.mean(self.__posterior_samples)
            stdev = mean * sqrt(np.var(self.__posterior_samples/mean))
        return stdev

    @property
    def stacc(self):
        """
        Return the 'standard accuracy statistic' (stacc) of the marginal
        posterior of the parameter.

        stacc is a standard deviant incorporating information about the
        accuracy of the waveform recovery. Defined as the mean of the sum
        of the squared differences between the points in the PDF
        (x_i - sampled according to the posterior) and the true value
        (x_{\rm true}).  So for a marginalized one-dimensional PDF:
        stacc = \sqrt{\frac{1}{N}\sum_{i=1}^N (x_i-x_{\rm true})2}

        @rtype: number
        """
        if self.__injval is None:
            return None
        else:
            return np.sqrt(np.mean((self.__posterior_samples - self.__injval)**2.0))

    @property
    def injval(self):
        """
        Return the injected value set at construction . If no value was set
        will return None .

        @rtype: undefined
        """
        return self.__injval

    @property
    def trigvals(self):
        """
        Return the trigger values set at construction. If no value was set
        will return None .

        @rtype: undefined
        """
        return self.__trigvals

    #@injval.setter #Python 2.6+
    def set_injval(self,new_injval):
        """
        Set the injected/real value of the parameter.

        @param new_injval: The injected/real value to set.
        @type new_injval: glue.ligolw.lsctables.SimInspiral
        """

        self.__injval=new_injval

    def set_trigvals(self,new_trigvals):
        """
        Set the trigger values of the parameter.

        @param new_trigvals: Dictionary containing trigger values with IFO keys.
        @type new_trigvals: glue.ligolw.lsctables.SnglInspiral
        """

        self.__trigvals=new_trigvals

    @property
    def samples(self):
        """
        Return a 1D numpy.array of the samples.

        @rtype: numpy.array
        """
        return self.__posterior_samples

    def delete_samples_by_idx(self,samples):
        """
        Remove samples from posterior, analagous to numpy.delete but opperates in place.

        @param samples: A list containing the indexes of the samples to be removed.
        @type samples: list
        """
        self.__posterior_samples=np.delete(self.__posterior_samples,samples).reshape(-1,1)

    @property
    def gaussian_kde(self):
        """
        Return a SciPy gaussian_kde (representing a Gaussian KDE) of the samples.

        @rtype: scipy.stats.kde.gaussian_kde
        """
        from numpy import seterr as np_seterr
        from scipy import seterr as sp_seterr

        np_seterr(under='ignore')
        sp_seterr(under='ignore')
        try:
            return_value=stats.kde.gaussian_kde(np.transpose(self.__posterior_samples))
        except:
            exfile=open('exception.out','w')
            np.savetxt(exfile,self.__posterior_samples)
            exfile.close()
            raise

        return return_value

    @property
    def KL(self):
        """Returns the KL divergence between the prior and the posterior.
        It measures the relative information content in nats. The prior is evaluated
        at run time. It defaults to None. If None is passed, it just returns the information content 
        of the posterior."
        """
        
        def uniform(x):
            return np.array([1./(np.max(x)-np.min(x)) for _ in x])
        
        posterior, dx = np.histogram(self.samples,bins=36,normed=True)
        from scipy.stats import entropy
        # check the kind of prior and process the string accordingly
        prior = get_prior(self.name)
        if prior is None:
            raise ValueError
        elif prior=='uniform':
            prior+='(self.samples)'
        elif 'x' in prior:
            prior.replace('x','self.samples')
        elif not(prior.startswith('np.')):
            prior = 'np.'+prior
            prior+='(self.samples)'
        else:
            raise ValueError

        try:
            prior_dist = eval(prior)
        except:
            raise ValueError
        
        return entropy(posterior, qk=prior_dist)
    
    def prob_interval(self,intervals):
        """
        Evaluate probability intervals.

        @param intervals: A list of the probability intervals [0-1]
        @type intervals: list
        """
        list_of_ci=[]
        samples_temp=np.sort(np.squeeze(self.samples))

        for interval in intervals:
            if interval<1.0:
                samples_temp
                N=np.size(samples_temp)
                #Find index of lower bound
                lower_idx=int(floor((N/2.0)*(1-interval)))
                if lower_idx<0:
                    lower_idx=0
                #Find index of upper bound
                upper_idx=N-int(floor((N/2.0)*(1-interval)))
                if upper_idx>N:
                    upper_idx=N-1

                list_of_ci.append((float(samples_temp[lower_idx]),float(samples_temp[upper_idx])))
            else:
                list_of_ci.append((None,None))

        return list_of_ci

class Posterior(object):
    """
    Data structure for a table of posterior samples .
    """
    def __init__(self,commonResultsFormatData,SimInspiralTableEntry=None,inj_spin_frame='OrbitalL', injFref=100,SnglInpiralList=None,name=None,description=None,votfile=None):
        """
        Constructor.

        @param commonResultsFormatData: A 2D array containing the posterior
            samples and related data. The samples chains form the columns.
        @type commonResultsFormatData: custom type
        @param SimInspiralTableEntry: A SimInspiralTable row containing the injected values.
        @type SimInspiralTableEntry: glue.ligolw.lsctables.SimInspiral
        @param SnglInspiralList: A list of SnglInspiral objects containing the triggers.
        @type SnglInspiralList: list

        """
        common_output_table_header,common_output_table_raw =commonResultsFormatData
        self._posterior={}
        self._injFref=injFref
        self._injection=SimInspiralTableEntry

        self._triggers=SnglInpiralList
        self._loglaliases=['deltalogl', 'posterior', 'logl','logL','likelihood']
        self._logpaliases=['logp', 'logP','prior','logprior','Prior','logPrior']
        self._votfile=votfile

        common_output_table_header=[i.lower() for i in common_output_table_header]

        # Define XML mapping
        self._injXMLFuncMap={
                            'mchirp':lambda inj:inj.mchirp,
                            'chirpmass':lambda inj:inj.mchirp,
                            'mc':lambda inj:inj.mchirp,
                            'mass1':lambda inj:inj.mass1,
                            'm1':lambda inj:inj.mass1,
                            'mass2':lambda inj:inj.mass2,
                            'm2':lambda inj:inj.mass2,
                            'mtotal':lambda inj:float(inj.mass1)+float(inj.mass2),
                            'eta':lambda inj:inj.eta,
                            'q':self._inj_q,
                            'asym_massratio':self._inj_q,
                            'massratio':lambda inj:inj.eta,
                            'sym_massratio':lambda inj:inj.eta,
                            'time': lambda inj:float(inj.get_end()),
                            'time_mean': lambda inj:float(inj.get_end()),
                            'end_time': lambda inj:float(inj.get_end()),
                            'phi0':lambda inj:inj.phi0,
                            'phi_orb': lambda inj: inj.coa_phase,
                            'dist':lambda inj:inj.distance,
                            'distance':lambda inj:inj.distance,
                            'ra':self._inj_longitude,
                            'rightascension':self._inj_longitude,
                            'long':self._inj_longitude,
                            'longitude':self._inj_longitude,
                            'dec':lambda inj:inj.latitude,
                            'declination':lambda inj:inj.latitude,
                            'lat':lambda inj:inj.latitude,
                            'latitude':lambda inj:inj.latitude,
                            'psi': lambda inj: np.mod(inj.polarization, np.pi),
                            'f_ref': lambda inj: self._injFref,
                            'polarisation':lambda inj:inj.polarization,
                            'polarization':lambda inj:inj.polarization,
                            'h1_end_time':lambda inj:float(inj.get_end('H')),
                            'l1_end_time':lambda inj:float(inj.get_end('L')),
                            'v1_end_time':lambda inj:float(inj.get_end('V')),
                            'lal_amporder':lambda inj:inj.amp_order}

        # Add on all spin parameterizations
        for key, val in self._inj_spins(self._injection, frame=inj_spin_frame).items():
            self._injXMLFuncMap[key] = val

        for one_d_posterior_samples,param_name in zip(np.hsplit(common_output_table_raw,common_output_table_raw.shape[1]),common_output_table_header):

            self._posterior[param_name]=PosteriorOneDPDF(param_name.lower(),one_d_posterior_samples,injected_value=self._getinjpar(param_name),injFref=self._injFref,trigger_values=self._gettrigpar(param_name))

        if 'mchirp' in common_output_table_header and 'eta' in common_output_table_header \
        and (not 'm1' in common_output_table_header) and (not 'm2' in common_output_table_header):
            try:
                print 'Inferring m1 and m2 from mchirp and eta'
                (m1,m2)=mc2ms(self._posterior['mchirp'].samples, self._posterior['eta'].samples)
                self._posterior['m1']=PosteriorOneDPDF('m1',m1,injected_value=self._getinjpar('m1'),trigger_values=self._gettrigpar('m1'))
                self._posterior['m2']=PosteriorOneDPDF('m2',m2,injected_value=self._getinjpar('m2'),trigger_values=self._gettrigpar('m2'))
            except KeyError:
                print 'Unable to deduce m1 and m2 from input columns'


        logLFound=False

        for loglalias in self._loglaliases:

            if loglalias in common_output_table_header:
                try:
                    self._logL=self._posterior[loglalias].samples
                except KeyError:
                    print "No '%s' column in input table!"%loglalias
                    continue
                logLFound=True

        if not logLFound:
            raise RuntimeError("No likelihood/posterior values found!")
        self._logP=None

        for logpalias in self._logpaliases:
            if logpalias in common_output_table_header:
                try:
                    self._logP=self._posterior[logpalias].samples
                except KeyError:
                    print "No '%s' column in input table!"%logpalias
                    continue
                if not 'log' in logpalias:
                  self._logP=[np.log(i) for i in self._logP]

        if name is not None:
            self.__name=name

        if description is not None:
            self.__description=description

        return

    def extend_posterior(self):
      """
      Add some usefule derived parameters (such as tilt angles, time delays, etc) in the Posterior object
      """
      injection=self._injection
      pos=self
      # Generate component mass posterior samples (if they didnt exist already)
      if 'mc' in pos.names:
          mchirp_name = 'mc'
      elif 'chirpmass' in pos.names:
          mchirp_name = 'chirpmass'
      else:
          mchirp_name = 'mchirp'

      if 'asym_massratio' in pos.names:
          q_name = 'asym_massratio'
      else:
          q_name = 'q'

      if 'sym_massratio' in pos.names:
          eta_name= 'sym_massratio'
      elif 'massratio' in pos.names:
          eta_name= 'massratio'
      else:
          eta_name='eta'

      if 'mass1' in pos.names and 'mass2' in pos.names :
	  pos.append_mapping(('m1','m2'),lambda x,y:(x,y) ,('mass1','mass2'))

      if (mchirp_name in pos.names and eta_name in pos.names) and \
      ('mass1' not in pos.names or 'm1' not in pos.names) and \
      ('mass2' not in pos.names or 'm2' not in pos.names):

          pos.append_mapping(('m1','m2'),mc2ms,(mchirp_name,eta_name))

      if (mchirp_name in pos.names and q_name in pos.names) and \
      ('mass1' not in pos.names or 'm1' not in pos.names) and \
      ('mass2' not in pos.names or 'm2' not in pos.names):

          pos.append_mapping(('m1','m2'),q2ms,(mchirp_name,q_name))
          pos.append_mapping('eta',q2eta,(mchirp_name,q_name))

      if ('m1' in pos.names and 'm2' in pos.names and not 'mtotal' in pos.names ):
          pos.append_mapping('mtotal', lambda m1,m2: m1+m2, ('m1','m2') )

      if('a_spin1' in pos.names): pos.append_mapping('a1',lambda a:a,'a_spin1')
      if('a_spin2' in pos.names): pos.append_mapping('a2',lambda a:a,'a_spin2')
      if('phi_spin1' in pos.names): pos.append_mapping('phi1',lambda a:a,'phi_spin1')
      if('phi_spin2' in pos.names): pos.append_mapping('phi2',lambda a:a,'phi_spin2')
      if('theta_spin1' in pos.names): pos.append_mapping('theta1',lambda a:a,'theta_spin1')
      if('theta_spin2' in pos.names): pos.append_mapping('theta2',lambda a:a,'theta_spin2')

      # Ensure that both theta_jn and inclination are output for runs
      # with zero tilt (for runs with tilt, this will be taken care of
      # below when the old spin angles are computed as functions of the
      # new ones
      # Disabled this since the parameters are degenerate and causing problems
      #if ('theta_jn' in pos.names) and (not 'tilt1' in pos.names) and (not 'tilt2' in pos.names):
      #    pos.append_mapping('iota', lambda t:t, 'theta_jn')

      # Compute time delays from sky position
      try:
          if ('ra' in pos.names or 'rightascension' in pos.names) \
          and ('declination' in pos.names or 'dec' in pos.names) \
          and 'time' in pos.names:
              from pylal import xlal,inject
              from pylal.xlal import datatypes
              from pylal import date
              from pylal.date import XLALTimeDelayFromEarthCenter
              from pylal.xlal.datatypes.ligotimegps import LIGOTimeGPS
              import itertools
              from numpy import array
              detMap = {'H1': 'LHO_4k', 'H2': 'LHO_2k', 'L1': 'LLO_4k',
                      'G1': 'GEO_600', 'V1': 'VIRGO', 'T1': 'TAMA_300'}
              if 'ra' in pos.names:
                  ra_name='ra'
              else: ra_name='rightascension'
              if 'dec' in pos.names:
                  dec_name='dec'
              else: dec_name='declination'
              ifo_times={}
              my_ifos=['H1','L1','V1']
              for ifo in my_ifos:
                  inj_time=None
                  if injection:
                      inj_time=float(injection.get_end(ifo[0]))
                  location=inject.cached_detector[detMap[ifo]].location
                  ifo_times[ifo]=array(map(lambda ra,dec,time: array([time[0]+XLALTimeDelayFromEarthCenter(location,ra[0],dec[0],LIGOTimeGPS(float(time[0])))]), pos[ra_name].samples,pos[dec_name].samples,pos['time'].samples))
                  loc_end_time=PosteriorOneDPDF(ifo.lower()+'_end_time',ifo_times[ifo],injected_value=inj_time)
                  pos.append(loc_end_time)
              for ifo1 in my_ifos:
                  for ifo2 in my_ifos:
                      if ifo1==ifo2: continue
                      delay_time=ifo_times[ifo2]-ifo_times[ifo1]
                      if injection:
                          inj_delay=float(injection.get_end(ifo2[0])-injection.get_end(ifo1[0]))
                      else:
                          inj_delay=None
                      time_delay=PosteriorOneDPDF(ifo1.lower()+ifo2.lower()+'_delay',delay_time,inj_delay)
                      pos.append(time_delay)
      except ImportError:
          print 'Warning: Could not import lal python bindings, check you ./configured with --enable-swig-python'
          print 'This means I cannot calculate time delays'

      #Calculate new spin angles
      new_spin_params = ['tilt1','tilt2','theta_jn','beta']
      if not set(new_spin_params).issubset(set(pos.names)):
          old_params = ['f_ref',mchirp_name,'eta','iota','a1','theta1','phi1']
          if 'a2' in pos.names: old_params += ['a2','theta2','phi2']
          try:
              pos.append_mapping(new_spin_params, spin_angles, old_params)
          except KeyError:
              print "Warning: Cannot find spin parameters.  Skipping spin angle calculations."
                
      #Calculate effective precessing spin magnitude
      if ('a1' in pos.names and 'tilt1' in pos.names and 'm1' in pos.names ) and ('a2' in pos.names and 'tilt2' in pos.names and 'm2' in pos.names):
          pos.append_mapping('chi_p', chi_precessing, ['a1', 'tilt1', 'm1', 'a2', 'tilt2', 'm2'])


      # Calculate redshift from luminosity distance measurements
      if('distance' in pos.names):
          pos.append_mapping('redshift', calculate_redshift, 'distance')
     
      # Calculate source mass parameters
      if ('m1' in pos.names) and ('redshift' in pos.names):
          pos.append_mapping('m1_source', source_mass, ['m1', 'redshift'])

      if ('m2' in pos.names) and ('redshift' in pos.names):
          pos.append_mapping('m2_source', source_mass, ['m2', 'redshift'])
        
      if ('mtotal' in pos.names) and ('redshift' in pos.names):
          pos.append_mapping('mtotal_source', source_mass, ['mtotal', 'redshift'])

      if ('mc' in pos.names) and ('redshift' in pos.names):
          pos.append_mapping('mc_source', source_mass, ['mc', 'redshift'])

      #Store signed spin magnitudes in separate parameters and make a1,a2 magnitudes
      if 'a1' in pos.names:
          if 'tilt1' in pos.names:
              pos.append_mapping('a1z', lambda a, tilt: a*np.cos(tilt), ('a1','tilt1'))
          else:
              pos.append_mapping('a1z', lambda x: x, 'a1')
              inj_az = None
              if injection is not None:
                  inj_az = injection.spin1z
              pos['a1z'].set_injval(inj_az)
              pos.pop('a1')
              pos.append_mapping('a1', lambda x: np.abs(x), 'a1z')

      if 'a2' in pos.names:
          if 'tilt2' in pos.names:
              pos.append_mapping('a2z', lambda a, tilt: a*np.cos(tilt), ('a2','tilt2'))
          else:
              pos.append_mapping('a2z', lambda x: x, 'a2')
              inj_az = None
              if injection is not None:
                  inj_az = injection.spin2z
              pos['a2z'].set_injval(inj_az)
              pos.pop('a2')
              pos.append_mapping('a2', lambda x: np.abs(x), 'a2z')

      #Calculate effective spin parallel to L
      if ('m1' in pos.names and 'a1z' in pos.names) and ('m2' in pos.names and 'a2z' in pos.names):
         pos.append_mapping('chi_eff', lambda m1,a1z,m2,a2z: (m1*a1z + m2*a2z) / (m1 + m2), ('m1','a1z','m2','a2z'))

      #If precessing spins calculate total effective spin
      if ('m1' in pos.names and 'a1' in pos.names and 'tilt1' in pos.names) and ('m2' in pos.names and 'a2' in pos.names and 'tilt2' in pos.names):
         pos.append_mapping('chi_tot', lambda m1,a1,m2,a2: (m1*a1 + m2*a2) / (m1 + m2), ('m1','a1','m2','a2'))

      #Calculate effective precessing spin magnitude
      if ('m1' in pos.names and 'a1' in pos.names and 'tilt1' in pos.names) and ('m2' in pos.names and 'a2' in pos.names and 'tilt2' in pos.names):
          pos.append_mapping('chi_p', chi_precessing, ['m1', 'a1', 'tilt1', 'm2', 'a2', 'tilt2'])

      # Calculate redshift from luminosity distance measurements
      if('distance' in pos.names):
          pos.append_mapping('redshift', calculate_redshift, 'distance')

      # Calculate source mass parameters
      if ('m1' in pos.names) and ('redshift' in pos.names):
          pos.append_mapping('m1_source', source_mass, ['m1', 'redshift'])

      if ('m2' in pos.names) and ('redshift' in pos.names):
          pos.append_mapping('m2_source', source_mass, ['m2', 'redshift'])

      if ('mtotal' in pos.names) and ('redshift' in pos.names):
          pos.append_mapping('mtotal_source', source_mass, ['mtotal', 'redshift'])

      if ('mc' in pos.names) and ('redshift' in pos.names):
          pos.append_mapping('mc_source', source_mass, ['mc', 'redshift'])

      #Calculate new tidal parameters
      new_tidal_params = ['lam_tilde','dlam_tilde']
      old_tidal_params = ['lambda1','lambda2','eta']
      if 'lambda1' in pos.names or 'lambda2' in pos.names:
          try:
              pos.append_mapping(new_tidal_params, symm_tidal_params, old_tidal_params)
          except KeyError:
              print "Warning: Cannot find tidal parameters.  Skipping tidal calculations."

      #If new spin params present, calculate old ones
      old_spin_params = ['iota', 'theta1', 'phi1', 'theta2', 'phi2', 'beta']
      new_spin_params = ['theta_jn', 'phi_jl', 'tilt1', 'tilt2', 'phi12', 'a1', 'a2', 'm1', 'm2', 'f_ref']
      try:
          if pos['f_ref'].samples[0][0]==0.0:
              for name in ['flow','f_lower']:
                  if name in pos.names:
                      new_spin_params = ['theta_jn', 'phi_jl', 'tilt1', 'tilt2', 'phi12', 'a1', 'a2', 'm1', 'm2', name]
      except:
          print "No f_ref for SimInspiralTransformPrecessingNewInitialConditions()."
      if set(new_spin_params).issubset(set(pos.names)) and not set(old_spin_params).issubset(set(pos.names)):
        pos.append_mapping(old_spin_params, physical2radiationFrame, new_spin_params)

      #Calculate spin magnitudes for aligned runs
      if 'spin1' in pos.names:
          inj_a1 = inj_a2 = None
          if injection:
              inj_a1 = sqrt(injection.spin1x*injection.spin1x + injection.spin1y*injection.spin1y + injection.spin1z*injection.spin1z)
              inj_a2 = sqrt(injection.spin2x*injection.spin2x + injection.spin2y*injection.spin2y + injection.spin2z*injection.spin2z)

          try:
              a1_samps = abs(pos['spin1'].samples)
              a1_pos = PosteriorOneDPDF('a1',a1_samps,injected_value=inj_a1)
              pos.append(a1_pos)
          except KeyError:
              print "Warning: problem accessing spin1 values."

          try:
              a2_samps = abs(pos['spin2'].samples)
              a2_pos = PosteriorOneDPDF('a2',a2_samps,injected_value=inj_a2)
              pos.append(a2_pos)
          except KeyError:
              print "Warning: no spin2 values found."

      # Calculate mass and spin of final merged system
      if ('m1' in pos.names) and ('m2' in pos.names):
          if ('a1z' in pos.names) and ('a2z' in pos.names):
              print "Using non-precessing fit formula [Healy at al (2014)] for final mass and spin (on masses and projected spin components)."
              try:
                  pos.append_mapping('af', bbh_final_spin_non_precessing_Healyetal, ['m1', 'm2', 'a1z', 'a2z'])
                  pos.append_mapping('mf', bbh_final_mass_non_precessing_Healyetal, ['m1', 'm2', 'a1z', 'a2z', 'af'])
              except Exception,e:
                  print "Could not calculate final parameters. The error was: %s"%(str(e))
          elif ('a1' in pos.names) and ('a2' in pos.names):
              if ('tilt1' in pos.names) and ('tilt2' in pos.names):
                  print "Projecting spin and using non-precessing fit formula [Healy at al (2014)] for final mass and spin."
                  try:
                      pos.append_mapping('af', bbh_final_spin_projected_spin_Healyetal, ['m1', 'm2', 'a1', 'a2', 'tilt1', 'tilt2'])
                      pos.append_mapping('mf', bbh_final_mass_projected_spin_Healyetal, ['m1', 'm2', 'a1', 'a2', 'tilt1', 'tilt2', 'af'])
                  except Exception,e:
                      print "Could not calculate final parameters. The error was: %s"%(str(e))
              else:
                  print "Using non-precessing fit formula [Healy at al (2014)] for final mass and spin (on masses and spin magnitudes)."
                  try:
                      pos.append_mapping('af', bbh_final_spin_non_precessing_Healyetal, ['m1', 'm2', 'a1', 'a2'])
                      pos.append_mapping('mf', bbh_final_mass_non_precessing_Healyetal, ['m1', 'm2', 'a1', 'a2', 'af'])
                  except Exception,e:
                      print "Could not calculate final parameters. The error was: %s"%(str(e))
          else:
              print "Using non-spinning fit formula [Pan at al (2010)] for final mass and spin."
              try:
                  pos.append_mapping('af', bbh_final_spin_non_spinning_Panetal, ['m1', 'm2'])
                  pos.append_mapping('mf', bbh_final_mass_non_spinning_Panetal, ['m1', 'm2'])
              except Exception,e:
                  print "Could not calculate final parameters. The error was: %s"%(str(e))
      if ('mf' in pos.names) and ('redshift' in pos.names):
          try:
              pos.append_mapping('mf_source', source_mass, ['mf', 'redshift'])
          except Exception,e:
              print "Could not calculate final source frame mass. The error was: %s"%(str(e))

    def bootstrap(self):
        """
        Returns a new Posterior object that contains a bootstrap
        sample of self.

        @rtype: Posterior
        """
        names=[]
        samples=[]
        for name,oneDpos in self._posterior.items():
            names.append(name)
            samples.append(oneDpos.samples)

        samplesBlock=np.hstack(samples)

        bootstrapSamples=samplesBlock[:,:]
        Nsamp=bootstrapSamples.shape[0]

        rows=np.vsplit(samplesBlock,Nsamp)

        for i in range(Nsamp):
            bootstrapSamples[i,:]=random.choice(rows)

        return Posterior((names,bootstrapSamples),self._injection,self._triggers)

    def delete_samples_by_idx(self,samples):
        """
        Remove samples from all OneDPosteriors.

        @param samples: The indexes of the samples to be removed.
        @type samples: list
        """
        for name,pos in self:
            pos.delete_samples_by_idx(samples)
        return

    def delete_NaN_entries(self,param_list):
        """
        Remove samples containing NaN in request params.

        @param param_list: The parameters to be checked for NaNs.
        @type param_list: list
        """
        nan_idxs = np.array(())
        nan_dict = {}
        for param in param_list:
            nan_bool_array = np.isnan(self[param].samples).any(1)
            idxs = np.where(nan_bool_array == True)[0]
            if len(idxs) > 0:
                nan_dict[param]=len(idxs)
                nan_idxs = np.append(nan_idxs, idxs)
        total_samps = len(self)
        nan_samps   = len(nan_idxs)
        if nan_samps is not 0:
            print "WARNING: removing %i of %i total samples due to NaNs:"% (nan_samps,total_samps)
            for param in nan_dict.keys():
                print "\t%i NaNs in %s."%(nan_dict[param],param)
            self.delete_samples_by_idx(nan_idxs)
        return

    @property
    def DIC(self):
        """Returns the Deviance Information Criterion estimated from the
        posterior samples.  The DIC is defined as -2*(<log(L)> -
        Var(log(L))); smaller values are "better."

        """

        return -2.0*(np.mean(self._logL) - np.var(self._logL))
    
    @property
    def injection(self):
        """
        Return the injected values.

        @rtype: glue.ligolw.lsctables.SimInspiral
        """

        return self._injection

    @property
    def triggers(self):
        """
        Return the trigger values .

        @rtype: list
        """

        return self._triggers

    def _total_incl_restarts(self, samples):
        total=0
        last=samples[0]
        for x in samples[1:]:
            if x < last:
                total += last
            last = x
        total += samples[-1]
        return total

    def longest_chain_cycles(self):
        """
        Returns the number of cycles in the longest chain

        @rtype: number
        """
        samps,header=self.samples()
        header=header.split()
        if not ('cycle' in header):
            raise RuntimeError("Cannot compute number of cycles in longest chain")
        if 'chain' in header:
            chain_col=header.index('chain')
            cycle_col=header.index('cycle')
            chain_indexes=np.unique(samps[:,chain_col])
            max_cycle=0
            for ind in chain_indexes:
                chain_cycle_samps=samps[ samps[:,chain_col] == ind, cycle_col ]
                max_cycle=max(max_cycle, self._total_incl_restarts(chain_cycle_samps))
            return int(max_cycle)
        else:
            return int(self._total_incl_restarts(samps[:,cycle_col]))

    #@injection.setter #Python 2.6+
    def set_injection(self,injection):
        """
        Set the injected values of the parameters.

        @param injection: A SimInspiralTable row object containing the injected parameters.
        @type injection: glue.ligolw.lsctables.SimInspiral
        """
        if injection is not None:
            self._injection=injection
            for name,onepos in self:
                new_injval=self._getinjpar(name)
                if new_injval is not None:
                    self[name].set_injval(new_injval)

    def set_triggers(self,triggers):
        """
        Set the trigger values of the parameters.

        @param triggers: A list of SnglInspiral objects.
        @type triggers: list
        """
        if triggers is not None:
            self._triggers=triggers
            for name,onepos in self:
                new_trigvals=self._gettrigpar(name)
                if new_trigvals is not None:
                    self[name].set_trigvals(new_trigvals)


    def _getinjpar(self,paramname):
        """
        Map parameter names to parameters in a SimInspiralTable .
        """
        if self._injection is not None:
            for key,value in self._injXMLFuncMap.items():
                if paramname.lower().strip() == key.lower().strip():
                    try:
                        return self._injXMLFuncMap[key](self._injection)
                    except TypeError:
                        return self._injXMLFuncMap[key]
        return None

    def _gettrigpar(self,paramname):
        """
        Map parameter names to parameters in a SnglInspiral.
        """
        vals = None
        if self._triggers is not None:
            for key,value in self._injXMLFuncMap.items():
                if paramname.lower().strip() == key.lower().strip():
                    try:
                        vals = dict([(trig.ifo,self._injXMLFuncMap[key](trig)) for trig in self._triggers])
                    except TypeError:
                        return self._injXMLFuncMap[key]
                    except AttributeError:
                        return None
        return vals

    def __getitem__(self,key):
        """
        Container method . Returns posterior chain,one_d_pos, with name one_d_pos.name.
        """
        return self._posterior[key.lower()]

    def __len__(self):
        """
        Container method. Defined as number of samples.
        """
        return len(self._logL)

    def __iter__(self):
        """
        Container method. Returns iterator from self.forward for use in
        for (...) in (...) etc.
        """
        return self.forward()

    def forward(self):
        """
        Generate a forward iterator (in sense of list of names) over Posterior
        with name,one_d_pos.
        """
        current_item = 0
        while current_item < self.dim:
            name=self._posterior.keys()[current_item]
            pos=self._posterior[name]
            current_item += 1
            yield name,pos

    def bySample(self):
        """
        Generate a forward iterator over the list of samples corresponding to
        the data stored within the Posterior instance. These are returned as
        ParameterSamples instances.
        """
        current_item=0
        pos_array,header=self.samples
        while current_item < len(self):
            sample_array=(np.squeeze(pos_array[current_item,:]))
            yield PosteriorSample(sample_array, header, header)
            current_item += 1


    @property
    def dim(self):
        """
        Return number of parameters.
        """
        return len(self._posterior.keys())

    @property
    def names(self):
        """
        Return list of parameter names.
        """
        nameslist=[]
        for key,value in self:
            nameslist.append(key)
        return nameslist

    @property
    def means(self):
        """
        Return dict {paramName:paramMean} .
        """
        meansdict={}
        for name,pos in self:
            meansdict[name]=pos.mean
        return meansdict

    @property
    def medians(self):
        """
        Return dict {paramName:paramMedian} .
        """
        mediansdict={}
        for name,pos in self:
            mediansdict[name]=pos.median
        return mediansdict

    @property
    def stdevs(self):
        """
        Return dict {paramName:paramStandardDeviation} .
        """
        stdsdict={}
        for name,pos in self:
            stdsdict[name]=pos.stdev
        return stdsdict

    @property
    def name(self):
        """
        Return qualified string containing the 'name' of the Posterior instance.
        """
        return self.__name

    @property
    def description(self):
        """
        Return qualified string containing a 'description' of the Posterior instance.
        """
        return self.__description

    def append(self,one_d_posterior):
        """
        Container method. Add a new OneDParameter to the Posterior instance.
        """
        self._posterior[one_d_posterior.name]=one_d_posterior
        return

    def pop(self,param_name):
        """
        Container method.  Remove PosteriorOneDPDF from the Posterior instance.
        """
        return self._posterior.pop(param_name)

    def append_mapping(self, new_param_names, func, post_names):
        """
        Append posteriors pos1,pos2,...=func(post_names)
        """
        # deepcopy 1D posteriors to ensure mapping function doesn't modify the originals
        import copy
        #1D input
        if isinstance(post_names, str):
            old_post = copy.deepcopy(self[post_names])
            old_inj  = old_post.injval
            old_trigs  = old_post.trigvals
            if old_inj:
                new_inj = func(old_inj)
            else:
                new_inj = None
            if old_trigs:
                new_trigs = {}
                for IFO in old_trigs.keys():
                    new_trigs[IFO] = func(old_trigs[IFO])
            else:
                new_trigs = None

            samps = func(old_post.samples)
            new_post = PosteriorOneDPDF(new_param_names, samps, injected_value=new_inj, trigger_values=new_trigs)
            if new_post.samples.ndim is 0:
                print "WARNING: No posterior calculated for %s ..." % post.name
            else:
                self.append(new_post)
        #MultiD input
        else:
            old_posts = [copy.deepcopy(self[post_name]) for post_name in post_names]
            old_injs = [post.injval for post in old_posts]
            old_trigs = [post.trigvals for post in old_posts]
            samps = func(*[post.samples for post in old_posts])
            #1D output
            if isinstance(new_param_names, str):
                if None not in old_injs:
                    inj = func(*old_injs)
                else:
                    inj = None
                if None not in old_trigs:
                    new_trigs = {}
                    for IFO in old_trigs[0].keys():
                        oldvals = [param[IFO] for param in old_trigs]
                        new_trigs[IFO] = func(*oldvals)
                else:
                    new_trigs = None
                new_post = PosteriorOneDPDF(new_param_names, samps, injected_value=inj, trigger_values=new_trigs)
                self.append(new_post)
            #MultiD output
            else:
                if None not in old_injs:
                    injs = func(*old_injs)
                else:
                    injs = [None for name in new_param_names]
                if None not in old_trigs:
                    new_trigs = [{} for param in range(len(new_param_names))]
                    for IFO in old_trigs[0].keys():
                        oldvals = [param[IFO] for param in old_trigs]
                        newvals = func(*oldvals)
                        for param,newval in enumerate(newvals):
                            new_trigs[param][IFO] = newval
                else:
                    new_trigs = [None for param in range(len(new_param_names))]
                if not samps: return() # Something went wrong
                new_posts = [PosteriorOneDPDF(new_param_name,samp,injected_value=inj,trigger_values=new_trigs) for (new_param_name,samp,inj,new_trigs) in zip(new_param_names,samps,injs,new_trigs)]
                for post in new_posts:
                    if post.samples.ndim is 0:
                        print "WARNING: No posterior calculated for %s ..." % post.name
                    else:
                        self.append(post)
        return

    def _average_posterior(self, samples, post_name):
        """
        Returns the average value of the 'post_name' column of the
        given samples.
        """
        ap = 0.0
        for samp in samples:
            ap = ap + samp[post_name]
        return ap / len(samples)

    def _average_posterior_like_prior(self, samples, logl_name, prior_name, log_bias = 0):
        """
        Returns the average value of the posterior assuming that the
        'logl_name' column contains log(L) and the 'prior_name' column
        contains the prior (un-logged).
        """
        ap = 0.0
        for samp in samples:
            ap += np.exp(samp[logl_name]-log_bias)*samp[prior_name]
        return ap / len(samples)

    def _bias_factor(self):
        """
        Returns a sensible bias factor for the evidence so that
        integrals are representable as doubles.
        """
        return np.mean(self._logL)

    def di_evidence(self, boxing=64):
        """
        Returns the log of the direct-integration evidence for the
        posterior samples.
        """
        allowed_coord_names=["spin1", "spin2", "a1", "phi1", "theta1", "a2", "phi2", "theta2",
                             "iota", "psi", "ra", "dec",
                             "phi_orb", "phi0", "dist", "time", "mc", "mchirp", "chirpmass", "q"]
        samples,header=self.samples()
        header=header.split()
        coord_names=[name for name in allowed_coord_names if name in header]
        coordinatized_samples=[PosteriorSample(row, header, coord_names) for row in samples]
        tree=KDTree(coordinatized_samples)

        if "prior" in header and "logl" in header:
            bf = self._bias_factor()
            return bf + np.log(tree.integrate(lambda samps: self._average_posterior_like_prior(samps, "logl", "prior", bf), boxing))
        elif "prior" in header and "likelihood" in header:
            bf = self._bias_factor()
            return bf + np.log(tree.integrate(lambda samps: self._average_posterior_like_prior(samps, "likelihood", "prior", bf), boxing))
        elif "post" in header:
            return np.log(tree.integrate(lambda samps: self._average_posterior(samps, "post"), boxing))
        elif "posterior" in header:
            return np.log(tree.integrate(lambda samps: self._average_posterior(samps, "posterior"), boxing))
        else:
            raise RuntimeError("could not find 'post', 'posterior', 'logl' and 'prior', or 'likelihood' and 'prior' columns in output to compute direct integration evidence")

    def elliptical_subregion_evidence(self):
        """Returns an approximation to the log(evidence) obtained by
        fitting an ellipse around the highest-posterior samples and
        performing the harmonic mean approximation within the ellipse.
        Because the ellipse should be well-sampled, this provides a
        better approximation to the evidence than the full-domain HM."""
        allowed_coord_names=["spin1", "spin2", "a1", "phi1", "theta1", "a2", "phi2", "theta2",
                             "iota", "psi", "ra", "dec",
                             "phi_orb", "phi0", "dist", "time", "mc", "mchirp", "chirpmass", "q"]
        samples,header=self.samples()
        header=header.split()

        n=int(0.05*samples.shape[0])
        if not n > 1:
            raise IndexError

        coord_names=[name for name in allowed_coord_names if name in header]
        indexes=np.argsort(self._logL[:,0])

        my_samples=samples[indexes[-n:], :] # The highest posterior samples.
        my_samples=np.array([PosteriorSample(sample,header,coord_names).coord() for sample in my_samples])

        mu=np.mean(my_samples, axis=0)
        cov=np.cov(my_samples, rowvar=0)

        d0=None
        for mysample in my_samples:
            d=np.dot(mysample-mu, np.linalg.solve(cov, mysample-mu))
            if d0 is None:
                d0 = d
            else:
                d0=max(d0,d)

        ellipse_logl=[]
        ellipse_samples=[]
        for sample,logl in zip(samples, self._logL):
            coord=PosteriorSample(sample, header, coord_names).coord()
            d=np.dot(coord-mu, np.linalg.solve(cov, coord-mu))

            if d <= d0:
                ellipse_logl.append(logl)
                ellipse_samples.append(sample)

        if len(ellipse_samples) > 5*n:
            print 'WARNING: ellpise evidence region encloses significantly more samples than %d'%n

        ellipse_samples=np.array(ellipse_samples)
        ellipse_logl=np.array(ellipse_logl)

        ndim = len(coord_names)
        ellipse_volume=np.pi**(ndim/2.0)*d0**(ndim/2.0)/special.gamma(ndim/2.0+1)*np.sqrt(np.linalg.det(cov))

        try:
            prior_index=header.index('prior')
            pmu=np.mean(ellipse_samples[:,prior_index])
            pstd=np.std(ellipse_samples[:,prior_index])
            if pstd/pmu > 1.0:
                print 'WARNING: prior variation greater than 100\% over elliptical volume.'
            approx_prior_integral=ellipse_volume*pmu
        except KeyError:
            # Maybe prior = 1?
            approx_prior_integral=ellipse_volume

        ll_bias=np.mean(ellipse_logl)
        ellipse_logl = ellipse_logl - ll_bias

        return np.log(approx_prior_integral) - np.log(np.mean(1.0/np.exp(ellipse_logl))) + ll_bias

    def harmonic_mean_evidence(self):
        """
        Returns the log of the harmonic mean evidence for the set of
        posterior samples.
        """
        bf = self._bias_factor()
        return bf + np.log(1/np.mean(1/np.exp(self._logL-bf)))

    def _posMaxL(self):
        """
        Find the sample with maximum likelihood probability. Returns value
        of likelihood and index of sample .
        """
        logl_vals=self._logL
        max_i=0
        max_logl=logl_vals[0]
        for i in range(len(logl_vals)):
            if logl_vals[i] > max_logl:
                max_logl=logl_vals[i]
                max_i=i
        return max_logl,max_i

    def _posMap(self):
        """
        Find the sample with maximum a posteriori probability. Returns value
        of posterior and index of sample .
        """
        logl_vals=self._logL
        if self._logP is not None:
          logp_vals=self._logP
        else:
          return None

        max_i=0
        max_pos=logl_vals[0]+logp_vals[0]
        for i in range(len(logl_vals)):
            if logl_vals[i]+logp_vals[i] > max_pos:
                max_pos=logl_vals[i]+logp_vals[i]
                max_i=i
        return max_pos,max_i

    def _print_table_row(self,name,entries):
        """
        Print a html table row representation of

        name:item1,item2,item3,...
        """

        row_str='<tr><td>%s</td>'%name
        for entry in entries:
            row_str+='<td>%s</td>'%entry
        row_str+='</tr>'
        return row_str

    @property
    def maxL(self):
        """
        Return the maximum likelihood probability and the corresponding
        set of parameters.
        """
        maxLvals={}
        max_logl,max_i=self._posMaxL()
        for param_name in self.names:
            maxLvals[param_name]=self._posterior[param_name].samples[max_i][0]

        return (max_logl,maxLvals)

    @property
    def maxP(self):
        """
        Return the maximum a posteriori probability and the corresponding
        set of parameters.
        """
        maxPvals={}
        max_pos,max_i=self._posMap()
        for param_name in self.names:
            maxPvals[param_name]=self._posterior[param_name].samples[max_i][0]

        return (max_pos,maxPvals)


    def samples(self):
        """
        Return an (M,N) numpy.array of posterior samples; M = len(self);
        N = dim(self) .
        """
        header_string=''
        posterior_table=[]
        for param_name,one_pos in self:
            column=np.array(one_pos.samples)
            header_string+=param_name+'\t'
            posterior_table.append(column)
        posterior_table=tuple(posterior_table)
        return np.column_stack(posterior_table),header_string

    def write_to_file(self,fname):
        """
        Dump the posterior table to a file in the 'common format'.
        """
        column_list=()

        posterior_table,header_string=self.samples()

        fobj=open(fname,'w')

        fobj.write(header_string+'\n')
        np.savetxt(fobj,posterior_table,delimiter='\t')
        fobj.close()

        return

    def gelman_rubin(self, pname):
        """
        Returns an approximation to the Gelman-Rubin statistic (see
        Gelman, A. and Rubin, D. B., Statistical Science, Vol 7,
        No. 4, pp. 457--511 (1992)) for the parameter given, accurate
        as the number of samples in each chain goes to infinity.  The
        posterior samples must have a column named 'chain' so that the
        different chains can be separated.
        """
        from numpy import seterr as np_seterr
        np_seterr(all='raise')

        if "chain" in self.names:
            chains=np.unique(self["chain"].samples)
            chain_index=self.names.index("chain")
            param_index=self.names.index(pname)
            data,header=self.samples()
            chainData=[data[ data[:,chain_index] == chain, param_index] for chain in chains]
            allData=np.concatenate(chainData)
            chainMeans=[np.mean(data) for data in chainData]
            chainVars=[np.var(data) for data in chainData]
            BoverN=np.var(chainMeans)
            W=np.mean(chainVars)
            sigmaHat2=W + BoverN
            m=len(chainData)
            VHat=sigmaHat2 + BoverN/m
            try:
              R = VHat/W
            except:
              print "Error when computer Gelman-Rubin R statistic for %s.  This may be a fixed parameter"%pname
              R = np.nan
            return R
        else:
            raise RuntimeError('could not find necessary column header "chain" in posterior samples')

    def healpix_map(self, resol, nest=True):
        """Returns a healpix map in the pixel ordering that represents the
        posterior density (per square degree) on the sky.  The pixels
        will be chosen to have at least the given resolution (in
        degrees).

        """

        # Ensure that the resolution is twice the desired
        nside = 2
        while hp.nside2resol(nside, arcmin=True) > resol*60.0/2.0:
            nside *= 2

        ras = self['ra'].samples.squeeze()
        decs = self['dec'].samples.squeeze()

        phis = ras
        thetas = np.pi/2.0 - decs

        # Create the map in ring ordering
        inds = hp.ang2pix(nside, thetas, phis, nest=False)
        counts = np.bincount(inds)
        if counts.shape[0] < hp.nside2npix(nside):
            counts = np.concatenate((counts, np.zeros(hp.nside2npix(nside) - counts.shape[0])))

        # Smooth the map a bit (Gaussian sigma = resol)
        hpmap = hp.sphtfunc.smoothing(counts, sigma=resol*np.pi/180.0)

        hpmap = hpmap / (np.sum(hpmap)*hp.nside2pixarea(nside, degrees=True))

        if nest:
            hpmap = hp.reorder(hpmap, r2n=True)

        return hpmap
        
    def __str__(self):
        """
        Define a string representation of the Posterior class ; returns
        a html formatted table of various properties of posteriors.
        """
        return_val='<table border="1" id="statstable"><tr><th/>'
        column_names=['maP','maxL','stdev','mean','median','stacc','injection value']
        IFOs = []
        if self._triggers is not None:
            IFOs = [trig.ifo for trig in self._triggers]
            for IFO in IFOs:
                column_names.append(IFO+' trigger values')

        for column_name in column_names:
            return_val+='<th>%s</th>'%column_name

        return_val+='</tr>'

        for name,oned_pos in self:

            max_logl,max_i=self._posMaxL()
            maxL=oned_pos.samples[max_i][0]
            max_post,max_j=self._posMap()
            maP=oned_pos.samples[max_j][0]
            mean=str(oned_pos.mean)
            stdev=str(oned_pos.stdev)
            median=str(np.squeeze(oned_pos.median))
            stacc=str(oned_pos.stacc)
            injval=str(oned_pos.injval)
            trigvals=oned_pos.trigvals

            row = [maP,maxL,stdev,mean,median,stacc,injval]
            if self._triggers is not None:
                for IFO in IFOs:
                    try:
                        row.append(str(trigvals[IFO]))
                    except TypeError:
                        row.append(None)
            return_val+=self._print_table_row(name,row)

        return_val+='</table>'

        parser=XMLParser()
        parser.feed(return_val)
        Estr=parser.close()

        elem=Estr
        rough_string = tostring(elem, 'utf-8')
        reparsed = minidom.parseString(rough_string)
        return_val=reparsed.toprettyxml(indent="  ")
        return return_val[len('<?xml version="1.0" ?>')+1:]

    def write_vot_info(self):
      """
      Writes the information stored in the VOTtree if there is one
      """
      target=VOT2HTML()
      parser=XMLParser(target=target)
      parser.feed(self._votfile)
      return parser.close()

    #===============================================================================
    # Functions used to parse injection structure.
    #===============================================================================
    def _inj_m1(self,inj):
        """
        Return the mapping of (mchirp,eta)->m1; m1>m2 i.e. return the greater of the mass
        components (m1) calculated from the chirp mass and the symmetric mass ratio.

        @type inj: glue.ligolw.lsctables.SimInspiral
        @param inj: a custom type with the attributes 'mchirp' and 'eta'.
        @rtype: number
        """
        (mass1,mass2)=mc2ms(inj.mchirp,inj.eta)
        return mass1

    def _inj_m2(self,inj):
        """
        Return the mapping of (mchirp,eta)->m2; m1>m2 i.e. return the lesser of the mass
        components (m2) calculated from the chirp mass and the symmetric mass ratio.

        @type inj: glue.ligolw.lsctables.SimInspiral
        @param inj: a custom type with the attributes 'mchirp' and 'eta'.
        @rtype: number
        """
        (mass1,mass2)=mc2ms(inj.mchirp,inj.eta)
        return mass2

    def _inj_q(self,inj):
        """
        Return the mapping of (mchirp,eta)->q; m1>m2 i.e. return the mass ratio q=m2/m1.

        @type inj: glue.ligolw.lsctables.SimInspiral
        @param inj: a custom type with the attributes 'mchirp' and 'eta'.
        @rtype: number
        """
        (mass1,mass2)=mc2ms(inj.mchirp,inj.eta)
        return mass2/mass1

    def _inj_longitude(self,inj):
        """
        Return the mapping of longitude found in inj to the interval [0,2*pi).

        @type inj: glue.ligolw.lsctables.SimInspiral
        @param inj: a custom type with the attribute 'longitude'.
        @rtype: number
        """
        if inj.longitude>2*pi_constant or inj.longitude<0.0:
            maplong=2*pi_constant*(((float(inj.longitude))/(2*pi_constant)) - floor(((float(inj.longitude))/(2*pi_constant))))
            print "Warning: Injected longitude/ra (%s) is not within [0,2\pi)! Angles are assumed to be in radians so this will be mapped to [0,2\pi). Mapped value is: %s."%(str(inj.longitude),str(maplong))
            return maplong
        else:
            return inj.longitude

    def _inj_spins(self, inj, frame='OrbitalL'):
        spins = {}
        f_ref = self._injFref

        if not inj:
            spins = {}

        else:
            axis = lalsim.SimInspiralGetFrameAxisFromString(frame)

            m1, m2 = inj.mass1, inj.mass2
            m1 *= lal.MSUN_SI
            m2 *= lal.MSUN_SI
            mc, eta = inj.mchirp, inj.eta

            # Convert to radiation frame
            iota, s1x, s1y, s1z, s2x, s2y, s2z = \
                lalsim.SimInspiralInitialConditionsPrecessingApproxs(inj.inclination,
                                                                     inj.spin1x, inj.spin1y, inj.spin1z,
                                                                     inj.spin2x, inj.spin2y, inj.spin2z,
                                                                     m1, m2, f_ref, axis)

            a1, theta1, phi1 = cart2sph(s1x, s1y, s1z)
            a2, theta2, phi2 = cart2sph(s2x, s2y, s2z)

            spins = {'a1':a1, 'theta1':theta1, 'phi1':phi1,
                     'a2':a2, 'theta2':theta2, 'phi2':phi2,
                     'iota':iota}

            # If spins are aligned, save the sign of the z-component
            if inj.spin1x == inj.spin1y == inj.spin2x == inj.spin2y == 0.:
                spins['a1z'] = inj.spin1z
                spins['a2z'] = inj.spin2z

            L  = orbital_momentum(f_ref, mc, iota)
            S1 = np.hstack((s1x, s1y, s1z))
            S2 = np.hstack((s2x, s2y, s2z))

            zhat = np.array([0., 0., 1.])
            aligned_comp_spin1 = array_dot(S1, zhat)
            aligned_comp_spin2 = array_dot(S2, zhat)
            chi = aligned_comp_spin1 + aligned_comp_spin2 + \
                  np.sqrt(1. - 4.*eta) * (aligned_comp_spin1 - aligned_comp_spin2)

            spins['spinchi'] = chi

            S1 *= m1**2
            S2 *= m2**2
            J = L + S1 + S2

            tilt1 = array_ang_sep(L, S1)
            tilt2 = array_ang_sep(L, S2)
            beta  = array_ang_sep(J, L)

            spins['tilt1'] = tilt1
            spins['tilt2'] = tilt2
            spins['beta'] = beta

            # Need to do rotations of XLALSimInspiralTransformPrecessingInitialConditioin inverse order to go in the L frame
            # first rotation: bring J in the N-x plane, with negative x component
            phi0 = np.arctan2(J[1], J[0])
            phi0 = np.pi - phi0

            J = ROTATEZ(phi0, J[0], J[1], J[2])
            L = ROTATEZ(phi0, L[0], L[1], L[2])
            S1 = ROTATEZ(phi0, S1[0], S1[1], S1[2])
            S2 = ROTATEZ(phi0, S2[0], S2[1], S2[2])

            # now J in in the N-x plane and form an angle theta_jn with N, rotate by -theta_jn around y to have J along z
            theta_jn = array_polar_ang(J)
            spins['theta_jn'] = theta_jn

            J = ROTATEY(theta_jn, J[0], J[1], J[2])
            L = ROTATEY(theta_jn, L[0], L[1], L[2])
            S1 = ROTATEY(theta_jn, S1[0], S1[1], S1[2])
            S2 = ROTATEY(theta_jn, S2[0], S2[1], S2[2])

            # J should now be || z and L should have a azimuthal angle phi_jl
            phi_jl = np.arctan2(L[1], L[0])
            phi_jl = np.pi - phi_jl
            spins['phi_jl'] = phi_jl

            # bring L in the Z-X plane, with negative x
            J = ROTATEZ(phi_jl, J[0], J[1], J[2])
            L = ROTATEZ(phi_jl, L[0], L[1], L[2])
            S1 = ROTATEZ(phi_jl, S1[0], S1[1], S1[2])
            S2 = ROTATEZ(phi_jl, S2[0], S2[1], S2[2])

            theta0 = array_polar_ang(L)
            J = ROTATEY(theta0, J[0], J[1], J[2])
            L = ROTATEY(theta0, L[0], L[1], L[2])
            S1 = ROTATEY(theta0, S1[0], S1[1], S1[2])
            S2 = ROTATEY(theta0, S2[0], S2[1], S2[2])

            # The last rotation is useless as it won't change the differenze in spins' azimuthal angles
            phi1 = np.arctan2(S1[1], S1[0])
            phi2 = np.arctan2(S2[1], S2[0])
            if phi2 < phi1:
                phi12 = phi2 - phi1 + 2.*np.pi
            else:
                phi12 = phi2 - phi1
            spins['phi12'] = phi12

        return spins

class BurstPosterior(Posterior):
    """
    Data structure for a table of posterior samples .
    """
    def __init__(self,commonResultsFormatData,SimBurstTableEntry=None,injFref=None,SnglBurstList=None,name=None,description=None,votfile=None):
        """
        Constructor.

        @param commonResultsFormatData: A 2D array containing the posterior
            samples and related data. The samples chains form the columns.
        @type commonResultsFormatData: custom type
        @param SimInspiralTableEntry: A SimInspiralTable row containing the injected values.
        @type SimInspiralTableEntry: glue.ligolw.lsctables.SimInspiral
        @param SnglInspiralList: A list of SnglInspiral objects containing the triggers.
        @type SnglInspiralList: list
        """
        common_output_table_header,common_output_table_raw =commonResultsFormatData
        self._posterior={}
        self._injFref=injFref
        self._injection=SimBurstTableEntry
        self._triggers=SnglBurstList
        self._loglaliases=['posterior', 'logl','logL','likelihood', 'deltalogl']
        self._logpaliases=['logp', 'logP','prior','logprior','Prior','logPrior']

        self._votfile=votfile

        common_output_table_header=[i.lower() for i in common_output_table_header]

        # Define XML mapping
        self._injXMLFuncMap={
                            'f0':lambda inj:inj.frequency,
                            'frequency':lambda inj:inj.frequency,
                            'centre_frequency':lambda inj:inj.frequency,
                            'quality':lambda inj:inj.q,
                            'hrss':lambda inj:inj.hrss,
                            'loghrss':lambda inj:log(inj.hrss),
                            'polar_angle':lambda inj:inj.pol_ellipse_angle,
                            'pol_ellipse_angle':lambda inj:inj.pol_ellipse_angle,
                            'pol_ellipse_e':lambda inj:inj.pol_ellipse_e,
                            'alpha':lambda inj:inj.pol_ellipse_angle,
                            'polar_eccentricity':lambda inj:inj.pol_ellipse_e,
                            'eccentricity':lambda inj:inj.pol_ellipse_e,
                            'time': lambda inj:float(inj.get_end()),
                            'end_time': lambda inj:float(inj.get_end()),
                            'ra':self._inj_longitude,
                            'rightascension':self._inj_longitude,
                            'long':self._inj_longitude,
                            'longitude':self._inj_longitude,
                            'dec':lambda inj:inj.dec,
                            'declination':lambda inj:inj.dec,
                            'lat':lambda inj:inj.dec,
                            'latitude':lambda inj:inj.dec,
                            'psi': lambda inj: np.mod(inj.psi, np.pi),
                            'f_ref': lambda inj: self._injFref,
                            'polarisation':lambda inj:inj.psi,
                            'polarization':lambda inj:inj.psi,
                            'duration':lambda inj:inj.duration,
                            'h1_end_time':lambda inj:float(inj.get_end('H')),
                            'l1_end_time':lambda inj:float(inj.get_end('L')),
                            'v1_end_time':lambda inj:float(inj.get_end('V')),
                           }

        for one_d_posterior_samples,param_name in zip(np.hsplit(common_output_table_raw,common_output_table_raw.shape[1]),common_output_table_header):

            self._posterior[param_name]=PosteriorOneDPDF(param_name.lower(),one_d_posterior_samples,injected_value=self._getinjpar(param_name),injFref=self._injFref,trigger_values=self._gettrigpar(param_name))

        logLFound=False

        for loglalias in self._loglaliases:
            if loglalias in common_output_table_header:
                try:
                    self._logL=self._posterior[loglalias].samples
                except KeyError:
                    print "No '%s' column in input table!"%loglalias
                    continue
                logLFound=True

        if not logLFound:
            raise RuntimeError("No likelihood/posterior values found!")

        self._logP=None
        for logpalias in self._logpaliases:
            if logpalias in common_output_table_header:
                try:
                    self._logP=self._posterior[logpalias].samples
                except KeyError:
                    print "No '%s' column in input table!"%logpalias
                    continue
                if not 'log' in logpalias:
                  self._logP=[np.log(i) for i in self._logP]
        if name is not None:
            self.__name=name

        if description is not None:
            self.__description=description

        return
    #===============================================================================
    # Functions used to parse injection structure.
    #===============================================================================

    def _inj_longitude(self,inj):
        """
        Return the mapping of longitude found in inj to the interval [0,2*pi).

        @type inj: glue.ligolw.lsctables.SimInspiral
        @param inj: a custom type with the attribute 'longitude'.
        @rtype: number
        """
        if inj.ra>2*pi_constant or inj.ra<0.0:
            maplong=2*pi_constant*(((float(inj.ra)/(2*pi_constant)) - floor(((float(inj.ra))/(2*pi_constant)))))
            print "Warning: Injected longitude/ra (%s) is not within [0,2\pi)! Angles are assumed to be in radians so this will be mapped to [0,2\pi). Mapped value is: %s."%(str(inj.ra),str(maplong))
            return maplong
        else:
            return inj.ra

class KDTree(object):
    """
    A kD-tree.
    """
    def __init__(self, objects):
        """
        Construct a kD-tree from a sequence of objects.  Each object
        should return its coordinates using obj.coord().
        """
        if len(objects) == 0:
            raise RuntimeError("cannot construct kD-tree out of zero objects---you may have a repeated sample in your list")
        elif len(objects) == 1:
            self._objects = objects[:]
            coord=self._objects[0].coord()
            self._bounds = coord,coord
        elif self._same_coords(objects):
            # All the same coordinates
            self._objects = [ objects[0] ]
            coord=self._objects[0].coord()
            self._bounds = coord,coord
        else:
            self._objects = objects[:]
            self._bounds = self._bounds_of_objects()
            low,high=self._bounds
            self._split_dim=self._longest_dimension()
            longest_dim = self._split_dim
            sorted_objects=sorted(self._objects, key=lambda obj: (obj.coord())[longest_dim])
            N = len(sorted_objects)
            bound=0.5*(sorted_objects[N/2].coord()[longest_dim] + sorted_objects[N/2-1].coord()[longest_dim])
            low = [obj for obj in self._objects if obj.coord()[longest_dim] < bound]
            high = [obj for obj in self._objects if obj.coord()[longest_dim] >= bound]
            if len(low)==0:
                # Then there must be multiple values with the same
                # coordinate as the minimum element of high
                low = [obj for obj in self._objects if obj.coord()[longest_dim]==bound]
                high = [obj for obj in self._objects if obj.coord()[longest_dim] > bound]
            self._left = KDTree(low)
            self._right = KDTree(high)

    def _same_coords(self, objects):
        """
        True if and only if all the given objects have the same
        coordinates.
        """
        if len(objects) <= 1:
            return True
        coords = [obj.coord() for obj in objects]
        c0 = coords[0]
        for ci in coords[1:]:
            if not np.all(ci == c0):
                return False
        return True

    def _bounds_of_objects(self):
        """
        Bounds of the objects contained in the tree.
        """
        low=self._objects[0].coord()
        high=self._objects[0].coord()
        for obj in self._objects[1:]:
            low=np.minimum(low,obj.coord())
            high=np.maximum(high,obj.coord())
        return low,high

    def _longest_dimension(self):
        """
        Longest dimension of the tree bounds.
        """
        low,high = self._bounds
        widths = high-low
        return np.argmax(widths)

    def objects(self):
        """
        Returns the objects in the tree.
        """
        return self._objects[:]

    def __iter__(self):
        """
        Iterator over all the objects contained in the tree.
        """
        return self._objects.__iter__()

    def left(self):
        """
        Returns the left tree.
        """
        return self._left

    def right(self):
        """
        Returns the right tree.
        """
        return self._right

    def split_dim(self):
        """
        Returns the dimension along which this level of the kD-tree
        splits.
        """
        return self._split_dim

    def bounds(self):
        """
        Returns the coordinates of the lower-left and upper-right
        corners of the bounding box for this tree: low_left, up_right
        """
        return self._bounds

    def volume(self):
        """
        Returns the volume of the bounding box of the tree.
        """
        v = 1.0
        low,high=self._bounds
        for l,h in zip(low,high):
            v = v*(h - l)
        return v

    def integrate(self,f,boxing=64):
        """
        Returns the integral of f(objects) over the tree.  The
        optional boxing parameter determines how deep to descend into
        the tree before computing f.
        """
        # if len(self._objects) <= boxing:
        #     return self.volume()*f(self._objects)
        # else:
        #     return self._left.integrate(f, boxing) + self._right.integrate(f, boxing)

        def x(tree):
            return tree.volume()*f(tree._objects)

        def y(a,b):
            return a+b

        return self.operate(x,y,boxing=boxing)

    def operate(self,f,g,boxing=64):
        """
        Operates on tree nodes exceeding boxing parameter depth.
        """
        if len(self._objects) <= boxing:
            return f(self)
        else:

            return g(self._left.operate(f,g,boxing),self._right.operate(f,g,boxing))


class KDTreeVolume(object):
    """
    A kD-tree suitable for splitting parameter spaces and counting hypervolumes.
    Is modified from the KDTree class so that bounding boxes are stored. This means that
    there are no longer gaps in the hypervolume once the samples have been split into groups.
    """
    def __init__(self, objects,boundingbox,dims=0):
        """
        Construct a kD-tree from a sequence of objects.  Each object
        should return its coordinates using obj.coord().
        the obj should also store the bounds of the hypervolume its found in.
        for non-leaf objects we need the name of the dimension split and value at split.
        """
        self._dimension = dims
        self._bounds = boundingbox
        self._weight = 1
        if len(objects) == 0: #for no objects - something is wrong, i think it can only happen in first call
            raise RuntimeError("cannot construct kD-tree out of zero objects---you may have a repeated sample in your list")
        elif len(objects) == 1: #1 object, have reached leaf of tree
            self._objects = objects[:]
        elif self._same_coords(objects): # When ALL samples have the same coordinates in all dimensions
            self._weight = len(objects)
            self._objects = [ objects[0] ] #need to modify kdtree_bin functions to use _weight to get correct number of samples
            coord=self._objects[0].coord()
        else: #construct next level of tree with multiple samples
            self._objects = objects[:]
            split_dim = self._dimension
            sorted_objects=sorted(self._objects, key=lambda obj: (obj.coord())[split_dim])
            N = len(sorted_objects)
            self._split_value = 0.5*(sorted_objects[N/2].coord()[split_dim] + sorted_objects[N/2-1].coord()[split_dim])
            bound = self._split_value
            low = [obj for obj in self._objects if obj.coord()[split_dim] < bound]
            high = [obj for obj in self._objects if obj.coord()[split_dim] >= bound]
            if len(low)==0:
                # Then there must be multiple values with the same
                # coordinate as the minimum element of 'high'
                low = [obj for obj in self._objects if obj.coord()[split_dim] == bound]
                high = [obj for obj in self._objects if obj.coord()[split_dim] > bound]
            leftBoundingbox = []
            rightBoundingbox = []
            for i in self._bounds:
                leftBoundingbox.append(list(i))
                rightBoundingbox.append(list(i))
            leftBoundingbox[1][split_dim] = bound
            rightBoundingbox[0][split_dim] = bound
            # designate the next dimension to use for split for sub-trees
            # if has got to the end of the list of dimensions then starts
            # again at dimension = 0
            if (split_dim < (len(self._objects[0].coord()) - 1)):
                child_dim = split_dim + 1
            else:
                child_dim = 0
            self._left = KDTreeVolume(low,leftBoundingbox,dims = child_dim)
            # added in a load of messing about incase there are repeated values in the currently checked dimension
            if (len(high) != 0):
                self._right = KDTreeVolume(high,rightBoundingbox,dims = child_dim)
            else:
                self._right = None

    def _same_coords(self, objects):
        """
        True if and only if all the given objects have the same
        coordinates.
        """
        if len(objects) <= 1:
            return True
        coords = [obj.coord() for obj in objects]
        c0 = coords[0]
        for ci in coords[1:]:
            if not np.all(ci == c0):
                return False
        return True

    def objects(self):
        """
        Returns the objects in the tree.
        """
        return self._objects[:]

    def __iter__(self):
        """
        Iterator over all the objects contained in the tree.
        """
        return self._objects.__iter__()

    def left(self):
        """
        Returns the left tree.
        """
        return self._left

    def right(self):
        """
        Returns the right tree.
        """
        return self._right

    def split_dim(self):
        """
        Returns the dimension along which this level of the kD-tree
        splits.
        """
        return self._split_dim

    def bounds(self):
        """
        Returns the coordinates of the lower-left and upper-right
        corners of the bounding box for this tree: low_left, up_right
        """
        return self._bounds

    def volume(self):
        """
        Returns the volume of the bounding box of the tree.
        """
        v = 1.0
        low,high=self._bounds
        for l,h in zip(low,high):
            v = v*(h - l)
        return v

    def integrate(self,f,boxing=64):
        """
        Returns the integral of f(objects) over the tree.  The
        optional boxing parameter determines how deep to descend into
        the tree before computing f.
        """
        def x(tree):
            return tree.volume()*f(tree._objects)

        def y(a,b):
            return a+b

        return self.operate(x,y,boxing=boxing)

    def operate(self,f,g,boxing=64):
        """
        Operates on tree nodes exceeding boxing parameter depth.
        """
        if len(self._objects) <= boxing:
            return f(self)
        else:
            return g(self._left.operate(f,g,boxing),self._right.operate(f,g,boxing))

    def search(self,coordinates,boxing = 64):
        """
        takes a set of coordinates and searches down through the tree untill it gets
        to a box with less than 'boxing' objects in it and returns the box bounds,
        number of objects in the box, and the weighting.
        """
        if len(self._objects) <= boxing:
            return self._bounds,len(self._objects),self._weight
        elif coordinates[self._dimension] < self._split_value:
            return self._left.search(coordinates,boxing)
        else:
            return self._right.search(coordinates,boxing)

    def fillNewTree(self,boxing = 64, isArea = False):
        """
        copies tree structure, but with KDSkeleton as the new nodes.
        """
        boxN = boxing
        if len(self._objects) <= boxN:
            newNode = KDSkeleton(self.bounds(), left_child = None , right_child = None)
            if isArea:
                newNode.setImportance(len(self._objects),skyArea(self.bounds()))
            else:
                newNode.setImportance(len(self._objects),self.volume())
            return newNode
        else:
            if isArea:
                newNode = KDSkeleton(self.bounds, left_child = self._left.fillNewTree(boxN,isArea=True), right_child = self._right.fillNewTree(boxN,isArea=True))
                newNode.setImportance(len(self._objects),skyArea(self.bounds()))
            else:
                newNode = KDSkeleton(self.bounds, left_child = self._left.fillNewTree(boxN), right_child = self._right.fillNewTree(boxN))
                newNode.setImportance(len(self._objects),self.volume())
            newNode.setSplit(self._dimension,self._split_value)
            return newNode

class KDSkeleton(object):
    """
    object to store the structure of a kd tree
    """

    def __init__(self, bounding_box, left_child = None, right_child = None):
        self._bounds = bounding_box
        #self._names = coordinate_names
        self._left = left_child
        self._right = right_child
        self._samples = 0
        self._splitValue = None
        self._splitDim = None
        self._importance = None
        self._volume = None

    def addSample(self):
        self._samples +=1

    def bounds(self):
        return self._bounds

    def search(self,coordinates):
        """
        takes a set of coordinates and searches down through the tree untill it gets
        to a box with less than 'boxing' objects in it and returns the box bounds,
        number of objects in the box, and the weighting.
        """
        if self._left is None:
            return self._bounds, self._samples, self._importance
        elif coordinates[self._splitDim] < self._splitValue:
            return self._left.search(coordinates)
        else:
            return self._right.search(coordinates)

    def setImportance(self, sampleNumber, volume):
        self._importance = sampleNumber/volume
        self._volume = volume

    def setSplit(self,dimension,value):
        self._splitDim = dimension
        self._splitValue = value


class PosteriorSample(object):
    """
    A single parameter sample object, suitable for inclusion in a
    kD-tree.
    """

    def __init__(self, sample_array, headers, coord_names):
        """
        Given the sample array, headers for the values, and the names
        of the desired coordinates, construct a parameter sample
        object.
        """
        self._samples=sample_array[:]
        self._headers=headers
        if not (len(sample_array) == len(self._headers)):
            print "Header length = ", len(self._headers)
            print "Sample length = ", len(sample_array)
            raise RuntimeError("parameter and sample lengths do not agree")
        self._coord_names=coord_names
        self._coord_indexes=[self._headers.index(name) for name in coord_names]

    def __getitem__(self, key):
        """
        Return the element with the corresponding name.
        """
        key=key.lower()
        if key in self._headers:
            idx=self._headers.index(key)
            return self._samples[idx]
        else:
            raise KeyError("key not found in posterior sample: %s"%key)

    def coord(self):
        """
        Return the coordinates for the parameter sample.
        """
        return self._samples[self._coord_indexes]





class AnalyticLikelihood(object):
    """
    Return analytic likelihood values.
    """

    def __init__(self, covariance_matrix_files, mean_vector_files):
        """
        Prepare analytic likelihood for the given parameters.
        """
        # Make sure files names are in a list
        if isinstance(covariance_matrix_files, str):
            covariance_matrix_files = [covariance_matrix_files]
        if isinstance(mean_vector_files, str):
            mean_vector_files = [mean_vector_files]

        covarianceMatrices = [np.loadtxt(csvFile, delimiter=',') for csvFile in covariance_matrix_files]
        num_matrices = len(covarianceMatrices)

        if num_matrices != len(mean_vector_files):
            raise RuntimeError('Must give a mean vector list for every covariance matrix')

        param_line = open(mean_vector_files[0]).readline()
        self._params = [param.strip() for param in param_line.split(',')]

        converter=lambda x: eval(x.replace('pi','%.32f'%pi_constant))  # converts fractions w/ pi (e.g. 3.0*pi/2.0)
        self._modes = []
        for i in range(num_matrices):
            CM = covarianceMatrices[i]
            vecFile = mean_vector_files[i]

            param_line = open(vecFile).readline()
            params = [param.strip() for param in param_line.split(',')]
            if set(params)!=set(self._params):
                raise RuntimeError('Parameters do not agree between mean vector files.')

            sigmas = dict(zip(params,np.sqrt(CM.diagonal())))
            colNums = range(len(params))
            converters = dict(zip(colNums,[converter for i in colNums]))
            meanVectors = np.loadtxt(vecFile, delimiter=',', skiprows=1, converters=converters)
            try:
                for vec in meanVectors:
                    means = dict(zip(params,vec))
                    mode = [(param, stats.norm(loc=means[param],scale=sigmas[param])) for param in params]
                    self._modes.append(dict(mode))
            except TypeError:
                means = dict(zip(params,meanVectors))
                mode = [(param, stats.norm(loc=means[param],scale=sigmas[param])) for param in params]
                self._modes.append(dict(mode))
        self._num_modes = len(self._modes)

    def pdf(self, param):
        """
        Return PDF function for parameter.
        """
        pdf = None
        if param in self._params:
            pdf = lambda x: (1.0/self._num_modes) * sum([mode[param].pdf(x) for mode in self._modes])
        return pdf

    def cdf(self, param):
        """
        Return PDF function for parameter.
        """
        cdf = None
        if param in self._params:
            cdf = lambda x: (1.0/self._num_modes) * sum([mode[param].cdf(x) for mode in self._modes])
        return cdf

    @property
    def names(self):
        """
        Return list of parameter names described by analytic likelihood function.
        """
        return self._params



#===============================================================================
# Web page creation classes (wrap ElementTrees)
#===============================================================================

class htmlChunk(object):
    """
    A base class for representing web content using ElementTree .
    """
    def __init__(self,tag,attrib=None,parent=None):

        self._html=Element(tag)#attrib={'xmlns':"http://www.w3.org/1999/xhtml"})
        if attrib:
            for attribname,attribvalue in attrib.items():
                self._html.attrib[attribname]=attribvalue
        if parent:
            parent.append(self._html)

    def toprettyxml(self):
        """
        Return a pretty-printed XML string of the htmlPage.
        """
        elem=self._html
        rough_string = tostring(elem)
        reparsed = minidom.parseString(rough_string)
        return reparsed.toprettyxml(indent="  ")

    def __str__(self):
        return self.toprettyxml()

    def write(self,string):
        parser=XMLParser()
        parser.feed(string)
        Estr=parser.close()
        self._html.append(Estr)

    def p(self,pstring):
        Ep=Element('p')
        Ep.text=pstring
        self._html.append(Ep)
        return Ep

    def h1(self,h1string):
        Ep=Element('h1')
        Ep.text=h1string
        self._html.append(Ep)
        return Ep
#
    def h5(self,h1string):
        Ep=Element('h5')
        Ep.text=h1string
        self._html.append(Ep)
        return Ep

    def h2(self,h2string):
        Ep=Element('h2')
        Ep.text=h2string
        self._html.append(Ep)
        return Ep

    def h3(self,h1string):
        Ep=Element('h3')
        Ep.text=h1string
        self._html.append(Ep)
        return Ep

    def br(self):
        Ebr=Element('br')
        self._html.append(Ebr)
        return Ebr

    def hr(self):
        Ehr=Element('hr')
        self._html.append(Ehr)
        return Ehr

    def a(self,url,linktext):
        Ea=Element('a')
        Ea.attrib['href']=url
        Ea.text=linktext
        self._html.append(Ea)
        return Ea

    def tab(self,idtable=None):
        args={}
        if idtable is not None:
          args={'id':idtable}

        Etab=Element('table',args)
        self._html.append(Etab)
        return Etab

    def insert_row(self,tab,label=None):

        """
        Insert row in table tab.
        If given, label used as id for the table tag
        """

        Etr=Element('tr')
        if label is not None:
            Etr.attrib['id']=label
        tab.append(Etr)
        return Etr

    def insert_td(self,row,td,label=None,legend=None):
        """
        Insert cell td into row row.
        Sets id to label, if given
        """

        Etd=Element('td')

        if type(td) is str:
            Etd.text=td
        else:
            td=tostring(td)
            td=minidom.parseString(td)
            td=td.toprettyxml(indent="  ")
            Etd.text=td
        if label is not None:
            Etd.attrib['id']=label
        if legend is not None:
            legend.a('#%s'%label,'%s'%label)
            legend.br()
        row.append(Etd)
        return Etd

    def append(self,element):
        self._html.append(element)


#
class htmlPage(htmlChunk):
    """
    A concrete class for generating an XHTML(1) document. Inherits from htmlChunk.
    """
    def __init__(self,title=None,css=None,javascript=None,toc=False):
        htmlChunk.__init__(self,'html',attrib={'xmlns':"http://www.w3.org/1999/xhtml"})
        self.doctype_str='<!DOCTYPE html PUBLIC "-//W3C//DTD XHTML 1.0 Transitional//EN" "http://www.w3.org/TR/xhtml1/DTD/xhtml1-transitional.dtd">'

        self._head=SubElement(self._html,'head')
        Etitle=SubElement(self._head,'title')
        self._body=SubElement(self._html,'body')
        self._css=None
        self._jscript=None
        if title is not None:
            Etitle.text=str(title)
            self._title=SubElement(self._body,'h1')
            self._title.text=title
        if javascript is not None:
            self._jscript=SubElement(self._head,'script')
            self._jscript.attrib['type']="text/javascript"
            self._jscript.text=str(javascript)
        if css is not None:
            self._css=SubElement(self._head,'style')
            self._css.attrib['type']="text/css"
            self._css.text=str(css)

    def __str__(self):
        return self.doctype_str+'\n'+self.toprettyxml()

    def add_section(self,section_name,legend=None):
        newSection=htmlSection(section_name)
        self._body.append(newSection._html)
        if legend is not None:
            legend.a('#%s'%section_name,'%s'%section_name)
            legend.br()
        return newSection

    def add_collapse_section(self,section_name,legend=None,innertable_id=None,start_closed=True):
        """
        Create a section embedded into a table that can be collapsed with a button
        """
        newSection=htmlCollapseSection(section_name,table_id=innertable_id,start_closed=start_closed)
        self._body.append(newSection._html)
        if legend is not None:
            legend.a('#%s'%section_name,'%s'%section_name)
            legend.br()
        return newSection

    def add_section_to_element(self,section_name,parent):
        """
        Create a section which is not appended to the body of html, but to the parent Element
        """
        newSection=htmlSection(section_name,htmlElement=parent,blank=True)
        parent.append(newSection._html)
        return newSection


    @property
    def body():
        return self._body

    @property
    def head():
        return self._head


class htmlSection(htmlChunk):
    """
    Represents a block of html fitting within a htmlPage. Inherits from htmlChunk.
    """
    def __init__(self,section_name,htmlElement=None,blank=False):
        if not blank:
            htmlChunk.__init__(self,'div',attrib={'class':'ppsection','id':section_name},parent=htmlElement)
        else:
            htmlChunk.__init__(self,'div',attrib={'style':'"color:#000000"','id':section_name},parent=htmlElement)
        self.h2(section_name)


class htmlCollapseSection(htmlChunk):
    """
    Represents a block of html fitting within a htmlPage. Inherits from htmlChunk.
    """

    def __init__(self,section_name,htmlElement=None,table_id=None,start_closed=True):
        htmlChunk.__init__(self,'div',attrib={'class':'ppsection','id':section_name},parent=htmlElement)
        # if table id is none, generate a random id:
        if table_id is None:
            table_id=random.randint(1,10000000)
        self.table_id=table_id
        self._start_closed=start_closed

    def write(self,string):
        k=random.randint(1,10000000)
        if self._start_closed:
          st='<table border="0" align="center" cellpadding="5" cellspacing="0"><tr bgcolor="#4682B4" height="50"><td width="5%%"><font size="4" face="tahoma" color="white"><a href="#"> Top</a></font></td><td width="45%%"><font size="4" face="tahoma" color="white"><strong>%s</strong></font></td><td bgcolor="#4682B4" align="center" width="50%%"><input id="lnk%s" type="button" value="[+] Expand" onclick="toggle_visibility(\'%s\',\'lnk%s\');"></input></td></tr><tr><td colspan="7">'%(self._html.attrib['id'],k,self.table_id,k)
          string=string.replace('table ', 'table style="display: none" ')
        else:
          st='<table border="0" align="center" cellpadding="5" cellspacing="0"><tr bgcolor="#4682B4" height="50"><td width="5%%"><font size="4" face="tahoma" color="white"><a href="#"> Top</a></font></td><td width="45%%"><font size="4" face="tahoma" color="white"><strong>%s</strong></font></td><td bgcolor="#4682B4" align="center" width="50%%"><input id="lnk%s" type="button" value="[-] Collapse" onclick="toggle_visibility(\'%s\',\'lnk%s\');"></input></td></tr><tr><td colspan="7">'%(self._html.attrib['id'],k,self.table_id,k)
          string=string.replace('table ', 'table style="display: table" ')
        st+=string
        st+='</td></tr></table>'
        htmlChunk.write(self,st)

#===============================================================================
# Internal module functions
#===============================================================================

def _skyhist_cart_slow(skycarts,sky_samples):
    """
    @deprecated: This is a pure python version of the C extension function
        pylal._bayespputils._skyhist_cart .
    """

    N=len(skycarts)
    print 'operating on %d sky points'%(N)
    bins=np.zeros(N)
    for RAsample,decsample in sky_samples:
        sampcart=pol2cart(RAsample,decsample)
        maxdx=-1
        maxvalue=-1
        for i in xrange(0,N):
            dx=np.dot(sampcart,skycarts[i])
            if dx>maxvalue:
                    maxdx=i
                    maxvalue=dx

        bins[maxdx]+=1
    return bins
#
def _sky_hist(skypoints,samples):
    """
    @deprecated: This is an old pure python version of the C extension function
        pylal._bayespputils._skyhist_cart .
    """
    N=len(skypoints)
    print 'operating on %d sky points' % (N)
    bins=zeros(N)
    j=0
    for sample in samples:
        seps=map(lambda s: ang_dist(sample[RAdim],sample[decdim],s[1],s[0]),skypoints)
        minsep=math.pi
        for i in range(0,N):
            if seps[i]<minsep:
                minsep=seps[i]
                mindx=i
        bins[mindx]=bins[mindx]+1
        j=j+1
        print 'Done %d/%d iterations, minsep=%f degrees'\
            %(j,len(samples),minsep*(180.0/3.1415926))
    return (skypoints,bins)
#

def _calculate_confidence_levels(hist, points, injBin, NSamples):
    """
    Returns (injectionconf, toppoints), where injectionconf is the
    confidence level of the injection, contained in the injBin and
    toppoints is a list of (pointx, pointy, ptindex, frac), with
    pointx and pointy the (x,y) coordinates of the corresponding
    element of the points array, ptindex the index of the point in the
    array, and frac the cumulative fraction of points with larger
    posterior probability.

    The hist argument should be a one-dimensional array that contains
    counts of sample points in each bin.

    The points argument should be a 2-D array storing the sky location
    associated with each bin; the first index runs from 0 to NBins -
    1, while the second index runs from 0 to 1.

    The injBin argument gives the bin index in which the injection is
    found.

    The NSamples argument is used to normalize the histogram counts
    into fractional probability.
    """

    histIndices=np.argsort(hist)[::-1]  # In decreasing order

    toppoints=[]
    frac=0.0
    injConf=None
    for i in histIndices:
        frac+=float(hist[i])/float(NSamples)
        toppoints.append((points[i,0], points[i,1], i, frac))
        if i == injBin:
            injConf=frac
            print 'Injection found at confidence level %g'%injConf

    return (injConf, toppoints)

def _greedy_bin(greedyHist,greedyPoints,injection_bin_index,bin_size,Nsamples,confidence_levels):
    """
    An interal function representing the common, dimensionally-independent part of the
    greedy binning algorithms.
    """

    #Now call confidence level C extension function to determine top-ranked pixels
    (injectionconfidence,toppoints)=_calculate_confidence_levels(greedyHist, greedyPoints, injection_bin_index, Nsamples)

    #Determine interval/area contained within given confidence intervals
    nBins=0
    confidence_levels.sort()
    reses={}
    toppoints=np.array(toppoints)
    for printcl in confidence_levels:
        nBins=np.searchsorted(toppoints[:,3], printcl) + 1

        if nBins >= len(toppoints):
            nBins=len(toppoints)-1

        accl=toppoints[nBins-1,3]

        reses[printcl]=nBins*bin_size

    #Find area
    injection_area=None
    if injection_bin_index and injectionconfidence:
        i=list(np.nonzero(np.asarray(toppoints)[:,2]==injection_bin_index))[0]
        injection_area=bin_size*(i+1)

    return toppoints,injectionconfidence,reses,injection_area
#
#### functions used in 2stage kdtree

def skyArea(bounds):
    return - (cos(pi_constant/2. - bounds[0][1])-cos(pi_constant/2. - bounds[1][1]))*(bounds[1][0] - bounds[0][0])

def random_split(items, fraction):
    size = int(len(items)*fraction)
    random.shuffle(items)
    return items[:size], items[size:]

def addSample(tree,coordinates):
    if tree._left is None:
        tree.addSample()
    elif coordinates[tree._splitDim] < tree._splitValue:
        addSample(tree._left,coordinates)
    else:
        addSample(tree._right,coordinates)

#
#===============================================================================
# Public module functions
#===============================================================================

def kdtree_bin_sky_volume(posterior,confidence_levels):

    confidence_levels.sort()

    class Harvester(list):

        def __init__(self):
            list.__init__(self)
            self.unrho=0.

        def __call__(self,tree):
            number_density=float(len(tree.objects()))/float(tree.volume())
            self.append([number_density,tree.volume(),tree.bounds()])
            self.unrho+=number_density

        def close_ranks(self):

            for i in range(len(self)):
                self[i][0]/=self.unrho

            return sorted(self,key=itemgetter(0))

    def h(a,b):
        pass

    samples,header=posterior.samples()
    header=header.split()
    coord_names=["ra","dec","dist"]
    coordinatized_samples=[PosteriorSample(row, header, coord_names) for row in samples]
    tree=KDTree(coordinatized_samples)

    a=Harvester()
    samples_per_bin=10
    tree.operate(a,h,boxing=samples_per_bin)

    b=a.close_ranks()
    b.reverse()

    acc_rho=0.
    acc_vol=0.
    cl_idx=0
    confidence_intervals={}
    for rho,vol,bounds in b:
        acc_rho+=rho
        acc_vol+=vol

        if acc_rho>confidence_levels[cl_idx]:
            confidence_intervals[acc_rho]=acc_vol
            cl_idx+=1
            if cl_idx==len(confidence_levels):
                break

    return confidence_intervals

def kdtree_bin_sky_area(posterior,confidence_levels,samples_per_bin=10):
    """
    takes samples and applies a KDTree to them to return confidence levels
    returns confidence_intervals - dictionary of user_provided_CL:calculated_area
            b - ordered list of KD leaves
            injInfo - if injection values provided then returns
                      [Bounds_of_inj_kd_leaf ,number_samples_in_box, weight_of_box,injection_CL ,injection_CL_area]
    Not quite sure that the repeated samples case is fixed, posibility of infinite loop.
    """
    confidence_levels.sort()
    from math import cos, pi
    class Harvester(list):
        """
        when called by kdtree.operate will be used to calculate the density of each bin (sky area)
        """
        def __init__(self):
            list.__init__(self)
            self.unrho=0.

        def __call__(self,tree):
            #area = (cos(tree.bounds()[0][1])-cos(tree.bounds()[1][1]))*(tree.bounds()[1][0] - tree.bounds()[0][0])
            area = - (cos(pi/2. - tree.bounds()[0][1])-cos(pi/2. - tree.bounds()[1][1]))*(tree.bounds()[1][0] - tree.bounds()[0][0])
            number_density=float(len(tree.objects()))/float(area)
            self.append([number_density,len(tree.objects()),area,tree.bounds()])
            self.unrho+=number_density

        def close_ranks(self):

            for i in range(len(self)):
                self[i][0]/=self.unrho

            return sorted(self,key=itemgetter(0))

    def h(a,b):
        pass

    peparser=PEOutputParser('common')

    samples,header=posterior.samples()
    header=header.split()
    coord_names=["ra","dec"]
    initial_dimensions = [[0.,-pi/2.],[2.*pi, pi/2.]]
    coordinatized_samples=[PosteriorSample(row, header, coord_names) for row in samples]
    tree=KDTreeVolume(coordinatized_samples,initial_dimensions)

    a=Harvester()
    tree.operate(a,h,boxing=samples_per_bin)
    totalSamples = len(tree.objects())
    b=a.close_ranks()
    b.reverse()
    samplecounter=0.0
    for entry in b:
        samplecounter += entry[1]
        entry[1] = float(samplecounter)/float(totalSamples)

    acc_rho=0.
    acc_vol=0.
    cl_idx=0

    #checks for injection and extract details of the node in the tree that the injection is found
    if posterior['ra'].injval is not None and posterior['dec'].injval is not None:
        injBound,injNum,injWeight = tree.search([posterior['ra'].injval,posterior['dec'].injval],boxing = samples_per_bin)
        injInfo = [injBound,injNum,injWeight]
        inj_area = - (cos(pi/2. - injBound[0][1])-cos(pi/2. - injBound[1][1]))*(injBound[1][0] - injBound[0][0])
        inj_number_density=float(injNum)/float(inj_area)
        inj_rho = inj_number_density / a.unrho
    else:
        injInfo = None
        inj_area = None
        inj_number_density=None
        inj_rho = None

    #finds the volume contained within the confidence levels requested by user
    confidence_intervals={}
    for rho,confidence_level,vol,bounds in b:
        acc_vol+=vol

        if confidence_level>confidence_levels[cl_idx]:
            print str(confidence_level)
            print acc_vol
            confidence_intervals[confidence_levels[cl_idx]]=acc_vol
            cl_idx+=1
            if cl_idx==len(confidence_levels):
                break

    acc_vol = 0.
    for rho,sample_number,vol,bounds in b:
        acc_vol+=vol
    print 'total area: ' + str(acc_vol)

    #finds the confidence level of the injection and the volume of the associated contained region
    inj_confidence = None
    inj_confidence_area = None
    if inj_rho is not None:
        acc_vol=0.
        for rho,confidence_level,vol,bounds in b:
            acc_vol+=vol
            if rho <= inj_rho:
                inj_confidence = confidence_level
                inj_confidence_area = acc_vol
                injInfo.append(inj_confidence)
                injInfo.append(inj_confidence_area)
                print 'inj ' +str(vol)
                break
    return confidence_intervals, b, injInfo

def kdtree_bin(posterior,coord_names,confidence_levels,initial_boundingbox = None,samples_per_bin = 10):
    """
    takes samples and applies a KDTree to them to return confidence levels
    returns confidence_intervals - dictionary of user_provided_CL:calculated_volume
            b - ordered list of KD leaves
            initial_boundingbox - list of lists [upperleft_coords,lowerright_coords]
            injInfo - if injection values provided then returns
                      [Bounds_of_inj_kd_leaf ,number_samples_in_box, weight_of_box,injection_CL ,injection_CL_volume]
    Not quite sure that the repeated samples case is fixed, posibility of infinite loop.
    """
    confidence_levels.sort()
    print confidence_levels
    class Harvester(list):
        """
        when called by kdtree.operate will be used to calculate the density of each bin
        """
        def __init__(self):
            list.__init__(self)
            self.unrho=0.

        def __call__(self,tree):
            number_density=float(len(tree.objects()))/float(tree.volume())
            self.append([number_density,len(tree.objects()),tree.volume(),tree.bounds()])
            self.unrho+=number_density

        def close_ranks(self):

            for i in range(len(self)):
                self[i][0]/=self.unrho

            return sorted(self,key=itemgetter(0))

    def h(a,b):
        pass

    peparser=PEOutputParser('common')

    samples,header=posterior.samples()
    header=header.split()
    coordinatized_samples=[PosteriorSample(row, header, coord_names) for row in samples]

    #if initial bounding box is not provided, create it using max/min of sample coords.
    if initial_boundingbox is None:
        low=coordinatized_samples[0].coord()
        high=coordinatized_samples[0].coord()
        for obj in coordinatized_samples[1:]:
            low=np.minimum(low,obj.coord())
            high=np.maximum(high,obj.coord())
        initial_boundingbox = [low,high]

    tree=KDTreeVolume(coordinatized_samples,initial_boundingbox)

    a=Harvester()
    tree.operate(a,h,boxing=samples_per_bin)

    b=a.close_ranks()
    b.reverse()
    totalSamples = len(tree.objects())
    samplecounter=0.0
    for entry in b:
        samplecounter += entry[1]
        entry[1] = float(samplecounter)/float(totalSamples)

    acc_rho=0.
    acc_vol=0.
    cl_idx=0

    #check that there is an injection value for all dimension names
    def checkNone(listoParams):
        for param in listoParams:
            if posterior[param].injval is None:
                return False
        return True

    #checks for injection and extract details of the lnode in the tree that the injection is found
    if checkNone(coord_names):
        injBound,injNum,injWeight = tree.search([posterior[x].injval for x in coord_names],boxing = samples_per_bin)
        injInfo = [injBound,injNum,injWeight]
        #calculate volume of injections bin
        inj_volume = 1.
        low = injBound[0]
        high = injBound[1]
        for aCoord,bCoord in zip(low,high):
            inj_volume = inj_volume*(bCoord - aCoord)
        inj_number_density=float(injNum)/float(inj_volume)
        inj_rho = inj_number_density / a.unrho
        print injNum,inj_volume,inj_number_density,a.unrho,injBound
    else:
        injInfo = None
        inj_area = None
        inj_number_density=None
        inj_rho = None

    #finds the volume contained within the confidence levels requested by user
    confidence_intervals={}
    for rho,sample_number,vol,bounds in b:
        acc_vol+=vol

        if sample_number>confidence_levels[cl_idx]:
            confidence_intervals[confidence_levels[cl_idx]]=(acc_vol,sample_number)
            cl_idx+=1
            if cl_idx==len(confidence_levels):
                break

    acc_vol = 0.
    for rho,sample_number,vol,bounds in b:
        acc_vol+=vol

    #finds the confidence level of the injection and the volume of the associated contained region
    inj_confidence = None
    inj_confidence_area = None
    if inj_rho is not None:
        print 'calculating cl'
        acc_vol=0.
        for rho,confidence_level,vol,bounds in b:
            acc_vol+=vol
            if rho <= inj_rho:
                inj_confidence = confidence_level
                inj_confidence_area = acc_vol
                injInfo.append(inj_confidence)
                injInfo.append(inj_confidence_area)
                break

    return confidence_intervals, b, initial_boundingbox,injInfo

def kdtree_bin2Step(posterior,coord_names,confidence_levels,initial_boundingbox = None,samples_per_bin = 10,injCoords = None,alternate = False, fraction = 0.5, skyCoords=False):
    """
    input: posterior class instance, list of confidence levels, optional choice of inital parameter space, samples per box in kdtree
    note initial_boundingbox is [[lowerbound of each param][upper bound of each param]], if not specified will just take limits of samples
    fraction is proportion of samples used for making the tree structure.
    returns: confidence_intervals, sorted list of kd objects, initial_boundingbox, injInfo
    where injInfo is [bounding box injection is found within, samples in said box, weighting of box (in case of repeated samples),inj_confidence, inj_confidence_area]
    """
    confidence_levels.sort()

    samples,header=posterior.samples()
    numberSamples = len(samples)
    if alternate == False:
        samplesStructure, samplesFill = random_split(samples,fraction)
    else:
        samplesStructure = samples[:int(numberSamples*fraction)]
        samplesFill = samples[int(numberSamples*fraction):]
    samplesFillLen = len(samplesFill)

    header=header.split()
    coordinatized_samples=[PosteriorSample(row, header, coord_names) for row in samplesStructure]
    #if initial bounding box is not provided, create it using max/min of sample coords.
    if skyCoords == True:
        initial_boundingbox = [[0,-pi_constant/2.],[2*pi_constant,pi_constant/2.]]
    if initial_boundingbox is None:
        low=coordinatized_samples[0].coord()
        high=coordinatized_samples[0].coord()
        for obj in coordinatized_samples[1:]:
            low=np.minimum(low,obj.coord())
            high=np.maximum(high,obj.coord())
        initial_boundingbox = [low,high]
    tree=KDTreeVolume(coordinatized_samples,initial_boundingbox)
    tree2fill = tree.fillNewTree(boxing=samples_per_bin, isArea = skyCoords)#set isArea True if looking at sky coords(modifies stored volume values

    columns = []
    for name in coord_names:
        columns.append(header.index(name))

    for sample in samplesFill:
        tempSample=[]
        for column in columns:
            tempSample.append(sample[column])
        addSample(tree2fill,tempSample)

    def getValues(tree,listing):
        if tree._left is None:
            listing.append([tree.bounds(),tree._importance,tree._samples,tree._volume])
        else:
            getValues(tree._left,listing)
            getValues(tree._right,listing)

    listLeaves = []
    getValues(tree2fill,listLeaves)

    clSamples = []
    for cl in confidence_levels:
        clSamples.append(samplesFillLen*cl)

    sortedLeavesList = sorted(listLeaves, key=lambda importance: importance[1])
    sortedLeavesList.reverse()
    runningTotalSamples = 0
    for i in range(len(sortedLeavesList)):
        runningTotalSamples += sortedLeavesList[i][2]
        sortedLeavesList[i].append(float(runningTotalSamples)/samplesFillLen,)


    level = 0
    countSamples = 0
    volume = 0
    lencl = len(clSamples)
    #finds confidence levels
    confidence_intervals={}
    interpConfAreas = {}
    countLeaves = 0
    for leaf in sortedLeavesList:
        countSamples += leaf[2]
        countLeaves += 1
        volume += leaf[3]
        if level < lencl and countSamples >= clSamples[level]:
            confidence_intervals[confidence_levels[level]]=(volume,float(countSamples)/samplesFillLen)
            interpConfAreas[confidence_levels[level]] = volume-leaf[3]*(countSamples-clSamples[level])/leaf[2]
            level +=1

    if injCoords is not None:
        injBound,injNum,injImportance = tree2fill.search(injCoords)
        injInfo = [injBound,injNum,injImportance]
    else:
        injInfo = None


    #finds the confidence level of the injection and the volume of the associated contained region
    inj_confidence = None
    inj_confidence_area = None
    if injInfo is not None:
        acc_vol=0.
        acc_cl=0.
        for leaf in sortedLeavesList:
            acc_vol+=leaf[3]
            acc_cl+=leaf[2]
            if leaf[1] <= injImportance:
                inj_confidence = float(acc_cl)/samplesFillLen
                inj_confidence_area = acc_vol
                injInfo.append(inj_confidence)
                injInfo.append(inj_confidence_area)
                break

    return sortedLeavesList, interpConfAreas, injInfo
    #check that there is an injection value for all dimension names
    def checkNone(listoParams):
        for param in listoParams:
            if posterior[param].injval is None:
                return False
        return True

def greedy_bin_two_param(posterior,greedy2Params,confidence_levels):
    """
    Determine the 2-parameter Bayesian Confidence Intervals using a greedy
    binning algorithm.

    @param posterior: an instance of the Posterior class.

    @param greedy2Params: a dict - {param1Name:param1binSize,param2Name:param2binSize} .

    @param confidence_levels: A list of floats of the required confidence intervals [(0-1)].
    """

    #Extract parameter names
    par1_name,par2_name=greedy2Params.keys()

    #Set posterior array columns
    par1pos=posterior[par1_name.lower()].samples
    par2pos=posterior[par2_name.lower()].samples

    #Extract bin sizes
    par1_bin=greedy2Params[par1_name]
    par2_bin=greedy2Params[par2_name]

    #Extract injection information
    par1_injvalue=posterior[par1_name.lower()].injval
    par2_injvalue=posterior[par2_name.lower()].injval

    #Create 2D bin array
    par1pos_min=min(par1pos)[0]
    par2pos_min=min(par2pos)[0]

    par1pos_max=max(par1pos)[0]
    par2pos_max=max(par2pos)[0]

    par1pos_Nbins= int(ceil((par1pos_max - par1pos_min)/par1_bin))+1

    par2pos_Nbins= int(ceil((par2pos_max - par2pos_min)/par2_bin))+1

    greedyHist = np.zeros(par1pos_Nbins*par2pos_Nbins,dtype='i8')
    greedyPoints = np.zeros((par1pos_Nbins*par2pos_Nbins,2))

    #Fill bin values
    par1_point=par1pos_min
    par2_point=par2pos_min
    for i in range(par2pos_Nbins):

        par1_point=par1pos_min
        for j in range(par1pos_Nbins):

            greedyPoints[j+par1pos_Nbins*i,0]=par1_point
            greedyPoints[j+par1pos_Nbins*i,1]=par2_point
            par1_point+=par1_bin
        par2_point+=par2_bin


    #If injection point given find which bin its in...
    injbin=None
    if par1_injvalue is not None and par2_injvalue is not None:

        par1_binNumber=int(floor((par1_injvalue-par1pos_min)/par1_bin))
        par2_binNumber=int(floor((par2_injvalue-par2pos_min)/par2_bin))

        injbin=int(par1_binNumber+par2_binNumber*par1pos_Nbins)
    elif par1_injvalue is None and par2_injvalue is not None:
        print "Injection value not found for %s!"%par1_name

    elif par1_injvalue is not None and par2_injvalue is None:
        print "Injection value not found for %s!"%par2_name

    #Bin posterior samples
    for par1_samp,par2_samp in zip(par1pos,par2pos):
        par1_samp=par1_samp[0]
        par2_samp=par2_samp[0]
        par1_binNumber=int(floor((par1_samp-par1pos_min)/par1_bin))
        par2_binNumber=int(floor((par2_samp-par2pos_min)/par2_bin))
        try:
            greedyHist[par1_binNumber+par2_binNumber*par1pos_Nbins]+=1
        except:
            raise RuntimeError("Problem binning samples: %i,%i,%i,%i,%i,%f,%f,%f,%f,%f,%f .")%(par1_binNumber,par2_binNumber,par1pos_Nbins,par2pos_Nbins,par1_binNumber+par2_binNumber*par1pos_Nbins,par1_samp,par1pos_min,par1_bin,par1_samp,par2pos_min,par2_bin)
    #Call greedy bins routine
    toppoints,injection_cl,reses,injection_area=\
                                _greedy_bin(
                                                greedyHist,
                                                greedyPoints,
                                                injbin,
                                                float(par1_bin*par2_bin),
                                                int(len(par1pos)),
                                                confidence_levels
                                            )

    return toppoints,injection_cl,reses,injection_area

def pol2cart(long,lat):
    """
    Utility function to convert longitude,latitude on a unit sphere to
    cartesian co-ordinates.
    """

    x=np.cos(lat)*np.cos(long)
    y=np.cos(lat)*np.sin(long)
    z=np.sin(lat)
    return np.array([x,y,z])
#

def sph2cart(r,theta,phi):
    """
    Utiltiy function to convert r,theta,phi to cartesian co-ordinates.
    """
    x = r*np.sin(theta)*np.cos(phi)
    y = r*np.sin(theta)*np.sin(phi)
    z = r*np.cos(theta)
    return x,y,z


def cart2sph(x,y,z):
    """
    Utility function to convert cartesian coords to r,theta,phi.
    """
    r = np.sqrt(x*x + y*y + z*z)
    theta = np.arccos(z/r)
    phi = np.fmod(2*pi_constant + np.arctan2(y,x), 2*pi_constant)

    return r,theta,phi


def greedy_bin_sky(posterior,skyres,confidence_levels):
    """
    Greedy bins the sky posterior samples into a grid on the sky constructed so that
    sky boxes have roughly equal size (determined by skyres).

    @param posterior: Posterior class instance containing ra and dec samples.

    @param skyres: Desired approximate size of sky pixel on one side.

    @param confidence_levels: List of desired confidence levels [(0-1)].
    """

    from pylal import skylocutils

    np.seterr(under='ignore')

    if 'ra' in posterior.names and 'dec' in posterior.names:
        skypos=np.column_stack([posterior['ra'].samples,posterior['dec'].samples])
        raname='ra'
        decname='dec'
    elif 'rightascension' in posterior.names and 'declination' in posterior.names:
        skypos=np.column_stack([posterior['rightascension'].samples,posterior['declination'].samples])
        raname='rightascension'
        decname='declination'
    else:
        raise RuntimeError('could not find ra and dec or rightascention and declination in column names for sky position')

    injvalues=None

    sky_injpoint=(posterior[raname].injval,posterior[decname].injval)

    skypoints=np.array(skylocutils.gridsky(float(skyres)))
    skycarts=map(lambda s: pol2cart(s[1],s[0]),skypoints)
    skyinjectionconfidence=None

    shist=_skyhist_cart(np.array(skycarts),skypos)

    #shist=skyhist_cart(skycarts,list(pos))
    bins=skycarts

    # Find the bin of the injection if available
    injbin=None
    if None not in sky_injpoint:
        injhist=_skyhist_cart_slow(skycarts,np.array([sky_injpoint]))
        injbin=injhist.tolist().index(1)
        print 'Found injection in bin %d with co-ordinates %f,%f .'%(
                                                                     injbin,
                                                                     skypoints[injbin,0],
                                                                     skypoints[injbin,1]
                                                                     )

    return _greedy_bin(shist,skypoints,injbin,float(skyres)*float(skyres),len(skypos),confidence_levels)

def plot_sky_map(hpmap, outdir, inj=None, nest=True):
    """Plots a sky map from a healpix map, optionally including an
    injected position.

    :param hpmap: An array representing a healpix map (in nested
      ordering if ``nest = True``).

    :param outdir: The output directory.

    :param inj: If not ``None``, then ``[ra, dec]`` of the injection
      associated with the posterior map.

    :param nest: Flag indicating the pixel ordering in healpix.

    """

    fig = plt.figure(frameon=False, figsize=(8,6))
    ax = plt.subplot(111, projection='astro mollweide')
    ax.cla()
    ax.grid()
    lp.healpix_heatmap(hpmap, nest=nest, vmin=0.0, vmax=np.max(hpmap), cmap=plt.get_cmap('cylon'))

    if inj is not None:
        ax.plot(inj[0], inj[1], '*', markerfacecolor='white', markeredgecolor='black', markersize=10)

    plt.savefig(os.path.join(outdir, 'skymap.png'))

    return fig

def skymap_confidence_areas(hpmap, cls):
    """Returns the area (in square degrees) for each confidence level with
    a greedy binning algorithm for the given healpix map.

    """

    hpmap = hpmap / np.sum(hpmap) # Normalise to sum to one.

    hpmap = np.sort(hpmap)[::-1] # Sort from largest to smallest
    cum_hpmap = np.cumsum(hpmap)

    pixarea = hp.nside2pixarea(hp.npix2nside(hpmap.shape[0]))
    pixarea = pixarea*(180.0/np.pi)**2 # In square degrees
    
    areas = []
    for cl in cls:
        npix = np.sum(cum_hpmap < cl) # How many pixels to sum before cl?
        areas.append(npix*pixarea)

    return np.array(areas)

def skymap_inj_pvalue(hpmap, inj, nest=True):
    """Returns the greedy p-value estimate for the given injection.

    """

    nside = hp.npix2nside(hpmap.shape[0])
    hpmap = hpmap / np.sum(hpmap) # Normalise to sum to one

    injpix = hp.ang2pix(nside, np.pi/2.0-inj[1], inj[0], nest=nest)
    injvalue = hpmap[injpix]

    return np.sum(hpmap[hpmap >= injvalue])

#

def mc2ms(mc,eta):
    """
    Utility function for converting mchirp,eta to component masses. The
    masses are defined so that m1>m2. The rvalue is a tuple (m1,m2).
    """
    root = np.sqrt(0.25-eta)
    fraction = (0.5+root) / (0.5-root)
    invfraction = 1/fraction

    m2= mc * np.power((1+fraction),0.2) / np.power(fraction,0.6)

    m1= mc* np.power(1+invfraction,0.2) / np.power(invfraction,0.6)
    return (m1,m2)
#
#

def q2ms(mc,q):
    """
    Utility function for converting mchirp,q to component masses. The
    masses are defined so that m1>m2. The rvalue is a tuple (m1,m2).
    """
    factor = mc * np.power(1+q, 1.0/5.0);
    m1 = factor * np.power(q, -3.0/5.0);
    m2 = factor * np.power(q, 2.0/5.0);
    return (m1,m2)
#
#

def q2eta(mc,q):
    """
    Utility function for converting mchirp,q to eta. The
    rvalue is eta.
    """
    m1,m2 = q2ms(mc,q)
    eta = m1*m2/( (m1+m2)*(m1+m2) )
    return eta
#
#

def mc2q(mc,eta):
    """
    Utility function for converting mchirp,eta to new mass ratio q (m2/m1).
    """
    m1,m2 = mc2ms(mc,eta)
    q = m2/m1
    return q
#
#

def ang_dist(long1,lat1,long2,lat2):
    """
    Find the angular separation of (long1,lat1) and (long2,lat2), which are
        specified in radians.
    """

    x1=np.cos(lat1)*np.cos(long1)
    y1=np.cos(lat1)*np.sin(long1)
    z1=np.sin(lat1)
    x2=np.cos(lat2)*np.cos(long2)
    y2=np.cos(lat2)*np.sin(long2)
    z2=np.sin(lat2)
    sep=math.acos(x1*x2+y1*y2+z1*z2)
    return(sep)
#
#

def array_dot(vec1, vec2):
    """
    Calculate dot products between vectors in rows of numpy arrays.
    """
    if vec1.ndim==1:
        product = (vec1*vec2).sum()
    else:
        product = (vec1*vec2).sum(axis=1).reshape(-1,1)
    return product
#
#

def array_ang_sep(vec1, vec2):
    """
    Find angles between vectors in rows of numpy arrays.
    """
    vec1_mag = np.sqrt(array_dot(vec1, vec1))
    vec2_mag = np.sqrt(array_dot(vec2, vec2))
    return np.arccos(array_dot(vec1, vec2)/(vec1_mag*vec2_mag))
#
#

def array_polar_ang(vec):
    """
    Find polar angles of vectors in rows of a numpy array.
    """
    if vec.ndim==1:
        z = vec[2]
    else:
        z = vec[:,2].reshape(-1,1)
    norm = np.sqrt(array_dot(vec,vec))
    return np.arccos(z/norm)
#
#

def rotation_matrix(angle, direction):
    """
    Compute general rotation matrices for a given angles and direction vectors.
    """
    cosa = np.cos(angle)
    sina = np.sin(angle)
    direction /= np.sqrt(array_dot(direction,direction))
    #Assume calculating array of rotation matrices.
    try:
        nSamps = len(angle)
        R = np.array( [np.diag([i,i,i]) for i in cosa.flat] )
        R += np.array( [np.outer(direction[i],direction[i])*(1.0-cosa[i]) for i in range(nSamps)] )
        R += np.array( [np.array(   [[ 0.0,            -direction[i,2],    direction[i,1]],
                                     [ direction[i,2],  0.0,              -direction[i,0]],
                                     [-direction[i,1],  direction[i,0],    0.0          ]] ) * sina[i] for i in range(nSamps)] )
    #Only computing one rotation matrix.
    except TypeError:
        R = np.diag([cosa,cosa,cosa])
        R += np.outer(direction,direction) * (1.0 - cosa)
        R += np.array(   [[ 0.0,            -direction[2],    direction[1]],
                          [ direction[2],  0.0,              -direction[0]],
                          [-direction[1],  direction[0],    0.0          ]] ) * sina
    return R
#
#

def rotate_vector(R, vec):
    """
    Rotate vectors using the given rotation matrices.
    """
    if vec.ndim == 1:
        newVec = np.dot(R[i],vec[i])
    else:
        newVec = np.array( [np.dot(R[i],vec[i]) for i in range(len(vec))] )
    return newVec
#
#
def ROTATEZ(angle, vx, vy, vz):
    # This is the ROTATEZ in LALSimInspiral.c.
    tmp1 = vx*np.cos(angle) - vy*np.sin(angle);
    tmp2 = vx*np.sin(angle) + vy*np.cos(angle);
    return np.asarray([tmp1,tmp2,vz])

def ROTATEY(angle, vx, vy, vz):
    # This is the ROTATEY in LALSimInspiral.c
    tmp1 = vx*np.cos(angle) + vz*np.sin(angle);
    tmp2 = - vx*np.sin(angle) + vz*np.cos(angle);
    return np.asarray([tmp1,vy,tmp2])

def orbital_momentum(fref, mc, inclination):
    """
    Calculate orbital angular momentum vector.
    Note: The units of Lmag are different than what used in lalsimulation.
    Mc must be called in units of Msun here.

    Note that if one wants to build J=L+S1+S2 with L returned by this function, S1 and S2
    must not get the Msun^2 factor.
    """
    Lmag = orbital_momentum_mag(fref, mc)
    Lx, Ly, Lz = sph2cart(Lmag, inclination, 0.0)
    return np.hstack((Lx,Ly,Lz))
#
#
def orbital_momentum_mag(fref, mc):
    return np.power(mc, 5.0/3.0) / np.power(pi_constant * lal.MTSUN_SI * fref, 1.0/3.0)

def component_momentum(m, a, theta, phi):
    """
    Calculate BH angular momentum vector.
    """
    Sx, Sy, Sz = sph2cart(m**2 * a, theta, phi)
    return np.hstack((Sx,Sy,Sz))
#
#

def symm_tidal_params(lambda1,lambda2,eta):
    """
    Calculate best tidal parameters
    """
    lam_tilde = (8./13.)*((1.+7.*eta-31.*eta*eta)*(lambda1+lambda2) + np.sqrt(1.-4.*eta)*(1.+9.*eta-11.*eta*eta)*(lambda1-lambda2))
    dlam_tilde = (1./2.)*(np.sqrt(1.-4.*eta)*(1.-13272.*eta/1319.+8944.*eta*eta/1319.)*(lambda1+lambda2) + (1.-15910.*eta/1319.+32850.*eta*eta/1319.+3380.*eta*eta*eta/1319.)*(lambda1-lambda2))
    return lam_tilde, dlam_tilde

def spin_angles(fref,mc,eta,incl,a1,theta1,phi1,a2=None,theta2=None,phi2=None):
    """
    Calculate physical spin angles.
    """
    singleSpin = None in (a2,theta2,phi2)
    m1, m2 = mc2ms(mc,eta)
    L  = orbital_momentum(fref, mc, incl)
    S1 = component_momentum(m1, a1, theta1, phi1)
    if not singleSpin:
        S2 = component_momentum(m2, a2, theta2, phi2)
    else:
        S2 = 0.0
    J = L + S1 + S2
    tilt1 = array_ang_sep(L,S1)
    if not singleSpin:
        tilt2 = array_ang_sep(L,S2)
    else:
        tilt2 = None
    theta_jn = array_polar_ang(J)
    beta  = array_ang_sep(J,L)
    return tilt1, tilt2, theta_jn, beta
#
def chi_precessing(m1, a1, tilt1, m2, a2, tilt2):
	"""
	Calculate the magnitude of the effective precessing spin
	following convention from Phys. Rev. D 91, 024043   --   arXiv:1408.1810
	note: the paper uses naming convention where m1 < m2
	(and similar for associated spin parameters) and q > 1
	"""
	q_inv = m1/m2
	A1 = 2. + (3.*q_inv/2.)
	A2 = 2. + 3./(2.*q_inv)
	S1_perp = a1*np.sin(tilt1)*m1*m1
	S2_perp = a2*np.sin(tilt2)*m2*m2
	Sp = np.maximum(A1*S2_perp, A2*S1_perp)
	chi_p = Sp/(A2*m1*m1)
	return chi_p

def calculate_redshift(distance,h=0.6790,om=0.3065,ol=0.6935,w0=-1.0):
    """
    Calculate the redshift from the luminosity distance measurement using the
    Cosmology Calculator provided in LAL.
    By default assuming cosmological parameters from arXiv:1502.01589 - 'Planck 2015 results. XIII. Cosmological parameters'
    Using parameters from table 4, column 'TT+lowP+lensing+ext'
    This corresponds to Omega_M = 0.3065, Omega_Lambda = 0.6935, H_0 = 67.90 km s^-1 Mpc^-1
    Returns an array of redshifts
    """
    def find_z_root(z,dl,omega):
        return dl - lal.LuminosityDistance(omega,z)

    omega = lal.CreateCosmologicalParameters(h,om,ol,w0,0.0,0.0)
    if isinstance(distance,float):
        z = np.array([newton(find_z_root,np.random.uniform(0.0,2.0),args = (distance,omega))])
    else:
        z = np.array([newton(find_z_root,np.random.uniform(0.0,2.0),args = (d,omega)) for d in distance[:,0]])
    return z.reshape(z.shape[0],1)

def source_mass(mass, redshift):
    """
    Calculate source mass parameter for mass m as:
    m_source = m / (1.0 + z)
    For a parameter m.
    """
    return mass / (1.0 + redshift)

def physical2radiationFrame(theta_jn, phi_jl, tilt1, tilt2, phi12, a1, a2, m1, m2, fref):
    """
    Wrapper function for SimInspiralTransformPrecessingNewInitialConditions().
    Vectorizes function for use in append_mapping() methods of the posterior class.
    """
    try:
      import lalsimulation as lalsim
    except ImportError:
      print 'bayespputils.py: Cannot import lalsimulation SWIG bindings to calculate physical to radiation'
      print 'frame angles, did you remember to use --enable-swig-python when ./configuring lalsimulation?'
      return None
    from numpy import shape
    transformFunc = lalsim.SimInspiralTransformPrecessingNewInitialConditions

    # Convert component masses to SI units
    m1_SI = m1*lal.MSUN_SI
    m2_SI = m2*lal.MSUN_SI

    # Flatten arrays
    ins = [theta_jn, phi_jl, tilt1, tilt2, phi12, a1, a2, m1_SI, m2_SI, fref]
    if len(shape(ins))>1:
        # ins is a list of lists (i.e. we are converting full posterior chains)
        try:
            for p,param in enumerate(ins):
                ins[p] = param.flatten()
        except:
            pass

        try:
            results = np.array([transformFunc(t_jn, p_jl, t1, t2, p12, a1, a2, m1_SI, m2_SI, f) for (t_jn, p_jl, t1, t2, p12, a1, a2, m1_SI, m2_SI, f) in zip(*ins)])
            iota = results[:,0].reshape(-1,1)
            spin1x = results[:,1].reshape(-1,1)
            spin1y = results[:,2].reshape(-1,1)
            spin1z = results[:,3].reshape(-1,1)
            spin2x = results[:,4].reshape(-1,1)
            spin2y = results[:,5].reshape(-1,1)
            spin2z = results[:,6].reshape(-1,1)
            a1,theta1,phi1 = cart2sph(spin1x,spin1y,spin1z)
            a2,theta2,phi2 = cart2sph(spin2x,spin2y,spin2z)

            mc = np.power(m1*m2,3./5.)*np.power(m1+m2,-1./5.)
            L  = orbital_momentum(fref, mc, iota)
            S1 = np.hstack([m1*m1*spin1x,m1*m1*spin1y,m1*m1*spin1z])
            S2 = np.hstack([m2*m2*spin2x,m2*m2*spin2y,m2*m2*spin2z])
            J = L + S1 + S2
            beta = array_ang_sep(J,L)

            return iota, theta1, phi1, theta2, phi2, beta
        except: # Catch all exceptions, including failure for the transformFunc
         # Something went wrong, returning None
          return None

    elif len(shape(ins))<=1:
       # ins is a list of floats (i.e. we are converting the injected values) or empty
        try:
            for p,param in enumerate(ins):
                ins[p] = param
        except:
            pass

        try:
            results = np.array(transformFunc(theta_jn, phi_jl, tilt1, tilt2, phi12, a1, a2, m1_SI, m2_SI, fref))
            iota = results[0]
            spin1x = results[1]
            spin1y = results[2]
            spin1z = results[3]
            spin2x = results[4]
            spin2y = results[5]
            spin2z = results[6]
            a1,theta1,phi1 = cart2sph(spin1x,spin1y,spin1z)
            a2,theta2,phi2 = cart2sph(spin2x,spin2y,spin2z)

            mc = np.power(m1*m2,3./5.)*np.power(m1+m2,-1./5.)
            L  = orbital_momentum(fref, mc, iota)
            S1 = m1*m1*np.hstack([spin1x,spin1y,spin1z])
            S2 = m2*m2*np.hstack([spin2x,spin2y,spin2z])
            J = L + S1 + S2
            beta = array_ang_sep(J,L)

            return iota, theta1, phi1, theta2, phi2, beta

        except: # Catch all exceptions, including failure for the transformFunc
            # Something went wrong, returning None
            return None
#
#

def plot_one_param_pdf_kde(fig,onedpos):

    from scipy import seterr as sp_seterr

    np.seterr(under='ignore')
    sp_seterr(under='ignore')
    pos_samps=onedpos.samples
    try:
        gkde=onedpos.gaussian_kde
    except np.linalg.linalg.LinAlgError:
        print 'Singular matrix in KDE. Skipping'
    else:
        ind=np.linspace(np.min(pos_samps),np.max(pos_samps),101)
        kdepdf=gkde.evaluate(ind)
        plt.plot(ind,kdepdf,color='green')
    return

def plot_one_param_pdf_line_hist(fig,pos_samps):
    plt.hist(pos_samps,kdepdf)


def plot_one_param_pdf(posterior,plot1DParams,analyticPDF=None,analyticCDF=None,plotkde=False):
    """
    Plots a 1D histogram and (gaussian) kernel density estimate of the
    distribution of posterior samples for a given parameter.

    @param posterior: an instance of the Posterior class.

    @param plot1DParams: a dict; {paramName:Nbins}

    @param analyticPDF: an analytic probability distribution function describing the distribution.

    @param analyticCDF: an analytic cumulative distribution function describing the distribution.

    """

    # matplotlib.rcParams['text.usetex']=True

    param=plot1DParams.keys()[0].lower()
    histbins=plot1DParams.values()[0]

    pos_samps=posterior[param].samples
    injpar=posterior[param].injval
    trigvals=posterior[param].trigvals

  #myfig=plt.figure(figsize=(4,3.5),dpi=200)
    myfig=plt.figure(figsize=(6,4.5),dpi=150)
  #axes=plt.Axes(myfig,[0.2, 0.2, 0.7,0.7])
    axes=plt.Axes(myfig,[0.15,0.15,0.6,0.76])
    myfig.add_axes(axes)
    majorFormatterX=ScalarFormatter(useMathText=True)
    majorFormatterX.format_data=lambda data:'%.6g'%(data)
    majorFormatterY=ScalarFormatter(useMathText=True)
    majorFormatterY.format_data=lambda data:'%.6g'%(data)
    majorFormatterX.set_scientific(True)
    majorFormatterY.set_scientific(True)
    offset=0.0
    if param.find('time')!=-1:
      offset=floor(min(pos_samps))
      pos_samps=pos_samps-offset
      if injpar is not None:
        injpar=injpar-offset
      ax1_name=param+' + %i'%(int(offset))
    else: ax1_name=param

    (n, bins, patches)=plt.hist(pos_samps,histbins,normed='true',facecolor='grey')
    Nchars=max(map(lambda d:len(majorFormatterX.format_data(d)),axes.get_xticks()))
    if Nchars>8:
        Nticks=3
    elif Nchars>5:
        Nticks=4
    elif Nchars>4:
        Nticks=6
    else:
        Nticks=6
    locatorX=matplotlib.ticker.MaxNLocator(nbins=Nticks)
    xmin,xmax=plt.xlim()
    if param=='rightascension' or param=='ra':
        locatorX=RALocator(min=xmin,max=xmax)
        majorFormatterX=RAFormatter()
    if param=='declination' or param=='dec':
        locatorX=DecLocator(min=xmin,max=xmax)
        majorFormatterX=DecFormatter()
    axes.xaxis.set_major_formatter(majorFormatterX)
    axes.yaxis.set_major_formatter(majorFormatterY)

    locatorX.view_limits(bins[0],bins[-1])
    axes.xaxis.set_major_locator(locatorX)
    if plotkde:  plot_one_param_pdf_kde(myfig,posterior[param])
    histbinSize=bins[1]-bins[0]
    if analyticPDF:
        (xmin,xmax)=plt.xlim()
        x = np.linspace(xmin,xmax,2*len(bins))
        plt.plot(x, analyticPDF(x+offset), color='r', linewidth=2, linestyle='dashed')
        if analyticCDF:
                # KS underflows with too many samples
                max_samps=1000
                from numpy.random import permutation
                samps = permutation(pos_samps)[:max_samps,:].flatten()
                D,p = stats.kstest(samps+offset, analyticCDF, mode='asymp')
                plt.title("%s: ks p-value %.3f"%(param,p))

    rbins=None

    if injpar is not None:
        # We will plot the injection if it is <5% outside the posterior
        delta_samps=max(pos_samps)-min(pos_samps)
        minrange=min(pos_samps)-0.05*delta_samps
        maxrange=max(pos_samps)+0.05*delta_samps
        if minrange<injpar and maxrange>injpar:

            plt.axvline(injpar, color='r', linestyle='-.', linewidth=4)

            #rkde=gkde.integrate_box_1d(min(pos[:,i]),getinjpar(injection,i))
            #print "r of injected value of %s (kde) = %f"%(param,rkde)

            #Find which bin the true value is in
        if min(pos_samps)<injpar and max(pos_samps)>injpar:
            bins_to_inj=(injpar-bins[0])/histbinSize
            injbinh=int(floor(bins_to_inj))
            injbin_frac=bins_to_inj-float(injbinh)

            #Integrate over the bins
            rbins=(sum(n[0:injbinh-1])+injbin_frac*n[injbinh])*histbinSize

    if trigvals is not None:
        for IFO in [IFO for IFO in trigvals.keys()]:
            trigval = trigvals[IFO]
            if min(pos_samps)<trigval and max(pos_samps)>trigval:
                if IFO=='H1': color = 'r'
                elif IFO=='L1': color = 'g'
                elif IFO=='V1': color = 'm'
                else: color = 'c'
                plt.axvline(trigval, color=color, linestyle='-.')
    #
    plt.grid()
    plt.xlabel(plot_label(ax1_name))
    plt.ylabel('Probability Density')

    # For RA and dec set custom labels and for RA reverse
    if(param.lower()=='ra' or param.lower()=='rightascension'):
        xmin,xmax=plt.xlim()
        plt.xlim(xmax,xmin)
    #if(param.lower()=='ra' or param.lower()=='rightascension'):
    #    locs, ticks = plt.xticks()
    #    newlocs, newticks = formatRATicks(locs)
    #    plt.xticks(newlocs,newticks,rotation=45)
    #if(param.lower()=='dec' or param.lower()=='declination'):
    #    locs, ticks = plt.xticks()
    #    newlocs, newticks = formatDecTicks(locs)
    #    plt.xticks(newlocs,newticks,rotation=45)

    return rbins,myfig#,rkde
#

class RALocator(matplotlib.ticker.MultipleLocator):
    """
    RA tick locations with some intelligence
    """
    def __init__(self,min=0.0,max=2.0*pi_constant):
      hour=pi_constant/12.0
      if(max-min)>12.0*hour:
        base=3.0*hour
      elif(max-min)>6.0*hour:
        base=2.0*hour
      # Put hour ticks if there are more than 3 hours displayed
      elif (max-min)>3.0*pi_constant/12.0:
        base=hour
      elif (max-min)>hour:
        base=hour/2.0
      else:
        base=hour/4.0

      matplotlib.ticker.MultipleLocator.__init__(self,base=base)

class DecLocator(matplotlib.ticker.MultipleLocator):
    """
    Dec tick locations with some intelligence
    """
    def __init__(self, min=-pi_constant/2.0,max=pi_constant/2.0):
      deg=pi_constant/180.0
      if (max-min)>60*deg:
        base=30.0*deg
      elif (max-min)>20*deg:
        base=10*deg
      elif (max-min)>10*deg:
        base=5*deg
      else:
        base=deg
      matplotlib.ticker.MultipleLocator.__init__(self,base=base)

class RAFormatter(matplotlib.ticker.FuncFormatter):
    def __init__(self,accuracy='auto'):
      matplotlib.ticker.FuncFormatter.__init__(self,getRAString)

class DecFormatter(matplotlib.ticker.FuncFormatter):
    def __init__(self,accuracy='auto'):
      matplotlib.ticker.FuncFormatter.__init__(self,getDecString)

def formatRATicks(locs, accuracy='auto'):
    """
    Format locs, ticks to RA angle with given accuracy
    accuracy can be 'hour', 'min', 'sec', 'all'
    returns (locs, ticks)
    'all' does no rounding, just formats the tick strings
    'auto' will use smallest appropriate units
    """
    newmax=max(locs)
    newmin=min(locs)
    if(accuracy=='auto'):
        acc='hour'
        if abs(newmax-newmin)<pi_constant/12.:
            acc='min'
        if abs(newmax-newmin)<pi_constant/(12.*60.):
            acc='sec'
    else:
        acc=accuracy

    if max(locs)>2*pi_constant: newmax=2.0*pi_constant
    if min(locs)<0.0: newmin=0.0
    locs=linspace(newmin,newmax,len(locs))

    roundlocs=map(lambda a: roundRadAngle(a, accuracy=acc), locs)

    newlocs=filter(lambda a:a>=0 and a<=2.0*pi_constant, roundlocs)
    return (list(newlocs), map(getRAString, list(newlocs) ) )

def formatDecTicks(locs, accuracy='auto'):
    """
    Format locs to Dec angle with given accuracy
    accuracy can be 'deg', 'arcmin', 'arcsec', 'all'
    'all' does no rounding, just formats the tick strings
    """
    newmax=max(locs)
    newmin=min(locs)
    if(accuracy=='auto'):
        acc='deg'
        if abs(newmax-newmin)<pi_constant/360.:
            acc='arcmin'
        if abs(newmax-newmin)<pi_constant/(360.*60.):
            acc='arcsec'
    else:
        acc=accuracy
    if newmax>0.5*pi_constant: newmax=0.5*pi_constant
    if newmin<-0.5*pi_constant: newmin=-0.5*pi_constant
    locs=linspace(newmin,newmax,len(locs))

    roundlocs=map(lambda a: roundRadAngle(a, accuracy=acc), locs)
    newlocs=filter(lambda a:a>=-pi_constant/2.0 and a<=pi_constant/2.0, roundlocs)
    return (list(newlocs), map(getDecString, list(newlocs) ) )

def roundRadAngle(rads,accuracy='all'):
    """
    round given angle in radians to integer hours, degrees, mins or secs
    accuracy can be 'hour'. 'deg', 'min', 'sec', 'all', all does nothing
    'arcmin', 'arcsec'
    """
    if accuracy=='all': return locs
    if accuracy=='hour': mult=24
    if accuracy=='deg': mult=360
    if accuracy=='min': mult=24*60
    if accuracy=='sec': mult=24*60*60
    if accuracy=='arcmin': mult=360*60
    if accuracy=='arcsec': mult=360*60*60
    mult=mult/(2.0*pi_constant)
    return round(rads*mult)/mult

def getRAString(radians,accuracy='auto'):
    secs=radians*12.0*3600/pi_constant
    hours, rem = divmod(secs, 3600 )
    mins,rem = divmod(rem, 60 )
    secs = rem
    if secs>=59.5:
        secs=secs-60
        mins=mins+1
    if mins>=59.5:
        mins=mins-60
        hours=hours+1
    if accuracy=='hour': return ur'%ih'%(hours)
    if accuracy=='min': return ur'%ih%im'%(hours,mins)
    if accuracy=='sec': return ur'%ih%im%2.0fs'%(hours,mins,secs)
    else:
        if abs(fmod(secs,60.0))>=0.5: return(getRAString(radians,accuracy='sec'))
        if abs(fmod(mins,60.0))>=0.5: return(getRAString(radians,accuracy='min'))
        else: return(getRAString(radians,accuracy='hour'))

def getDecString(radians,accuracy='auto'):
    # LaTeX doesn't like unicode degree symbols etc
    if matplotlib.rcParams['text.usetex']:
        degsymb='$^\circ$'
        minsymb="'"
        secsymb="''"
    else:
        degsymb=u'\u00B0'
        minsymb=u'\u0027'
        secsymb=u'\u2033'
    if(radians<0):
        radians=-radians
        sign=-1
    else: sign=+1
    deg,rem=divmod(radians,pi_constant/180.0)
    mins, rem = divmod(rem, pi_constant/(180.0*60.0))
    secs = rem * (180.0*3600.0)/pi_constant
    #if secs>=59.5:
    #    secs=secs-60.0
    #    mins=mins+1
    #if mins>=59.5:
    #    mins=mins-60.0
    #    deg=deg+1
    if (accuracy=='arcmin' or accuracy=='deg') and secs>30: mins=mins+1
    if accuracy=='deg' and mins>30: deg=deg+1
    if accuracy=='deg': return ur'%i'%(sign*deg)+degsymb
    if accuracy=='arcmin': return ur'%i%s%i%s'%(sign*deg,degsymb,mins,minsymb)
    if accuracy=='arcsec': return ur'%i%s%i%s%2.0f%s'%(sign*deg,degsymb,mins,minsymb,secs,secsymb)
    else:
    #    if abs(fmod(secs,60.0))>=0.5 and abs(fmod(secs,60)-60)>=0.5 : return(getDecString(sign*radians,accuracy='arcsec'))
    #    if abs(fmod(mins,60.0))>=0.5 and abs(fmod(mins,60)-60)>=0.5: return(getDecString(sign*radians,accuracy='arcmin'))
    #    else: return(getDecString(sign*radians,accuracy='deg'))
      return(getDecString(sign*radians,accuracy='deg'))

def plot_corner(posterior,levels,parnames=None):
  """
  Make a corner plot using the triangle module
  (See http://github.com/dfm/corner.py)
  @param posterior: The Posterior object
  @param levels: a list of confidence levels
  @param parnames: list of parameters to include
  """
  try:
    import corner
  except ImportError:
          try:
                  import triangle as corner
          except ImportError:
                  print 'Cannot load corner module. Try running\n\t$ pip install corner'
                  return None
  parnames=filter(lambda x: x in posterior.names, parnames)
  labels = [plot_label(parname) for parname in parnames]
  data = np.hstack([posterior[p].samples for p in parnames])
  if posterior.injection:
    injvals=[posterior[p].injval for p in parnames]
    myfig=corner.corner(data,labels=labels,truths=injvals,quantiles=levels,plot_datapoints=False,bins=20)
  else:
    myfig=corner.corner(data,labels=labels,quantiles=levels,plot_datapoints=False,bins=20)
  return(myfig)


def plot_two_param_kde_greedy_levels(posteriors_by_name,plot2DkdeParams,levels,colors_by_name,line_styles=__default_line_styles,figsize=(4,3),dpi=250,figposition=[0.2,0.2,0.48,0.75],legend='right',hatches_by_name=None,Npixels=50):
  """
  Plots a 2D kernel density estimate of the 2-parameter marginal posterior.

  @param posterior: an instance of the Posterior class.

  @param plot2DkdeParams: a dict {param1Name:Nparam1Bins,param2Name:Nparam2Bins}
  """

  from scipy import seterr as sp_seterr
  confidence_levels=levels

  # Reversed parameter order here for consistency with the other
  # plotting functions
  par2_name,par1_name=plot2DkdeParams.keys()
  xbin=plot2DkdeParams[par1_name]
  ybin=plot2DkdeParams[par2_name]
  levels= levels
  np.seterr(under='ignore')
  sp_seterr(under='ignore')

  fig=plt.figure(1,figsize=figsize,dpi=dpi)
  plt.clf()
  axes=fig.add_axes(figposition)
  name_list=[]

  #This fixes the precedence of line styles in the plot
  if len(line_styles)<len(levels):
    raise RuntimeError("Error: Need as many or more line styles to choose from as confidence levels to plot!")

  CSlst=[]
  for name,posterior in posteriors_by_name.items():
    print 'Plotting '+name
    name_list.append(name)
    par1_injvalue=posterior[par1_name].injval
    par2_injvalue=posterior[par2_name].injval

    par_trigvalues1=posterior[par1_name].trigvals
    par_trigvalues2=posterior[par2_name].trigvals
    xdat=posterior[par1_name].samples
    ydat=posterior[par2_name].samples
    a=np.squeeze(posterior[par1_name].samples)
    b=np.squeeze(posterior[par2_name].samples)
    offset=0.0
    if par1_name.find('time')!=-1:
      offset=floor(min(a))
      a=a-offset
    if par1_injvalue:
      par1_injvalue=par1_injvalue-offset
      ax1_name=par1_name+' + %i'%(int(offset))
    else: ax1_name=par1_name

    if par2_name.find('time')!=-1:
      offset=floor(min(b))
      b=b-offset
    if par2_injvalue:
      par2_injvalue=par2_injvalue-offset
      ax2_name=par2_name+' + %i'%(int(offset))
    else: ax2_name=par2_name

    samp=np.transpose(np.column_stack((xdat,ydat)))

    try:
      kde=stats.kde.gaussian_kde(samp)
      den=kde(samp)
    except:
      return None

    #grid_coords = np.append(x.reshape(-1,1),y.reshape(-1,1),axis=1)
    Nx=Npixels
    Ny=Npixels
    # Ugly hack to produce plots centred on the main mode:
    # Choose 1%-99% percentile range of the samples
    # Then zoom out by 0.95 to encompass the contour edges
    xsorted=np.sort(xdat,axis=None)
    ysorted=np.sort(ydat,axis=None)
    imin=int(0.01*len(xsorted))
    imax=int(0.99*len(xsorted))
    xmax=xsorted[imax]
    xmin=xsorted[imin]
    ymax=ysorted[imax]
    ymin=ysorted[imin]
    xmid=0.5*(xmin+xmax)
    ymid=0.5*(ymin+ymax)
    xmin=xmid+(xmin-xmid)/0.95
    xmax=xmid+(xmax-xmid)/0.95
    ymin=ymid+(ymin-ymid)/0.95
    ymax=ymid+(ymax-ymid)/0.95
    xax=np.linspace(xmin,xmax,Nx)
    yax=np.linspace(ymin,ymax,Ny)
    #print 'Plot limits %f-%f x %f-%f'%(xmin,xmax,ymin,ymax)

    # Original way which includes all samples
    #xax = np.linspace(np.min(xdat),np.max(xdat),Nx)
    #yax = np.linspace(np.min(ydat),np.max(ydat),Ny)

    # Do the actual plotting
    x,y = np.meshgrid(xax,yax)
    grid_coords = np.row_stack( (x.flatten(),y.flatten()) )
    z = kde(grid_coords)
    z = z.reshape(Nx,Ny)
    densort=np.sort(den)[::-1]
    values=[]
    Npts=xdat.shape[0]
    zvalues=[]
    for level in levels:
      ilevel = int(Npts*level + 0.5)
      if ilevel >= Npts:
	ilevel = Npts-1
      zvalues.append(densort[ilevel])
    CS=plt.contour(x, y, z, zvalues,colors=[colors_by_name[name]],linestyles=line_styles )
    CSlst.append(CS)

    if par1_injvalue is not None and par2_injvalue is not None:
      plt.plot([par1_injvalue],[par2_injvalue],'b*',scalex=False,scaley=False,markersize=12)

    if par_trigvalues1 is not None and par_trigvalues2 is not None:
	par1IFOs = set([IFO for IFO in par_trigvalues1.keys()])
	par2IFOs = set([IFO for IFO in par_trigvalues2.keys()])
	IFOs = par1IFOs.intersection(par2IFOs)
	for IFO in IFOs:
	  if IFO=='H1': color = 'r'
	  elif IFO=='L1': color = 'g'
	  elif IFO=='V1': color = 'm'
	  else: color = 'c'
	plt.plot([par_trigvalues1[IFO]],[par_trigvalues2[IFO]],color=color,marker='o',scalex=False,scaley=False)

  plt.xlabel(plot_label(par1_name))
  plt.ylabel(plot_label(par2_name))
  plt.grid()

  if len(name_list)!=len(CSlst):
    raise RuntimeError("Error number of contour objects does not equal number of names! Use only *one* contour from each set to associate a name.")

  full_name_list=[]
  dummy_lines=[]
  for plot_name in name_list:
    full_name_list.append(plot_name)
  if len(confidence_levels)>1:
    for ls_,cl in zip(line_styles[0:len(confidence_levels)],confidence_levels):
      dummy_lines.append(mpl_lines.Line2D(np.array([0.,1.]),np.array([0.,1.]),ls=ls_,color='k'))
      full_name_list.append('%s%%'%str(int(cl*100)))

  fig_actor_lst = [cs.collections[0] for cs in CSlst]
  fig_actor_lst.extend(dummy_lines)
  if legend is not None:
    try:
      twodcontour_legend=plt.figlegend(tuple(fig_actor_lst), tuple(full_name_list), loc='right',framealpha=0.1)
    except:
      twodcontour_legend=plt.figlegend(tuple(fig_actor_lst), tuple(full_name_list), loc='right')
    for text in twodcontour_legend.get_texts():
      text.set_fontsize('small')

  majorFormatterX=ScalarFormatter(useMathText=True)
  majorFormatterX.format_data=lambda data:'%.4g'%(data)
  majorFormatterY=ScalarFormatter(useMathText=True)
  majorFormatterY.format_data=lambda data:'%.4g'%(data)
  majorFormatterX.set_scientific(True)
  majorFormatterY.set_scientific(True)
  axes.xaxis.set_major_formatter(majorFormatterX)
  axes.yaxis.set_major_formatter(majorFormatterY)
  Nchars=max(map(lambda d:len(majorFormatterX.format_data(d)),axes.get_xticks()))
  if Nchars>8:
    Nticks=3
  elif Nchars>5:
    Nticks=4
  elif Nchars>4:
    Nticks=5
  else:
    Nticks=6
  locatorX=matplotlib.ticker.MaxNLocator(nbins=Nticks-1)
  if par1_name=='rightascension' or par1_name=='ra':
    (ramin,ramax)=plt.xlim()
    locatorX=RALocator(min=ramin,max=ramax)
    majorFormatterX=RAFormatter()
  if par1_name=='declination' or par1_name=='dec':
    (decmin,decmax)=plt.xlim()
    locatorX=DecLocator(min=decmin,max=decmax)
    majorFormatterX=DecFormatter()
  axes.xaxis.set_major_formatter(majorFormatterX)
  if par2_name=='rightascension' or par2_name=='ra':
    (ramin,ramax)=plt.ylim()
    locatorY=RALocator(ramin,ramax)
    axes.yaxis.set_major_locator(locatorY)
    majorFormatterY=RAFormatter()
  if par2_name=='declination' or par2_name=='dec':
    (decmin,decmax)=plt.ylim()
    locatorY=DecLocator(min=decmin,max=decmax)
    majorFormatterY=DecFormatter()
    axes.yaxis.set_major_locator(locatorY)

  axes.yaxis.set_major_formatter(majorFormatterY)
  #locatorX.view_limits(bins[0],bins[-1])
  axes.xaxis.set_major_locator(locatorX)

  fix_axis_names(plt,par1_name,par2_name)

  if(par1_name.lower()=='ra' or par1_name.lower()=='rightascension'):
    xmin,xmax=plt.xlim()
    if(xmin<0.0): xmin=0.0
    if(xmax>2.0*pi_constant): xmax=2.0*pi_constant
    plt.xlim(xmax,xmin)

  return fig


def plot_two_param_kde(posterior,plot2DkdeParams):
    """
    Plots a 2D kernel density estimate of the 2-parameter marginal posterior.

    @param posterior: an instance of the Posterior class.

    @param plot2DkdeParams: a dict {param1Name:Nparam1Bins,param2Name:Nparam2Bins}
    """

    from scipy import seterr as sp_seterr

    par1_name,par2_name=plot2DkdeParams.keys()
    Nx=plot2DkdeParams[par1_name]
    Ny=plot2DkdeParams[par2_name]

    xdat=posterior[par1_name].samples
    ydat=posterior[par2_name].samples

    par_injvalue1=posterior[par1_name].injval
    par_injvalue2=posterior[par2_name].injval

    par_trigvalues1=posterior[par1_name].trigvals
    par_trigvalues2=posterior[par2_name].trigvals

    np.seterr(under='ignore')
    sp_seterr(under='ignore')

    myfig=plt.figure(1,figsize=(6,4),dpi=200)
    myfig.add_axes(plt.Axes(myfig,[0.20,0.20,0.75,0.7]))
    plt.clf()

    xax=np.linspace(min(xdat),max(xdat),Nx)
    yax=np.linspace(min(ydat),max(ydat),Ny)
    x,y=np.meshgrid(xax,yax)

    samp=np.transpose(np.column_stack((xdat,ydat)))

    kde=stats.kde.gaussian_kde(samp)

    grid_coords = np.append(x.reshape(-1,1),y.reshape(-1,1),axis=1)

    z = kde(grid_coords.T)
    z = z.reshape(Nx,Ny)

    values=[]
    for level in levels:
      ilevel = int(Npts*level + 0.5)
      if ilevel >= Npts:
	ilevel = Npts-1
	zvalues.append(densort[ilevel])

	pp.contour(XS, YS, ZS, zvalues)

    asp=xax.ptp()/yax.ptp()
#    if(asp<0.8 or asp > 1.6): asp=1.4
    plt.imshow(z,extent=(xax[0],xax[-1],yax[0],yax[-1]),aspect=asp,origin='lower')
    plt.colorbar()

    if par_injvalue1 is not None and par_injvalue2 is not None:
        plt.plot([par_injvalue1],[par_injvalue2],'bo',scalex=False,scaley=False)

    if par_trigvalues1 is not None and par_trigvalues2 is not None:
        par1IFOs = set([IFO for IFO in par_trigvalues1.keys()])
        par2IFOs = set([IFO for IFO in par_trigvalues2.keys()])
        IFOs = par1IFOs.intersection(par2IFOs)
        for IFO in IFOs:
            if IFO=='H1': color = 'r'
            elif IFO=='L1': color = 'g'
            elif IFO=='V1': color = 'm'
            else: color = 'c'
            plt.plot([par_trigvalues1[IFO]],[par_trigvalues2[IFO]],color=color,marker='o',scalex=False,scaley=False)

    plt.xlabel(plot_label(par1_name))
    plt.ylabel(plot_label(par2_name))
    plt.grid()

    # For RA and dec set custom labels and for RA reverse
    if(par1_name.lower()=='ra' or par1_name.lower()=='rightascension'):
            xmin,xmax=plt.xlim()
            plt.xlim(xmax,xmin)
    #if(par1_name.lower()=='ra' or par1_name.lower()=='rightascension'):
    #        locs, ticks = plt.xticks()
    #        (newlocs, newticks)=formatRATicks(locs, ticks)
    #        plt.xticks(newlocs,newticks,rotation=45)
    #if(par1_name.lower()=='dec' or par1_name.lower()=='declination'):
    #        locs, ticks = plt.xticks()
    #        newlocs, newticks = formatDecTicks(locs)
    #        plt.xticks(newlocs,newticks,rotation=45)

    #if(par2_name.lower()=='ra' or par2_name.lower()=='rightascension'):
    #    ymin,ymax=plt.ylim()
    #    plt.ylim(ymax,ymin)
    #if(par2_name.lower()=='ra' or par2_name.lower()=='rightascension'):
    #    locs, ticks = plt.yticks()
    #    newlocs,newticks=formatRATicks(locs)
    #    plt.yticks(newlocs,newticks)
    #if(par2_name.lower()=='dec' or par2_name.lower()=='declination'):
    #    locs, ticks = plt.yticks()
    #    newlocs,newticks=formatDecTicks(locs)
    #    plt.yticks(newlocs,newticks)

    return myfig
#

def get_inj_by_time(injections,time):
    """
    Filter injections to find the injection with end time given by time +/- 0.1s
    """
    import itertools
    injection = itertools.ifilter(lambda a: abs(float(a.get_end()) - time) < 0.1, injections).next()
    return injection

def histogram2D(posterior,greedy2Params,confidence_levels):
    """
    Returns a 2D histogram and edges for the two parameters passed in greedy2Params, plus the actual discrete confidence levels
    imposed by the finite number of samples.
       H,xedges,yedges,Hlasts = histogram2D(posterior,greedy2Params,confidence_levels)
    @param posterior: Posterior instance
    @param greedy2Params: a dict ;{param1Name:param1binSize,param2Name:param2binSize}
    @param confidence_levels: a list of the required confidence levels to plot on the contour map.
    """

    par1_name,par2_name=greedy2Params.keys()
    par1_bin=greedy2Params[par1_name]
    par2_bin=greedy2Params[par2_name]
    par1_injvalue=posterior[par1_name.lower()].injval
    par2_injvalue=posterior[par2_name.lower()].injval
    a=np.squeeze(posterior[par1_name].samples)
    b=np.squeeze(posterior[par2_name].samples)
    par1pos_min=a.min()
    par2pos_min=b.min()
    par1pos_max=a.max()
    par2pos_max=b.max()
    par1pos_Nbins= int(ceil((par1pos_max - par1pos_min)/par1_bin))+1
    par2pos_Nbins= int(ceil((par2pos_max - par2pos_min)/par2_bin))+1
    H, xedges, yedges = np.histogram2d(a,b, bins=(par1pos_Nbins, par2pos_Nbins),normed=True)
    temp=np.copy(H)
    temp=temp.ravel()
    confidence_levels.sort()
    Hsum=0
    Hlasts=[]
    idxes=np.argsort(temp)
    j=len(idxes)-1
    for cl in confidence_levels:
        while float(Hsum/np.sum(H))<cl:
            #ind = np.argsort(temp)
            max_i=idxes[j]
            j-=1
            val = temp[max_i]
            Hlast=val
            Hsum+=val
            temp[max_i]=0
        Hlasts.append(Hlast)
    return (H,xedges,yedges,Hlasts)

def plot_two_param_greedy_bins_contourf(posteriors_by_name,greedy2Params,confidence_levels,colors_by_name,figsize=(7,6),dpi=120,figposition=[0.3,0.3,0.5,0.5],legend='right',hatches_by_name=None):
    """
    @param posteriors_by_name A dictionary of posterior objects indexed by name
    @param greedy2Params: a dict ;{param1Name:param1binSize,param2Name:param2binSize}
    @param confidence_levels: a list of the required confidence levels to plot on the contour map.

    """
    fig=plt.figure(1,figsize=figsize,dpi=dpi)
    plt.clf()
    fig.add_axes(figposition)
    CSlst=[]
    name_list=[]
    par1_name,par2_name=greedy2Params.keys()
    for name,posterior in posteriors_by_name.items():
        name_list.append(name)
        H,xedges,yedges,Hlasts=histogram2D(posterior,greedy2Params,confidence_levels+[0.99999999999999])
        extent= [xedges[0], yedges[-1], xedges[-1], xedges[0]]
        CS2=plt.contourf(yedges[:-1],xedges[:-1],H,Hlasts,extend='max',colors=[colors_by_name[name]] ,alpha=0.3 )
        CS=plt.contour(yedges[:-1],xedges[:-1],H,Hlasts,extend='max',colors=[colors_by_name[name]] )
        CSlst.append(CS)

    plt.title("%s-%s confidence contours (greedy binning)"%(par1_name,par2_name)) # add a title
    plt.xlabel(plot_label(par2_name))
    plt.ylabel(plot_label(par1_name))
    if len(name_list)!=len(CSlst):
        raise RuntimeError("Error number of contour objects does not equal number of names! Use only *one* contour from each set to associate a name.")
    full_name_list=[]
    dummy_lines=[]
    for plot_name in name_list:
        full_name_list.append(plot_name)
        if len(confidence_levels)>1:
            for cl in confidence_levels+[1]:
                dummy_lines.append(mpl_lines.Line2D(np.array([0.,1.]),np.array([0.,1.]),color='k'))
                full_name_list.append('%s%%'%str(int(cl*100)))
        fig_actor_lst = [cs.collections[0] for cs in CSlst]
        fig_actor_lst.extend(dummy_lines)
    if legend is not None:
      try:
        twodcontour_legend=plt.figlegend(tuple(fig_actor_lst), tuple(full_name_list), loc='right',framealpha=0.1)
      except:
        twodcontour_legend=plt.figlegend(tuple(fig_actor_lst), tuple(full_name_list), loc='right')
      for text in twodcontour_legend.get_texts():
          text.set_fontsize('small')
    fix_axis_names(plt,par1_name,par2_name)
    return fig

def fix_axis_names(plt,par1_name,par2_name):
    """
    Fixes names of axes
    """
    return

    # For ra and dec set custom labels and for RA reverse
    if(par1_name.lower()=='ra' or par1_name.lower()=='rightascension'):
            ymin,ymax=plt.ylim()
            if(ymin<0.0): ylim=0.0
            if(ymax>2.0*pi_constant): ymax=2.0*pi_constant
            plt.ylim(ymax,ymin)
    if(par1_name.lower()=='ra' or par1_name.lower()=='rightascension'):
            locs, ticks = plt.yticks()
            newlocs, newticks = formatRATicks(locs)
            plt.yticks(newlocs,newticks)
    if(par1_name.lower()=='dec' or par1_name.lower()=='declination'):
            locs, ticks = plt.yticks()
            newlocs,newticks=formatDecTicks(locs)
            plt.yticks(newlocs,newticks)

    if(par2_name.lower()=='ra' or par2_name.lower()=='rightascension'):
        xmin,xmax=plt.xlim()
        if(xmin<0.0): xmin=0.0
        if(xmax>2.0*pi_constant): xmax=2.0*pi_constant
        plt.xlim(xmax,xmin)
    if(par2_name.lower()=='ra' or par2_name.lower()=='rightascension'):
        locs, ticks = plt.xticks()
        newlocs, newticks = formatRATicks(locs)
        plt.xticks(newlocs,newticks,rotation=45)
    if(par2_name.lower()=='dec' or par2_name.lower()=='declination'):
        locs, ticks = plt.xticks()
        newlocs, newticks = formatDecTicks(locs)
        plt.xticks(newlocs,newticks,rotation=45)
    return plt

def plot_two_param_greedy_bins_contour(posteriors_by_name,greedy2Params,confidence_levels,colors_by_name,line_styles=__default_line_styles,figsize=(4,3),dpi=250,figposition=[0.2,0.2,0.48,0.75],legend='right'):
    """
    Plots the confidence level contours as determined by the 2-parameter
    greedy binning algorithm.

    @param posteriors_by_name: A dict containing Posterior instances referenced by some id.

    @param greedy2Params: a dict ;{param1Name:param1binSize,param2Name:param2binSize}

    @param confidence_levels: a list of the required confidence levels to plot on the contour map.

    @param colors_by_name: A dict of colors cross-referenced to the above Posterior ids.

    @param legend: Argument for legend placement or None for no legend ('right', 'upper left', 'center' etc)

    """

    fig=plt.figure(1,figsize=figsize,dpi=dpi)
    plt.clf()

    axes=fig.add_axes(figposition)

    #This fixes the precedence of line styles in the plot
    if len(line_styles)<len(confidence_levels):
        raise RuntimeError("Error: Need as many or more line styles to choose from as confidence levels to plot!")

    CSlst=[]
    name_list=[]
    for name,posterior in posteriors_by_name.items():

        name_list.append(name)
        #Extract parameter names
        par1_name,par2_name=greedy2Params.keys()
        #Extract bin sizes
        par1_bin=greedy2Params[par1_name]
        par2_bin=greedy2Params[par2_name]

        #Extract injection information
        par1_injvalue=posterior[par1_name.lower()].injval
        par2_injvalue=posterior[par2_name.lower()].injval

        #Extract trigger information
        par1_trigvalues=posterior[par1_name.lower()].trigvals
        par2_trigvalues=posterior[par2_name.lower()].trigvals

        a=np.squeeze(posterior[par1_name].samples)
        b=np.squeeze(posterior[par2_name].samples)

        #Create 2D bin array
        par1pos_min=a.min()
        par2pos_min=b.min()

        par1pos_max=a.max()
        par2pos_max=b.max()

        par1pos_Nbins= int(ceil((par1pos_max - par1pos_min)/par1_bin))+1
        par2pos_Nbins= int(ceil((par2pos_max - par2pos_min)/par2_bin))+1

        if par1_name.find('time')!=-1:
          offset=floor(min(a))
          a=a-offset
          if par1_injvalue:
            par1_injvalue=par1_injvalue-offset
          ax1_name=par1_name+' + %i'%(int(offset))
        else: ax1_name=par1_name

        if par2_name.find('time')!=-1:
          offset=floor(min(b))
          b=b-offset
          if par2_injvalue:
            par2_injvalue=par2_injvalue-offset
          ax2_name=par2_name+' + %i'%(int(offset))
        else: ax2_name=par2_name


        majorFormatterX=ScalarFormatter(useMathText=True)
        majorFormatterX.format_data=lambda data:'%.4g'%(data)
        majorFormatterY=ScalarFormatter(useMathText=True)
        majorFormatterY.format_data=lambda data:'%.4g'%(data)
        majorFormatterX.set_scientific(True)
        majorFormatterY.set_scientific(True)
        axes.xaxis.set_major_formatter(majorFormatterX)
        axes.yaxis.set_major_formatter(majorFormatterY)

        H, xedges, yedges = np.histogram2d(a,b, bins=(par1pos_Nbins, par2pos_Nbins),normed=True)

        extent = [xedges[0], yedges[-1], xedges[-1], xedges[0]]

        temp=np.copy(H)
        temp=temp.ravel()
        confidence_levels.sort()
        Hsum=0
        Hlasts=[]
        idxes=np.argsort(temp)
        j=len(idxes)-1
        for cl in confidence_levels:
            while float(Hsum/np.sum(H))<cl:
                #ind = np.argsort(temp)
                max_i=idxes[j]
                j-=1
                val = temp[max_i]
                Hlast=val
                Hsum+=val
                temp[max_i]=0
            Hlasts.append(Hlast)
        CS=plt.contour(yedges[:-1],xedges[:-1],H,Hlasts,colors=[colors_by_name[name]],linestyles=line_styles)
        plt.grid()
        if(par1_injvalue is not None and par2_injvalue is not None):
            plt.plot([par2_injvalue],[par1_injvalue],'b*',scalex=False,scaley=False,markersize=12)
        if(par1_trigvalues is not None and par2_trigvalues is not None):
            par1IFOs = set([IFO for IFO in par1_trigvalues.keys()])
            par2IFOs = set([IFO for IFO in par2_trigvalues.keys()])
            IFOs = par1IFOs.intersection(par2IFOs)
            if IFO=='H1': color = 'r'
            elif IFO=='L1': color = 'g'
            elif IFO=='V1': color = 'm'
            else: color = 'c'
            plt.plot([par2_trigvalues[IFO]],[par1_trigvalues[IFO]],color=color,marker='*',scalex=False,scaley=False)
        CSlst.append(CS)

    	Nchars=max(map(lambda d:len(majorFormatterX.format_data(d)),axes.get_xticks()))
    	if Nchars>8:
      		Nticks=3
    	elif Nchars>5:
      		Nticks=4
    	elif Nchars>4:
      		Nticks=5
    	else:
      		Nticks=6
    	locatorX=matplotlib.ticker.MaxNLocator(nbins=Nticks-1)
        if par2_name=='rightascension' or par2_name=='ra':
            (ramin,ramax)=plt.xlim()
            locatorX=RALocator(min=ramin,max=ramax)
            majorFormatterX=RAFormatter()
        if par2_name=='declination' or par2_name=='dec':
            (decmin,decmax)=plt.xlim()
            locatorX=DecLocator(min=decmin,max=decmax)
            majorFormatterX=DecFormatter()
        axes.xaxis.set_major_formatter(majorFormatterX)
        if par1_name=='rightascension' or par1_name=='ra':
            (ramin,ramax)=plt.ylim()
            locatorY=RALocator(ramin,ramax)
            axes.yaxis.set_major_locator(locatorY)
            majorFormatterY=RAFormatter()
        if par1_name=='declination' or par1_name=='dec':
            (decmin,decmax)=plt.ylim()
            locatorY=DecLocator(min=decmin,max=decmax)
            majorFormatterY=DecFormatter()
            axes.yaxis.set_major_locator(locatorY)

        axes.yaxis.set_major_formatter(majorFormatterY)
    	#locatorX.view_limits(bins[0],bins[-1])
    	axes.xaxis.set_major_locator(locatorX)

    #plt.title("%s-%s confidence contours (greedy binning)"%(par1_name,par2_name)) # add a title
    plt.xlabel(plot_label(ax2_name))
    plt.ylabel(plot_label(ax1_name))

    if len(name_list)!=len(CSlst):
        raise RuntimeError("Error number of contour objects does not equal number of names! Use only *one* contour from each set to associate a name.")
    full_name_list=[]
    dummy_lines=[]

    for plot_name in name_list:
        full_name_list.append(plot_name)
    if len(confidence_levels)>1:
      for ls_,cl in zip(line_styles[0:len(confidence_levels)],confidence_levels):
          dummy_lines.append(mpl_lines.Line2D(np.array([0.,1.]),np.array([0.,1.]),ls=ls_,color='k'))
          full_name_list.append('%s%%'%str(int(cl*100)))

    fig_actor_lst = [cs.collections[0] for cs in CSlst]

    fig_actor_lst.extend(dummy_lines)

    if legend is not None:
      try:
        twodcontour_legend=plt.figlegend(tuple(fig_actor_lst), tuple(full_name_list), loc='right',framealpha=0.1)
      except:
        twodcontour_legend=plt.figlegend(tuple(fig_actor_lst), tuple(full_name_list), loc='right')
      for text in twodcontour_legend.get_texts():
        text.set_fontsize('small')


    # For ra and dec set custom labels and for RA reverse
    #if(par1_name.lower()=='ra' or par1_name.lower()=='rightascension'):
    #        ymin,ymax=plt.ylim()
    #        if(ymin<0.0): ylim=0.0
    #        if(ymax>2.0*pi_constant): ymax=2.0*pi_constant
    #        plt.ylim(ymax,ymin)
    #if(par1_name.lower()=='ra' or par1_name.lower()=='rightascension'):
    #        locs, ticks = plt.yticks()
    #        newlocs, newticks = formatRATicks(locs)
    #        plt.yticks(newlocs,newticks)
    #if(par1_name.lower()=='dec' or par1_name.lower()=='declination'):
    #        locs, ticks = plt.yticks()
    #        newlocs,newticks=formatDecTicks(locs)
    #        plt.yticks(newlocs,newticks)

    if(par2_name.lower()=='ra' or par2_name.lower()=='rightascension'):
        xmin,xmax=plt.xlim()
        if(xmin<0.0): xmin=0.0
        if(xmax>2.0*pi_constant): xmax=2.0*pi_constant
        plt.xlim(xmax,xmin)
    #if(par2_name.lower()=='ra' or par2_name.lower()=='rightascension'):
    #    locs, ticks = plt.xticks()
    #    newlocs, newticks = formatRATicks(locs)
    #    plt.xticks(newlocs,newticks,rotation=45)
    #if(par2_name.lower()=='dec' or par2_name.lower()=='declination'):
    #    locs, ticks = plt.xticks()
    #    newlocs, newticks = formatDecTicks(locs)
    #    plt.xticks(newlocs,newticks,rotation=45)

    return fig
#

def plot_two_param_greedy_bins_hist(posterior,greedy2Params,confidence_levels):
    """
    Histograms of the ranked pixels produced by the 2-parameter greedy
    binning algorithm colured by their confidence level.

    @param toppoints: Nx2 array of 2-parameter posterior samples.

    @param posterior: an instance of the Posterior class.

    @param greedy2Params: a dict ;{param1Name:param1binSize,param2Name:param2binSize}
    """

    from scipy import seterr as sp_seterr

    np.seterr(under='ignore')
    sp_seterr(under='ignore')

    #Extract parameter names
    par1_name,par2_name=greedy2Params.keys()
    #Extract bin sizes
    par1_bin=greedy2Params[par1_name]
    par2_bin=greedy2Params[par2_name]

    a=np.squeeze(posterior[par1_name].samples)
    b=np.squeeze(posterior[par2_name].samples)

    #Extract injection information
    par1_injvalue=posterior[par1_name.lower()].injval
    par2_injvalue=posterior[par2_name.lower()].injval

    #Create 2D bin array
    par1pos_min=a.min()
    par2pos_min=b.min()

    par1pos_max=a.max()
    par2pos_max=b.max()

    par1pos_Nbins= int(ceil((par1pos_max - par1pos_min)/par1_bin))+1
    par2pos_Nbins= int(ceil((par2pos_max - par2pos_min)/par2_bin))+1

    # Adjust for time parameter
    if par1_name.find('time')!=-1:
      offset=floor(min(a))
      a=a-offset
      if par1_injvalue:
        par1_injvalue=par1_injvalue-offset
      ax1_name=par1_name+' + %i'%(int(offset))
    else: ax1_name=par1_name

    if par2_name.find('time')!=-1:
      offset=floor(min(b))
      b=b-offset
      if par2_injvalue:
        par2_injvalue=par2_injvalue-offset
      ax2_name=par2_name+' + %i'%(int(offset))
    else: ax2_name=par2_name


    #Extract trigger information
    par1_trigvalues=posterior[par1_name.lower()].trigvals
    par2_trigvalues=posterior[par2_name.lower()].trigvals

    myfig=plt.figure()
    axes=plt.Axes(myfig,[0.3,0.3,0.95-0.3,0.90-0.3])
    myfig.add_axes(axes)

    #plt.clf()
    plt.xlabel(plot_label(ax2_name))
    plt.ylabel(plot_label(ax1_name))

    #bins=(par1pos_Nbins,par2pos_Nbins)
    bins=(50,50) # Matches plot_one_param_pdf

    majorFormatterX=ScalarFormatter(useMathText=True)
    majorFormatterX.format_data=lambda data:'%.4g'%(data)
    majorFormatterY=ScalarFormatter(useMathText=True)
    majorFormatterY.format_data=lambda data:'%.4g'%(data)
    majorFormatterX.set_scientific(True)
    majorFormatterY.set_scientific(True)
    axes.xaxis.set_major_formatter(majorFormatterX)
    axes.yaxis.set_major_formatter(majorFormatterY)
    H, xedges, yedges = np.histogram2d(a,b, bins,normed=False)


    #Replace H with greedy bin confidence levels at each pixel...
    temp=np.copy(H)
    temp=temp.flatten()

    Hsum=0
    Hsum_actual=np.sum(H)

    idxes=np.argsort(temp)
    j=len(idxes)-1
    while Hsum<Hsum_actual:
        #ind = np.argsort(temp)
        max_i=idxes[j]
        j-=1
        val = temp[max_i]
        Hsum+=int(val)
        temp[max_i]=0

        #print Hsum,Hsum_actual
        H.flat[max_i]=1-float(Hsum)/float(Hsum_actual)

    extent = [yedges[0], yedges[-1], xedges[0], xedges[-1]]
    plt.imshow(np.flipud(H), axes=axes, aspect='auto', extent=extent, interpolation='nearest',cmap='gray_r')
    plt.gca().autoscale_view()
    plt.colorbar()

    #plt.hexbin(a,b,cmap='gray_r',axes=axes )

    Nchars=max(map(lambda d:len(majorFormatterX.format_data(d)),axes.get_xticks()))
    if Nchars>8:
      Nticks=3
    elif Nchars>5:
      Nticks=4
    elif Nchars>4:
      Nticks=5
    else:
      Nticks=6
    locatorX=matplotlib.ticker.MaxNLocator(nbins=Nticks-1)
    (xmin,xmax)=plt.xlim()
    (ymin,ymax)=plt.ylim()
    if par2_name=='rightascension' or par2_name=='ra':
        locatorX=RALocator(min=xmin,max=xmax)
        majorFormatterX=RAFormatter()
    if par2_name=='declination' or par2_name=='dec':
        locatorX=DecLocator(min=xmin,max=xmax)
        majorFormatterX=DecFormatter()
    if par1_name=='rightascension' or par1_name=='ra':
        locatorY=RALocator(min=ymin,max=ymax)
        axes.yaxis.set_major_locator(locatorY)
        majorFormatterY=RAFormatter()
    if par1_name=='declination' or par1_name=='dec':
        locatorY=DecLocator(min=ymin,max=ymax)
        axes.yaxis.set_major_locator(locatorY)
        majorFormatterY=DecFormatter()

    axes.xaxis.set_major_formatter(majorFormatterX)
    axes.yaxis.set_major_formatter(majorFormatterY)
    #locatorX.view_limits(bins[0],bins[-1])
    axes.xaxis.set_major_locator(locatorX)

    if par1_injvalue is not None and par2_injvalue is not None:
        plt.plot([par2_injvalue],[par1_injvalue],'bo',scalex=False,scaley=False)

    if par1_trigvalues is not None and par2_trigvalues is not None:
        par1IFOs = set([IFO for IFO in par1_trigvalues.keys()])
        par2IFOs = set([IFO for IFO in par2_trigvalues.keys()])
        IFOs = par1IFOs.intersection(par2IFOs)
        if IFO=='H1': color = 'r'
        elif IFO=='L1': color = 'g'
        elif IFO=='V1': color = 'm'
        else: color = 'c'
        plt.plot([par2_trigvalues[IFO]],[par1_trigvalues[IFO]],color=color,marker='o',scalex=False,scaley=False)

    # For RA and dec set custom labels and for RA reverse
    #if(par1_name.lower()=='ra' or par1_name.lower()=='rightascension'):
    #        ymin,ymax=plt.ylim()
    #        plt.ylim(ymax,ymin)
    #if(par1_name.lower()=='ra' or par1_name.lower()=='rightascension'):
    #        locs, ticks = plt.yticks()
    #        newlocs, newticks = formatRATicks(locs)
    #        plt.yticks(newlocs,newticks)
    #if(par1_name.lower()=='dec' or par1_name.lower()=='declination'):
    #        locs, ticks = plt.yticks()
    #        newlocs, newticks = formatDecTicks(locs)
    #        plt.yticks(newlocs,newticks)

    if(par2_name.lower()=='ra' or par2_name.lower()=='rightascension'):
        xmin,xmax=plt.xlim()
        if(xmin)<0.0: xmin=0.0
        if(xmax>2.0*pi_constant): xmax=2.0*pi_constant
        plt.xlim(xmax,xmin)
    #if(par2_name.lower()=='ra' or par2_name.lower()=='rightascension'):
    #    locs, ticks = plt.xticks()
    #    newlocs, newticks = formatRATicks(locs)
    #    plt.xticks(newlocs,newticks,rotation=45)
    #if(par2_name.lower()=='dec' or par2_name.lower()=='declination'):
    #    locs, ticks = plt.xticks()
    #    newlocs, newticks = formatDecTicks(locs)
    #    plt.xticks(newlocs,newticks,rotation=45)

    return myfig

def greedy_bin_one_param(posterior,greedy1Param,confidence_levels):
    """
    Determine the 1-parameter Bayesian Confidence Interval using a greedy
    binning algorithm.

    @param posterior: an instance of the posterior class.

    @param greedy1Param: a dict; {paramName:paramBinSize}.

    @param confidence_levels: A list of floats of the required confidence intervals [(0-1)].
    """

    paramName=greedy1Param.keys()[0]
    par_bin=greedy1Param.values()[0]
    par_samps=posterior[paramName.lower()].samples

    parpos_min=min(par_samps)[0]
    parpos_max=max(par_samps)[0]

    par_point=parpos_min

    parpos_Nbins= int(ceil((parpos_max - parpos_min)/par_bin))+1

    greedyPoints=np.zeros((parpos_Nbins,2))
    # ...NB 2D so it can be put through same confidence level function
    greedyHist=np.zeros(parpos_Nbins,dtype='i8')

    #Bin up
    for i in range(parpos_Nbins):
        greedyPoints[i,0]=par_point
        greedyPoints[i,1]=par_point
        par_point+=par_bin

    for par_samp in par_samps:
        par_samp=par_samp[0]
        par_binNumber=int(floor((par_samp-parpos_min)/par_bin))
        try:
            greedyHist[par_binNumber]+=1
        except IndexError:
            print "IndexError: bin number: %i total bins: %i parsamp: %f "\
                %(par_binNumber,parpos_Nbins,par_samp)

    #Find injection bin
    injbin=None
    par_injvalue=posterior[paramName].injval
    if par_injvalue:
        par_binNumber=floor((par_injvalue-parpos_min)/par_bin)
        injbin=par_binNumber

    toppoints,injectionconfidence,reses,injection_area=_greedy_bin(greedyHist,greedyPoints,injbin,float(par_bin),int(len(par_samps)),confidence_levels)
    cl_intervals=[]
    confidence_levels.sort()
    for cl in confidence_levels:
        ind=np.nonzero(toppoints[:,-1]<cl)

        if len(ind[0]) > 1:
            cl_intervals.append((np.min(toppoints[ind,0]),np.max(toppoints[ind,0])))

        else:

            cl_intervals.append((toppoints[ind[0],0],toppoints[ind[0],0]))

    return toppoints,injectionconfidence,reses,injection_area,cl_intervals

#
def contigious_interval_one_param(posterior,contInt1Params,confidence_levels):
    """
    Calculates the smallest contigious 1-parameter confidence interval for a
    set of given confidence levels.

    @param posterior: an instance of the Posterior class.

    @param contInt1Params: a dict {paramName:paramBinSize}.

    @param confidence_levels: Required confidence intervals.

    """
    oneDContCL={}
    oneDContInj={}

    paramName=contInt1Params.keys()[0]
    par_bin=contInt1Params.values()[0]

    par_injvalue=posterior[paramName].injval

    par_samps=posterior[paramName].samples

    parpos_min=min(par_samps)
    parpos_max=max(par_samps)

    par_point=parpos_min
    parpos_Nbins= int(ceil((parpos_max - parpos_min)/par_bin))+1

    greedyHist=np.zeros(parpos_Nbins,dtype='i8')

    for par_samp in par_samps:
        par_binNumber=int(floor((par_samp-parpos_min)/par_bin))
        try:
            greedyHist[par_binNumber]+=1
        except IndexError:
            print "IndexError: bin number: %i total bins: %i parsamp: %f bin: %f - %f"\
                %(
                  par_binNumber,
                  parpos_Nbins,
                  par_samp,
                  greedyPoints[par_binNumber-1,0],
                  greedyPoints[par_binNumber-1,0]+par_bin
                  )

    injbin=None
    #Find injection bin
    if par_injvalue:
        par_binNumber=floor((par_injvalue-parpos_min)/par_bin)
        injbin=par_binNumber

    j=0
    #print "Calculating contigious confidence intervals for %s..."%par_name
    len_par_samps=len(par_samps)

    injinterval=None

    #Determine smallest contigious interval for given confidence levels (brute force)
    while j < len(confidence_levels):
        confidence_level=confidence_levels[j]
        #Loop over size of interval
        max_left=0
        max_right=0

        for i in range(len(greedyHist)):

            max_frac=None
            left=0
            right=i

            #Slide interval
            while right<len(greedyHist):
                Npoints=sum(greedyHist[left:right])
                frac=float(Npoints)/float(len_par_samps)
                #print "left %i , right %i , frac %f"%(left,right,frac)

                if max_frac is None:
                    max_frac=frac
                    max_left=left
                    max_right=right
                else:
                    if frac>max_frac:
                        max_frac=frac
                        max_left=left
                        max_right=right

                left+=1
                right+=1

            if injbin is not None and injinterval is None:
                if injbin in range(max_left,max_right):
                    injinterval=(max_right-max_left)*par_bin
                    oneDContInj['interval']=injinterval
                    oneDContInj['confidence']=1-frac
            if max_frac > confidence_level:
                break

            max_frac=None

        if max_frac is None:
            print "Cant determine intervals at %f confidence!"%confidence_level
        else:

            oneDContCL['left']=max_left*par_bin
            oneDContCL['right']=max_right*par_bin
            oneDContCL['width']=(max_right-max_left)*par_bin
            k=j
            while k+1<len(confidence_levels) :
                if confidence_levels[k+1]<max_frac:
                    j+=1
                k+=1
        j+=1

    return oneDContCL,oneDContInj
#
def burnin(data,spin_flag,deltaLogL,outputfile):

    pos,bayesfactor=_burnin(data,spin_flag,deltaLogL,outputfile)

    return pos,bayesfactor


class ACLError(StandardError):
    def __init__(self, *args):
        super(ACLError, self).__init__(*args)


def autocorrelation(series):
    """Returns an estimate of the autocorrelation function of a given
    series.  Returns only the positive-lag portion of the ACF,
    normalized so that the zero-th element is 1."""
    x=series-np.mean(series)
    y=np.conj(x[::-1])

    acf=np.fft.ifftshift(signal.fftconvolve(y,x,mode='full'))

    N=series.shape[0]

    acf = acf[0:N]

    return acf/acf[0]


def autocorrelation_length_estimate(series, acf=None, M=5, K=2):
    """Attempts to find a self-consistent estimate of the
    autocorrelation length of a given series.

    If C(tau) is the autocorrelation function (normalized so C(0) = 1,
    for example from the autocorrelation procedure in this module),
    then the autocorrelation length is the smallest s such that

    1 + 2*C(1) + 2*C(2) + ... + 2*C(M*s) < s

    In words: the autocorrelation length is the shortest length so
    that the sum of the autocorrelation function is smaller than that
    length over a window of M times that length.

    The maximum window length is restricted to be len(series)/K as a
    safety precaution against relying on data near the extreme of the
    lags in the ACF, where there is a lot of noise.  Note that this
    implies that the series must be at least M*K*s samples long in
    order to get a reliable estimate of the ACL.

    If no such s can be found, raises ACLError; in this case it is
    likely that the series is too short relative to its true
    autocorrelation length to obtain a consistent ACL estimate."""

    if acf is None:
      acf=autocorrelation(series)
    acf[1:] *= 2.0

    imax=int(acf.shape[0]/K)

    # Cumulative sum and ACL length associated with each window
    cacf=np.cumsum(acf)
    s=np.arange(1, cacf.shape[0]+1)/float(M)

    # Find all places where cumulative sum over window is smaller than
    # associated ACL.
    estimates=np.flatnonzero(cacf[:imax] < s[:imax])

    if estimates.shape[0] > 0:
        # Return the first index where cumulative sum is smaller than
        # ACL associated with that index's window
        return s[estimates[0]]
    else:
        # Cannot find self-consistent ACL estimate.
        raise ACLError('autocorrelation length too short for consistent estimate')


def effectiveSampleSize(samples, Nskip=1):
    """
    Compute the effective sample size, calculating the ACL using only
    the second half of the samples to avoid ACL overestimation due to
    chains equilibrating after adaptation.
    """
    N = len(samples)
    acf = autocorrelation(samples[N/2:])
    try:
      acl = autocorrelation_length_estimate(samples[N/2:], acf=acf)
    except ACLError:
      acl = N
    Neffective = floor(N/acl)
    acl *= Nskip
    return (Neffective, acl, acf)


def readCoincXML(xml_file, trignum):
    triggers=None

    from glue.ligolw import ligolw
    coincXML = utils.load_filename(xml_file, contenthandler = lsctables.use_in(ligolw.LIGOLWContentHandler))
    coinc = lsctables.CoincTable.get_table(coincXML)
    coincMap = lsctables.CoincMapTable.get_table(coincXML)
    snglInsps = lsctables.SnglInspiralTable.get_table(coincXML)

    if (trignum>len(coinc)):
        raise RuntimeError("Error: You asked for trigger %d, but %s contains only %d triggers" %(trignum,coincfile,len(tiggers)))
    else:
        coincEventID = coinc.getColumnByName('coinc_event_id')[trignum]
        eventIDs = [row.event_id for row in coincMap if row.coinc_event_id == coincEventID]
        triggers = [row for row in snglInsps if row.event_id in eventIDs]
    return triggers

#===============================================================================
# Parameter estimation codes results parser
#===============================================================================

class PEOutputParser(object):
    """
    A parser for the output of Bayesian parameter estimation codes.

    TODO: Will be abstract class when LDG moves over to Python >2.6,
    inherited by each method .
    """
    def __init__(self,inputtype):
        if inputtype is 'mcmc_burnin':
            self._parser=self._mcmc_burnin_to_pos
        elif inputtype is 'ns':
            self._parser=self._ns_to_pos
        elif inputtype is 'common':
            self._parser=self._common_to_pos
        elif inputtype is 'fm':
            self._parser=self._followupmcmc_to_pos
        elif inputtype is "inf_mcmc":
            self._parser=self._infmcmc_to_pos
        elif inputtype is "xml":
            self._parser=self._xml_to_pos

    def parse(self,files,**kwargs):
        """
        Parse files.
        """
        return self._parser(files,**kwargs)

    def _infmcmc_to_pos(self,files,outdir=None,deltaLogL=None,fixedBurnins=None,nDownsample=None,oldMassConvention=False,**kwargs):
        """
        Parser for lalinference_mcmcmpi output.
        """
        if not (fixedBurnins is None):
            if not (deltaLogL is None):
                print "Warning: using deltaLogL criteria in addition to fixed burnin"
            if len(fixedBurnins) == 1 and len(files) > 1:
                print "Only one fixedBurnin criteria given for more than one output.  Applying this to all outputs."
                fixedBurnins = np.ones(len(files),'int')*fixedBurnins[0]
            elif len(fixedBurnins) != len(files):
                raise RuntimeError("Inconsistent number of fixed burnin criteria and output files specified.")
            print "Fixed burning criteria: ",fixedBurnins
        else:
            fixedBurnins = np.zeros(len(files))
        logLThreshold=-1e200 # Really small?
        if not (deltaLogL is None):
            logLThreshold=self._find_max_logL(files) - deltaLogL
            print "Eliminating any samples before log(Post) = ", logLThreshold
        nskips=self._find_ndownsample(files, logLThreshold, fixedBurnins, nDownsample)
        if nDownsample is None:
            print "Downsampling to take only uncorrelated posterior samples from each file."
            if len(nskips) == 1 and np.isnan(nskips[0]):
                print "WARNING: All samples in chain are correlated.  Downsampling to 10000 samples for inspection!!!"
                nskips=self._find_ndownsample(files, logLThreshold, fixedBurnins, 10000)
            else:
                for i in range(len(nskips)):
                    if np.isnan(nskips[i]):
                        print "%s eliminated since all samples are correlated."
                    else:
                        print "Downsampling by a factor of ", nskips[0], " to achieve approximately ", nDownsample, " posterior samples"
        if outdir is None:
            outdir=''
        runfileName=os.path.join(outdir,"lalinfmcmc_headers.dat")
        postName="posterior_samples.dat"
        runfile=open(runfileName, 'w')
        outfile=open(postName, 'w')
        try:
            self._infmcmc_output_posterior_samples(files, runfile, outfile, logLThreshold, fixedBurnins, nskips, oldMassConvention)
        finally:
            runfile.close()
            outfile.close()
        return self._common_to_pos(open(postName,'r'))


    def _infmcmc_output_posterior_samples(self, files, runfile, outfile, logLThreshold, fixedBurnins, nskips=None, oldMassConvention=False):
        """
        Concatenate all the samples from the given files into outfile.
        For each file, only those samples past the point where the
        log(L) > logLThreshold are concatenated after eliminating
        fixedBurnin.
        """
        nRead=0
        outputHeader=False
        acceptedChains=0
        if nskips is None:
            nskips = np.ones(len(files),'int')
        for infilename,i,nskip,fixedBurnin in zip(files,range(1,len(files)+1),nskips,fixedBurnins):
            infile=open(infilename,'r')
            try:
                print "Writing header of %s to %s"%(infilename,runfile.name)
                runInfo,header=self._clear_infmcmc_header(infile)
                runfile.write('Chain '+str(i)+':\n')
                runfile.writelines(runInfo)
                print "Processing file %s to %s"%(infilename,outfile.name)
                write_fref = False
                if 'f_ref' not in header:
                    write_fref = True
                    f_ref=self._find_infmcmc_f_ref(runInfo)
                if oldMassConvention:
                    # Swap #1 for #2 because our old mass convention
                    # has m2 > m1, while the common convention has m1
                    # > m2
                    header=[self._swaplabel12(label) for label in header]
                if not outputHeader:
                    for label in header:
                        outfile.write(label)
                        outfile.write(" ")
                    if write_fref:
                        outfile.write("f_ref")
                    outfile.write(" ")
                    outfile.write("chain")
                    outfile.write("\n")
                    outputHeader=header
                iterindex=header.index("cycle")
                loglindex=header.index("logpost")
                output=False
                for line in infile:
                    line=line.lstrip()
                    lineParams=line.split()
                    iter=int(lineParams[iterindex])
                    logL=float(lineParams[loglindex])
                    if (iter > fixedBurnin) and (logL >= logLThreshold):
                        output=True
                    if output:
                        if nRead % nskip == 0:
                            for label in outputHeader:
                                # Note that the element "a1" in the
                                # *header* actually already
                                # corresponds to the "a2" *column* of
                                # the input because we switched the
                                # names above
                                outfile.write(lineParams[header.index(label)])
                                outfile.write("\t")
                            if write_fref:
                                outfile.write(f_ref)
                                outfile.write("\t")
                            outfile.write(str(i))
                            outfile.write("\n")
                        nRead=nRead+1
                if output: acceptedChains += 1
            finally:
                infile.close()
        print "%i of %i chains accepted."%(acceptedChains,len(files))

    def _swaplabel12(self, label):
        if label[-1] == '1':
            return label[0:-1] + '2'
        elif label[-1] == '2':
            return label[0:-1] + '1'
        else:
            return label[:]

    def _find_max_logL(self, files):
        """
        Given a list of files, reads them, finding the maximum log(L)
        """
        maxLogL = -1e200  # Really small, I hope!
        for inpname in files:
            infile=open(inpname, 'r')
            try:
                runInfo,header=self._clear_infmcmc_header(infile)
                loglindex=header.index("logpost")
                for line in infile:
                    line=line.lstrip().split()
                    logL=float(line[loglindex])
                    if logL > maxLogL:
                        maxLogL=logL
            finally:
                infile.close()
        print "Found max log(Post) = ", maxLogL
        return maxLogL

    def _find_ndownsample(self, files, logLthreshold, fixedBurnins, nDownsample):
        """
        Given a list of files, threshold value, and a desired
        number of outputs posterior samples, return the skip number to
        achieve the desired number of posterior samples.
        """
        nfiles = len(files)
        ntots=[]
        nEffectives = []
        if nDownsample is None: print "Max ACL(s):"
        for inpname,fixedBurnin in zip(files,fixedBurnins):
            infile = open(inpname, 'r')
            try:
                runInfo,header = self._clear_infmcmc_header(infile)
                header = [name.lower() for name in header]
                loglindex = header.index("logpost")
                iterindex = header.index("cycle")
                deltaLburnedIn = False
                fixedBurnedIn  = False
                adapting = True
                lines=[]
                ntot=0
                for line in infile:
                    line = line.lstrip().split()
                    iter = int(line[iterindex])
                    logL = float(line[loglindex])
                    if iter > fixedBurnin:
                        fixedBurnedIn = True
                    if logL > logLthreshold:
                        deltaLburnedIn = True
                    if iter > 0:
                        adapting = False
                    if fixedBurnedIn and deltaLburnedIn and not adapting:
                        ntot += 1
                        lines.append(line)
                ntots.append(ntot)
                if nDownsample is None:
                    try:
                        splineParams=["spcal_npts", "spcal_active","constantcal_active"]
                        for i in np.arange(5):
                          for k in ['h1','l1']:
                            splineParams.append(k+'_spcal_freq'+str(i))
                            splineParams.append(k+'_spcal_logfreq'+str(i))

                        nonParams = ["logpost", "cycle", "timestamp", "snrh1", "snrl1", "snrv1",
                                     "margtime","margtimephi","margtime","time_max","time_min",
                                     "time_mean", "time_maxl","sky_frame","psdscaleflag","logdeltaf","flow","f_ref",
                                     "lal_amporder","lal_pnorder","lal_approximant","signalmodelflag",
                                     "t0", "phase_maxl", "azimuth", "cosalpha"] + logParams + snrParams + splineParams
                        nonParamsIdxs = [header.index(name) for name in nonParams if name in header]
                        paramIdxs = [i for i in range(len(header)) if i not in nonParamsIdxs]
                        samps = np.array(lines).astype(float)
                        stride=samps[1,iterindex] - samps[0,iterindex]
                        results = np.array([np.array(effectiveSampleSize(samps[:,i])[:2]) for i in paramIdxs])
                        nEffs = results[:,0]
                        nEffectives.append(min(nEffs))
                        ACLs  = results[:,1]
                        maxACLind = np.argmax(ACLs)
                        maxACL = ACLs[maxACLind]
                        # Get index in header, which includes "non-params"
                        maxACLind = paramIdxs[maxACLind]
                        print "%i (%s) for chain %s." %(stride*maxACL,header[maxACLind],inpname)
                    except:
                        nEffectives.append(None)
                        print "Error computing effective sample size of %s!"%inpname

            finally:
                infile.close()
        nskips = np.ones(nfiles)
        ntot = sum(ntots)
        if nDownsample is not None:
            if ntot > nDownsample:
                nskips *= floor(ntot/nDownsample)

        else:
            for i in range(nfiles):
                nEff = nEffectives[i]
                ntot = ntots[i]
                if nEff > 1:
                    if ntot > nEff:
                        nskips[i] = ceil(ntot/nEff)
                else:
                    nskips[i] = None
        return nskips

    def _find_infmcmc_f_ref(self, runInfo):
        """
        Searches through header to determine reference frequency of waveforms.
        If no fRef given, calls _find_infmcmc_f_lower to get the lower frequency
        bound, which is the default reference frequency for LALInference.
        """
        fRef = None
        runInfoIter = iter(runInfo)
        for line in runInfoIter:
            headers=line.lstrip().lower().split()
            try:
                fRefColNum = headers.index('f_ref') # strings get converted to all lower case
                info = runInfoIter.next().lstrip().lower().split()
                fRef = info[-1]#fRefColNum] # too many column names with spaces for this way to work. I just grab the last value. Hopefully we will update to xml output files and those messy headers will be gone.
                break
            except ValueError:
                continue

        # ***TEMPORARY*** If not in table, check command line.
        #   ...This is messy, but the only option for dealing with old headers
        if not fRef:
          runInfoIter = iter(runInfo)
          for line in runInfoIter:
              headers=line.lstrip().lower().split()
              try:
                  if headers[0]=="command":
                      try:
                          fRefInd = headers.index('--fref')+1
                          fRef = headers[fRefInd]
                      except ValueError:
                          pass
                      break
              except IndexError:
                  continue

        # If no fRef is found, use lower frequency bound
        if not fRef:
            fRef = self._find_infmcmc_f_lower(runInfo)

        return fRef

    def _find_infmcmc_f_lower(self, runInfo):
        """
        Searches through header to determine starting frequency of waveforms.
        Assumes same for all IFOs.
        """
        runInfo = iter(runInfo)
        for line in runInfo:
            headers=line.lstrip().lower().split()
            try:
                flowColNum = headers.index('f_low')
                IFOinfo = runInfo.next().lstrip().lower().split()
                f_lower = IFOinfo[flowColNum]
                break
            except ValueError:
                continue
        return f_lower

    def _clear_infmcmc_header(self, infile):
        """
        Reads lalinference_mcmcmpi file given, returning the run info and
        common output header information.
        """
        runInfo = []
        for line in infile:
            runInfo.append(line)
            headers=line.lstrip().lower().split()
            try:
                headers.index('cycle')
                break
            except ValueError:
                continue
        else:
            raise RuntimeError("couldn't find line with 'cycle' in LALInferenceMCMC input")
        return runInfo[:-1],headers


    def _mcmc_burnin_to_pos(self,files,spin=False,deltaLogL=None):
        """
        Parser for SPINspiral output .
        """
        raise NotImplementedError
        if deltaLogL is not None:
            pos,bayesfactor=burnin(data,spin,deltaLogL,"posterior_samples.dat")
            return self._common_to_pos(open("posterior_samples.dat",'r'))

    def _ns_to_pos(self,files,Nlive=None,Npost=None,posfilename='posterior_samples.dat'):
        """
        Parser for nested sampling output.
        files : list of input NS files
        Nlive : Number of live points
        Npost : Desired number of posterior samples
        posfilename : Posterior output file name (default: 'posterior_samples.dat')
        """
        try:
            from lalapps.nest2pos import draw_N_posterior_many,draw_posterior_many
        except ImportError:
            print "Need lalapps.nest2pos to convert nested sampling output!"
            raise

        if Nlive is None:
            raise RuntimeError("Need to specify number of live points in positional arguments of parse!")

        #posfile.write('mchirp \t eta \t time \t phi0 \t dist \t RA \t dec \t
        #psi \t iota \t likelihood \n')
        # get parameter list
        it = iter(files)

        # check if there's a file containing the parameter names
        parsfilename = (it.next()).strip('.gz')+'_params.txt'

        if os.path.isfile(parsfilename):
            print 'Looking for '+parsfilename

            if os.access(parsfilename,os.R_OK):

                with open(parsfilename,'r') as parsfile:
                    outpars=parsfile.readline()+'\n'
            else:
                raise RuntimeError('Cannot open parameters file %s!'%(parsfilename))

        else: # Use hardcoded CBC parameter names
            outpars='mchirp \t eta \t time \t phi0 \t dist \t RA \t \
            dec \t psi \t iota \t logl \n'

        # Find the logL column
        parsvec=outpars.split()
        logLcol=-1
        for i in range(len(parsvec)):
            if parsvec[i].lower()=='logl':
                logLcol=i
        if logLcol==-1:
            print 'Error! Could not find logL column in parameter list: %s'%(outpars)
            raise RuntimeError

        inarrays=map(np.loadtxt,files)
        if Npost is None:
            pos=draw_posterior_many(inarrays,[Nlive for f in files],logLcols=[logLcol for f in files])
        else:
            pos=draw_N_posterior_many(inarrays,[Nlive for f in files],Npost,logLcols=[logLcol for f in files])

        with open(posfilename,'w') as posfile:

            posfile.write(outpars)

            for row in pos:
                for i in row:
                  posfile.write('%10.12e\t' %(i))
                posfile.write('\n')

        with open(posfilename,'r') as posfile:
            return_val=self._common_to_pos(posfile)

        return return_val

    def _followupmcmc_to_pos(self,files):
        """
        Parser for followupMCMC output.
        """
        return self._common_to_pos(open(files[0],'r'),delimiter=',')


    def _multinest_to_pos(self,files):
        """
        Parser for MultiNest output.
        """
        return self._common_to_pos(open(files[0],'r'))

    def _xml_to_pos(self,infile):
        """
        Parser for VOTable XML Using
        """
        from xml.etree import ElementTree as ET
        xmlns='http://www.ivoa.net/xml/VOTable/v1.1'
        try:
                register_namespace=ET.register_namespace
        except AttributeError:
                def register_namespace(prefix,uri):
                    ET._namespace_map[uri]=prefix
        register_namespace('vot',xmlns)
        tree = ET.ElementTree()

        tree.parse(infile)
        # Find the posterior table
        tables = tree.findall('.//{%s}TABLE'%(xmlns))
        for table in tables:
            if table.get('utype')=='lalinference:results:posteriorsamples':
                return(self._VOTTABLE2pos(table))
        for table in tables:
          if table.get('utype')=='lalinference:results:nestedsamples':
            nsresource=[node for node in tree.findall('{%s}RESOURCE'%(xmlns)) if node.get('utype')=='lalinference:results'][0]
            return(self._VOTTABLE2pos(vo_nest2pos(nsresource)))
        raise RuntimeError('Cannot find "Posterior Samples" TABLE element in XML input file %s'%(infile))

    def _VOTTABLE2pos(self,table):
        """
        Parser for a VOT TABLE element with FIELDs and TABLEDATA elements
        """
        from xml.etree import ElementTree as ET
        xmlns='http://www.ivoa.net/xml/VOTable/v1.1'
        try:
            register_namespace=ET.register_namespace
        except AttributeError:
            def register_namespace(prefix,uri):
                ET._namespace_map[uri]=prefix
                register_namespace('vot',xmlns)

        header=[]
        for field in table.findall('./{%s}FIELD'%(xmlns)):
            header.append(field.attrib['name'])
        if(len(header)==0):
            raise RuntimeError('Unable to find FIELD nodes for table headers in XML table')
        data=table.findall('./{%s}DATA'%(xmlns))
        tabledata=data[0].find('./{%s}TABLEDATA'%(xmlns))
        llines=[]
        for row in tabledata:
            llines.append(np.array(map(lambda a:float(a.text),row)))
        flines=np.array(llines)
        for i in range(0,len(header)):
            if header[i].lower().find('log')!=-1 and header[i].lower() not in logParams:
                print 'exponentiating %s'%(header[i])

                flines[:,i]=np.exp(flines[:,i])

                header[i]=header[i].replace('log','')
            if header[i].lower().find('sin')!=-1:
                print 'asining %s'%(header[i])
                flines[:,i]=np.arcsin(flines[:,i])
                header[i]=header[i].replace('sin','')
            if header[i].lower().find('cos')!=-1:
                print 'acosing %s'%(header[i])
                flines[:,i]=np.arccos(flines[:,i])
                header[i]=header[i].replace('cos','')
            header[i]=header[i].replace('(','')
            header[i]=header[i].replace(')','')
        print 'Read columns %s'%(str(header))
        return header,flines


    def _common_to_pos(self,infile,info=[None,None]):
        """
        Parse a file in the 'common format' and return an array of posterior
        samples and list of parameter names. Will apply inverse functions to
        columns with names containing sin,cos,log.
        """

        [headerfile,delimiter]=info

        if headerfile==None:
        	formatstr=infile.readline().lstrip()
        else:
        	hf=open(headerfile,'r')
        	formatstr=hf.readline().lstrip()
        	hf.close()

        formatstr=formatstr.replace('#','')
        formatstr=formatstr.replace('"','')

        header=formatstr.split(delimiter)
        header[-1]=header[-1].rstrip('\n')
        nparams=len(header)
        llines=[]
        import re
        dec=re.compile(r'^[-+]?[0-9]*\.?[0-9]+([eE][-+]?[0-9]+)?$|^inf$')

        for line_number,line in enumerate(infile):
            sline=line.split(delimiter)
            if sline[-1] == '\n':
                del(sline[-1])
            proceed=True
            if len(sline)<1:
                print 'Ignoring empty line in input file: %s'%(sline)
                proceed=False
            elif len(sline)!=nparams:
                sys.stderr.write('WARNING: Malformed row %i, read %i elements but there is meant to be %i\n'%(line_number,len(sline),nparams))
                proceed=False

            for elemn,st in enumerate(sline):
                s=st.replace('\n','')
                if dec.search(s) is None:
                    print 'Warning! Ignoring non-numeric data after the header: %s. Row = %i,Element=%i'%(s,line_number,elemn)
                    proceed=False
                elif s is '\n':
                    proceed=False

            if proceed:
                llines.append(map(float,sline))

        flines=np.array(llines)

        if not flines.any():
            raise RuntimeError("ERROR: no lines read in!")


        for i in range(0,len(header)):
            if header[i].lower().find('log')!=-1 and header[i].lower() not in logParams:
                print 'exponentiating %s'%(header[i])

                flines[:,i]=np.exp(flines[:,i])

                header[i]=header[i].replace('log','')
            if header[i].lower().find('sin')!=-1:
                print 'asining %s'%(header[i])
                flines[:,i]=np.arcsin(flines[:,i])
                header[i]=header[i].replace('sin','')
            if header[i].lower().find('cos')!=-1:
                print 'acosing %s'%(header[i])
                flines[:,i]=np.arccos(flines[:,i])
                header[i]=header[i].replace('cos','')
            header[i]=header[i].replace('(','')
            header[i]=header[i].replace(')','')
        print 'Read columns %s'%(str(header))
        return header,flines
#

def parse_converge_output_section(fo):
        result={}
        lines=fo.split('\n')
        chain_line=False
        for line in lines:

            if '[1]' in line:
                key=line.replace('[1]','').strip(' ').strip('"')
                result[key]={}
                out=result[key]
                continue
            if result is not {}:
                if 'chain' in line:
                    chain_line=True
                    continue
                if chain_line:
                    chain_line=False
                    key=line.strip('"').split()[1]
                    out[key]=[]
                    out2=out[key]
                else:
                    try:
                        newline=line.strip('"').split()
                        if newline is not []:
                            out2.append(line.strip('"').split())
                    except:
                        pass

        return result
#

def vo_nest2pos(nsresource,Nlive=None):
    """
    Parse a VO Table RESOURCE containing nested sampling output and
    return a VOTable TABLE element with posterior samples in it.
    This can be added to an existing tree by the user.
    Nlive will be read from the nsresource, unless specified
    """
    from xml.etree import ElementTree as ET
    import copy
    from math import log, exp
    xmlns='http://www.ivoa.net/xml/VOTable/v1.1'
    try:
        register_namespace=ET.register_namespace
    except AttributeError:
        def register_namespace(prefix,uri):
            ET._namespace_map[uri]=prefix
    register_namespace('vot',xmlns)

    postable=ET.Element("{%s}TABLE"%(xmlns),attrib={'name':'Posterior Samples','utype':'lalinference:results:posteriorsamples'})
    i=0
    nstables=[resource for resource in nsresource.findall("./{%s}TABLE"%(xmlns)) if resource.get("utype")=="lalinference:results:nestedsamples"]

    nstable=nstables[0]
    if Nlive is None:
        runstateResource = [resource for resource in nsresource.findall("./{%s}RESOURCE"%(xmlns)) if resource.get("utype")=="lalinference:state"][0]
        algTable = [table for table in runstateResource.findall("./{%s}TABLE"%(xmlns)) if table.get("utype")=="lalinference:state:algorithmparams"][0]
        Nlive = int ([param for param in algTable.findall("./{%s}PARAM"%(xmlns)) if param.get("name")=='Nlive'][0].get('value'))
        print 'Found Nlive %i'%(Nlive)
    if Nlive is None:
        raise RuntimeError("Cannot find number of live points in XML table, please specify")
    logLcol = None
    for fieldnode in nstable.findall('./{%s}FIELD'%xmlns):
        if fieldnode.get('name') == 'logL':
            logLcol=i
        i=i+1
        postable.append(copy.deepcopy(fieldnode))
    for paramnode in nstable.findall('./{%s}PARAM'%(xmlns)):
        postable.append(copy.deepcopy(paramnode))
    if logLcol is None:
        RuntimeError("Unable to find logL column")
    posdataNode=ET.Element("{%s}DATA"%(xmlns))
    postabledataNode=ET.Element("{%s}TABLEDATA"%(xmlns))
    postable.append(posdataNode)
    posdataNode.append(postabledataNode)
    nstabledata=nstable.find('./{%s}DATA/{%s}TABLEDATA'%(xmlns,xmlns))
    logw=log(1.0 - exp(-1.0/float(Nlive)))
    weights=[]
    for row in nstabledata:
        logL=float(row[logLcol].text)
        weights.append(logL-logw)
        logw=logw-1.0/float(Nlive)
    mw=max(weights)
    weights = [w - mw for w in weights]
    for (row,weight) in zip(nstabledata,weights):
        if weight > log(random.random()):
            postabledataNode.append(copy.deepcopy(row))
    return postable

xmlns='http://www.ivoa.net/xml/VOTable/v1.1'

class VOT2HTML:
    def __init__(self):
        self.html=htmlSection("VOTable information")
        self.skiptable=0

    def start(self,tag,attrib):
        if tag=='{%s}TABLE'%(xmlns):
            if attrib['utype']=='lalinference:results:nestedsamples'\
            or attrib['utype']=='lalinference:results:posteriorsamples':
                self.skiptable=1
            else:
                self.skiptable=0
            self.tableouter=htmlChunk('div')
            self.tableouter.h2(attrib['name'])
            try:
                self.tableouter.p(attrib['utype'])
            except KeyError:
                pass
            self.fixedparams=htmlChunk('table',attrib={'class':'statstable'},parent=self.tableouter)
            self.table=htmlChunk('table',attrib={'class':'statstable'},parent=self.tableouter)
            self.tabheader=htmlChunk('tr',parent=self.table)
        if tag=='{%s}FIELD'%(xmlns):
            self.field=htmlChunk('th',{'name':attrib['name']},parent=self.tabheader)
        if tag=='{%s}TR'%(xmlns):
            self.tabrow=htmlChunk('tr',parent=self.table)
        if tag=='{%s}TD'%(xmlns):
            self.td=htmlChunk('td',parent=self.tabrow)
        if tag=='{%s}PARAM'%(xmlns):
            pnode=htmlChunk('tr',parent=self.fixedparams)
            namenode=htmlChunk('td',parent=pnode)
            namenode.p(attrib['name'])
            valnode=htmlChunk('td',parent=pnode)
            valnode.p(attrib['value'])

    def end(self,tag):
        if tag=='{%s}TABLE'%(xmlns):
            if not self.skiptable:
                self.html.append(self.tableouter._html)
        if tag=='{%s}FIELD'%(xmlns):
            self.field.p(self.data)
        if tag=='{%s}TD'%(xmlns):
            self.td.p(self.data)

    def data(self,data):
        self.data=data

    def close(self):
        return self.html.toprettyxml()

def _cl_width(cl_bound):
    """Returns (high - low), the width of the given confidence
    bounds."""

    return cl_bound[1] - cl_bound[0]

def _cl_count(cl_bound, samples):
    """Returns the number of samples within the given confidence
    bounds."""

    return np.sum((samples >= cl_bound[0]) & (samples <= cl_bound[1]))

def confidence_interval_uncertainty(cl, cl_bounds, posteriors):
    """Returns a tuple (relative_change, fractional_uncertainty,
    percentile_uncertainty) giving the uncertainty in confidence
    intervals from multiple posteriors.

    The uncertainty in the confidence intervals is the difference in
    length between the widest interval, formed from the smallest to
    largest values among all the cl_bounds, and the narrowest
    interval, formed from the largest-small and smallest-large values
    among all the cl_bounds.  Note that neither the smallest nor the
    largest confidence intervals necessarily correspond to one of the
    cl_bounds.

    The relative change relates the confidence interval uncertainty to
    the expected value of the parameter, the fractional uncertainty
    relates this length to the length of the confidence level from the
    combined posteriors, and the percentile uncertainty gives the
    change in percentile over the combined posterior between the
    smallest and largest confidence intervals.

    @param cl The confidence level (between 0 and 1).

    @param cl_bounds A list of (low, high) pairs giving the confidence
    interval associated with each posterior.

    @param posteriors A list of PosteriorOneDPDF objects giving the
    posteriors."""

    Ns=[p.samples.shape[0] for p in posteriors]
    Nsamplers=len(Ns)

    # Weight each sample within a run equally, and each run equally
    # with respect to the others
    all_samples = np.squeeze(np.concatenate([p.samples for p in posteriors], axis=0))
    weights = np.squeeze(np.concatenate([p.samples*0.0+1.0/(Nsamplers*N) for (N,p) in zip(Ns,posteriors)], axis=0))

    isort=np.argsort(all_samples)

    all_samples = all_samples[isort]
    weights = weights[isort]

    param_mean = np.average(all_samples, weights=weights)

    N=all_samples.shape[0]

    alpha = (1.0 - cl)/2.0

    wttotal = np.cumsum(weights)
    ilow = np.nonzero(wttotal >= alpha)[0][0]
    ihigh = np.nonzero(wttotal >= 1.0-alpha)[0][0]

    all_cl_bound = (all_samples[ilow], all_samples[ihigh])

    low_bounds = np.array([l for (l,h) in cl_bounds])
    high_bounds = np.array([h for (l,h) in cl_bounds])

    largest_cl_bound = (np.min(low_bounds), np.max(high_bounds))
    smallest_cl_bound = (np.max(low_bounds), np.min(high_bounds))

    if smallest_cl_bound[1] < smallest_cl_bound[0]:
        # Then the smallest CL is NULL
        smallest_cl_bound = (0.0, 0.0)

    ci_uncertainty = _cl_width(largest_cl_bound) - _cl_width(smallest_cl_bound)

    relative_change = ci_uncertainty/param_mean

    frac_uncertainty = ci_uncertainty/_cl_width(all_cl_bound)

    quant_uncertainty = float(_cl_count(largest_cl_bound, all_samples) - _cl_count(smallest_cl_bound, all_samples))/float(N)

    return (relative_change, frac_uncertainty, quant_uncertainty)


def plot_waveform(pos=None,siminspiral=None,event=0,path=None,ifos=['H1','L1','V1']):

  from lalsimulation.lalsimulation import SimInspiralChooseTDWaveform,SimInspiralChooseFDWaveform
  from lalsimulation.lalsimulation import SimInspiralImplementedTDApproximants,SimInspiralImplementedFDApproximants
  from lal.lal import StrainUnit
  from lal.lal import CreateREAL8TimeSeries,CreateForwardREAL8FFTPlan,CreateTukeyREAL8Window,CreateCOMPLEX16FrequencySeries,DimensionlessUnit,REAL8TimeFreqFFT,CutREAL8TimeSeries
  from lal.lal import LIGOTimeGPS
  from lal.lal import MSUN_SI as LAL_MSUN_SI
  from lal.lal import PC_SI as LAL_PC_SI
  import lalsimulation as lalsim
  from pylal import antenna as ant
  from math import cos,sin,sqrt
  from glue.ligolw import lsctables
  from glue.ligolw import utils
  import os
  import numpy as np
  from numpy import arange
  from pylal import bayespputils as bppu
  from matplotlib import pyplot as plt,cm as mpl_cm,lines as mpl_lines
  import copy
  if path is None:
    path=os.getcwd()
  if event is None:
    event=0
  colors_inj={'H1':'r','L1':'g','V1':'m','I1':'b','J1':'y'}
  colors_rec={'H1':'k','L1':'k','V1':'k','I1':'k','J1':'k'}
  # time and freq data handling variables
  srate=4096.0
  seglen=60.
  length=srate*seglen # lenght of 60 secs, hardcoded. May call a LALSimRoutine to get an idea
  deltaT=1/srate
  deltaF = 1.0 / (length* deltaT);

  # build window for FFT
  pad=0.4
  timeToFreqFFTPlan = CreateForwardREAL8FFTPlan(int(length), 1 );
  window=CreateTukeyREAL8Window(int(length),2.0*pad*srate/length);
  WinNorm = sqrt(window.sumofsquares/window.data.length);
  # time and freq domain strain:
  segStart=100000000
  strainT=CreateREAL8TimeSeries("strainT",segStart,0.0,1.0/srate,DimensionlessUnit,int(length));
  strainF= CreateCOMPLEX16FrequencySeries("strainF",segStart,	0.0,	deltaF,	DimensionlessUnit,int(length/2. +1));

  f_min=25 # hardcoded default (may be changed below)
  f_ref=100 # hardcoded default (may be changed below)
  f_max=srate/2.0
  plot_fmax=f_max

  inj_strains=dict((i,{"T":{'x':None,'strain':None},"F":{'x':None,'strain':None}}) for i in ifos)
  rec_strains=dict((i,{"T":{'x':None,'strain':None},"F":{'x':None,'strain':None}}) for i in ifos)

  inj_domain=None
  rec_domain=None
  font_size=26
  if siminspiral is not None:
    skip=0
    try:
      xmldoc = utils.load_filename(siminspiral,contenthandler=ExtractSimInspiralTableLIGOLWContentHandler)
      tbl = lsctables.table.get_table(xmldoc, "sim_inspiral")
      if event>0:
        tbl=tbl[event]
      else:
        tbl=tbl[0]
    except:
      print "Cannot read event %s from table %s. Won't plot injected waveform \n"%(event,siminspiral)
      skip=1
    if not skip:
      REAL8time=tbl.geocent_end_time+1e-9*tbl.geocent_end_time_ns
      GPStime=LIGOTimeGPS(REAL8time)
      M1=tbl.mass1
      M2=tbl.mass2
      D=tbl.distance
      m1=M1*LAL_MSUN_SI
      m2=M2*LAL_MSUN_SI
      phiRef=tbl.coa_phase

      f_min = tbl.f_lower
      s1x = tbl.spin1x
      s1y = tbl.spin1y
      s1z = tbl.spin1z
      s2x = tbl.spin2x
      s2y = tbl.spin2y
      s2z = tbl.spin2z

      r=D*LAL_PC_SI*1.0e6
      iota=tbl.inclination
      print "WARNING: Defaulting to inj_fref =100Hz to plot the injected WF. This is hardcoded since xml table does not carry this information\n"

      lambda1=0
      lambda2=0
      waveFlags=None
      nonGRparams=None
      wf=str(tbl.waveform)

      injapproximant=lalsim.GetApproximantFromString(wf)
      amplitudeO=int(tbl.amp_order )
      phaseO=lalsim.GetOrderFromString(wf)

      ra=tbl.longitude
      dec=tbl.latitude
      psi=tbl.polarization

      if SimInspiralImplementedFDApproximants(injapproximant):
        inj_domain='F'
        [plus,cross]=SimInspiralChooseFDWaveform(phiRef, deltaF,  m1, m2, s1x, s1y, s1z,s2x,s2y,s2z,f_min,f_max, f_ref,  r,   iota, lambda1,   lambda2,waveFlags, nonGRparams, amplitudeO, phaseO, injapproximant)
      elif SimInspiralImplementedTDApproximants(injapproximant):
        inj_domain='T'
        [plus,cross]=SimInspiralChooseTDWaveform(phiRef, deltaT,  m1, m2, s1x, s1y, s1z,s2x,s2y,s2z,f_min, f_ref,   r,   iota, lambda1,   lambda2,waveFlags, nonGRparams, amplitudeO, phaseO, injapproximant)
      else:
        print "\nThe approximant %s doesn't seem to be recognized by lalsimulation!\n Skipping WF plots\n"%injapproximant
        return None

      for ifo in ifos:
        (fp,fc,fa,qv)=ant.response(REAL8time,ra,dec,iota,psi,'radians',ifo)
        if inj_domain=='T':
          # strain is a temporary container for this IFO strain.
          # Take antenna pattern into accout and window the data
          for k in np.arange(strainT.data.length):
            if k<plus.data.length:
              strainT.data.data[k]=((fp*plus.data.data[k]+fc*cross.data.data[k]))
            else:
              strainT.data.data[k]=0.0
            strainT.data.data[k]*=window.data.data[k]
          # now copy in the dictionary only the part of strain which is not null (that is achieved using plus.data.length as length)
          inj_strains[ifo]["T"]['strain']=np.array([strainT.data.data[k] for k in arange(plus.data.length)])
          inj_strains[ifo]["T"]['x']=np.array([REAL8time - deltaT*(plus.data.length-1-k) for k in np.arange(plus.data.length)])

          # Take the FFT
          for j in arange(strainF.data.length):
            strainF.data.data[j]=0.0
          REAL8TimeFreqFFT(strainF,strainT,timeToFreqFFTPlan);
          for j in arange(strainF.data.length):
            strainF.data.data[j]/=WinNorm
          # copy in the dictionary
          inj_strains[ifo]["F"]['strain']=np.array([strainF.data.data[k] for k in arange(int(strainF.data.length))])
          inj_strains[ifo]["F"]['x']=np.array([strainF.f0+ k*strainF.deltaF for k in arange(int(strainF.data.length))])
        elif inj_domain=='F':
          for k in np.arange(strainF.data.length):
            if k<plus.data.length:
              strainF.data.data[k]=((fp*plus.data.data[k]+fc*cross.data.data[k]))
            else:
              strainF.data.data[k]=0.0
          # copy in the dictionary
          inj_strains[ifo]["F"]['strain']=np.array([strainF.data.data[k] for k in arange(int(strainF.data.length))])
          inj_strains[ifo]["F"]['x']=np.array([strainF.f0+ k*strainF.deltaF for k in arange(int(strainF.data.length))])
  if pos is not None:

    # Select the maxP sample
    _,which=pos._posMap()

    if 'time' in pos.names:
      REAL8time=pos['time'].samples[which][0]
    elif 'time_maxl' in pos.names:
      REAL8time=pos['time_maxl'].samples[which][0]
    elif 'time_min' in pos.names and 'time_max' in pos.names:
      REAL8time=pos['time_min'].samples[which][0]+0.5*(pos['time_max'].samples[which][0]-pos['time_min'].samples[which][0])
    else:
      print "ERROR: could not find any time parameter in the posterior file. Not plotting the WF...\n"
      return None

    # first check we have approx in posterior samples, otherwise skip
    skip=0
    try:
      approximant=int(pos['LAL_APPROXIMANT'].samples[which][0])
      amplitudeO=int(pos['LAL_AMPORDER'].samples[which][0])
      phaseO=int(pos['LAL_PNORDER'].samples[which][0])
    except:
      skip=1
    if skip==0:
      GPStime=LIGOTimeGPS(REAL8time)

      q=pos['q'].samples[which][0]
      mc=pos['mc'].samples[which][0]
      M1,M2=bppu.q2ms(mc,q)
      if 'dist' in pos.names:
        D=pos['dist'].samples[which][0]
      elif 'distance' in pos.names:
        D=pos['distance'].samples[which][0]
      elif 'logdistance' in pos.names:
        D=exp(pos['distance'].samples[which][0])


      m1=M1*LAL_MSUN_SI
      m2=M2*LAL_MSUN_SI
      if 'phi_orb' in pos.names:
        phiRef=pos['phi_orb'].samples[which][0]
      elif 'phase_maxl' in pos.names:
		phiRef=pos['phase_maxl'].samples[which][0]
		print 'INFO: phi_orb not estimated, using maximum likelihood value'
      else:
        print 'WARNING: phi_orb not found in posterior files. Defaulting to 0.0 which is probably *not* what you want\n'
        phiRef=0.0

      try:
              for name in ['flow','f_lower']:
                      if name in pos.names:
                              f_min=pos[name].samples[which][0]
      except:
              pass

      try:
        for name in ['fref','f_ref','f_Ref','fRef']:
          if name in pos.names:
            fname=name

        Fref = np.unique(pos[fname].samples)
        if len(Fref) > 1:
          print "ERROR: Expected f_ref to be constant for all samples.  Can't tell which value was injected! Defaulting to 100 Hz\n"
          print Fref
        else:
          f_ref = Fref[0]
      except ValueError:
        print "WARNING: Could not read fref from posterior file! Defaulting to 100 Hz\n"

      try:
        a = pos['a1'].samples[which][0]
        the = pos['theta_spin1'].samples[which][0]
        phi = pos['phi_spin1'].samples[which][0]
        s1x = (a * sin(the) * cos(phi));
        s1y = (a * sin(the) * sin(phi));
        s1z = (a * cos(the));
        a = pos['a2'].samples[which][0]
        the = pos['theta_spin2'].samples[which][0]
        phi = pos['phi_spin2'].samples[which][0]
        s2x = (a * sin(the) * cos(phi));
        s2y = (a * sin(the) * sin(phi));
        s2z = (a * cos(the));
        iota=pos['inclination'].samples[which][0]
      except:
        try:
          iota, s1x, s1y, s1z, s2x, s2y, s2z=lalsim.SimInspiralTransformPrecessingNewInitialConditions(pos['theta_jn'].samples[which][0], pos['phi_JL'].samples[which][0], pos['tilt1'].samples[which][0], pos['tilt2'].samples[which][0], pos['phi12'].samples[which][0], pos['a1'].samples[which][0], pos['a2'].samples[which][0], m1, m2, f_ref)
        except:
            if 'a1z' in pos.names:
                s1z=pos['a1z'].samples[which][0]
            elif 'a1' in pos.names:
                s1z=pos['a1'].samples[which][0]
            else:
                s1z=0
            if 'a2z' in pos.names:
                s2z=pos['a2z'].samples[which][0]
            elif 'a2' in pos.names:
                s2z=pos['a2'].samples[which][0]
            else:
                s2z=0
            s1x=s1y=s2x=s2y=0.0
            if 'inclination' in pos.names:
                iota=pos['inclination'].samples[which][0]
            else:
                iota=pos['theta_jn'].samples[which][0]

      r=D*LAL_PC_SI*1.0e6

      lambda1=0
      lambda2=0
      waveFlags=None
      nonGRparams=None
      approximant=int(pos['LAL_APPROXIMANT'].samples[which][0])
      amplitudeO=int(pos['LAL_AMPORDER'].samples[which][0])
      phaseO=int(pos['LAL_PNORDER'].samples[which][0])

      if SimInspiralImplementedFDApproximants(approximant):
        rec_domain='F'
        [plus,cross]=SimInspiralChooseFDWaveform(phiRef, deltaF,  m1, m2, s1x, s1y, s1z,s2x,s2y,s2z,f_min, f_max,   f_ref,r,   iota, lambda1,   lambda2,waveFlags, nonGRparams, amplitudeO, phaseO, approximant)
      elif SimInspiralImplementedTDApproximants(approximant):
        rec_domain='T'
        [plus,cross]=SimInspiralChooseTDWaveform(phiRef, deltaT,  m1, m2, s1x, s1y, s1z,s2x,s2y,s2z,f_min, f_ref,  r,   iota, lambda1,   lambda2,waveFlags, nonGRparams, amplitudeO, phaseO, approximant)
      else:
        print "The approximant %s doesn't seem to be recognized by lalsimulation!\n Skipping WF plots\n"%approximant
        return None

      ra=pos['ra'].samples[which][0]
      dec=pos['dec'].samples[which][0]
      psi=pos['psi'].samples[which][0]
      fs={}
      for ifo in ifos:
        (fp,fc,fa,qv)=ant.response(REAL8time,ra,dec,iota,psi,'radians',ifo)
        if rec_domain=='T':
          # strain is a temporary container for this IFO strain.
          # Take antenna pattern into accout and window the data
          for k in np.arange(strainT.data.length):
            if k<plus.data.length:
              strainT.data.data[k]=((fp*plus.data.data[k]+fc*cross.data.data[k]))
            else:
              strainT.data.data[k]=0.0
            strainT.data.data[k]*=window.data.data[k]
          # now copy in the dictionary only the part of strain which is not null (that is achieved using plus.data.length as length)
          rec_strains[ifo]["T"]['strain']=np.array([strainT.data.data[k] for k in arange(plus.data.length)])
          rec_strains[ifo]["T"]['x']=np.array([REAL8time - deltaT*(plus.data.length-1-k) for k in np.arange(plus.data.length)])

          # Take the FFT
          for j in arange(strainF.data.length):
            strainF.data.data[j]=0.0
          REAL8TimeFreqFFT(strainF,strainT,timeToFreqFFTPlan);
          for j in arange(strainF.data.length):
            strainF.data.data[j]/=WinNorm
          # copy in the dictionary
          rec_strains[ifo]["F"]['strain']=np.array([strainF.data.data[k] for k in arange(int(strainF.data.length))])
          rec_strains[ifo]["F"]['x']=np.array([strainF.f0+ k*strainF.deltaF for k in arange(int(strainF.data.length))])
        elif rec_domain=='F':
          for k in np.arange(strainF.data.length):
            if k<plus.data.length:
              strainF.data.data[k]=((fp*plus.data.data[k]+fc*cross.data.data[k]))
            else:
              strainF.data.data[k]=0.0
          # copy in the dictionary
          rec_strains[ifo]["F"]['strain']=np.array([strainF.data.data[k] for k in arange(int(strainF.data.length))])
          rec_strains[ifo]["F"]['x']=np.array([strainF.f0+ k*strainF.deltaF for k in arange(int(strainF.data.length))])

  myfig=plt.figure(1,figsize=(23,15))

  rows=len(ifos)
  cols=2

  #this variables decide which domain will be plotted on the left column of the plot.
  # only plot Time domain if both injections and recovery are TD
  global_domain="F"
  if rec_domain is not None and inj_domain is not None:
    if rec_domain=="T" and inj_domain=="T":
      global_domain="T"
  elif rec_domain is not None:
    if rec_domain=="T":
      global_domain="T"
  elif inj_domain is not None:
    if inj_domain=="T":
      global_domain="T"

  A,axes=plt.subplots(nrows=rows,ncols=cols,sharex=False,sharey=False)
  plt.setp(A,figwidth=23,figheight=15)
  for (r,i) in zip(np.arange(rows),ifos):
    for c in np.arange(cols):
      ax=axes[r]
      if type(ax)==np.ndarray:
        ax=ax[c]
      else:
        ax=axes[c]
      if rec_strains[i]["T"]['strain'] is not None or rec_strains[i]["F"]['strain'] is not None:
        if c==0:
          if global_domain=="T":
            ax.plot(rec_strains[i]["T"]['x'],rec_strains[i]["T"]['strain'],colors_rec[i],alpha=0.5,label='%s maP'%i)
          else:
            data=rec_strains[i]["F"]['strain']
            f=rec_strains[i]["F"]['x']
            mask=np.logical_and(f>=f_min,f<=plot_fmax)
            ys=data
            ax.semilogx(f[mask],ys[mask].real,'.-',color=colors_rec[i],alpha=0.5,label='%s maP'%i)
        else:
            data=rec_strains[i]["F"]['strain']
            f=rec_strains[i]["F"]['x']
            mask=np.logical_and(f>=f_min,f<=plot_fmax)
            ys=data
            ax.loglog(f[mask],abs(ys[mask]),'--',color=colors_rec[i],alpha=0.5,linewidth=4)
            ax.set_xlim([min(f[mask]),max(f[mask])])
            ax.grid(True,which='both')
      if inj_strains[i]["T"]['strain'] is not None or inj_strains[i]["F"]['strain'] is not None:
        if c==0:
          if global_domain=="T":
            ax.plot(inj_strains[i]["T"]['x'],inj_strains[i]["T"]['strain'],colors_inj[i],alpha=0.5,label='%s inj'%i)
          else:
            data=inj_strains[i]["F"]['strain']
            f=inj_strains[i]["F"]['x']
            mask=np.logical_and(f>=f_min,f<=plot_fmax)
            ys=data
            ax.plot(f[mask],ys[mask].real,'.-',color=colors_inj[i],alpha=0.5,label='%s inj'%i)
        else:
            data=inj_strains[i]["F"]['strain']
            f=inj_strains[i]["F"]['x']
            mask=np.logical_and(f>=f_min,f<=plot_fmax)
            ys=data
            ax.loglog(f[mask],abs(ys[mask]),'--',color=colors_inj[i],alpha=0.5,linewidth=4)
            ax.set_xlim([min(f[mask]),max(f[mask])])
            ax.grid(True,which='both')

      if r==0:
        if c==0:
          if global_domain=="T":
            ax.set_title(r"$h(t)$",fontsize=font_size)
          else:
            ax.set_title(r"$\Re[h(f)]$",fontsize=font_size)
        else:
          ax.set_title(r"$|h(f)|$",fontsize=font_size)
      elif r==rows-1:
        if c==0:
          if global_domain=="T":
            ax.set_xlabel("time [s]",fontsize=font_size)
          else:
            ax.set_xlabel("frequency [Hz]",fontsize=font_size)
        else:
          ax.set_xlabel("frequency [Hz]",fontsize=font_size)

      ax.legend(loc='best')
      ax.grid(True)

      #ax.tight_layout()
  A.savefig(os.path.join(path,'WF_DetFrame.png'),bbox_inches='tight')
  return inj_strains,rec_strains


def plot_psd(psd_files,outpath=None):
  f_min=30.
  myfig2=plt.figure(figsize=(15,15),dpi=500)
  ax=plt.subplot(1,1,1)
  colors={'H1':'r','L1':'g','V1':'m','I1':'k','J1':'y'}

  if outpath is None:
    outpath=os.getcwd()
  tmp=[]
  for f in psd_files:
    if not os.path.isfile(f):
      print "PSD file %s has not been found and won't be plotted\n"%f
    else:
      tmp.append(f)
  if tmp==[]:
     return None
  else:
    psd_files=tmp

  freqs = {}
  for f in psd_files:
    data=np.loadtxt(f)
    freq=data[:,0]
    data=data[:,1]
    idx=f.find('-PSD.dat')
    ifo=f[idx-2:idx]
    freqs[ifo.lower()] = freq
    fr=[]
    da=[]
    for (f,d) in zip(freq,data):
      if f>f_min and d!=0.0:
        fr.append(f)
        da.append(d)
    plt.loglog(fr,da,colors[ifo],label=ifo,alpha=0.5,linewidth=3)
  plt.xlim([min(freq),max(freq)])
  plt.xlabel("Frequency [Hz]",fontsize=26)
  plt.ylabel("PSD",fontsize=26)
  plt.legend(loc='best')
  plt.grid(which='both')
  try:
    plt.tight_layout()
    myfig2.savefig(os.path.join(outpath,'PSD.png'),bbox_inches='tight')
  except:
    myfig2.savefig(os.path.join(outpath,'PSD.png'))
  myfig2.clf()

  return freqs

cred_level = lambda cl, x: np.sort(x, axis=0)[int(cl*len(x))]

def cred_interval(x, cl=.9, lower=True):
    """Return location of lower or upper confidence levels
    Args:
        x: List of samples.
        cl: Confidence level to return the bound of.
        lower: If ``True``, return the lower bound, otherwise return the upper bound.
    """
    if lower:
        return cred_level((1.-cl)/2, x)
    else:
        return cred_level((1.+cl)/2, x)

def spline_angle_xform(delta_psi):
    """Returns the angle in degrees corresponding to the spline
    calibration parameters delta_psi.

    """
    rot = (2.0 + 1.0j*delta_psi)/(2.0 - 1.0j*delta_psi)

    return 180.0/np.pi*np.arctan2(np.imag(rot), np.real(rot))
    
def plot_spline_pos(logf, ys, nf=100, level=0.9, color='k', label=None, xform=None):
    """Plot calibration posterior estimates for a spline model in log space.
    Args:
        logf: The (log) location of spline control points.
        ys: List of posterior draws of function at control points ``logf``
        nx: Number of points to evaluate spline at for plotting.
        level: Credible level to fill in.
        color: Color to plot with.
        label: Label for plot.
        xform: Function to transform the spline into plotted values.
    """
    f = np.exp(logf)
    fs = np.linspace(f.min(), f.max(), nf)

    data = np.zeros((ys.shape[0], nf))

    if xform is None:
        zs = ys
    else:
        zs = xform(ys)
        
    mu = np.mean(zs, axis=0)
    lower_cl = mu - cred_interval(zs, level, lower=True)
    upper_cl = cred_interval(zs, level, lower=False) - mu
    plt.errorbar(np.exp(logf), mu, yerr=[lower_cl, upper_cl], fmt='.', color=color, lw=4, alpha=0.5, capsize=0)

    for i, samp in enumerate(ys):
        temp = interpolate.spline(logf, samp, np.log(fs))
        if xform is None:
            data[i] = temp
        else:
            data[i] = xform(temp)

    line, = plt.plot(fs, np.mean(data, axis=0), color=color, label=label)
    color = line.get_color()
    plt.fill_between(fs, cred_interval(data, level), cred_interval(data, level, lower=False), color=color, alpha=.1, linewidth=0.1)
    plt.xlim(f.min()-.5, f.max()+50)

def plot_calibration_pos(pos, level=.9, outpath=None):
    fig, [ax1, ax2] = plt.subplots(2, 1, figsize=(15, 15), dpi=500)

    font_size = 32
    if outpath is None:
        outpath=os.getcwd()

    params = pos.names
    ifos = np.unique([param.split('_')[0] for param in params if 'spcal' in param])
    for ifo in ifos:
        if ifo=='h1': color = 'r'
        elif ifo=='l1': color = 'g'
        elif ifo=='v1': color = 'm'
        else: color = 'c'

        # Assume spline control frequencies are constant
        freq_params = np.sort([param for param in params if
                               '{0}_spcal_freq'.format(ifo) in param])

        logfreqs = np.log([pos[param].median for param in freq_params])

        # Amplitude calibration model
        plt.sca(ax1)
        amp_params = np.sort([param for param in params if
                              '{0}_spcal_amp'.format(ifo) in param])
        if len(amp_params) > 0:
            amp = 100*np.column_stack([pos[param].samples for param in amp_params])
            plot_spline_pos(logfreqs, amp, color=color, level=level, label="{0} (mean, {0}%)".format(ifo.upper(), int(level*100)))

        # Phase calibration model
        plt.sca(ax2)
        phase_params = np.sort([param for param in params if
                                '{0}_spcal_phase'.format(ifo) in param])
        if len(phase_params) > 0:
            phase = np.column_stack([pos[param].samples for param in phase_params])

            plot_spline_pos(logfreqs, phase, color=color, level=level, label="{0} (mean, {1}%)".format(ifo.upper(), int(level*100)), xform=spline_angle_xform)

    ax1.tick_params(labelsize=.75*font_size)
    ax2.tick_params(labelsize=.75*font_size)
<<<<<<< HEAD
    try:
      plt.legend(loc='upper right', prop={'size':.75*font_size}, framealpha=0.1)
    except:
      plt.legend(loc='upper right', prop={'size':.75*font_size})
=======
    plt.legend(loc='upper right', prop={'size':.75*font_size}, framealpha=0.1)
>>>>>>> ba1c2ddf
    ax1.set_xscale('log')
    ax2.set_xscale('log')

    ax2.set_xlabel('Frequency (Hz)', fontsize=font_size)
    ax1.set_ylabel('Amplitude (%)', fontsize=font_size)
    ax2.set_ylabel('Phase (deg)', fontsize=font_size)

    outp = os.path.join(outpath, 'calibration.png')
    try:
        fig.tight_layout()
        fig.savefig(outp, bbox_inches='tight')
    except:
        fig.savefig(outp)
<<<<<<< HEAD
    plt.close(fig)


def plot_burst_waveform(pos=None,simburst=None,event=0,path=None,ifos=['H1','L1','V1']):
  
  from lalinference.lalinference import SimBurstChooseFDWaveform,SimBurstChooseTDWaveform
  from lalinference.lalinference import SimBurstImplementedFDApproximants,SimBurstImplementedTDApproximants
  from lal.lal import StrainUnit
  from lal.lal import CreateREAL8TimeSeries,CreateForwardREAL8FFTPlan,CreateTukeyREAL8Window,CreateCOMPLEX16FrequencySeries,DimensionlessUnit,REAL8TimeFreqFFT,CutREAL8TimeSeries,ResampleREAL8TimeSeries,CreateReverseREAL8FFTPlan,REAL8FreqTimeFFT
  from lal.lal import LIGOTimeGPS
  from lal.lal import MSUN_SI as LAL_MSUN_SI
  from lal.lal import PC_SI as LAL_PC_SI
  import lalsimulation as lalsim
  import lalinference as lalinf
  from pylal import antenna as ant
  from math import cos,sin,sqrt
  from glue.ligolw import lsctables
  from glue.ligolw import utils
  import os
  import numpy as np
  from numpy import arange,real,imag,absolute,fabs,pi
  from pylal import bayespputils as bppu
  from matplotlib import pyplot as plt,cm as mpl_cm,lines as mpl_lines
  import copy
  if path is None:
    path=os.getcwd()
  if event is None:
    event=0
  colors_inj={'H1':'r','L1':'g','V1':'m','I1':'b','J1':'y'}
  colors_rec={'H1':'k','L1':'k','V1':'k','I1':'k','J1':'k'}
  #import sim inspiral table content handler 
  from glue.ligolw import ligolw
  from glue.ligolw import lsctables
  from glue.ligolw import table
  from glue.ligolw import utils
  class LIGOLWContentHandlerExtractSimBurstTable(ligolw.LIGOLWContentHandler):
    def __init__(self,document):
      ligolw.LIGOLWContentHandler.__init__(self,document)
      self.tabname=lsctables.SimBurstTable.tableName
      self.intable=False
      self.tableElementName=''
    def startElement(self,name,attrs):
      if attrs.has_key('Name') and attrs['Name']==self.tabname:
        self.tableElementName=name
        # Got the right table, let's see if it's the right event
        ligolw.LIGOLWContentHandler.startElement(self,name,attrs)
        self.intable=True
      elif self.intable: # We are in the correct table
        ligolw.LIGOLWContentHandler.startElement(self,name,attrs)
    def endElement(self,name):
      if self.intable: ligolw.LIGOLWContentHandler.endElement(self,name)
      if self.intable and name==self.tableElementName: self.intable=False

  lsctables.use_in(LIGOLWContentHandlerExtractSimBurstTable)
  #from pylal.SimBurstUtils import ExtractSimBurstTableLIGOLWContentHandler
  #lsctables.use_in(ExtractSimBurstTableLIGOLWContentHandler)
  
  # time and freq data handling variables 
  srate=4096.0
  seglen=10.
  length=srate*seglen # lenght of 10 secs, hardcoded.
  deltaT=1/srate
  deltaF = 1.0 / (length* deltaT);

  # build window for FFT
  pad=0.4
  timeToFreqFFTPlan = CreateForwardREAL8FFTPlan(int(length), 1 );
  freqToTimeFFTPlan = CreateReverseREAL8FFTPlan(int(length), 1 );
  window=CreateTukeyREAL8Window(int(length),2.0*pad*srate/length);
  # A random GPS time to initialize arrays. Epoch will be overwritten with sensible times further down
  segStart=939936910.000
  strainFinj= CreateCOMPLEX16FrequencySeries("strainF",segStart,0.0,deltaF,DimensionlessUnit,int(length/2. +1));
  strainTinj=CreateREAL8TimeSeries("strainT",segStart,0.0,1.0/srate,DimensionlessUnit,int(length));
  strainFrec= CreateCOMPLEX16FrequencySeries("strainF",segStart,0.0,deltaF,DimensionlessUnit,int(length/2. +1));
  strainTrec=CreateREAL8TimeSeries("strainT",segStart,0.0,1.0/srate,DimensionlessUnit,int(length));
  GlobREAL8time=None
  f_min=25 # hardcoded default (may be changed below) 
  f_ref=100 # hardcoded default (may be changed below)
  f_max=srate/2.0

  plot_fmax=2048
  plot_fmin=0.01
  plot_tmin=1e11
  plot_tmax=-1e11

  inj_strains=dict((i,{"T":{'x':None,'strain':None},"F":{'x':None,'strain':None}}) for i in ifos)
  rec_strains=dict((i,{"T":{'x':None,'strain':None},"F":{'x':None,'strain':None}}) for i in ifos)
  
  inj_domain=None
  rec_domain=None
  font_size=26
  if simburst is not None:
    skip=0
    try:
      xmldoc = utils.load_filename(simburst,contenthandler=LIGOLWContentHandlerExtractSimBurstTable)
      tbl = lsctables.table.get_table(xmldoc,  lsctables.SimBurstTable.tableName)
      if event>0:
        tbl=tbl[event]
      else:
        tbl=tbl[0]
    except:
      print "Cannot read event %s from table %s. Won't plot injected waveform \n"%(event,simburst)
      skip=1
    if not skip:
      REAL8time=tbl.time_geocent_gps+1e-9*tbl.time_geocent_gps_ns
      GPStime=LIGOTimeGPS(REAL8time)
      GlobREAL8time=(REAL8time)
      strainTinj.epoch=LIGOTimeGPS(round(GlobREAL8time,0)-seglen/2.)
      strainFinj.epoch=LIGOTimeGPS(round(GlobREAL8time,0)-seglen/2.)
      f0=tbl.frequency
      q=tbl.q
      dur=tbl.duration
      hrss=tbl.hrss
      polar_e_angle=tbl.pol_ellipse_angle
      polar_e_ecc=tbl.pol_ellipse_e
  
      BurstExtraParams=None
      wf=str(tbl.waveform)

      injapproximant=lalinf.GetBurstApproximantFromString(wf)  
      ra=tbl.ra
      dec=tbl.dec
      psi=tbl.psi

      if SimBurstImplementedFDApproximants(injapproximant):
        inj_domain='F'
        [plus,cross]=SimBurstChooseFDWaveform(deltaF, deltaT, f0, q,dur, f_min, f_max,hrss,polar_e_angle ,polar_e_ecc,BurstExtraParams, injapproximant)
      elif SimBurstImplementedTDApproximants(injapproximant):
        inj_domain='T'
        [plus,cross]=SimBurstChooseTDWaveform(deltaT, f0, q,dur, f_min, f_max,hrss,polar_e_angle ,polar_e_ecc,BurstExtraParams, injapproximant)
      else:
        print "\nThe approximant %s doesn't seem to be recognized by lalinference!\n Skipping WF plots\n"%injapproximant
        return None
      
      for ifo in ifos:
        (fp,fc,fa,qv)=ant.response(REAL8time,ra,dec,0.0,psi,'radians',ifo)
        if inj_domain=='T':
          # bin of ref time as seen in strainT
          tCinstrain=np.floor(REAL8time-float(strainTinj.epoch))/deltaT
          # bin of strainT where we need to start copying the WF over
          #tSinstrain=floor(tCinstrain-float(plus.data.length)/2.)+1 
          tSinstrain=int(  (REAL8time-fabs(float(plus.epoch)) - fabs(float(strainTinj.epoch)))/deltaT)
          rem=(REAL8time-fabs(float(plus.epoch)) - fabs(float(strainTinj.epoch)))/deltaT-tSinstrain
          # strain is a temporary container for this IFO strain.
          # Zero until tSinstrain
          for k in np.arange(tSinstrain):
            strainTinj.data.data[k]=0.0
          # then copy plus/cross over
          for k in np.arange(plus.data.length):
            strainTinj.data.data[k+tSinstrain]=((fp*plus.data.data[k]+fc*cross.data.data[k]))
          # Then zeros till the end (superfluous)
          for k in np.arange(strainTinj.data.length- (tSinstrain +plus.data.length)):
            strainTinj.data.data[k+tSinstrain+plus.data.length]=0.0
          for k in np.arange(strainTinj.data.length):
            strainTinj.data.data[k]*=window.data.data[k]
          np.savetxt('file.out',zip(np.array([strainTinj.epoch + j*deltaT for j in arange(strainTinj.data.length)]),np.array([strainTinj.data.data[j] for j in arange(strainTinj.data.length)])))
          # now copy in the dictionary
          inj_strains[ifo]["T"]['strain']=np.array([strainTinj.data.data[j] for j in arange(strainTinj.data.length)])
          inj_strains[ifo]["T"]['x']=np.array([strainTinj.epoch + j*deltaT for j in arange(strainTinj.data.length)])
          # Take the FFT
          for j in arange(strainFinj.data.length):
            strainFinj.data.data[j]=0.0
          REAL8TimeFreqFFT(strainFinj,strainTinj,timeToFreqFFTPlan);
          twopit=2.*np.pi*(rem*deltaT)
          for k in arange(strainFinj.data.length):
            re = cos(twopit*deltaF*k)
            im = -sin(twopit*deltaF*k)
            strainFinj.data.data[k]*= (re + 1j*im);
          # copy in the dictionary
          inj_strains[ifo]["F"]['strain']=np.array([strainFinj.data.data[k] for k in arange(int(strainFinj.data.length))])
          inj_strains[ifo]["F"]['x']=np.array([strainFinj.f0+ k*strainFinj.deltaF for k in arange(int(strainFinj.data.length))])
        elif inj_domain=='F':
          for k in np.arange(strainFinj.data.length):
            if k<plus.data.length:
              strainFinj.data.data[k]=((fp*plus.data.data[k]+fc*cross.data.data[k]))
            else:
              strainFinj.data.data[k]=0.0
          twopit=2.*np.pi*(REAL8time-float(strainFinj.epoch))
          for k in arange(strainFinj.data.length):
            re = cos(twopit*deltaF*k)
            im = -sin(twopit*deltaF*k)
            strainFinj.data.data[k]*= (re + 1j*im);
          # copy in the dictionary
          inj_strains[ifo]["F"]['strain']=np.array([strainFinj.data.data[k] for k in arange(int(strainFinj.data.length))])
          inj_strains[ifo]["F"]['x']=np.array([strainFinj.f0+ k*strainFinj.deltaF for k in arange(int(strainFinj.data.length))])
        #update xlimits for plot, go 6 sigmas left and right of f0
        # This should work for SineGaussians
        if f0 is not None and f0 is not np.nan:
          if q is not None and q is not np.nan:
            sigmaF=f0/q
            if f0-6.*sigmaF>plot_fmin:
              plot_fmin=f0-6.*sigmaF
            if f0+6.*sigmaF<plot_fmax:
              plot_fmax=f0+6.*sigmaF
            sigmaT=q/(2.*pi*f0)
            if REAL8time-6.*sigmaT<plot_tmin:
              plot_tmin=REAL8time-6.*sigmaT
            if REAL8time+6.*sigmaT>plot_tmax:
              plot_tmax=REAL8time+6.*sigmaT
        # Now handle gaussians. For gaussians f0 is nan (FD centered at f=0)
        if dur is not None and dur is not np.nan:
          sigmaF=1./sqrt(2.)/pi/dur
          if 0+6.*sigmaF<plot_fmax:
            plot_fmax=0+6.*sigmaF
          plot_fmin=0.0
          sigmaT=dur/sqrt(2.)
          if REAL8time-6.*sigmaT<plot_tmin:
            plot_tmin=REAL8time-6.*sigmaT
          if REAL8time+6.*sigmaT>plot_tmax:
            plot_tmax=REAL8time+6.*sigmaT


  if pos is not None:
    
    # Select the maxP sample
    _,which=pos._posMap()
    
    if 'time' in pos.names:
      REAL8time=pos['time'].samples[which][0]
    elif 'time_maxl' in pos.names:
      REAL8time=pos['time_maxl'].samples[which][0]
    elif 'time_mean' in pos.names:
      REAL8time=pos['time_mean'].samples[which][0]
    elif 'time_min' in pos.names and 'time_max' in pos.names:
      REAL8time=pos['time_min'].samples[which][0]+0.5*(pos['time_max'].samples[which][0]-pos['time_min'].samples[which][0])
    else:
      print "ERROR: could not find any time parameter in the posterior file. Not plotting the WF...\n"
      return None

    # first check we have approx in posterior samples, otherwise skip 
    skip=0
    
    try:
      approximant=int(pos['LAL_APPROXIMANT'].samples[which][0])
    except:
      skip=1
    if skip==0:
      GPStime=LIGOTimeGPS(REAL8time)
      if GlobREAL8time is None:
        GlobREAL8time=REAL8time
      strainTrec.epoch=LIGOTimeGPS(round(GlobREAL8time,0)-seglen/2.)
      strainFrec.epoch=LIGOTimeGPS(round(GlobREAL8time,0)-seglen/2.)
      if "duration" in pos.names:
        dur=pos["duration"].samples[which][0]
      else:
        dur=np.nan
      if "quality" in pos.names:
        q=pos['quality'].samples[which][0]
      else:
        q=np.nan
      if 'frequency' in pos.names:
        f0=pos['frequency'].samples[which][0]
      else:
        f0=np.nan
      try:
        hrss=pos['hrss'].samples[which][0]
      except:
        hrss=exp(pos['loghrss'].samples[which][0])
      if np.isnan(q) and not np.isnan(dur):
        q=sqrt(2)*pi*dur
      alpha=None
      if 'alpha' in pos.names:
        alpha=pos['alpha'].samples[which][0]
        polar_e_angle=alpha
        polar_e_ecc=pos['polar_eccentricity'].samples[which][0]
      elif 'polar_ellipse_angle' in pos.names:
        polar_e_angle=pos['polar_ellipse_angle'].samples[which][0]
        polar_e_ecc=pos['polar_eccentricity'].samples[which][0]

      BurstExtraParams=None
      #if alpha:
      #  BurstExtraParams=lalsim.SimBurstCreateExtraParam("alpha",alpha)
      
      if SimBurstImplementedFDApproximants(approximant):
        rec_domain='F'
        [plus,cross]=SimBurstChooseFDWaveform(deltaF, deltaT, f0, q,dur, f_min, f_max,hrss,polar_e_angle ,polar_e_ecc,BurstExtraParams, approximant)
      elif SimBurstImplementedTDApproximants(approximant):
        rec_domain='T'
        [plus,cross]=SimBurstChooseTDWaveform(deltaT, f0, q,dur, f_min, f_max,hrss,polar_e_angle ,polar_e_ecc,BurstExtraParams, approximant)
      else:
        print "The approximant %s doesn't seem to be recognized by lalinference!\n Skipping WF plots\n"%approximant
        return None
      ra=pos['ra'].samples[which][0]
      dec=pos['dec'].samples[which][0]
      psi=pos['psi'].samples[which][0]
      fs={}
      for ifo in ifos:
        (fp,fc,fa,qv)=ant.response(REAL8time,ra,dec,0.0,psi,'radians',ifo)
        if rec_domain=='T':
          # bin of ref time as seen in strainT
          tCinstrain=np.floor(REAL8time-float(strainTrec.epoch))/deltaT
          # bin of strainT where we need to start copying the WF over
          tSinstrain=int(  (REAL8time-fabs(float(plus.epoch)) - fabs(float(strainTrec.epoch)))/deltaT)
          #tSinstrain=floor(tCinstrain-float(plus.data.length)/2.)+1
          #reminder for fractions of bin, will be added back in the FD WF
          rem=(REAL8time-fabs(float(plus.epoch)) - fabs(float(strainTrec.epoch)))/deltaT-tSinstrain

          # strain is a temporary container for this IFO strain.
          # Zero until tSinstrain
          for k in np.arange(tSinstrain):
            strainTrec.data.data[k]=0.0
          # then copy plus/cross over
          for k in np.arange(plus.data.length):
            strainTrec.data.data[k+tSinstrain]=((fp*plus.data.data[k]+fc*cross.data.data[k]))
          # Then zeros till the end (superfluous)
          for k in np.arange(strainTrec.data.length- (tSinstrain +plus.data.length)):
            strainTrec.data.data[k+tSinstrain+plus.data.length]=0.0
          for k in np.arange(strainTrec.data.length):
            strainTrec.data.data[k]*=window.data.data[k]
          # now copy in the dictionary
          rec_strains[ifo]["T"]['strain']=np.array([strainTrec.data.data[j] for j in arange(strainTrec.data.length)])
          rec_strains[ifo]["T"]['x']=np.array([strainTrec.epoch + j*deltaT for j in arange(strainTrec.data.length)])
          # Take the FFT
          for j in arange(strainFrec.data.length):
            strainFrec.data.data[j]=0.0
          REAL8TimeFreqFFT(strainFrec,strainTrec,timeToFreqFFTPlan);
          twopit=2.*np.pi*(rem*deltaT)
          for k in arange(strainFrec.data.length):
            re = cos(twopit*deltaF*k)
            im = -sin(twopit*deltaF*k)
            strainFrec.data.data[k]*= (re + 1j*im);
          # copy in the dictionary
          rec_strains[ifo]["F"]['strain']=np.array([strainFrec.data.data[k] for k in arange(int(strainFrec.data.length))])
          rec_strains[ifo]["F"]['x']=np.array([strainFrec.f0+ k*strainFrec.deltaF for k in arange(int(strainFrec.data.length))])
        elif rec_domain=='F':
          for k in np.arange(strainFrec.data.length):
            if k<plus.data.length:
              strainFrec.data.data[k]=((fp*plus.data.data[k]+fc*cross.data.data[k]))
            else:
              strainFrec.data.data[k]=0.0
          twopit=2.*np.pi*(REAL8time-float(strainFrec.epoch))
          for k in arange(strainFrec.data.length):
            re = cos(twopit*deltaF*k)
            im = -sin(twopit*deltaF*k)
            strainFrec.data.data[k]*= (re + 1j*im);
          # copy in the dictionary
          rec_strains[ifo]["F"]['strain']=np.array([strainFrec.data.data[k] for k in arange(int(strainFrec.data.length))])
          rec_strains[ifo]["F"]['x']=np.array([strainFrec.f0+ k*strainFrec.deltaF for k in arange(int(strainFrec.data.length))])
        #update xlimits for plot, go 6 sigmas left and right of f0
        # This should work for SineGaussians
        if f0 is not None and f0 is not np.nan:
          if q is not None and q is not np.nan:
            sigmaF=f0/q
            if f0-6.*sigmaF>plot_fmin:
              plot_fmin=f0-6.*sigmaF
            if f0+6.*sigmaF<plot_fmax:
              plot_fmax=f0+6.*sigmaF
            sigmaT=q/(2.*pi*f0)
            if REAL8time-6.*sigmaT<plot_tmin:
              plot_tmin=REAL8time-6.*sigmaT
            if REAL8time+6.*sigmaT>plot_tmax:
              plot_tmax=REAL8time+6.*sigmaT
        # Now handle gaussians. For gaussians f0 is nan (FD centered at f=0)
        if dur is not None and dur is not np.nan:
          sigmaF=1./sqrt(2.)/pi/dur
          if 0+6.*sigmaF<plot_fmax:
            plot_fmax=0+6.*sigmaF
          plot_fmin=0.0
          sigmaT=dur/sqrt(2.)
          if REAL8time-6.*sigmaT<plot_tmin:
            plot_tmin=REAL8time-6.*sigmaT
          if REAL8time+6.*sigmaT>plot_tmax:
            plot_tmax=REAL8time+6.*sigmaT

  myfig=plt.figure(1,figsize=(10,7))
  
  rows=len(ifos)
  cols=2
  
  #this variables decide which domain will be plotted on the left column of the plot.
  # only plot Time domain if both injections and recovery are TD
  global_domain="F"
  if rec_domain is not None and inj_domain is not None:
    if rec_domain=="T" and inj_domain=="T":
      global_domain="T"
  elif rec_domain is not None:
    if rec_domain=="T":
      global_domain="T"
  elif inj_domain is not None:
    if inj_domain=="T":
      global_domain="T"
  
  A,axes=plt.subplots(nrows=rows,ncols=cols,sharex=False,sharey=False)
  plt.setp(A,figwidth=10,figheight=7)
  for (r,i) in zip(np.arange(rows),ifos):
    for c in np.arange(cols):
      ax=axes[r]
      if type(ax)==np.ndarray:
        ax=ax[c]
      else:
        ax=axes[c]
      if rec_strains[i]["T"]['strain'] is not None or rec_strains[i]["F"]['strain'] is not None:
        if c==0:
          if global_domain=="T":
            ax.plot(rec_strains[i]["T"]['x'],rec_strains[i]["T"]['strain'],colors_rec[i],label='%s maP'%i,linewidth=5)
            ax.set_xlim([plot_tmin,plot_tmax])
            #ax.vlines(GlobREAL8time,0.9*min(rec_strains[i]["T"]['strain']),1.1*max(rec_strains[i]["T"]['strain']),'k')
          else:
            data=rec_strains[i]["F"]['strain']
            f=rec_strains[i]["F"]['x']
            mask=np.logical_and(f>=plot_fmin,f<=plot_fmax)
            ys=data
            ax.plot(f[mask],real(ys[mask]),'-',color=colors_rec[i],label='%s maP'%i,linewidth=5)
            ax.set_xlim([plot_fmin,plot_fmax])
        else:
            data=rec_strains[i]["F"]['strain']
            f=rec_strains[i]["F"]['x']
            mask=np.logical_and(f>=plot_fmin,f<=plot_fmax)
            ys=data
            ax.loglog(f[mask],absolute(ys[mask]),'--',color=colors_rec[i],linewidth=5)
            ax.grid(True,which='both')
            ax.set_xlim([plot_fmin,plot_fmax])
      if inj_strains[i]["T"]['strain'] is not None or inj_strains[i]["F"]['strain'] is not None:
        if c==0:
          if global_domain=="T":
            ax.plot(inj_strains[i]["T"]['x'],inj_strains[i]["T"]['strain'],colors_inj[i],label='%s inj'%i,linewidth=2)
            ax.set_xlim([plot_tmin,plot_tmax])
          else:
            data=inj_strains[i]["F"]['strain']
            f=inj_strains[i]["F"]['x']
            mask=np.logical_and(f>=plot_fmin,f<=plot_fmax)
            ys=data
            ax.plot(f[mask],real(ys[mask]),'-',color=colors_inj[i],label='%s inj'%i,linewidth=2)
            ax.set_xlim([plot_fmin,plot_fmax])
        else:
            data=inj_strains[i]["F"]['strain']
            f=inj_strains[i]["F"]['x']
            mask=np.logical_and(f>=plot_fmin,f<=plot_fmax)
            ys=data
            ax.loglog(f[mask],absolute(ys[mask]),'--',color=colors_inj[i],linewidth=2)
            ax.grid(True,which='both')
            ax.set_xlim([plot_fmin,plot_fmax])
      if r==0:
        if c==0:
          if global_domain=="T":
            ax.set_title(r"$h(t)$",fontsize=font_size)
          else:
            ax.set_title(r"$\Re[h(f)]$",fontsize=font_size)
        else:
          ax.set_title(r"$|h(f)|$",fontsize=font_size)
      elif r==rows-1:
        if c==0:
          if global_domain=="T":
            ax.set_xlabel("time [s]",fontsize=font_size)
          else:
            ax.set_xlabel("frequency [Hz]",fontsize=font_size)
        else:
          ax.set_xlabel("frequency [Hz]",fontsize=font_size)
      
      ax.legend(loc='best')
      ax.grid(True)
      
      #ax.tight_layout()
  A.savefig(os.path.join(path,'WF_DetFrame.png'),bbox_inches='tight')
  return inj_strains, rec_strains
=======
    plt.close(fig)
>>>>>>> ba1c2ddf
<|MERGE_RESOLUTION|>--- conflicted
+++ resolved
@@ -6730,14 +6730,7 @@
 
     ax1.tick_params(labelsize=.75*font_size)
     ax2.tick_params(labelsize=.75*font_size)
-<<<<<<< HEAD
-    try:
-      plt.legend(loc='upper right', prop={'size':.75*font_size}, framealpha=0.1)
-    except:
-      plt.legend(loc='upper right', prop={'size':.75*font_size})
-=======
     plt.legend(loc='upper right', prop={'size':.75*font_size}, framealpha=0.1)
->>>>>>> ba1c2ddf
     ax1.set_xscale('log')
     ax2.set_xscale('log')
 
@@ -6751,462 +6744,4 @@
         fig.savefig(outp, bbox_inches='tight')
     except:
         fig.savefig(outp)
-<<<<<<< HEAD
-    plt.close(fig)
-
-
-def plot_burst_waveform(pos=None,simburst=None,event=0,path=None,ifos=['H1','L1','V1']):
-  
-  from lalinference.lalinference import SimBurstChooseFDWaveform,SimBurstChooseTDWaveform
-  from lalinference.lalinference import SimBurstImplementedFDApproximants,SimBurstImplementedTDApproximants
-  from lal.lal import StrainUnit
-  from lal.lal import CreateREAL8TimeSeries,CreateForwardREAL8FFTPlan,CreateTukeyREAL8Window,CreateCOMPLEX16FrequencySeries,DimensionlessUnit,REAL8TimeFreqFFT,CutREAL8TimeSeries,ResampleREAL8TimeSeries,CreateReverseREAL8FFTPlan,REAL8FreqTimeFFT
-  from lal.lal import LIGOTimeGPS
-  from lal.lal import MSUN_SI as LAL_MSUN_SI
-  from lal.lal import PC_SI as LAL_PC_SI
-  import lalsimulation as lalsim
-  import lalinference as lalinf
-  from pylal import antenna as ant
-  from math import cos,sin,sqrt
-  from glue.ligolw import lsctables
-  from glue.ligolw import utils
-  import os
-  import numpy as np
-  from numpy import arange,real,imag,absolute,fabs,pi
-  from pylal import bayespputils as bppu
-  from matplotlib import pyplot as plt,cm as mpl_cm,lines as mpl_lines
-  import copy
-  if path is None:
-    path=os.getcwd()
-  if event is None:
-    event=0
-  colors_inj={'H1':'r','L1':'g','V1':'m','I1':'b','J1':'y'}
-  colors_rec={'H1':'k','L1':'k','V1':'k','I1':'k','J1':'k'}
-  #import sim inspiral table content handler 
-  from glue.ligolw import ligolw
-  from glue.ligolw import lsctables
-  from glue.ligolw import table
-  from glue.ligolw import utils
-  class LIGOLWContentHandlerExtractSimBurstTable(ligolw.LIGOLWContentHandler):
-    def __init__(self,document):
-      ligolw.LIGOLWContentHandler.__init__(self,document)
-      self.tabname=lsctables.SimBurstTable.tableName
-      self.intable=False
-      self.tableElementName=''
-    def startElement(self,name,attrs):
-      if attrs.has_key('Name') and attrs['Name']==self.tabname:
-        self.tableElementName=name
-        # Got the right table, let's see if it's the right event
-        ligolw.LIGOLWContentHandler.startElement(self,name,attrs)
-        self.intable=True
-      elif self.intable: # We are in the correct table
-        ligolw.LIGOLWContentHandler.startElement(self,name,attrs)
-    def endElement(self,name):
-      if self.intable: ligolw.LIGOLWContentHandler.endElement(self,name)
-      if self.intable and name==self.tableElementName: self.intable=False
-
-  lsctables.use_in(LIGOLWContentHandlerExtractSimBurstTable)
-  #from pylal.SimBurstUtils import ExtractSimBurstTableLIGOLWContentHandler
-  #lsctables.use_in(ExtractSimBurstTableLIGOLWContentHandler)
-  
-  # time and freq data handling variables 
-  srate=4096.0
-  seglen=10.
-  length=srate*seglen # lenght of 10 secs, hardcoded.
-  deltaT=1/srate
-  deltaF = 1.0 / (length* deltaT);
-
-  # build window for FFT
-  pad=0.4
-  timeToFreqFFTPlan = CreateForwardREAL8FFTPlan(int(length), 1 );
-  freqToTimeFFTPlan = CreateReverseREAL8FFTPlan(int(length), 1 );
-  window=CreateTukeyREAL8Window(int(length),2.0*pad*srate/length);
-  # A random GPS time to initialize arrays. Epoch will be overwritten with sensible times further down
-  segStart=939936910.000
-  strainFinj= CreateCOMPLEX16FrequencySeries("strainF",segStart,0.0,deltaF,DimensionlessUnit,int(length/2. +1));
-  strainTinj=CreateREAL8TimeSeries("strainT",segStart,0.0,1.0/srate,DimensionlessUnit,int(length));
-  strainFrec= CreateCOMPLEX16FrequencySeries("strainF",segStart,0.0,deltaF,DimensionlessUnit,int(length/2. +1));
-  strainTrec=CreateREAL8TimeSeries("strainT",segStart,0.0,1.0/srate,DimensionlessUnit,int(length));
-  GlobREAL8time=None
-  f_min=25 # hardcoded default (may be changed below) 
-  f_ref=100 # hardcoded default (may be changed below)
-  f_max=srate/2.0
-
-  plot_fmax=2048
-  plot_fmin=0.01
-  plot_tmin=1e11
-  plot_tmax=-1e11
-
-  inj_strains=dict((i,{"T":{'x':None,'strain':None},"F":{'x':None,'strain':None}}) for i in ifos)
-  rec_strains=dict((i,{"T":{'x':None,'strain':None},"F":{'x':None,'strain':None}}) for i in ifos)
-  
-  inj_domain=None
-  rec_domain=None
-  font_size=26
-  if simburst is not None:
-    skip=0
-    try:
-      xmldoc = utils.load_filename(simburst,contenthandler=LIGOLWContentHandlerExtractSimBurstTable)
-      tbl = lsctables.table.get_table(xmldoc,  lsctables.SimBurstTable.tableName)
-      if event>0:
-        tbl=tbl[event]
-      else:
-        tbl=tbl[0]
-    except:
-      print "Cannot read event %s from table %s. Won't plot injected waveform \n"%(event,simburst)
-      skip=1
-    if not skip:
-      REAL8time=tbl.time_geocent_gps+1e-9*tbl.time_geocent_gps_ns
-      GPStime=LIGOTimeGPS(REAL8time)
-      GlobREAL8time=(REAL8time)
-      strainTinj.epoch=LIGOTimeGPS(round(GlobREAL8time,0)-seglen/2.)
-      strainFinj.epoch=LIGOTimeGPS(round(GlobREAL8time,0)-seglen/2.)
-      f0=tbl.frequency
-      q=tbl.q
-      dur=tbl.duration
-      hrss=tbl.hrss
-      polar_e_angle=tbl.pol_ellipse_angle
-      polar_e_ecc=tbl.pol_ellipse_e
-  
-      BurstExtraParams=None
-      wf=str(tbl.waveform)
-
-      injapproximant=lalinf.GetBurstApproximantFromString(wf)  
-      ra=tbl.ra
-      dec=tbl.dec
-      psi=tbl.psi
-
-      if SimBurstImplementedFDApproximants(injapproximant):
-        inj_domain='F'
-        [plus,cross]=SimBurstChooseFDWaveform(deltaF, deltaT, f0, q,dur, f_min, f_max,hrss,polar_e_angle ,polar_e_ecc,BurstExtraParams, injapproximant)
-      elif SimBurstImplementedTDApproximants(injapproximant):
-        inj_domain='T'
-        [plus,cross]=SimBurstChooseTDWaveform(deltaT, f0, q,dur, f_min, f_max,hrss,polar_e_angle ,polar_e_ecc,BurstExtraParams, injapproximant)
-      else:
-        print "\nThe approximant %s doesn't seem to be recognized by lalinference!\n Skipping WF plots\n"%injapproximant
-        return None
-      
-      for ifo in ifos:
-        (fp,fc,fa,qv)=ant.response(REAL8time,ra,dec,0.0,psi,'radians',ifo)
-        if inj_domain=='T':
-          # bin of ref time as seen in strainT
-          tCinstrain=np.floor(REAL8time-float(strainTinj.epoch))/deltaT
-          # bin of strainT where we need to start copying the WF over
-          #tSinstrain=floor(tCinstrain-float(plus.data.length)/2.)+1 
-          tSinstrain=int(  (REAL8time-fabs(float(plus.epoch)) - fabs(float(strainTinj.epoch)))/deltaT)
-          rem=(REAL8time-fabs(float(plus.epoch)) - fabs(float(strainTinj.epoch)))/deltaT-tSinstrain
-          # strain is a temporary container for this IFO strain.
-          # Zero until tSinstrain
-          for k in np.arange(tSinstrain):
-            strainTinj.data.data[k]=0.0
-          # then copy plus/cross over
-          for k in np.arange(plus.data.length):
-            strainTinj.data.data[k+tSinstrain]=((fp*plus.data.data[k]+fc*cross.data.data[k]))
-          # Then zeros till the end (superfluous)
-          for k in np.arange(strainTinj.data.length- (tSinstrain +plus.data.length)):
-            strainTinj.data.data[k+tSinstrain+plus.data.length]=0.0
-          for k in np.arange(strainTinj.data.length):
-            strainTinj.data.data[k]*=window.data.data[k]
-          np.savetxt('file.out',zip(np.array([strainTinj.epoch + j*deltaT for j in arange(strainTinj.data.length)]),np.array([strainTinj.data.data[j] for j in arange(strainTinj.data.length)])))
-          # now copy in the dictionary
-          inj_strains[ifo]["T"]['strain']=np.array([strainTinj.data.data[j] for j in arange(strainTinj.data.length)])
-          inj_strains[ifo]["T"]['x']=np.array([strainTinj.epoch + j*deltaT for j in arange(strainTinj.data.length)])
-          # Take the FFT
-          for j in arange(strainFinj.data.length):
-            strainFinj.data.data[j]=0.0
-          REAL8TimeFreqFFT(strainFinj,strainTinj,timeToFreqFFTPlan);
-          twopit=2.*np.pi*(rem*deltaT)
-          for k in arange(strainFinj.data.length):
-            re = cos(twopit*deltaF*k)
-            im = -sin(twopit*deltaF*k)
-            strainFinj.data.data[k]*= (re + 1j*im);
-          # copy in the dictionary
-          inj_strains[ifo]["F"]['strain']=np.array([strainFinj.data.data[k] for k in arange(int(strainFinj.data.length))])
-          inj_strains[ifo]["F"]['x']=np.array([strainFinj.f0+ k*strainFinj.deltaF for k in arange(int(strainFinj.data.length))])
-        elif inj_domain=='F':
-          for k in np.arange(strainFinj.data.length):
-            if k<plus.data.length:
-              strainFinj.data.data[k]=((fp*plus.data.data[k]+fc*cross.data.data[k]))
-            else:
-              strainFinj.data.data[k]=0.0
-          twopit=2.*np.pi*(REAL8time-float(strainFinj.epoch))
-          for k in arange(strainFinj.data.length):
-            re = cos(twopit*deltaF*k)
-            im = -sin(twopit*deltaF*k)
-            strainFinj.data.data[k]*= (re + 1j*im);
-          # copy in the dictionary
-          inj_strains[ifo]["F"]['strain']=np.array([strainFinj.data.data[k] for k in arange(int(strainFinj.data.length))])
-          inj_strains[ifo]["F"]['x']=np.array([strainFinj.f0+ k*strainFinj.deltaF for k in arange(int(strainFinj.data.length))])
-        #update xlimits for plot, go 6 sigmas left and right of f0
-        # This should work for SineGaussians
-        if f0 is not None and f0 is not np.nan:
-          if q is not None and q is not np.nan:
-            sigmaF=f0/q
-            if f0-6.*sigmaF>plot_fmin:
-              plot_fmin=f0-6.*sigmaF
-            if f0+6.*sigmaF<plot_fmax:
-              plot_fmax=f0+6.*sigmaF
-            sigmaT=q/(2.*pi*f0)
-            if REAL8time-6.*sigmaT<plot_tmin:
-              plot_tmin=REAL8time-6.*sigmaT
-            if REAL8time+6.*sigmaT>plot_tmax:
-              plot_tmax=REAL8time+6.*sigmaT
-        # Now handle gaussians. For gaussians f0 is nan (FD centered at f=0)
-        if dur is not None and dur is not np.nan:
-          sigmaF=1./sqrt(2.)/pi/dur
-          if 0+6.*sigmaF<plot_fmax:
-            plot_fmax=0+6.*sigmaF
-          plot_fmin=0.0
-          sigmaT=dur/sqrt(2.)
-          if REAL8time-6.*sigmaT<plot_tmin:
-            plot_tmin=REAL8time-6.*sigmaT
-          if REAL8time+6.*sigmaT>plot_tmax:
-            plot_tmax=REAL8time+6.*sigmaT
-
-
-  if pos is not None:
-    
-    # Select the maxP sample
-    _,which=pos._posMap()
-    
-    if 'time' in pos.names:
-      REAL8time=pos['time'].samples[which][0]
-    elif 'time_maxl' in pos.names:
-      REAL8time=pos['time_maxl'].samples[which][0]
-    elif 'time_mean' in pos.names:
-      REAL8time=pos['time_mean'].samples[which][0]
-    elif 'time_min' in pos.names and 'time_max' in pos.names:
-      REAL8time=pos['time_min'].samples[which][0]+0.5*(pos['time_max'].samples[which][0]-pos['time_min'].samples[which][0])
-    else:
-      print "ERROR: could not find any time parameter in the posterior file. Not plotting the WF...\n"
-      return None
-
-    # first check we have approx in posterior samples, otherwise skip 
-    skip=0
-    
-    try:
-      approximant=int(pos['LAL_APPROXIMANT'].samples[which][0])
-    except:
-      skip=1
-    if skip==0:
-      GPStime=LIGOTimeGPS(REAL8time)
-      if GlobREAL8time is None:
-        GlobREAL8time=REAL8time
-      strainTrec.epoch=LIGOTimeGPS(round(GlobREAL8time,0)-seglen/2.)
-      strainFrec.epoch=LIGOTimeGPS(round(GlobREAL8time,0)-seglen/2.)
-      if "duration" in pos.names:
-        dur=pos["duration"].samples[which][0]
-      else:
-        dur=np.nan
-      if "quality" in pos.names:
-        q=pos['quality'].samples[which][0]
-      else:
-        q=np.nan
-      if 'frequency' in pos.names:
-        f0=pos['frequency'].samples[which][0]
-      else:
-        f0=np.nan
-      try:
-        hrss=pos['hrss'].samples[which][0]
-      except:
-        hrss=exp(pos['loghrss'].samples[which][0])
-      if np.isnan(q) and not np.isnan(dur):
-        q=sqrt(2)*pi*dur
-      alpha=None
-      if 'alpha' in pos.names:
-        alpha=pos['alpha'].samples[which][0]
-        polar_e_angle=alpha
-        polar_e_ecc=pos['polar_eccentricity'].samples[which][0]
-      elif 'polar_ellipse_angle' in pos.names:
-        polar_e_angle=pos['polar_ellipse_angle'].samples[which][0]
-        polar_e_ecc=pos['polar_eccentricity'].samples[which][0]
-
-      BurstExtraParams=None
-      #if alpha:
-      #  BurstExtraParams=lalsim.SimBurstCreateExtraParam("alpha",alpha)
-      
-      if SimBurstImplementedFDApproximants(approximant):
-        rec_domain='F'
-        [plus,cross]=SimBurstChooseFDWaveform(deltaF, deltaT, f0, q,dur, f_min, f_max,hrss,polar_e_angle ,polar_e_ecc,BurstExtraParams, approximant)
-      elif SimBurstImplementedTDApproximants(approximant):
-        rec_domain='T'
-        [plus,cross]=SimBurstChooseTDWaveform(deltaT, f0, q,dur, f_min, f_max,hrss,polar_e_angle ,polar_e_ecc,BurstExtraParams, approximant)
-      else:
-        print "The approximant %s doesn't seem to be recognized by lalinference!\n Skipping WF plots\n"%approximant
-        return None
-      ra=pos['ra'].samples[which][0]
-      dec=pos['dec'].samples[which][0]
-      psi=pos['psi'].samples[which][0]
-      fs={}
-      for ifo in ifos:
-        (fp,fc,fa,qv)=ant.response(REAL8time,ra,dec,0.0,psi,'radians',ifo)
-        if rec_domain=='T':
-          # bin of ref time as seen in strainT
-          tCinstrain=np.floor(REAL8time-float(strainTrec.epoch))/deltaT
-          # bin of strainT where we need to start copying the WF over
-          tSinstrain=int(  (REAL8time-fabs(float(plus.epoch)) - fabs(float(strainTrec.epoch)))/deltaT)
-          #tSinstrain=floor(tCinstrain-float(plus.data.length)/2.)+1
-          #reminder for fractions of bin, will be added back in the FD WF
-          rem=(REAL8time-fabs(float(plus.epoch)) - fabs(float(strainTrec.epoch)))/deltaT-tSinstrain
-
-          # strain is a temporary container for this IFO strain.
-          # Zero until tSinstrain
-          for k in np.arange(tSinstrain):
-            strainTrec.data.data[k]=0.0
-          # then copy plus/cross over
-          for k in np.arange(plus.data.length):
-            strainTrec.data.data[k+tSinstrain]=((fp*plus.data.data[k]+fc*cross.data.data[k]))
-          # Then zeros till the end (superfluous)
-          for k in np.arange(strainTrec.data.length- (tSinstrain +plus.data.length)):
-            strainTrec.data.data[k+tSinstrain+plus.data.length]=0.0
-          for k in np.arange(strainTrec.data.length):
-            strainTrec.data.data[k]*=window.data.data[k]
-          # now copy in the dictionary
-          rec_strains[ifo]["T"]['strain']=np.array([strainTrec.data.data[j] for j in arange(strainTrec.data.length)])
-          rec_strains[ifo]["T"]['x']=np.array([strainTrec.epoch + j*deltaT for j in arange(strainTrec.data.length)])
-          # Take the FFT
-          for j in arange(strainFrec.data.length):
-            strainFrec.data.data[j]=0.0
-          REAL8TimeFreqFFT(strainFrec,strainTrec,timeToFreqFFTPlan);
-          twopit=2.*np.pi*(rem*deltaT)
-          for k in arange(strainFrec.data.length):
-            re = cos(twopit*deltaF*k)
-            im = -sin(twopit*deltaF*k)
-            strainFrec.data.data[k]*= (re + 1j*im);
-          # copy in the dictionary
-          rec_strains[ifo]["F"]['strain']=np.array([strainFrec.data.data[k] for k in arange(int(strainFrec.data.length))])
-          rec_strains[ifo]["F"]['x']=np.array([strainFrec.f0+ k*strainFrec.deltaF for k in arange(int(strainFrec.data.length))])
-        elif rec_domain=='F':
-          for k in np.arange(strainFrec.data.length):
-            if k<plus.data.length:
-              strainFrec.data.data[k]=((fp*plus.data.data[k]+fc*cross.data.data[k]))
-            else:
-              strainFrec.data.data[k]=0.0
-          twopit=2.*np.pi*(REAL8time-float(strainFrec.epoch))
-          for k in arange(strainFrec.data.length):
-            re = cos(twopit*deltaF*k)
-            im = -sin(twopit*deltaF*k)
-            strainFrec.data.data[k]*= (re + 1j*im);
-          # copy in the dictionary
-          rec_strains[ifo]["F"]['strain']=np.array([strainFrec.data.data[k] for k in arange(int(strainFrec.data.length))])
-          rec_strains[ifo]["F"]['x']=np.array([strainFrec.f0+ k*strainFrec.deltaF for k in arange(int(strainFrec.data.length))])
-        #update xlimits for plot, go 6 sigmas left and right of f0
-        # This should work for SineGaussians
-        if f0 is not None and f0 is not np.nan:
-          if q is not None and q is not np.nan:
-            sigmaF=f0/q
-            if f0-6.*sigmaF>plot_fmin:
-              plot_fmin=f0-6.*sigmaF
-            if f0+6.*sigmaF<plot_fmax:
-              plot_fmax=f0+6.*sigmaF
-            sigmaT=q/(2.*pi*f0)
-            if REAL8time-6.*sigmaT<plot_tmin:
-              plot_tmin=REAL8time-6.*sigmaT
-            if REAL8time+6.*sigmaT>plot_tmax:
-              plot_tmax=REAL8time+6.*sigmaT
-        # Now handle gaussians. For gaussians f0 is nan (FD centered at f=0)
-        if dur is not None and dur is not np.nan:
-          sigmaF=1./sqrt(2.)/pi/dur
-          if 0+6.*sigmaF<plot_fmax:
-            plot_fmax=0+6.*sigmaF
-          plot_fmin=0.0
-          sigmaT=dur/sqrt(2.)
-          if REAL8time-6.*sigmaT<plot_tmin:
-            plot_tmin=REAL8time-6.*sigmaT
-          if REAL8time+6.*sigmaT>plot_tmax:
-            plot_tmax=REAL8time+6.*sigmaT
-
-  myfig=plt.figure(1,figsize=(10,7))
-  
-  rows=len(ifos)
-  cols=2
-  
-  #this variables decide which domain will be plotted on the left column of the plot.
-  # only plot Time domain if both injections and recovery are TD
-  global_domain="F"
-  if rec_domain is not None and inj_domain is not None:
-    if rec_domain=="T" and inj_domain=="T":
-      global_domain="T"
-  elif rec_domain is not None:
-    if rec_domain=="T":
-      global_domain="T"
-  elif inj_domain is not None:
-    if inj_domain=="T":
-      global_domain="T"
-  
-  A,axes=plt.subplots(nrows=rows,ncols=cols,sharex=False,sharey=False)
-  plt.setp(A,figwidth=10,figheight=7)
-  for (r,i) in zip(np.arange(rows),ifos):
-    for c in np.arange(cols):
-      ax=axes[r]
-      if type(ax)==np.ndarray:
-        ax=ax[c]
-      else:
-        ax=axes[c]
-      if rec_strains[i]["T"]['strain'] is not None or rec_strains[i]["F"]['strain'] is not None:
-        if c==0:
-          if global_domain=="T":
-            ax.plot(rec_strains[i]["T"]['x'],rec_strains[i]["T"]['strain'],colors_rec[i],label='%s maP'%i,linewidth=5)
-            ax.set_xlim([plot_tmin,plot_tmax])
-            #ax.vlines(GlobREAL8time,0.9*min(rec_strains[i]["T"]['strain']),1.1*max(rec_strains[i]["T"]['strain']),'k')
-          else:
-            data=rec_strains[i]["F"]['strain']
-            f=rec_strains[i]["F"]['x']
-            mask=np.logical_and(f>=plot_fmin,f<=plot_fmax)
-            ys=data
-            ax.plot(f[mask],real(ys[mask]),'-',color=colors_rec[i],label='%s maP'%i,linewidth=5)
-            ax.set_xlim([plot_fmin,plot_fmax])
-        else:
-            data=rec_strains[i]["F"]['strain']
-            f=rec_strains[i]["F"]['x']
-            mask=np.logical_and(f>=plot_fmin,f<=plot_fmax)
-            ys=data
-            ax.loglog(f[mask],absolute(ys[mask]),'--',color=colors_rec[i],linewidth=5)
-            ax.grid(True,which='both')
-            ax.set_xlim([plot_fmin,plot_fmax])
-      if inj_strains[i]["T"]['strain'] is not None or inj_strains[i]["F"]['strain'] is not None:
-        if c==0:
-          if global_domain=="T":
-            ax.plot(inj_strains[i]["T"]['x'],inj_strains[i]["T"]['strain'],colors_inj[i],label='%s inj'%i,linewidth=2)
-            ax.set_xlim([plot_tmin,plot_tmax])
-          else:
-            data=inj_strains[i]["F"]['strain']
-            f=inj_strains[i]["F"]['x']
-            mask=np.logical_and(f>=plot_fmin,f<=plot_fmax)
-            ys=data
-            ax.plot(f[mask],real(ys[mask]),'-',color=colors_inj[i],label='%s inj'%i,linewidth=2)
-            ax.set_xlim([plot_fmin,plot_fmax])
-        else:
-            data=inj_strains[i]["F"]['strain']
-            f=inj_strains[i]["F"]['x']
-            mask=np.logical_and(f>=plot_fmin,f<=plot_fmax)
-            ys=data
-            ax.loglog(f[mask],absolute(ys[mask]),'--',color=colors_inj[i],linewidth=2)
-            ax.grid(True,which='both')
-            ax.set_xlim([plot_fmin,plot_fmax])
-      if r==0:
-        if c==0:
-          if global_domain=="T":
-            ax.set_title(r"$h(t)$",fontsize=font_size)
-          else:
-            ax.set_title(r"$\Re[h(f)]$",fontsize=font_size)
-        else:
-          ax.set_title(r"$|h(f)|$",fontsize=font_size)
-      elif r==rows-1:
-        if c==0:
-          if global_domain=="T":
-            ax.set_xlabel("time [s]",fontsize=font_size)
-          else:
-            ax.set_xlabel("frequency [Hz]",fontsize=font_size)
-        else:
-          ax.set_xlabel("frequency [Hz]",fontsize=font_size)
-      
-      ax.legend(loc='best')
-      ax.grid(True)
-      
-      #ax.tight_layout()
-  A.savefig(os.path.join(path,'WF_DetFrame.png'),bbox_inches='tight')
-  return inj_strains, rec_strains
-=======
-    plt.close(fig)
->>>>>>> ba1c2ddf
+    plt.close(fig)