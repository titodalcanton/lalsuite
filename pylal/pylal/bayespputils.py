# -*- coding: utf-8 -*-
#
#       bayespputils.py
#
#       Copyright 2010
#       Benjamin Aylott <benjamin.aylott@ligo.org>,
#       Benjamin Farr <bfarr@u.northwestern.edu>,
#       Will M. Farr <will.farr@ligo.org>,
#       John Veitch <john.veitch@ligo.org>,
#       Salvatore Vitale <salvatore.vitale@ligo.org>,
#       Vivien Raymond <vivien.raymond@ligo.org>
#
#       This program is free software; you can redistribute it and/or modify
#       it under the terms of the GNU General Public License as published by
#       the Free Software Foundation; either version 2 of the License, or
#       (at your option) any later version.
#
#       This program is distributed in the hope that it will be useful,
#       but WITHOUT ANY WARRANTY; without even the implied warranty of
#       MERCHANTABILITY or FITNESS FOR A PARTICULAR PURPOSE.  See the
#       GNU General Public License for more details.
#
#       You should have received a copy of the GNU General Public License
#       along with this program; if not, write to the Free Software
#       Foundation, Inc., 51 Franklin Street, Fifth Floor, Boston,
#       MA 02110-1301, USA.

#===============================================================================
# Preamble
#===============================================================================

"""
This module contains classes and functions for post-processing the output
of the Bayesian parameter estimation codes.
"""

#standard library imports
import os
import sys
from math import cos,ceil,floor,sqrt,pi as pi_constant
import xml
from xml.dom import minidom
from operator import itemgetter

#related third party imports
from lalinference.io import read_samples
import healpy as hp
import astropy.table
import lalinference.plot.cmap
import numpy as np
from numpy import fmod
import matplotlib
from matplotlib import pyplot as plt,cm as mpl_cm,lines as mpl_lines
from scipy import stats
from scipy import special
from scipy import signal
from scipy.optimize import newton
from scipy import interpolate
from numpy import linspace
import random
import socket
from itertools import combinations
from lalinference import LALInferenceHDF5PosteriorSamplesDatasetName as posterior_grp_name
import re

try:
    import lalsimulation as lalsim
except ImportError:
    print('Cannot import lalsimulation SWIG bindings')
    raise

try:
    from lalinference.imrtgr.nrutils import bbh_final_mass_non_spinning_Panetal, bbh_final_spin_non_spinning_Panetal, bbh_final_spin_non_precessing_Healyetal, bbh_final_mass_non_precessing_Healyetal, bbh_final_spin_projected_spin_Healyetal, bbh_final_mass_projected_spin_Healyetal, bbh_aligned_Lpeak_6mode_SHXJDK
except ImportError:
    print('Cannot import lalinference.imrtgr.nrutils. Will suppress final parameter calculations.')

from matplotlib.ticker import FormatStrFormatter,ScalarFormatter,AutoMinorLocator

try:
  hostname_short=socket.gethostbyaddr(socket.gethostname())[0].split('.',1)[1]
except:
  hostname_short='Unknown'
if hostname_short=='ligo.caltech.edu' or hostname_short=='cluster.ldas.cit': #The CIT cluster has troubles with the default 'cm' font. 'custom' has the least troubles, but does not include \odot
  matplotlib.rcParams.update(
                             {'mathtext.fontset' : "custom",
                             'mathtext.fallback_to_cm' : True
                             })

from xml.etree.cElementTree import Element, SubElement, ElementTree, Comment, tostring, XMLParser

#local application/library specific imports
import pylal
import lal
from glue.ligolw import lsctables
from glue.ligolw import utils
from pylal import git_version
#C extensions
from _bayespputils import _skyhist_cart,_burnin

__author__="Ben Aylott <benjamin.aylott@ligo.org>, Ben Farr <bfarr@u.northwestern.edu>, Will M. Farr <will.farr@ligo.org>, John Veitch <john.veitch@ligo.org>, Vivien Raymond <vivien.raymond@ligo.org>"
__version__= "git id %s"%git_version.id
__date__= git_version.date

def replace_column(table, old, new):
    """Workaround for missing astropy.table.Table.replace_column method,
    which was added in Astropy 1.1.

    FIXME: remove this function when LALSuite depends on Astropy >= 1.1."""
    index = table.colnames.index(old)
    table.remove_column(old)
    table.add_column(astropy.table.Column(new, name=old), index=index)

#===============================================================================
# Constants
#===============================================================================
#Parameters which are not to be exponentiated when found
logParams=['logl','loglh1','loglh2','logll1','loglv1','deltalogl','deltaloglh1','deltalogll1','deltaloglv1','logw','logprior']
#Parameters known to cbcBPP
relativePhaseParams=[ a+b+'_relative_phase' for a,b in combinations(['h1','l1','v1'],2)]
snrParams=['snr','optimal_snr','matched_filter_snr'] + ['%s_optimal_snr'%(i) for i in ['h1','l1','v1']] + ['%s_cplx_snr_amp'%(i) for i in ['h1','l1','v1']] + ['%s_cplx_snr_arg'%(i) for i in ['h1', 'l1', 'v1']] + relativePhaseParams
calAmpParams=['calamp_%s'%(ifo) for ifo in ['h1','l1','v1']]
calPhaseParams=['calpha_%s'%(ifo) for ifo in ['h1','l1','v1']]
calParams = calAmpParams + calPhaseParams
# Masses
massParams=['m1','m2','chirpmass','mchirp','mc','eta','q','massratio','asym_massratio','mtotal','mf']
#Spins
spinParamsPrec=['a1','a2','phi1','theta1','phi2','theta2','costilt1','costilt2','costheta_jn','cosbeta','tilt1','tilt2','phi_jl','theta_jn','phi12','af']
spinParamsAli=['spin1','spin2','a1z','a2z']
spinParamsEff=['chi','effectivespin','chi_eff','chi_tot','chi_p']
spinParams=spinParamsPrec+spinParamsEff+spinParamsAli
# Source frame params
cosmoParam=['m1_source','m2_source','mtotal_source','mc_source','redshift','mf_source']
#Strong Field
ppEParams=['ppEalpha','ppElowera','ppEupperA','ppEbeta','ppElowerb','ppEupperB','alphaPPE','aPPE','betaPPE','bPPE']
tigerParams=['dchi%i'%(i) for i in range(8)] + ['dchi%il'%(i) for i in [5,6] ] + ['dxi%d'%(i+1) for i in range(6)] + ['dalpha%i'%(i+1) for i in range(5)] + ['dbeta%i'%(i+1) for i in range(3)] + ['dsigma%i'%(i+1) for i in range(4)]
bransDickeParams=['omegaBD','ScalarCharge1','ScalarCharge2']
massiveGravitonParams=['lambdaG']
tidalParams=['lambda1','lambda2','lam_tilde','dlam_tilde','lambdat','dlambdat']
energyParams=['e_rad', 'l_peak']
strongFieldParams=ppEParams+tigerParams+bransDickeParams+massiveGravitonParams+tidalParams+energyParams

#Extrinsic
distParams=['distance','distMPC','dist']
incParams=['iota','inclination','cosiota']
polParams=['psi','polarisation','polarization']
skyParams=['ra','rightascension','declination','dec']
phaseParams=['phase', 'phi0','phase_maxl']
#Times
timeParams=['time','time_mean']
endTimeParams=['l1_end_time','h1_end_time','v1_end_time']
#others
statsParams=['logprior','logl','deltalogl','deltaloglh1','deltalogll1','deltaloglv1','deltaloglh2','deltaloglg1']
calibParams=['calpha_l1','calpha_h1','calpha_v1','calamp_l1','calamp_h1','calamp_v1']

## Greedy bin sizes for cbcBPP and confidence leves used for the greedy bin intervals
confidenceLevels=[0.67,0.9,0.95,0.99]

greedyBinSizes={'mc':0.025,'m1':0.1,'m2':0.1,'mass1':0.1,'mass2':0.1,'mtotal':0.1,'mc_source':0.025,'m1_source':0.1,'m2_source':0.1,'mtotal_source':0.1,'eta':0.001,'q':0.01,'asym_massratio':0.01,'iota':0.01,'cosiota':0.02,'time':1e-4,'time_mean':1e-4,'distance':1.0,'dist':1.0,'redshift':0.01,'mchirp':0.025,'chirpmass':0.025,'spin1':0.04,'spin2':0.04,'a1z':0.04,'a2z':0.04,'a1':0.02,'a2':0.02,'phi1':0.05,'phi2':0.05,'theta1':0.05,'theta2':0.05,'ra':0.05,'dec':0.05,'chi':0.05,'chi_eff':0.05,'chi_tot':0.05,'chi_p':0.05,'costilt1':0.02,'costilt2':0.02,'thatas':0.05,'costheta_jn':0.02,'beta':0.05,'omega':0.05,'cosbeta':0.02,'ppealpha':1.0,'ppebeta':1.0,'ppelowera':0.01,'ppelowerb':0.01,'ppeuppera':0.01,'ppeupperb':0.01,'polarisation':0.04,'rightascension':0.05,'declination':0.05,'massratio':0.001,'inclination':0.01,'phase':0.05,'tilt1':0.05,'tilt2':0.05,'phi_jl':0.05,'theta_jn':0.05,'phi12':0.05,'flow':1.0,'phase_maxl':0.05,'calamp_l1':0.01,'calamp_h1':0.01,'calamp_v1':0.01,'calpha_h1':0.01,'calpha_l1':0.01,'calpha_v1':0.01,'logdistance':0.1,'psi':0.1,'costheta_jn':0.1,'mf':0.1,'mf_source':0.1,'af':0.02,'e_rad':0.1,'l_peak':0.1}
for s in snrParams:
  greedyBinSizes[s]=0.05
for derived_time in ['h1_end_time','l1_end_time','v1_end_time','h1l1_delay','l1v1_delay','h1v1_delay']:
  greedyBinSizes[derived_time]=greedyBinSizes['time']
for derived_phase in relativePhaseParams:
  greedyBinSizes[derived_phase]=0.05
for param in tigerParams + bransDickeParams + massiveGravitonParams:
  greedyBinSizes[param]=0.01
for param in tidalParams:
  greedyBinSizes[param]=2.5
  #Confidence levels
for loglname in statsParams:
  greedyBinSizes[loglname]=0.1

#Pre-defined ordered list of line styles for use in matplotlib contour plots.
__default_line_styles=['solid', 'dashed', 'dashdot', 'dotted']
#Pre-defined ordered list of matplotlib colours for use in plots.
__default_color_lst=['r','b','y','g','c','m']
#A default css string for use in html results pages.
__default_css_string="""
p,h1,h2,h3,h4,h5
{
font-family:"Trebuchet MS", Arial, Helvetica, sans-serif;
}

p
{
font-size:14px;
}

h1
{
font-size:20px;
}

h2
{
font-size:18px;
}

h3
{
font-size:16px;
}



table
{
font-family:"Trebuchet MS", Arial, Helvetica, sans-serif;
width:100%;
border-collapse:collapse;
}
td,th
{
font-size:12px;
border:1px solid #B5C1CF;
padding:3px 7px 2px 7px;
}
th
{
font-size:14px;
text-align:left;
padding-top:5px;
padding-bottom:4px;
background-color:#B3CEEF;
color:#ffffff;
}
#postable tr:hover
{
background: #DFF4FF;
}
#covtable tr:hover
{
background: #DFF4FF;
}
#statstable tr:hover
{
background: #DFF4FF;
}

img {
    max-width: 510px;
    max-height: 510px;
    width:100%;
    eight:100%;
}

.ppsection
{
border-bottom-style:double;
}

"""
__default_javascript_string='''
//<![CDATA[
function toggle_visibility(tbid,lnkid)
{

  if(document.all){document.getElementById(tbid).style.display = document.getElementById(tbid).style.display == 'block' ? 'none' : 'block';}

  else{document.getElementById(tbid).style.display = document.getElementById(tbid).style.display == 'table' ? 'none' : 'table';}

  document.getElementById(lnkid).value = document.getElementById(lnkid).value == '[-] Collapse' ? '[+] Expand' : '[-] Collapse';

 }
 //]]>

'''

#import sim inspiral table content handler
from pylal.SimInspiralUtils import ExtractSimInspiralTableLIGOLWContentHandler
from glue.ligolw import lsctables
lsctables.use_in(ExtractSimInspiralTableLIGOLWContentHandler)

#===============================================================================
# Function to return the correct prior distribution for selected parameters
#===============================================================================
def get_prior(name):
    distributions={
      'm1':'uniform',
      'm2':'uniform',
      'mc':None,
      'eta':None,
      'q':None,
      'mtotal':'uniform',
      'rd_mass':'uniform',
      'm1_source':None,
      'm2_source':None,
      'rd_mass_source':None,
      'mtotal_source':None,
      'mc_source':None,
      'redshift':None,
      'mf':None,
      'mf_source':None,
      'af':None,
      'e_rad':None,
      'l_peak':None,
      'spin1':'uniform',
      'spin2':'uniform',
      'a1':'uniform',
      'a2':'uniform',
      'a1z':'uniform',
      'a2z':'uniform',
      'rd_spin':'uniform',
      'rd_chi_eff':None,
      'qnm22_rel_amp':None,
      'qnm21_rel_amp':None,
      'qnm33_rel_amp':None,
      'qnm32_rel_amp':None,
      'qnm44_rel_amp':None,
      'qnm22_amp':None,
      'qnm21_amp':None,
      'qnm33_amp':None,
      'qnm32_amp':None,
      'qnm44_amp':None,
      'qnm22_f':None,
      'qnm21_f':None,
      'qnm33_f':None,
      'qnm32_f':None,
      'qnm44_f':None,
      'qnm22_t':None,
      'qnm21_t':None,
      'qnm33_t':None,
      'qnm32_t':None,
      'qnm44_t':None,
      'theta1':'uniform',
      'theta2':'uniform',
      'phi1':'uniform',
      'phi2':'uniform',
      'chi_eff':None,
      'chi_tot':None,
      'chi_p':None,
      'tilt1':None,
      'tilt2':None,
      'costilt1':'uniform',
      'costilt2':'uniform',
      'iota':'np.cos',
      'cosiota':'uniform',
      'time':'uniform',
      'time_mean':'uniform',
      'dist':'x**2',
      'ra':'uniform',
      'dec':'np.cos',
      'phase':'uniform',
      'psi':'uniform',
      'theta_jn':'np.sin',
      'costheta_jn':'uniform',
      'beta':None,
      'cosbeta':None,
      'phi_jl':None,
      'phi12':None,
      'logl':None,
      'h1_end_time':None,
      'l1_end_time':None,
      'v1_end_time':None,
      'h1l1_delay':None,
      'h1v1_delay':None,
      'l1v1_delay':None,
      'lambdat' :None,
      'dlambdat':None,
      'lambda1' : 'uniform',
      'lambda2': 'uniform',
      'lam_tilde' : None,
      'dlam_tilde': None,
      'calamp_h1' : 'uniform',
      'calamp_l1' : 'uniform',
      'calpha_h1' : 'uniform',
      'calpha_l1' : 'uniform',
      'polar_eccentricity':'uniform',
      'polar_angle':'uniform',
      'alpha':'uniform'
    }
    try:
        return distributions(name)
    except:
        return None

#===============================================================================
# Function used to generate plot labels.
#===============================================================================
def plot_label(param):
  """
  A lookup table for plot labels.
  """
  m1_names = ['mass1', 'm1']
  m2_names = ['mass2', 'm2']
  mc_names = ['mc','mchirp','chirpmass']
  eta_names = ['eta','massratio','sym_massratio']
  q_names = ['q','asym_massratio']
  iota_names = ['iota','incl','inclination']
  dist_names = ['dist','distance']
  ra_names = ['rightascension','ra']
  dec_names = ['declination','dec']
  phase_names = ['phi_orb', 'phi', 'phase', 'phi0']
  gr_test_names = ['dchi%d'%i for i in range(8)]+['dchil%d'%i for i in [5,6]]+['dxi%d'%(i+1) for i in range(6)]+['dalpha%d'%(i+1) for i in range(5)]+['dbeta%d'%(i+1) for i in range(3)]+['dsigma%d'%(i+1) for i in range(4)]

  labels={
      'm1':r'$m_1\,(\mathrm{M}_\odot)$',
      'm2':r'$m_2\,(\mathrm{M}_\odot)$',
      'mc':r'$\mathcal{M}\,(\mathrm{M}_\odot)$',
      'eta':r'$\eta$',
      'q':r'$q$',
      'mtotal':r'$M_\mathrm{total}\,(\mathrm{M}_\odot)$',
      'm1_source':r'$m_{1}^\mathrm{source}\,(\mathrm{M}_\odot)$',
      'm2_source':r'$m_{2}^\mathrm{source}\,(\mathrm{M}_\odot)$',
      'mtotal_source':r'$M_\mathrm{total}^\mathrm{source}\,(\mathrm{M}_\odot)$',
      'mc_source':r'$\mathcal{M}^\mathrm{source}\,(\mathrm{M}_\odot)$',
      'rd_mass':r'$M_\mathrm{RD}\,(\mathrm{M}_\odot)$',
      'rd_mass_source':r'$M_\mathrm{RD}^\mathrm{source}\,(\mathrm{M}_\odot)$',
      'rd_spin':r'$a_\mathrm{RD}$',
      'rd_chi_eff':r'$\chi_\mathrm{eff}$',
      'qnm22_rel_amp':r'$\alpha_{22}$',
      'qnm21_rel_amp':r'$\alpha_{21}$',
      'qnm33_rel_amp':r'$\alpha_{33}$',
      'qnm32_rel_amp':r'$\alpha_{32}$',
      'qnm44_rel_amp':r'$\alpha_{44}$',
      'qnm22_amp':r'$A_{22}$',
      'qnm21_amp':r'$A_{21}$',
      'qnm33_amp':r'$A_{33}$',
      'qnm32_amp':r'$A_{32}$',
      'qnm44_amp':r'$A_{44}$',
      'qnm22_f':r'$f_{22}\,(\mathrm{Hz})$',
      'qnm21_f':r'$f_{21}\,(\mathrm{Hz})$',
      'qnm33_f':r'$f_{33}\,(\mathrm{Hz})$',
      'qnm32_f':r'$f_{32}\,(\mathrm{Hz})$',
      'qnm44_f':r'$f_{44}\,(\mathrm{Hz})$',
      'qnm22_t':r'$t_{22}\,(\mathrm{s})$',
      'qnm21_t':r'$t_{21}\,(\mathrm{s})$',
      'qnm33_t':r'$t_{33}\,(\mathrm{s})$',
      'qnm32_t':r'$t_{32}\,(\mathrm{s})$',
      'qnm44_t':r'$t_{44}\,(\mathrm{s})$',
      'redshift':r'$z$',
      'mf':r'$M_\mathrm{final}\,(\mathrm{M}_\odot)$',
      'mf_source':r'$M_\mathrm{final}^\mathrm{source}\,(\mathrm{M}_\odot)$',
      'af':r'$a_\mathrm{final}$',
      'e_rad':r'$E_\mathrm{rad}\,(\mathrm{M}_\odot)$',
      'l_peak':r'$L_\mathrm{peak}\,(10^{56}\,\mathrm{ergs}\,\mathrm{s}^{-1})$',
      'spin1':r'$S_1$',
      'spin2':r'$S_2$',
      'a1':r'$a_1$',
      'a2':r'$a_2$',
      'a1z':r'$a_{1z}$',
      'a2z':r'$a_{2z}$',
      'theta1':r'$\theta_1\,(\mathrm{rad})$',
      'theta2':r'$\theta_2\,(\mathrm{rad})$',
      'phi1':r'$\phi_1\,(\mathrm{rad})$',
      'phi2':r'$\phi_2\,(\mathrm{rad})$',
      'chi_eff':r'$\chi_\mathrm{eff}$',
      'chi_tot':r'$\chi_\mathrm{total}$',
      'chi_p':r'$\chi_\mathrm{P}$',
      'tilt1':r'$t_1\,(\mathrm{rad})$',
      'tilt2':r'$t_2\,(\mathrm{rad})$',
      'costilt1':r'$\mathrm{cos}(t_1)$',
      'costilt2':r'$\mathrm{cos}(t_2)$',
      'iota':r'$\iota\,(\mathrm{rad})$',
      'cosiota':r'$\mathrm{cos}(\iota)$',
      'time':r'$t_\mathrm{c}\,(\mathrm{s})$',
      'time_mean':r'$<t>\,(\mathrm{s})$',
      'dist':r'$d_\mathrm{L}\,(\mathrm{Mpc})$',
      'ra':r'$\alpha$',
      'dec':r'$\delta$',
      'phase':r'$\phi\,(\mathrm{rad})$',
      'psi':r'$\psi\,(\mathrm{rad})$',
      'theta_jn':r'$\theta_\mathrm{JN}\,(\mathrm{rad})$',
      'costheta_jn':r'$\mathrm{cos}(\theta_\mathrm{JN})$',
      'beta':r'$\beta\,(\mathrm{rad})$',
      'cosbeta':r'$\mathrm{cos}(\beta)$',
      'phi_jl':r'$\phi_\mathrm{JL}\,(\mathrm{rad})$',
      'phi12':r'$\phi_\mathrm{12}\,(\mathrm{rad})$',
      'logl':r'$\mathrm{log}(\mathcal{L})$',
      'h1_end_time':r'$t_\mathrm{H}$',
      'l1_end_time':r'$t_\mathrm{L}$',
      'v1_end_time':r'$t_\mathrm{V}$',
      'h1l1_delay':r'$\Delta t_\mathrm{HL}$',
      'h1v1_delay':r'$\Delta t_\mathrm{HV}$',
      'l1v1_delay':r'$\Delta t_\mathrm{LV}$',
      'lambdat' : r'$\tilde{\Lambda}$',
      'dlambdat': r'$\delta \tilde{\Lambda}$',
      'lambda1' : r'$\lambda_1$',
      'lambda2': r'$\lambda_2$',
      'lam_tilde' : r'$\tilde{\Lambda}$',
      'dlam_tilde': r'$\delta \tilde{\Lambda}$',
      'calamp_h1' : r'$\delta A_{H1}$',
      'calamp_l1' : r'$\delta A_{L1}$',
      'calpha_h1' : r'$\delta \phi_{H1}$',
      'calpha_l1' : r'$\delta \phi_{L1}$',
      'polar_eccentricity':r'$\epsilon_{polar}$',
      'polar_angle':r'$\alpha_{polar}$',
      'alpha':r'$\alpha_{polar}$',
      'dchi0':r'$d\chi_0$',
      'dchi1':r'$d\chi_1$',
      'dchi2':r'$d\chi_2$',
      'dchi3':r'$d\chi_3$',
      'dchi4':r'$d\chi_4$',
      'dchi5':r'$d\chi_5$',
      'dchi5l':r'$d\chi_{5}^{(l)}$',
      'dchi6':r'$d\chi_6$',
      'dchi6l':r'$d\chi_{6}^{(l)}$',
      'dchi7':r'$d\chi_7$',
      'dxi1':r'$d\xi_1$',
      'dxi2':r'$d\xi_2$',
      'dxi3':r'$d\xi_3$',
      'dxi4':r'$d\xi_4$',
      'dxi5':r'$d\xi_5$',
      'dxi6':r'$d\xi_6$',
      'dalpha1':r'$d\alpha_1$',
      'dalpha2':r'$d\alpha_2$',
      'dalpha3':r'$d\alpha_3$',
      'dalpha4':r'$d\alpha_4$',
      'dalpha5':r'$d\alpha_5$',
      'dbeta1':r'$d\beta_1$',
      'dbeta2':r'$d\beta_2$',
      'dbeta3':r'$d\beta_3$',
      'dsigma1':r'$d\sigma_1$',
      'dsigma2':r'$d\sigma_2$',
      'dsigma3':r'$d\sigma_3$',
      'dsigma4':r'$d\sigma_4$',
    }

  # Handle cases where multiple names have been used
  if param in m1_names:
    param = 'm1'
  elif param in m2_names:
    param = 'm2'
  elif param in mc_names:
    param = 'mc'
  elif param in eta_names:
    param = 'eta'
  elif param in q_names:
    param = 'q'
  elif param in iota_names:
    param = 'iota'
  elif param in dist_names:
    param = 'dist'
  elif param in ra_names:
    param = 'ra'
  elif param in dec_names:
    param = 'dec'
  elif param in phase_names:
    param = 'phase'

  try:
    label = labels[param]
  except KeyError:
    # Use simple string if no formated label is available for param
    label = param

  return label

#===============================================================================
# Class definitions
#===============================================================================

class PosteriorOneDPDF(object):
    """
    A data structure representing one parameter in a chain of posterior samples.
    The Posterior class generates instances of this class for pivoting onto a given
    parameter (the Posterior class is per-Sampler oriented whereas this class represents
    the same one parameter in successive samples in the chain).
    """
    def __init__(self,name,posterior_samples,injected_value=None,injFref=None,trigger_values=None,prior=None):
        """
        Create an instance of PosteriorOneDPDF based on a table of posterior_samples.

        @param name: A literal string name for the parameter.
        @param posterior_samples: A 1D array of the samples.
        @keyword injected_value: The injected or real value of the parameter.
        @type injected_value: glue.ligolw.lsctables.SimInspiral
        @keyword trigger_values: The trigger values of the parameter (dictionary w/ IFOs as keys).
        @keyword prior: The prior value corresponding to each sample.
        """
        self.__name=name
        self.__posterior_samples=np.array(posterior_samples)

        self.__injFref=injFref
        self.__injval=injected_value
        self.__trigvals=trigger_values
        self.__prior=prior

        return

    def __len__(self):
        """
        Container method. Defined as number of samples.
        """
        return len(self.__posterior_samples)

    def __getitem__(self,idx):
        """
        Container method . Returns posterior containing sample idx (allows slicing).
        """
        return PosteriorOneDPDF(self.__name, self.__posterior_samples[idx], injected_value=self.__injval, f_ref=self.__f_ref, trigger_values=self.__trigvals)

    @property
    def name(self):
        """
        Return the string literal name of the parameter.

        @rtype: string
        """
        return self.__name

    @property
    def mean(self):
        """
        Return the arithmetic mean for the marginal PDF on the parameter.

        @rtype: number
        """
        return np.mean(self.__posterior_samples)

    @property
    def median(self):
        """
        Return the median value for the marginal PDF on the parameter.

        @rtype: number
        """
        return np.median(self.__posterior_samples)

    @property
    def stdev(self):
        """
        Return the standard deviation of the marginal PDF on the parameter.

        @rtype: number
        """
        try:
            stdev = sqrt(np.var(self.__posterior_samples))
            if not np.isfinite(stdev):
                raise OverflowError
        except OverflowError:
            mean = np.mean(self.__posterior_samples)
            stdev = mean * sqrt(np.var(self.__posterior_samples/mean))
        return stdev

    @property
    def stacc(self):
        """
        Return the 'standard accuracy statistic' (stacc) of the marginal
        posterior of the parameter.

        stacc is a standard deviant incorporating information about the
        accuracy of the waveform recovery. Defined as the mean of the sum
        of the squared differences between the points in the PDF
        (x_i - sampled according to the posterior) and the true value
        (x_{\rm true}).  So for a marginalized one-dimensional PDF:
        stacc = \sqrt{\frac{1}{N}\sum_{i=1}^N (x_i-x_{\rm true})2}

        @rtype: number
        """
        if self.__injval is None:
            return None
        else:
            return np.sqrt(np.mean((self.__posterior_samples - self.__injval)**2.0))

    @property
    def injval(self):
        """
        Return the injected value set at construction . If no value was set
        will return None .

        @rtype: undefined
        """
        return self.__injval

    @property
    def trigvals(self):
        """
        Return the trigger values set at construction. If no value was set
        will return None .

        @rtype: undefined
        """
        return self.__trigvals

    #@injval.setter #Python 2.6+
    def set_injval(self,new_injval):
        """
        Set the injected/real value of the parameter.

        @param new_injval: The injected/real value to set.
        @type new_injval: glue.ligolw.lsctables.SimInspiral
        """

        self.__injval=new_injval

    def set_trigvals(self,new_trigvals):
        """
        Set the trigger values of the parameter.

        @param new_trigvals: Dictionary containing trigger values with IFO keys.
        @type new_trigvals: glue.ligolw.lsctables.SnglInspiral
        """

        self.__trigvals=new_trigvals

    @property
    def samples(self):
        """
        Return a 1D numpy.array of the samples.

        @rtype: numpy.array
        """
        return self.__posterior_samples

    def delete_samples_by_idx(self,samples):
        """
        Remove samples from posterior, analagous to numpy.delete but opperates in place.

        @param samples: A list containing the indexes of the samples to be removed.
        @type samples: list
        """
        self.__posterior_samples=np.delete(self.__posterior_samples,samples).reshape(-1,1)

    @property
    def gaussian_kde(self):
        """
        Return a SciPy gaussian_kde (representing a Gaussian KDE) of the samples.

        @rtype: scipy.stats.kde.gaussian_kde
        """
        from numpy import seterr as np_seterr
        from scipy import seterr as sp_seterr

        np_seterr(under='ignore')
        sp_seterr(under='ignore')
        try:
            return_value=stats.kde.gaussian_kde(np.transpose(self.__posterior_samples))
        except:
            exfile=open('exception.out','w')
            np.savetxt(exfile,self.__posterior_samples)
            exfile.close()
            raise

        return return_value

    @property
    def KL(self):
        """Returns the KL divergence between the prior and the posterior.
        It measures the relative information content in nats. The prior is evaluated
        at run time. It defaults to None. If None is passed, it just returns the information content
        of the posterior."
        """

        def uniform(x):
            return np.array([1./(np.max(x)-np.min(x)) for _ in x])

        posterior, dx = np.histogram(self.samples,bins=36,normed=True)
        from scipy.stats import entropy
        # check the kind of prior and process the string accordingly
        prior = get_prior(self.name)
        if prior is None:
            raise ValueError
        elif prior=='uniform':
            prior+='(self.samples)'
        elif 'x' in prior:
            prior.replace('x','self.samples')
        elif not(prior.startswith('np.')):
            prior = 'np.'+prior
            prior+='(self.samples)'
        else:
            raise ValueError

        try:
            prior_dist = eval(prior)
        except:
            raise ValueError

        return entropy(posterior, qk=prior_dist)

    def prob_interval(self,intervals):
        """
        Evaluate probability intervals.

        @param intervals: A list of the probability intervals [0-1]
        @type intervals: list
        """
        list_of_ci=[]
        samples_temp=np.sort(np.squeeze(self.samples))

        for interval in intervals:
            if interval<1.0:
                samples_temp
                N=np.size(samples_temp)
                #Find index of lower bound
                lower_idx=int(floor((N/2.0)*(1-interval)))
                if lower_idx<0:
                    lower_idx=0
                #Find index of upper bound
                upper_idx=N-int(floor((N/2.0)*(1-interval)))
                if upper_idx>N:
                    upper_idx=N-1

                list_of_ci.append((float(samples_temp[lower_idx]),float(samples_temp[upper_idx])))
            else:
                list_of_ci.append((None,None))

        return list_of_ci

class Posterior(object):
    """
    Data structure for a table of posterior samples .
    """
    def __init__(self,commonResultsFormatData,SimInspiralTableEntry=None,inj_spin_frame='OrbitalL', injFref=100,SnglInpiralList=None,name=None,description=None,votfile=None):
        """
        Constructor.

        @param commonResultsFormatData: A 2D array containing the posterior
            samples and related data. The samples chains form the columns.
        @type commonResultsFormatData: custom type
        @param SimInspiralTableEntry: A SimInspiralTable row containing the injected values.
        @type SimInspiralTableEntry: glue.ligolw.lsctables.SimInspiral
        @param SnglInspiralList: A list of SnglInspiral objects containing the triggers.
        @type SnglInspiralList: list

        """
        common_output_table_header,common_output_table_raw =commonResultsFormatData
        self._posterior={}
        self._injFref=injFref
        self._injection=SimInspiralTableEntry

        self._triggers=SnglInpiralList
        self._loglaliases=['deltalogl', 'posterior', 'logl','logL','likelihood']
        self._logpaliases=['logp', 'logP','prior','logprior','Prior','logPrior']
        self._votfile=votfile

        common_output_table_header=[i.lower() for i in common_output_table_header]

        # Define XML mapping
        self._injXMLFuncMap={
                            'mchirp':lambda inj:inj.mchirp,
                            'chirpmass':lambda inj:inj.mchirp,
                            'mc':lambda inj:inj.mchirp,
                            'mass1':lambda inj:inj.mass1,
                            'm1':lambda inj:inj.mass1,
                            'mass2':lambda inj:inj.mass2,
                            'm2':lambda inj:inj.mass2,
                            'rd_mass':lambda inj:inj.rdMass,
                            'rd_spin':lambda inj:inj.rdSpin,
                            'mtotal':lambda inj:float(inj.mass1)+float(inj.mass2),
                            'eta':lambda inj:inj.eta,
                            'q':self._inj_q,
                            'asym_massratio':self._inj_q,
                            'massratio':lambda inj:inj.eta,
                            'sym_massratio':lambda inj:inj.eta,
                            'time': lambda inj:float(inj.get_end()),
                            'time_mean': lambda inj:float(inj.get_end()),
                            'end_time': lambda inj:float(inj.get_end()),
                            'phi0':lambda inj:inj.phi0,
                            'phi_orb': lambda inj: inj.coa_phase,
                            'dist':lambda inj:inj.distance,
                            'distance':lambda inj:inj.distance,
                            'ra':self._inj_longitude,
                            'rightascension':self._inj_longitude,
                            'long':self._inj_longitude,
                            'longitude':self._inj_longitude,
                            'dec':lambda inj:inj.latitude,
                            'declination':lambda inj:inj.latitude,
                            'lat':lambda inj:inj.latitude,
                            'latitude':lambda inj:inj.latitude,
                            'psi': lambda inj: np.mod(inj.polarization, np.pi),
                            'f_ref': lambda inj: self._injFref,
                            'polarisation':lambda inj:inj.polarization,
                            'polarization':lambda inj:inj.polarization,
                            'h1_end_time':lambda inj:float(inj.get_end('H')),
                            'l1_end_time':lambda inj:float(inj.get_end('L')),
                            'v1_end_time':lambda inj:float(inj.get_end('V')),
                            'lal_amporder':lambda inj:inj.amp_order,
                            'dtau21':lambda inj:inj.dtau21,
                            'dtau22':lambda inj:inj.dtau22,
                            'dtau33':lambda inj:inj.dtau33,
                            'dtau44':lambda inj:inj.dtau44,
                            'dfreq21':lambda inj:inj.dfreq21,
                            'dfreq22':lambda inj:inj.dfreq22,
                            'dfreq33':lambda inj:inj.dfreq33,
                            'dfreq44':lambda inj:inj.dfreq44
                            }

        # Add on all spin parameterizations
        for key, val in self._inj_spins(self._injection, frame=inj_spin_frame).items():
            self._injXMLFuncMap[key] = val

        for one_d_posterior_samples,param_name in zip(np.hsplit(common_output_table_raw,common_output_table_raw.shape[1]),common_output_table_header):

            self._posterior[param_name]=PosteriorOneDPDF(param_name.lower(),one_d_posterior_samples,injected_value=self._getinjpar(param_name),injFref=self._injFref,trigger_values=self._gettrigpar(param_name))

        if 'mchirp' in common_output_table_header and 'eta' in common_output_table_header \
        and (not 'm1' in common_output_table_header) and (not 'm2' in common_output_table_header):
            try:
                print 'Inferring m1 and m2 from mchirp and eta'
                (m1,m2)=mc2ms(self._posterior['mchirp'].samples, self._posterior['eta'].samples)
                self._posterior['m1']=PosteriorOneDPDF('m1',m1,injected_value=self._getinjpar('m1'),trigger_values=self._gettrigpar('m1'))
                self._posterior['m2']=PosteriorOneDPDF('m2',m2,injected_value=self._getinjpar('m2'),trigger_values=self._gettrigpar('m2'))
            except KeyError:
                print 'Unable to deduce m1 and m2 from input columns'


        logLFound=False

        for loglalias in self._loglaliases:

            if loglalias in common_output_table_header:
                try:
                    self._logL=self._posterior[loglalias].samples
                except KeyError:
                    print "No '%s' column in input table!"%loglalias
                    continue
                logLFound=True

        if not logLFound:
            raise RuntimeError("No likelihood/posterior values found!")
        self._logP=None

        for logpalias in self._logpaliases:
            if logpalias in common_output_table_header:
                try:
                    self._logP=self._posterior[logpalias].samples
                except KeyError:
                    print "No '%s' column in input table!"%logpalias
                    continue
                if not 'log' in logpalias:
                  self._logP=[np.log(i) for i in self._logP]

        if name is not None:
            self.__name=name

        if description is not None:
            self.__description=description

        return

    def extend_posterior(self):
      """
      Add some usefule derived parameters (such as tilt angles, time delays, etc) in the Posterior object
      """
      injection=self._injection
      pos=self
      # Generate component mass posterior samples (if they didnt exist already)
      if 'mc' in pos.names:
          mchirp_name = 'mc'
      elif 'chirpmass' in pos.names:
          mchirp_name = 'chirpmass'
      else:
          mchirp_name = 'mchirp'

      if 'asym_massratio' in pos.names:
          q_name = 'asym_massratio'
      else:
          q_name = 'q'

      if 'sym_massratio' in pos.names:
          eta_name= 'sym_massratio'
      elif 'massratio' in pos.names:
          eta_name= 'massratio'
      else:
          eta_name='eta'

      if 'mass1' in pos.names and 'mass2' in pos.names :
	  pos.append_mapping(('m1','m2'),lambda x,y:(x,y) ,('mass1','mass2'))

      if (mchirp_name in pos.names and eta_name in pos.names) and \
      ('mass1' not in pos.names or 'm1' not in pos.names) and \
      ('mass2' not in pos.names or 'm2' not in pos.names):

          pos.append_mapping(('m1','m2'),mc2ms,(mchirp_name,eta_name))

      if (mchirp_name in pos.names and q_name in pos.names) and \
      ('mass1' not in pos.names or 'm1' not in pos.names) and \
      ('mass2' not in pos.names or 'm2' not in pos.names):

          pos.append_mapping(('m1','m2'),q2ms,(mchirp_name,q_name))
          pos.append_mapping('eta',q2eta,(mchirp_name,q_name))

      if ('m1' in pos.names and 'm2' in pos.names and not 'mtotal' in pos.names ):
          pos.append_mapping('mtotal', lambda m1,m2: m1+m2, ('m1','m2') )

      if('a_spin1' in pos.names): pos.append_mapping('a1',lambda a:a,'a_spin1')
      if('a_spin2' in pos.names): pos.append_mapping('a2',lambda a:a,'a_spin2')
      if('phi_spin1' in pos.names): pos.append_mapping('phi1',lambda a:a,'phi_spin1')
      if('phi_spin2' in pos.names): pos.append_mapping('phi2',lambda a:a,'phi_spin2')
      if('theta_spin1' in pos.names): pos.append_mapping('theta1',lambda a:a,'theta_spin1')
      if('theta_spin2' in pos.names): pos.append_mapping('theta2',lambda a:a,'theta_spin2')

      my_ifos=['h1','l1','v1']
      for ifo1,ifo2 in combinations(my_ifos,2):
      	p1=ifo1+'_cplx_snr_arg'
        p2=ifo2+'_cplx_snr_arg'
        if p1 in pos.names and p2 in pos.names:
          delta=np.mod(pos[p1].samples - pos[p2].samples + np.pi ,2.0*np.pi)-np.pi
          pos.append(PosteriorOneDPDF(ifo1+ifo2+'_relative_phase',delta))

      # Ensure that both theta_jn and inclination are output for runs
      # with zero tilt (for runs with tilt, this will be taken care of
      # below when the old spin angles are computed as functions of the
      # new ones
      # Disabled this since the parameters are degenerate and causing problems
      #if ('theta_jn' in pos.names) and (not 'tilt1' in pos.names) and (not 'tilt2' in pos.names):
      #    pos.append_mapping('iota', lambda t:t, 'theta_jn')

      # Compute time delays from sky position
      try:
          if ('ra' in pos.names or 'rightascension' in pos.names) \
          and ('declination' in pos.names or 'dec' in pos.names) \
          and 'time' in pos.names:
              from pylal import xlal,inject
              from pylal import date
              from pylal.date import XLALTimeDelayFromEarthCenter
              from pylal.xlal.datatypes.ligotimegps import LIGOTimeGPS
              import itertools
              from numpy import array
              detMap = {'H1': 'LHO_4k', 'H2': 'LHO_2k', 'L1': 'LLO_4k',
                      'G1': 'GEO_600', 'V1': 'VIRGO', 'T1': 'TAMA_300'}
              if 'ra' in pos.names:
                  ra_name='ra'
              else: ra_name='rightascension'
              if 'dec' in pos.names:
                  dec_name='dec'
              else: dec_name='declination'
              ifo_times={}
              my_ifos=['H1','L1','V1']
              for ifo in my_ifos:
                  inj_time=None
                  if injection:
                      inj_time=float(injection.get_end(ifo[0]))
                  location=inject.cached_detector[detMap[ifo]].location
                  ifo_times[ifo]=array(map(lambda ra,dec,time: array([time[0]+XLALTimeDelayFromEarthCenter(location,ra[0],dec[0],LIGOTimeGPS(float(time[0])))]), pos[ra_name].samples,pos[dec_name].samples,pos['time'].samples))
                  loc_end_time=PosteriorOneDPDF(ifo.lower()+'_end_time',ifo_times[ifo],injected_value=inj_time)
                  pos.append(loc_end_time)
              for ifo1 in my_ifos:
                  for ifo2 in my_ifos:
                      if ifo1==ifo2: continue
                      delay_time=ifo_times[ifo2]-ifo_times[ifo1]
                      if injection:
                          inj_delay=float(injection.get_end(ifo2[0])-injection.get_end(ifo1[0]))
                      else:
                          inj_delay=None
                      time_delay=PosteriorOneDPDF(ifo1.lower()+ifo2.lower()+'_delay',delay_time,inj_delay)
                      pos.append(time_delay)
      except ImportError:
          print 'Warning: Could not import lal python bindings, check you ./configured with --enable-swig-python'
          print 'This means I cannot calculate time delays'

      #Calculate new spin angles
      new_spin_params = ['tilt1','tilt2','theta_jn','beta']
      if not set(new_spin_params).issubset(set(pos.names)):
          old_params = ['f_ref',mchirp_name,'eta','iota','a1','theta1','phi1']
          if 'a2' in pos.names: old_params += ['a2','theta2','phi2']
          try:
              pos.append_mapping(new_spin_params, spin_angles, old_params)
          except KeyError:
              print "Warning: Cannot find spin parameters.  Skipping spin angle calculations."

      #Calculate effective precessing spin magnitude
      if ('a1' in pos.names and 'tilt1' in pos.names and 'm1' in pos.names ) and ('a2' in pos.names and 'tilt2' in pos.names and 'm2' in pos.names):
          pos.append_mapping('chi_p', chi_precessing, ['a1', 'tilt1', 'm1', 'a2', 'tilt2', 'm2'])


      # Calculate redshift from luminosity distance measurements
      if('distance' in pos.names):
          pos.append_mapping('redshift', calculate_redshift, 'distance')

      # Calculate source mass parameters
      if ('m1' in pos.names) and ('redshift' in pos.names):
          pos.append_mapping('m1_source', source_mass, ['m1', 'redshift'])

      if ('m2' in pos.names) and ('redshift' in pos.names):
          pos.append_mapping('m2_source', source_mass, ['m2', 'redshift'])

      if ('mtotal' in pos.names) and ('redshift' in pos.names):
          pos.append_mapping('mtotal_source', source_mass, ['mtotal', 'redshift'])

      if ('mc' in pos.names) and ('redshift' in pos.names):
          pos.append_mapping('mc_source', source_mass, ['mc', 'redshift'])

      #Store signed spin magnitudes in separate parameters and make a1,a2 magnitudes
      if 'a1' in pos.names:
          if 'tilt1' in pos.names:
              pos.append_mapping('a1z', lambda a, tilt: a*np.cos(tilt), ('a1','tilt1'))
          else:
              pos.append_mapping('a1z', lambda x: x, 'a1')
              inj_az = None
              if injection is not None:
                  inj_az = injection.spin1z
              pos['a1z'].set_injval(inj_az)
              pos.pop('a1')
              pos.append_mapping('a1', lambda x: np.abs(x), 'a1z')

      if 'a2' in pos.names:
          if 'tilt2' in pos.names:
              pos.append_mapping('a2z', lambda a, tilt: a*np.cos(tilt), ('a2','tilt2'))
          else:
              pos.append_mapping('a2z', lambda x: x, 'a2')
              inj_az = None
              if injection is not None:
                  inj_az = injection.spin2z
              pos['a2z'].set_injval(inj_az)
              pos.pop('a2')
              pos.append_mapping('a2', lambda x: np.abs(x), 'a2z')

      #Calculate effective spin parallel to L
      if ('m1' in pos.names and 'a1z' in pos.names) and ('m2' in pos.names and 'a2z' in pos.names):
         pos.append_mapping('chi_eff', lambda m1,a1z,m2,a2z: (m1*a1z + m2*a2z) / (m1 + m2), ('m1','a1z','m2','a2z'))

      #If precessing spins calculate total effective spin
      if ('m1' in pos.names and 'a1' in pos.names and 'tilt1' in pos.names) and ('m2' in pos.names and 'a2' in pos.names and 'tilt2' in pos.names):
         pos.append_mapping('chi_tot', lambda m1,a1,m2,a2: (m1*a1 + m2*a2) / (m1 + m2), ('m1','a1','m2','a2'))

      #Calculate effective precessing spin magnitude
      if ('m1' in pos.names and 'a1' in pos.names and 'tilt1' in pos.names) and ('m2' in pos.names and 'a2' in pos.names and 'tilt2' in pos.names):
          pos.append_mapping('chi_p', chi_precessing, ['m1', 'a1', 'tilt1', 'm2', 'a2', 'tilt2'])

      # Calculate redshift from luminosity distance measurements
      if('distance' in pos.names):
          pos.append_mapping('redshift', calculate_redshift, 'distance')

      # Calculate source mass parameters
      if ('m1' in pos.names) and ('redshift' in pos.names):
          pos.append_mapping('m1_source', source_mass, ['m1', 'redshift'])

      if ('m2' in pos.names) and ('redshift' in pos.names):
          pos.append_mapping('m2_source', source_mass, ['m2', 'redshift'])

      if ('mtotal' in pos.names) and ('redshift' in pos.names):
          pos.append_mapping('mtotal_source', source_mass, ['mtotal', 'redshift'])

      if ('rd_mass' in pos.names) and ('redshift' in pos.names):
          pos.append_mapping('rd_mass_source', source_mass, ['rd_mass', 'redshift'])

      if ('mc' in pos.names) and ('redshift' in pos.names):
          pos.append_mapping('mc_source', source_mass, ['mc', 'redshift'])

      if ('rd_mass' in pos.names) and ('redshift' in pos.names):
          pos.append_mapping('rd_mass_source', source_mass, ['rd_mass', 'redshift'])

      if ('rd_spin' in pos.names) and ('rd_mass' in pos.names):
          pos.append_mapping('qnm22_f', f_qnm_22, ['rd_mass', 'rd_spin'])
          pos.append_mapping('qnm21_f', f_qnm_21, ['rd_mass', 'rd_spin'])
          pos.append_mapping('qnm33_f', f_qnm_33, ['rd_mass', 'rd_spin'])
          pos.append_mapping('qnm32_f', f_qnm_32, ['rd_mass', 'rd_spin'])
          pos.append_mapping('qnm44_f', f_qnm_44, ['rd_mass', 'rd_spin'])
          pos.append_mapping('qnm22_t', t_qnm_22, ['rd_mass', 'rd_spin'])
          pos.append_mapping('qnm21_t', t_qnm_21, ['rd_mass', 'rd_spin'])
          pos.append_mapping('qnm33_t', t_qnm_33, ['rd_mass', 'rd_spin'])
          pos.append_mapping('qnm32_t', t_qnm_32, ['rd_mass', 'rd_spin'])
          pos.append_mapping('qnm44_t', t_qnm_44, ['rd_mass', 'rd_spin'])

      if ('rd_chi_eff' in pos.names) and ('massratio' in pos.names):
          pos.append_mapping('qnm22_rel_amp', qnm22Amplitude, 'massratio')
          pos.append_mapping('qnm33_rel_amp', qnm33Amplitude, 'massratio')
          pos.append_mapping('qnm32_rel_amp', qnm32Amplitude, 'massratio')
          pos.append_mapping('qnm44_rel_amp', qnm44Amplitude, 'massratio')
          pos.append_mapping('qnm21_rel_amp', qnm21Amplitude, ['massratio', 'rd_chi_eff'])
      if ('qnm22_rel_amp' in pos.names) and ('rd_mass' in pos.names) and ('distance' in pos.names):
          pos.append_mapping('qnm22_amp', lambda a,m,d:a*m*lal.MTSUN_SI*lal.C_SI/(d*lal.PC_SI*1.0e6), ('qnm22_rel_amp','rd_mass','distance'))
      if ('qnm21_rel_amp' in pos.names) and ('rd_mass' in pos.names) and ('distance' in pos.names):
          pos.append_mapping('qnm21_amp', lambda a,m,d:a*m*lal.MTSUN_SI*lal.C_SI/(d*lal.PC_SI*1.0e6), ('qnm21_rel_amp','rd_mass','distance'))
      if ('qnm33_rel_amp' in pos.names) and ('rd_mass' in pos.names) and ('distance' in pos.names):
          pos.append_mapping('qnm33_amp', lambda a,m,d:a*m*lal.MTSUN_SI*lal.C_SI/(d*lal.PC_SI*1.0e6), ('qnm33_rel_amp','rd_mass','distance'))
      if ('qnm32_rel_amp' in pos.names) and ('rd_mass' in pos.names) and ('distance' in pos.names):
          pos.append_mapping('qnm32_amp', lambda a,m,d:a*m*lal.MTSUN_SI*lal.C_SI/(d*lal.PC_SI*1.0e6), ('qnm32_rel_amp','rd_mass','distance'))
      if ('qnm44_rel_amp' in pos.names) and ('rd_mass' in pos.names) and ('distance' in pos.names):
          pos.append_mapping('qnm44_amp', lambda a,m,d:a*m*lal.MTSUN_SI*lal.C_SI/(d*lal.PC_SI*1.0e6), ('qnm44_rel_amp','rd_mass','distance'))

      #Calculate new tidal parameters
      new_tidal_params = ['lam_tilde','dlam_tilde']
      old_tidal_params = ['lambda1','lambda2','eta']
      if 'lambda1' in pos.names or 'lambda2' in pos.names:
          try:
              pos.append_mapping(new_tidal_params, symm_tidal_params, old_tidal_params)
          except KeyError:
              print "Warning: Cannot find tidal parameters.  Skipping tidal calculations."

      #If new spin params present, calculate old ones
      old_spin_params = ['iota', 'theta1', 'phi1', 'theta2', 'phi2', 'beta']
      new_spin_params = ['theta_jn', 'phi_jl', 'tilt1', 'tilt2', 'phi12', 'a1', 'a2', 'm1', 'm2', 'f_ref']
      try:
          if pos['f_ref'].samples[0][0]==0.0:
              for name in ['flow','f_lower']:
                  if name in pos.names:
                      new_spin_params = ['theta_jn', 'phi_jl', 'tilt1', 'tilt2', 'phi12', 'a1', 'a2', 'm1', 'm2', name]
      except:
          print "No f_ref for SimInspiralTransformPrecessingNewInitialConditions()."
      if set(new_spin_params).issubset(set(pos.names)) and not set(old_spin_params).issubset(set(pos.names)):
        pos.append_mapping(old_spin_params, physical2radiationFrame, new_spin_params)

      #Calculate spin magnitudes for aligned runs
      if 'spin1' in pos.names:
          inj_a1 = inj_a2 = None
          if injection:
              inj_a1 = sqrt(injection.spin1x*injection.spin1x + injection.spin1y*injection.spin1y + injection.spin1z*injection.spin1z)
              inj_a2 = sqrt(injection.spin2x*injection.spin2x + injection.spin2y*injection.spin2y + injection.spin2z*injection.spin2z)

          try:
              a1_samps = abs(pos['spin1'].samples)
              a1_pos = PosteriorOneDPDF('a1',a1_samps,injected_value=inj_a1)
              pos.append(a1_pos)
          except KeyError:
              print "Warning: problem accessing spin1 values."

          try:
              a2_samps = abs(pos['spin2'].samples)
              a2_pos = PosteriorOneDPDF('a2',a2_samps,injected_value=inj_a2)
              pos.append(a2_pos)
          except KeyError:
              print "Warning: no spin2 values found."

      # Calculate mass and spin of final merged system
      if ('m1' in pos.names) and ('m2' in pos.names):
          if ('tilt1' in pos.names) or ('tilt2' in pos.names):
              print "A precessing fit formula is not available yet. Using a non-precessing fit formula on the aligned-spin components."
          if ('a1z' in pos.names) and ('a2z' in pos.names):
              print "Using non-precessing fit formula [Healy at al (2014)] for final mass and spin (on masses and projected spin components)."
              try:
                  pos.append_mapping('af', bbh_final_spin_non_precessing_Healyetal, ['m1', 'm2', 'a1z', 'a2z'])
                  pos.append_mapping('mf', bbh_final_mass_non_precessing_Healyetal, ['m1', 'm2', 'a1z', 'a2z', 'af'])
              except Exception,e:
                  print "Could not calculate final parameters. The error was: %s"%(str(e))
          elif ('a1' in pos.names) and ('a2' in pos.names):
              if ('tilt1' in pos.names) and ('tilt2' in pos.names):
                  print "Projecting spin and using non-precessing fit formula [Healy at al (2014)] for final mass and spin."
                  try:
                      pos.append_mapping('af', bbh_final_spin_projected_spin_Healyetal, ['m1', 'm2', 'a1', 'a2', 'tilt1', 'tilt2'])
                      pos.append_mapping('mf', bbh_final_mass_projected_spin_Healyetal, ['m1', 'm2', 'a1', 'a2', 'tilt1', 'tilt2', 'af'])
                  except Exception,e:
                      print "Could not calculate final parameters. The error was: %s"%(str(e))
              else:
                  print "Using non-precessing fit formula [Healy at al (2014)] for final mass and spin (on masses and spin magnitudes)."
                  try:
                      pos.append_mapping('af', bbh_final_spin_non_precessing_Healyetal, ['m1', 'm2', 'a1', 'a2'])
                      pos.append_mapping('mf', bbh_final_mass_non_precessing_Healyetal, ['m1', 'm2', 'a1', 'a2', 'af'])
                  except Exception,e:
                      print "Could not calculate final parameters. The error was: %s"%(str(e))
          else:
              print "Using non-spinning fit formula [Pan at al (2010)] for final mass and spin."
              try:
                  pos.append_mapping('af', bbh_final_spin_non_spinning_Panetal, ['m1', 'm2'])
                  pos.append_mapping('mf', bbh_final_mass_non_spinning_Panetal, ['m1', 'm2'])
              except Exception,e:
                  print "Could not calculate final parameters. The error was: %s"%(str(e))
      if ('mf' in pos.names) and ('redshift' in pos.names):
          try:
              pos.append_mapping('mf_source', source_mass, ['mf', 'redshift'])
          except Exception,e:
              print "Could not calculate final source frame mass. The error was: %s"%(str(e))

      # Calculate radiated energy and peak luminosity
      if ('mtotal_source' in pos.names) and ('mf_source' in pos.names):
          try:
              pos.append_mapping('e_rad', lambda mtot_s, mf_s: mtot_s-mf_s, ['mtotal_source', 'mf_source'])
          except Exception,e:
              print "Could not calculate radiated energy. The error was: %s"%(str(e))

      if ('q' in pos.names) and ('a1z' in pos.names) and ('a2z' in pos.names):
          try:
              pos.append_mapping('l_peak', bbh_aligned_Lpeak_6mode_SHXJDK, ['q', 'a1z', 'a2z'])
          except Exception,e:
              print "Could not calculate peak luminosity. The error was: %s"%(str(e))

    def bootstrap(self):
        """
        Returns a new Posterior object that contains a bootstrap
        sample of self.

        @rtype: Posterior
        """
        names=[]
        samples=[]
        for name,oneDpos in self._posterior.items():
            names.append(name)
            samples.append(oneDpos.samples)

        samplesBlock=np.hstack(samples)

        bootstrapSamples=samplesBlock[:,:]
        Nsamp=bootstrapSamples.shape[0]

        rows=np.vsplit(samplesBlock,Nsamp)

        for i in range(Nsamp):
            bootstrapSamples[i,:]=random.choice(rows)

        return Posterior((names,bootstrapSamples),self._injection,self._triggers)

    def delete_samples_by_idx(self,samples):
        """
        Remove samples from all OneDPosteriors.

        @param samples: The indexes of the samples to be removed.
        @type samples: list
        """
        for name,pos in self:
            pos.delete_samples_by_idx(samples)
        return

    def delete_NaN_entries(self,param_list):
        """
        Remove samples containing NaN in request params.

        @param param_list: The parameters to be checked for NaNs.
        @type param_list: list
        """
        nan_idxs = np.array(())
        nan_dict = {}
        for param in param_list:
            nan_bool_array = np.isnan(self[param].samples).any(1)
            idxs = np.where(nan_bool_array == True)[0]
            if len(idxs) > 0:
                nan_dict[param]=len(idxs)
                nan_idxs = np.append(nan_idxs, idxs)
        total_samps = len(self)
        nan_samps   = len(nan_idxs)
        if nan_samps is not 0:
            print "WARNING: removing %i of %i total samples due to NaNs:"% (nan_samps,total_samps)
            for param in nan_dict.keys():
                print "\t%i NaNs in %s."%(nan_dict[param],param)
            self.delete_samples_by_idx(nan_idxs)
        return

    @property
    def DIC(self):
        """Returns the Deviance Information Criterion estimated from the
        posterior samples.  The DIC is defined as -2*(<log(L)> -
        Var(log(L))); smaller values are "better."

        """

        return -2.0*(np.mean(self._logL) - np.var(self._logL))

    @property
    def injection(self):
        """
        Return the injected values.

        @rtype: glue.ligolw.lsctables.SimInspiral
        """

        return self._injection

    @property
    def triggers(self):
        """
        Return the trigger values .

        @rtype: list
        """

        return self._triggers

    def _total_incl_restarts(self, samples):
        total=0
        last=samples[0]
        for x in samples[1:]:
            if x < last:
                total += last
            last = x
        total += samples[-1]
        return total

    def longest_chain_cycles(self):
        """
        Returns the number of cycles in the longest chain

        @rtype: number
        """
        samps,header=self.samples()
        header=header.split()
        if not ('cycle' in header):
            raise RuntimeError("Cannot compute number of cycles in longest chain")

        cycle_col=header.index('cycle')
        if 'chain' in header:
            chain_col=header.index('chain')
            chain_indexes=np.unique(samps[:,chain_col])
            max_cycle=0
            for ind in chain_indexes:
                chain_cycle_samps=samps[ samps[:,chain_col] == ind, cycle_col ]
                max_cycle=max(max_cycle, self._total_incl_restarts(chain_cycle_samps))
            return int(max_cycle)
        else:
            return int(self._total_incl_restarts(samps[:,cycle_col]))

    #@injection.setter #Python 2.6+
    def set_injection(self,injection):
        """
        Set the injected values of the parameters.

        @param injection: A SimInspiralTable row object containing the injected parameters.
        @type injection: glue.ligolw.lsctables.SimInspiral
        """
        if injection is not None:
            self._injection=injection
            for name,onepos in self:
                new_injval=self._getinjpar(name)
                if new_injval is not None:
                    self[name].set_injval(new_injval)

    def set_triggers(self,triggers):
        """
        Set the trigger values of the parameters.

        @param triggers: A list of SnglInspiral objects.
        @type triggers: list
        """
        if triggers is not None:
            self._triggers=triggers
            for name,onepos in self:
                new_trigvals=self._gettrigpar(name)
                if new_trigvals is not None:
                    self[name].set_trigvals(new_trigvals)


    def _getinjpar(self,paramname):
        """
        Map parameter names to parameters in a SimInspiralTable .
        """
        if self._injection is not None:
            for key,value in self._injXMLFuncMap.items():
                if paramname.lower().strip() == key.lower().strip():
                    try:
                        return self._injXMLFuncMap[key](self._injection)
                    except TypeError:
                        return self._injXMLFuncMap[key]
        return None

    def _gettrigpar(self,paramname):
        """
        Map parameter names to parameters in a SnglInspiral.
        """
        vals = None
        if self._triggers is not None:
            for key,value in self._injXMLFuncMap.items():
                if paramname.lower().strip() == key.lower().strip():
                    try:
                        vals = dict([(trig.ifo,self._injXMLFuncMap[key](trig)) for trig in self._triggers])
                    except TypeError:
                        return self._injXMLFuncMap[key]
                    except AttributeError:
                        return None
        return vals

    def __getitem__(self,key):
        """
        Container method . Returns posterior chain,one_d_pos, with name one_d_pos.name.
        """
        return self._posterior[key.lower()]

    def __len__(self):
        """
        Container method. Defined as number of samples.
        """
        return len(self._logL)

    def __iter__(self):
        """
        Container method. Returns iterator from self.forward for use in
        for (...) in (...) etc.
        """
        return self.forward()

    def forward(self):
        """
        Generate a forward iterator (in sense of list of names) over Posterior
        with name,one_d_pos.
        """
        current_item = 0
        while current_item < self.dim:
            name=self._posterior.keys()[current_item]
            pos=self._posterior[name]
            current_item += 1
            yield name,pos

    def bySample(self):
        """
        Generate a forward iterator over the list of samples corresponding to
        the data stored within the Posterior instance. These are returned as
        ParameterSamples instances.
        """
        current_item=0
        pos_array,header=self.samples
        while current_item < len(self):
            sample_array=(np.squeeze(pos_array[current_item,:]))
            yield PosteriorSample(sample_array, header, header)
            current_item += 1


    @property
    def dim(self):
        """
        Return number of parameters.
        """
        return len(self._posterior.keys())

    @property
    def names(self):
        """
        Return list of parameter names.
        """
        nameslist=[]
        for key,value in self:
            nameslist.append(key)
        return nameslist

    @property
    def means(self):
        """
        Return dict {paramName:paramMean} .
        """
        meansdict={}
        for name,pos in self:
            meansdict[name]=pos.mean
        return meansdict

    @property
    def medians(self):
        """
        Return dict {paramName:paramMedian} .
        """
        mediansdict={}
        for name,pos in self:
            mediansdict[name]=pos.median
        return mediansdict

    @property
    def stdevs(self):
        """
        Return dict {paramName:paramStandardDeviation} .
        """
        stdsdict={}
        for name,pos in self:
            stdsdict[name]=pos.stdev
        return stdsdict

    @property
    def name(self):
        """
        Return qualified string containing the 'name' of the Posterior instance.
        """
        return self.__name

    @property
    def description(self):
        """
        Return qualified string containing a 'description' of the Posterior instance.
        """
        return self.__description

    def append(self,one_d_posterior):
        """
        Container method. Add a new OneDParameter to the Posterior instance.
        """
        self._posterior[one_d_posterior.name]=one_d_posterior
        return

    def pop(self,param_name):
        """
        Container method.  Remove PosteriorOneDPDF from the Posterior instance.
        """
        return self._posterior.pop(param_name)

    def append_mapping(self, new_param_names, func, post_names):
        """
        Append posteriors pos1,pos2,...=func(post_names)
        """
        # deepcopy 1D posteriors to ensure mapping function doesn't modify the originals
        import copy
        #1D input
        if isinstance(post_names, str):
            old_post = copy.deepcopy(self[post_names])
            old_inj  = old_post.injval
            old_trigs  = old_post.trigvals
            if old_inj:
                new_inj = func(old_inj)
            else:
                new_inj = None
            if old_trigs:
                new_trigs = {}
                for IFO in old_trigs.keys():
                    new_trigs[IFO] = func(old_trigs[IFO])
            else:
                new_trigs = None

            samps = func(old_post.samples)
            new_post = PosteriorOneDPDF(new_param_names, samps, injected_value=new_inj, trigger_values=new_trigs)
            if new_post.samples.ndim is 0:
                print "WARNING: No posterior calculated for %s ..." % post.name
            else:
                self.append(new_post)
        #MultiD input
        else:
            old_posts = [copy.deepcopy(self[post_name]) for post_name in post_names]
            old_injs = [post.injval for post in old_posts]
            old_trigs = [post.trigvals for post in old_posts]
            samps = func(*[post.samples for post in old_posts])
            #1D output
            if isinstance(new_param_names, str):
                if None not in old_injs:
                    inj = func(*old_injs)
                else:
                    inj = None
                if None not in old_trigs:
                    new_trigs = {}
                    for IFO in old_trigs[0].keys():
                        oldvals = [param[IFO] for param in old_trigs]
                        new_trigs[IFO] = func(*oldvals)
                else:
                    new_trigs = None
                new_post = PosteriorOneDPDF(new_param_names, samps, injected_value=inj, trigger_values=new_trigs)
                self.append(new_post)
            #MultiD output
            else:
                if None not in old_injs:
                    injs = func(*old_injs)
                else:
                    injs = [None for name in new_param_names]
                if None not in old_trigs:
                    new_trigs = [{} for param in range(len(new_param_names))]
                    for IFO in old_trigs[0].keys():
                        oldvals = [param[IFO] for param in old_trigs]
                        newvals = func(*oldvals)
                        for param,newval in enumerate(newvals):
                            new_trigs[param][IFO] = newval
                else:
                    new_trigs = [None for param in range(len(new_param_names))]
                if not samps: return() # Something went wrong
                new_posts = [PosteriorOneDPDF(new_param_name,samp,injected_value=inj,trigger_values=new_trigs) for (new_param_name,samp,inj,new_trigs) in zip(new_param_names,samps,injs,new_trigs)]
                for post in new_posts:
                    if post.samples.ndim is 0:
                        print "WARNING: No posterior calculated for %s ..." % post.name
                    else:
                        self.append(post)
        return

    def _average_posterior(self, samples, post_name):
        """
        Returns the average value of the 'post_name' column of the
        given samples.
        """
        ap = 0.0
        for samp in samples:
            ap = ap + samp[post_name]
        return ap / len(samples)

    def _average_posterior_like_prior(self, samples, logl_name, prior_name, log_bias = 0):
        """
        Returns the average value of the posterior assuming that the
        'logl_name' column contains log(L) and the 'prior_name' column
        contains the prior (un-logged).
        """
        ap = 0.0
        for samp in samples:
            ap += np.exp(samp[logl_name]-log_bias)*samp[prior_name]
        return ap / len(samples)

    def _bias_factor(self):
        """
        Returns a sensible bias factor for the evidence so that
        integrals are representable as doubles.
        """
        return np.mean(self._logL)

    def di_evidence(self, boxing=64):
        """
        Returns the log of the direct-integration evidence for the
        posterior samples.
        """
        allowed_coord_names=["spin1", "spin2", "a1", "phi1", "theta1", "a2", "phi2", "theta2",
                             "iota", "psi", "ra", "dec", "rd_mass", "rd_spin", "rd_chi_eff",
                             "phi_orb", "phi0", "dist", "time", "mc", "mchirp", "chirpmass", "q"]
        samples,header=self.samples()
        header=header.split()
        coord_names=[name for name in allowed_coord_names if name in header]
        coordinatized_samples=[PosteriorSample(row, header, coord_names) for row in samples]
        tree=KDTree(coordinatized_samples)

        if "prior" in header and "logl" in header:
            bf = self._bias_factor()
            return bf + np.log(tree.integrate(lambda samps: self._average_posterior_like_prior(samps, "logl", "prior", bf), boxing))
        elif "prior" in header and "likelihood" in header:
            bf = self._bias_factor()
            return bf + np.log(tree.integrate(lambda samps: self._average_posterior_like_prior(samps, "likelihood", "prior", bf), boxing))
        elif "post" in header:
            return np.log(tree.integrate(lambda samps: self._average_posterior(samps, "post"), boxing))
        elif "posterior" in header:
            return np.log(tree.integrate(lambda samps: self._average_posterior(samps, "posterior"), boxing))
        else:
            raise RuntimeError("could not find 'post', 'posterior', 'logl' and 'prior', or 'likelihood' and 'prior' columns in output to compute direct integration evidence")

    def elliptical_subregion_evidence(self):
        """Returns an approximation to the log(evidence) obtained by
        fitting an ellipse around the highest-posterior samples and
        performing the harmonic mean approximation within the ellipse.
        Because the ellipse should be well-sampled, this provides a
        better approximation to the evidence than the full-domain HM."""
        allowed_coord_names=["spin1", "spin2", "a1", "phi1", "theta1", "a2", "phi2", "theta2",
                             "iota", "psi", "ra", "dec", "rd_mass", "rd_spin", "rd_chi_eff",
                             "phi_orb", "phi0", "dist", "time", "mc", "mchirp", "chirpmass", "q"]
        samples,header=self.samples()
        header=header.split()

        n=int(0.05*samples.shape[0])
        if not n > 1:
            raise IndexError

        coord_names=[name for name in allowed_coord_names if name in header]
        indexes=np.argsort(self._logL[:,0])

        my_samples=samples[indexes[-n:], :] # The highest posterior samples.
        my_samples=np.array([PosteriorSample(sample,header,coord_names).coord() for sample in my_samples])

        mu=np.mean(my_samples, axis=0)
        cov=np.cov(my_samples, rowvar=0)

        d0=None
        for mysample in my_samples:
            d=np.dot(mysample-mu, np.linalg.solve(cov, mysample-mu))
            if d0 is None:
                d0 = d
            else:
                d0=max(d0,d)

        ellipse_logl=[]
        ellipse_samples=[]
        for sample,logl in zip(samples, self._logL):
            coord=PosteriorSample(sample, header, coord_names).coord()
            d=np.dot(coord-mu, np.linalg.solve(cov, coord-mu))

            if d <= d0:
                ellipse_logl.append(logl)
                ellipse_samples.append(sample)

        if len(ellipse_samples) > 5*n:
            print 'WARNING: ellpise evidence region encloses significantly more samples than %d'%n

        ellipse_samples=np.array(ellipse_samples)
        ellipse_logl=np.array(ellipse_logl)

        ndim = len(coord_names)
        ellipse_volume=np.pi**(ndim/2.0)*d0**(ndim/2.0)/special.gamma(ndim/2.0+1)*np.sqrt(np.linalg.det(cov))

        try:
            prior_index=header.index('prior')
            pmu=np.mean(ellipse_samples[:,prior_index])
            pstd=np.std(ellipse_samples[:,prior_index])
            if pstd/pmu > 1.0:
                print 'WARNING: prior variation greater than 100\% over elliptical volume.'
            approx_prior_integral=ellipse_volume*pmu
        except KeyError:
            # Maybe prior = 1?
            approx_prior_integral=ellipse_volume

        ll_bias=np.mean(ellipse_logl)
        ellipse_logl = ellipse_logl - ll_bias

        return np.log(approx_prior_integral) - np.log(np.mean(1.0/np.exp(ellipse_logl))) + ll_bias

    def harmonic_mean_evidence(self):
        """
        Returns the log of the harmonic mean evidence for the set of
        posterior samples.
        """
        bf = self._bias_factor()
        return bf + np.log(1/np.mean(1/np.exp(self._logL-bf)))

    def _posMaxL(self):
        """
        Find the sample with maximum likelihood probability. Returns value
        of likelihood and index of sample .
        """
        logl_vals=self._logL
        max_i=0
        max_logl=logl_vals[0]
        for i in range(len(logl_vals)):
            if logl_vals[i] > max_logl:
                max_logl=logl_vals[i]
                max_i=i
        return max_logl,max_i

    def _posMap(self):
        """
        Find the sample with maximum a posteriori probability. Returns value
        of posterior and index of sample .
        """
        logl_vals=self._logL
        if self._logP is not None:
          logp_vals=self._logP
        else:
          return None

        max_i=0
        max_pos=logl_vals[0]+logp_vals[0]
        for i in range(len(logl_vals)):
            if logl_vals[i]+logp_vals[i] > max_pos:
                max_pos=logl_vals[i]+logp_vals[i]
                max_i=i
        return max_pos,max_i

    def _print_table_row(self,name,entries):
        """
        Print a html table row representation of

        name:item1,item2,item3,...
        """

        row_str='<tr><td>%s</td>'%name
        for entry in entries:
            row_str+='<td>%s</td>'%entry
        row_str+='</tr>'
        return row_str

    @property
    def maxL(self):
        """
        Return the maximum likelihood probability and the corresponding
        set of parameters.
        """
        maxLvals={}
        max_logl,max_i=self._posMaxL()
        for param_name in self.names:
            maxLvals[param_name]=self._posterior[param_name].samples[max_i][0]

        return (max_logl,maxLvals)

    @property
    def maxP(self):
        """
        Return the maximum a posteriori probability and the corresponding
        set of parameters.
        """
        maxPvals={}
        max_pos,max_i=self._posMap()
        for param_name in self.names:
            maxPvals[param_name]=self._posterior[param_name].samples[max_i][0]

        return (max_pos,maxPvals)


    def samples(self):
        """
        Return an (M,N) numpy.array of posterior samples; M = len(self);
        N = dim(self) .
        """
        header_string=''
        posterior_table=[]
        for param_name,one_pos in self:
            column=np.array(one_pos.samples)
            header_string+=param_name+'\t'
            posterior_table.append(column)
        posterior_table=tuple(posterior_table)
        return np.column_stack(posterior_table),header_string

    def write_to_file(self,fname):
        """
        Dump the posterior table to a file in the 'common format'.
        """
        column_list=()

        posterior_table,header_string=self.samples()

        fobj=open(fname,'w')

        fobj.write(header_string+'\n')
        np.savetxt(fobj,posterior_table,delimiter='\t')
        fobj.close()

        return

    def gelman_rubin(self, pname):
        """
        Returns an approximation to the Gelman-Rubin statistic (see
        Gelman, A. and Rubin, D. B., Statistical Science, Vol 7,
        No. 4, pp. 457--511 (1992)) for the parameter given, accurate
        as the number of samples in each chain goes to infinity.  The
        posterior samples must have a column named 'chain' so that the
        different chains can be separated.
        """
        from numpy import seterr as np_seterr
        np_seterr(all='raise')

        if "chain" in self.names:
            chains=np.unique(self["chain"].samples)
            chain_index=self.names.index("chain")
            param_index=self.names.index(pname)
            data,header=self.samples()
            chainData=[data[ data[:,chain_index] == chain, param_index] for chain in chains]
            allData=np.concatenate(chainData)
            chainMeans=[np.mean(data) for data in chainData]
            chainVars=[np.var(data) for data in chainData]
            BoverN=np.var(chainMeans)
            W=np.mean(chainVars)
            sigmaHat2=W + BoverN
            m=len(chainData)
            VHat=sigmaHat2 + BoverN/m
            try:
              R = VHat/W
            except:
              print "Error when computer Gelman-Rubin R statistic for %s.  This may be a fixed parameter"%pname
              R = np.nan
            return R
        else:
            raise RuntimeError('could not find necessary column header "chain" in posterior samples')

    def healpix_map(self, resol, nest=True):
        """Returns a healpix map in the pixel ordering that represents the
        posterior density (per square degree) on the sky.  The pixels
        will be chosen to have at least the given resolution (in
        degrees).

        """

        # Ensure that the resolution is twice the desired
        nside = 2
        while hp.nside2resol(nside, arcmin=True) > resol*60.0/2.0:
            nside *= 2

        ras = self['ra'].samples.squeeze()
        decs = self['dec'].samples.squeeze()

        phis = ras
        thetas = np.pi/2.0 - decs

        # Create the map in ring ordering
        inds = hp.ang2pix(nside, thetas, phis, nest=False)
        counts = np.bincount(inds)
        if counts.shape[0] < hp.nside2npix(nside):
            counts = np.concatenate((counts, np.zeros(hp.nside2npix(nside) - counts.shape[0])))

        # Smooth the map a bit (Gaussian sigma = resol)
        hpmap = hp.sphtfunc.smoothing(counts, sigma=resol*np.pi/180.0)

        hpmap = hpmap / (np.sum(hpmap)*hp.nside2pixarea(nside, degrees=True))

        if nest:
            hpmap = hp.reorder(hpmap, r2n=True)

        return hpmap

    def __str__(self):
        """
        Define a string representation of the Posterior class ; returns
        a html formatted table of various properties of posteriors.
        """
        return_val='<table border="1" id="statstable"><tr><th/>'
        column_names=['maP','maxL','stdev','mean','median','stacc','injection value']
        IFOs = []
        if self._triggers is not None:
            IFOs = [trig.ifo for trig in self._triggers]
            for IFO in IFOs:
                column_names.append(IFO+' trigger values')

        for column_name in column_names:
            return_val+='<th>%s</th>'%column_name

        return_val+='</tr>'

        for name,oned_pos in self:

            max_logl,max_i=self._posMaxL()
            maxL=oned_pos.samples[max_i][0]
            max_post,max_j=self._posMap()
            maP=oned_pos.samples[max_j][0]
            mean=str(oned_pos.mean)
            stdev=str(oned_pos.stdev)
            median=str(np.squeeze(oned_pos.median))
            stacc=str(oned_pos.stacc)
            injval=str(oned_pos.injval)
            trigvals=oned_pos.trigvals

            row = [maP,maxL,stdev,mean,median,stacc,injval]
            if self._triggers is not None:
                for IFO in IFOs:
                    try:
                        row.append(str(trigvals[IFO]))
                    except TypeError:
                        row.append(None)
            return_val+=self._print_table_row(name,row)

        return_val+='</table>'

        parser=XMLParser()
        parser.feed(return_val)
        Estr=parser.close()

        elem=Estr
        rough_string = tostring(elem, 'utf-8')
        reparsed = minidom.parseString(rough_string)
        return_val=reparsed.toprettyxml(indent="  ")
        return return_val[len('<?xml version="1.0" ?>')+1:]

    def write_vot_info(self):
      """
      Writes the information stored in the VOTtree if there is one
      """
      target=VOT2HTML()
      parser=XMLParser(target=target)
      parser.feed(self._votfile)
      return parser.close()

    #===============================================================================
    # Functions used to parse injection structure.
    #===============================================================================
    def _inj_m1(self,inj):
        """
        Return the mapping of (mchirp,eta)->m1; m1>m2 i.e. return the greater of the mass
        components (m1) calculated from the chirp mass and the symmetric mass ratio.

        @type inj: glue.ligolw.lsctables.SimInspiral
        @param inj: a custom type with the attributes 'mchirp' and 'eta'.
        @rtype: number
        """
        (mass1,mass2)=mc2ms(inj.mchirp,inj.eta)
        return mass1

    def _inj_m2(self,inj):
        """
        Return the mapping of (mchirp,eta)->m2; m1>m2 i.e. return the lesser of the mass
        components (m2) calculated from the chirp mass and the symmetric mass ratio.

        @type inj: glue.ligolw.lsctables.SimInspiral
        @param inj: a custom type with the attributes 'mchirp' and 'eta'.
        @rtype: number
        """
        (mass1,mass2)=mc2ms(inj.mchirp,inj.eta)
        return mass2

    def _inj_q(self,inj):
        """
        Return the mapping of (mchirp,eta)->q; m1>m2 i.e. return the mass ratio q=m2/m1.

        @type inj: glue.ligolw.lsctables.SimInspiral
        @param inj: a custom type with the attributes 'mchirp' and 'eta'.
        @rtype: number
        """
        (mass1,mass2)=mc2ms(inj.mchirp,inj.eta)
        return mass2/mass1

    def _inj_longitude(self,inj):
        """
        Return the mapping of longitude found in inj to the interval [0,2*pi).

        @type inj: glue.ligolw.lsctables.SimInspiral
        @param inj: a custom type with the attribute 'longitude'.
        @rtype: number
        """
        if inj.longitude>2*pi_constant or inj.longitude<0.0:
            maplong=2*pi_constant*(((float(inj.longitude))/(2*pi_constant)) - floor(((float(inj.longitude))/(2*pi_constant))))
            print "Warning: Injected longitude/ra (%s) is not within [0,2\pi)! Angles are assumed to be in radians so this will be mapped to [0,2\pi). Mapped value is: %s."%(str(inj.longitude),str(maplong))
            return maplong
        else:
            return inj.longitude

    def _inj_spins(self, inj, frame='OrbitalL'):
        spins = {}
        f_ref = self._injFref

        if not inj:
            spins = {}

        else:
            axis = lalsim.SimInspiralGetFrameAxisFromString(frame)

            m1, m2 = inj.mass1, inj.mass2
            mc, eta = inj.mchirp, inj.eta

            # Convert to radiation frame
            iota, s1x, s1y, s1z, s2x, s2y, s2z = \
                lalsim.SimInspiralInitialConditionsPrecessingApproxs(inj.inclination,
                                                                     inj.spin1x, inj.spin1y, inj.spin1z,
                                                                     inj.spin2x, inj.spin2y, inj.spin2z,
                                                                     m1*lal.MSUN_SI, m2*lal.MSUN_SI, f_ref, axis)

            a1, theta1, phi1 = cart2sph(s1x, s1y, s1z)
            a2, theta2, phi2 = cart2sph(s2x, s2y, s2z)

            spins = {'a1':a1, 'theta1':theta1, 'phi1':phi1,
                     'a2':a2, 'theta2':theta2, 'phi2':phi2,
                     'iota':iota}

            # If spins are aligned, save the sign of the z-component
            if inj.spin1x == inj.spin1y == inj.spin2x == inj.spin2y == 0.:
                spins['a1z'] = inj.spin1z
                spins['a2z'] = inj.spin2z

            L  = orbital_momentum(f_ref, m1,m2, iota)
            S1 = np.hstack((s1x, s1y, s1z))
            S2 = np.hstack((s2x, s2y, s2z))

            zhat = np.array([0., 0., 1.])
            aligned_comp_spin1 = array_dot(S1, zhat)
            aligned_comp_spin2 = array_dot(S2, zhat)
            chi = aligned_comp_spin1 + aligned_comp_spin2 + \
                  np.sqrt(1. - 4.*eta) * (aligned_comp_spin1 - aligned_comp_spin2)

            spins['spinchi'] = chi

            S1 *= m1**2
            S2 *= m2**2
            J = L + S1 + S2

            tilt1 = array_ang_sep(L, S1)
            tilt2 = array_ang_sep(L, S2)
            beta  = array_ang_sep(J, L)

            spins['tilt1'] = tilt1
            spins['tilt2'] = tilt2
            spins['beta'] = beta

            # Need to do rotations of XLALSimInspiralTransformPrecessingInitialConditioin inverse order to go in the L frame
            # first rotation: bring J in the N-x plane, with negative x component
            phi0 = np.arctan2(J[1], J[0])
            phi0 = np.pi - phi0

            J = ROTATEZ(phi0, J[0], J[1], J[2])
            L = ROTATEZ(phi0, L[0], L[1], L[2])
            S1 = ROTATEZ(phi0, S1[0], S1[1], S1[2])
            S2 = ROTATEZ(phi0, S2[0], S2[1], S2[2])

            # now J in in the N-x plane and form an angle theta_jn with N, rotate by -theta_jn around y to have J along z
            theta_jn = array_polar_ang(J)
            spins['theta_jn'] = theta_jn

            J = ROTATEY(theta_jn, J[0], J[1], J[2])
            L = ROTATEY(theta_jn, L[0], L[1], L[2])
            S1 = ROTATEY(theta_jn, S1[0], S1[1], S1[2])
            S2 = ROTATEY(theta_jn, S2[0], S2[1], S2[2])

            # J should now be || z and L should have a azimuthal angle phi_jl
            phi_jl = np.arctan2(L[1], L[0])
            phi_jl = np.pi - phi_jl
            spins['phi_jl'] = phi_jl

            # bring L in the Z-X plane, with negative x
            J = ROTATEZ(phi_jl, J[0], J[1], J[2])
            L = ROTATEZ(phi_jl, L[0], L[1], L[2])
            S1 = ROTATEZ(phi_jl, S1[0], S1[1], S1[2])
            S2 = ROTATEZ(phi_jl, S2[0], S2[1], S2[2])

            theta0 = array_polar_ang(L)
            J = ROTATEY(theta0, J[0], J[1], J[2])
            L = ROTATEY(theta0, L[0], L[1], L[2])
            S1 = ROTATEY(theta0, S1[0], S1[1], S1[2])
            S2 = ROTATEY(theta0, S2[0], S2[1], S2[2])

            # The last rotation is useless as it won't change the differenze in spins' azimuthal angles
            phi1 = np.arctan2(S1[1], S1[0])
            phi2 = np.arctan2(S2[1], S2[0])
            if phi2 < phi1:
                phi12 = phi2 - phi1 + 2.*np.pi
            else:
                phi12 = phi2 - phi1
            spins['phi12'] = phi12

        return spins

class BurstPosterior(Posterior):
    """
    Data structure for a table of posterior samples .
    """
    def __init__(self,commonResultsFormatData,SimBurstTableEntry=None,injFref=None,SnglBurstList=None,name=None,description=None,votfile=None):
        """
        Constructor.

        @param commonResultsFormatData: A 2D array containing the posterior
            samples and related data. The samples chains form the columns.
        @type commonResultsFormatData: custom type
        @param SimInspiralTableEntry: A SimInspiralTable row containing the injected values.
        @type SimInspiralTableEntry: glue.ligolw.lsctables.SimInspiral
        @param SnglInspiralList: A list of SnglInspiral objects containing the triggers.
        @type SnglInspiralList: list
        """
        common_output_table_header,common_output_table_raw =commonResultsFormatData
        self._posterior={}
        self._injFref=injFref
        self._injection=SimBurstTableEntry
        self._triggers=SnglBurstList
        self._loglaliases=['posterior', 'logl','logL','likelihood', 'deltalogl']
        self._logpaliases=['logp', 'logP','prior','logprior','Prior','logPrior']

        self._votfile=votfile

        common_output_table_header=[i.lower() for i in common_output_table_header]

        # Define XML mapping
        self._injXMLFuncMap={
                            'f0':lambda inj:inj.frequency,
                            'frequency':lambda inj:inj.frequency,
                            'centre_frequency':lambda inj:inj.frequency,
                            'quality':lambda inj:inj.q,
                            'hrss':lambda inj:inj.hrss,
                            'loghrss':lambda inj:log(inj.hrss),
                            'polar_angle':lambda inj:inj.pol_ellipse_angle,
                            'pol_ellipse_angle':lambda inj:inj.pol_ellipse_angle,
                            'pol_ellipse_e':lambda inj:inj.pol_ellipse_e,
                            'alpha':lambda inj:inj.pol_ellipse_angle,
                            'polar_eccentricity':lambda inj:inj.pol_ellipse_e,
                            'eccentricity':lambda inj:inj.pol_ellipse_e,
                            'time': lambda inj:float(inj.get_end()),
                            'end_time': lambda inj:float(inj.get_end()),
                            'ra':self._inj_longitude,
                            'rightascension':self._inj_longitude,
                            'long':self._inj_longitude,
                            'longitude':self._inj_longitude,
                            'dec':lambda inj:inj.dec,
                            'declination':lambda inj:inj.dec,
                            'lat':lambda inj:inj.dec,
                            'latitude':lambda inj:inj.dec,
                            'psi': lambda inj: np.mod(inj.psi, np.pi),
                            'f_ref': lambda inj: self._injFref,
                            'polarisation':lambda inj:inj.psi,
                            'polarization':lambda inj:inj.psi,
                            'duration':lambda inj:inj.duration,
                            'h1_end_time':lambda inj:float(inj.get_end('H')),
                            'l1_end_time':lambda inj:float(inj.get_end('L')),
                            'v1_end_time':lambda inj:float(inj.get_end('V')),
                           }

        for one_d_posterior_samples,param_name in zip(np.hsplit(common_output_table_raw,common_output_table_raw.shape[1]),common_output_table_header):

            self._posterior[param_name]=PosteriorOneDPDF(param_name.lower(),one_d_posterior_samples,injected_value=self._getinjpar(param_name),injFref=self._injFref,trigger_values=self._gettrigpar(param_name))

        logLFound=False

        for loglalias in self._loglaliases:
            if loglalias in common_output_table_header:
                try:
                    self._logL=self._posterior[loglalias].samples
                except KeyError:
                    print "No '%s' column in input table!"%loglalias
                    continue
                logLFound=True

        if not logLFound:
            raise RuntimeError("No likelihood/posterior values found!")

        self._logP=None
        for logpalias in self._logpaliases:
            if logpalias in common_output_table_header:
                try:
                    self._logP=self._posterior[logpalias].samples
                except KeyError:
                    print "No '%s' column in input table!"%logpalias
                    continue
                if not 'log' in logpalias:
                  self._logP=[np.log(i) for i in self._logP]
        if name is not None:
            self.__name=name

        if description is not None:
            self.__description=description

        return
    #===============================================================================
    # Functions used to parse injection structure.
    #===============================================================================

    def _inj_longitude(self,inj):
        """
        Return the mapping of longitude found in inj to the interval [0,2*pi).

        @type inj: glue.ligolw.lsctables.SimInspiral
        @param inj: a custom type with the attribute 'longitude'.
        @rtype: number
        """
        if inj.ra>2*pi_constant or inj.ra<0.0:
            maplong=2*pi_constant*(((float(inj.ra)/(2*pi_constant)) - floor(((float(inj.ra))/(2*pi_constant)))))
            print "Warning: Injected longitude/ra (%s) is not within [0,2\pi)! Angles are assumed to be in radians so this will be mapped to [0,2\pi). Mapped value is: %s."%(str(inj.ra),str(maplong))
            return maplong
        else:
            return inj.ra

class KDTree(object):
    """
    A kD-tree.
    """
    def __init__(self, objects):
        """
        Construct a kD-tree from a sequence of objects.  Each object
        should return its coordinates using obj.coord().
        """
        if len(objects) == 0:
            raise RuntimeError("cannot construct kD-tree out of zero objects---you may have a repeated sample in your list")
        elif len(objects) == 1:
            self._objects = objects[:]
            coord=self._objects[0].coord()
            self._bounds = coord,coord
        elif self._same_coords(objects):
            # All the same coordinates
            self._objects = [ objects[0] ]
            coord=self._objects[0].coord()
            self._bounds = coord,coord
        else:
            self._objects = objects[:]
            self._bounds = self._bounds_of_objects()
            low,high=self._bounds
            self._split_dim=self._longest_dimension()
            longest_dim = self._split_dim
            sorted_objects=sorted(self._objects, key=lambda obj: (obj.coord())[longest_dim])
            N = len(sorted_objects)
            bound=0.5*(sorted_objects[N/2].coord()[longest_dim] + sorted_objects[N/2-1].coord()[longest_dim])
            low = [obj for obj in self._objects if obj.coord()[longest_dim] < bound]
            high = [obj for obj in self._objects if obj.coord()[longest_dim] >= bound]
            if len(low)==0:
                # Then there must be multiple values with the same
                # coordinate as the minimum element of high
                low = [obj for obj in self._objects if obj.coord()[longest_dim]==bound]
                high = [obj for obj in self._objects if obj.coord()[longest_dim] > bound]
            self._left = KDTree(low)
            self._right = KDTree(high)

    def _same_coords(self, objects):
        """
        True if and only if all the given objects have the same
        coordinates.
        """
        if len(objects) <= 1:
            return True
        coords = [obj.coord() for obj in objects]
        c0 = coords[0]
        for ci in coords[1:]:
            if not np.all(ci == c0):
                return False
        return True

    def _bounds_of_objects(self):
        """
        Bounds of the objects contained in the tree.
        """
        low=self._objects[0].coord()
        high=self._objects[0].coord()
        for obj in self._objects[1:]:
            low=np.minimum(low,obj.coord())
            high=np.maximum(high,obj.coord())
        return low,high

    def _longest_dimension(self):
        """
        Longest dimension of the tree bounds.
        """
        low,high = self._bounds
        widths = high-low
        return np.argmax(widths)

    def objects(self):
        """
        Returns the objects in the tree.
        """
        return self._objects[:]

    def __iter__(self):
        """
        Iterator over all the objects contained in the tree.
        """
        return self._objects.__iter__()

    def left(self):
        """
        Returns the left tree.
        """
        return self._left

    def right(self):
        """
        Returns the right tree.
        """
        return self._right

    def split_dim(self):
        """
        Returns the dimension along which this level of the kD-tree
        splits.
        """
        return self._split_dim

    def bounds(self):
        """
        Returns the coordinates of the lower-left and upper-right
        corners of the bounding box for this tree: low_left, up_right
        """
        return self._bounds

    def volume(self):
        """
        Returns the volume of the bounding box of the tree.
        """
        v = 1.0
        low,high=self._bounds
        for l,h in zip(low,high):
            v = v*(h - l)
        return v

    def integrate(self,f,boxing=64):
        """
        Returns the integral of f(objects) over the tree.  The
        optional boxing parameter determines how deep to descend into
        the tree before computing f.
        """
        # if len(self._objects) <= boxing:
        #     return self.volume()*f(self._objects)
        # else:
        #     return self._left.integrate(f, boxing) + self._right.integrate(f, boxing)

        def x(tree):
            return tree.volume()*f(tree._objects)

        def y(a,b):
            return a+b

        return self.operate(x,y,boxing=boxing)

    def operate(self,f,g,boxing=64):
        """
        Operates on tree nodes exceeding boxing parameter depth.
        """
        if len(self._objects) <= boxing:
            return f(self)
        else:

            return g(self._left.operate(f,g,boxing),self._right.operate(f,g,boxing))


class KDTreeVolume(object):
    """
    A kD-tree suitable for splitting parameter spaces and counting hypervolumes.
    Is modified from the KDTree class so that bounding boxes are stored. This means that
    there are no longer gaps in the hypervolume once the samples have been split into groups.
    """
    def __init__(self, objects,boundingbox,dims=0):
        """
        Construct a kD-tree from a sequence of objects.  Each object
        should return its coordinates using obj.coord().
        the obj should also store the bounds of the hypervolume its found in.
        for non-leaf objects we need the name of the dimension split and value at split.
        """
        self._dimension = dims
        self._bounds = boundingbox
        self._weight = 1
        if len(objects) == 0: #for no objects - something is wrong, i think it can only happen in first call
            raise RuntimeError("cannot construct kD-tree out of zero objects---you may have a repeated sample in your list")
        elif len(objects) == 1: #1 object, have reached leaf of tree
            self._objects = objects[:]
        elif self._same_coords(objects): # When ALL samples have the same coordinates in all dimensions
            self._weight = len(objects)
            self._objects = [ objects[0] ] #need to modify kdtree_bin functions to use _weight to get correct number of samples
            coord=self._objects[0].coord()
        else: #construct next level of tree with multiple samples
            self._objects = objects[:]
            split_dim = self._dimension
            sorted_objects=sorted(self._objects, key=lambda obj: (obj.coord())[split_dim])
            N = len(sorted_objects)
            self._split_value = 0.5*(sorted_objects[N/2].coord()[split_dim] + sorted_objects[N/2-1].coord()[split_dim])
            bound = self._split_value
            low = [obj for obj in self._objects if obj.coord()[split_dim] < bound]
            high = [obj for obj in self._objects if obj.coord()[split_dim] >= bound]
            if len(low)==0:
                # Then there must be multiple values with the same
                # coordinate as the minimum element of 'high'
                low = [obj for obj in self._objects if obj.coord()[split_dim] == bound]
                high = [obj for obj in self._objects if obj.coord()[split_dim] > bound]
            leftBoundingbox = []
            rightBoundingbox = []
            for i in self._bounds:
                leftBoundingbox.append(list(i))
                rightBoundingbox.append(list(i))
            leftBoundingbox[1][split_dim] = bound
            rightBoundingbox[0][split_dim] = bound
            # designate the next dimension to use for split for sub-trees
            # if has got to the end of the list of dimensions then starts
            # again at dimension = 0
            if (split_dim < (len(self._objects[0].coord()) - 1)):
                child_dim = split_dim + 1
            else:
                child_dim = 0
            self._left = KDTreeVolume(low,leftBoundingbox,dims = child_dim)
            # added in a load of messing about incase there are repeated values in the currently checked dimension
            if (len(high) != 0):
                self._right = KDTreeVolume(high,rightBoundingbox,dims = child_dim)
            else:
                self._right = None

    def _same_coords(self, objects):
        """
        True if and only if all the given objects have the same
        coordinates.
        """
        if len(objects) <= 1:
            return True
        coords = [obj.coord() for obj in objects]
        c0 = coords[0]
        for ci in coords[1:]:
            if not np.all(ci == c0):
                return False
        return True

    def objects(self):
        """
        Returns the objects in the tree.
        """
        return self._objects[:]

    def __iter__(self):
        """
        Iterator over all the objects contained in the tree.
        """
        return self._objects.__iter__()

    def left(self):
        """
        Returns the left tree.
        """
        return self._left

    def right(self):
        """
        Returns the right tree.
        """
        return self._right

    def split_dim(self):
        """
        Returns the dimension along which this level of the kD-tree
        splits.
        """
        return self._split_dim

    def bounds(self):
        """
        Returns the coordinates of the lower-left and upper-right
        corners of the bounding box for this tree: low_left, up_right
        """
        return self._bounds

    def volume(self):
        """
        Returns the volume of the bounding box of the tree.
        """
        v = 1.0
        low,high=self._bounds
        for l,h in zip(low,high):
            v = v*(h - l)
        return v

    def integrate(self,f,boxing=64):
        """
        Returns the integral of f(objects) over the tree.  The
        optional boxing parameter determines how deep to descend into
        the tree before computing f.
        """
        def x(tree):
            return tree.volume()*f(tree._objects)

        def y(a,b):
            return a+b

        return self.operate(x,y,boxing=boxing)

    def operate(self,f,g,boxing=64):
        """
        Operates on tree nodes exceeding boxing parameter depth.
        """
        if len(self._objects) <= boxing:
            return f(self)
        else:
            return g(self._left.operate(f,g,boxing),self._right.operate(f,g,boxing))

    def search(self,coordinates,boxing = 64):
        """
        takes a set of coordinates and searches down through the tree untill it gets
        to a box with less than 'boxing' objects in it and returns the box bounds,
        number of objects in the box, and the weighting.
        """
        if len(self._objects) <= boxing:
            return self._bounds,len(self._objects),self._weight
        elif coordinates[self._dimension] < self._split_value:
            return self._left.search(coordinates,boxing)
        else:
            return self._right.search(coordinates,boxing)

    def fillNewTree(self,boxing = 64, isArea = False):
        """
        copies tree structure, but with KDSkeleton as the new nodes.
        """
        boxN = boxing
        if len(self._objects) <= boxN:
            newNode = KDSkeleton(self.bounds(), left_child = None , right_child = None)
            if isArea:
                newNode.setImportance(len(self._objects),skyArea(self.bounds()))
            else:
                newNode.setImportance(len(self._objects),self.volume())
            return newNode
        else:
            if isArea:
                newNode = KDSkeleton(self.bounds, left_child = self._left.fillNewTree(boxN,isArea=True), right_child = self._right.fillNewTree(boxN,isArea=True))
                newNode.setImportance(len(self._objects),skyArea(self.bounds()))
            else:
                newNode = KDSkeleton(self.bounds, left_child = self._left.fillNewTree(boxN), right_child = self._right.fillNewTree(boxN))
                newNode.setImportance(len(self._objects),self.volume())
            newNode.setSplit(self._dimension,self._split_value)
            return newNode

class KDSkeleton(object):
    """
    object to store the structure of a kd tree
    """

    def __init__(self, bounding_box, left_child = None, right_child = None):
        self._bounds = bounding_box
        #self._names = coordinate_names
        self._left = left_child
        self._right = right_child
        self._samples = 0
        self._splitValue = None
        self._splitDim = None
        self._importance = None
        self._volume = None

    def addSample(self):
        self._samples +=1

    def bounds(self):
        return self._bounds

    def search(self,coordinates):
        """
        takes a set of coordinates and searches down through the tree untill it gets
        to a box with less than 'boxing' objects in it and returns the box bounds,
        number of objects in the box, and the weighting.
        """
        if self._left is None:
            return self._bounds, self._samples, self._importance
        elif coordinates[self._splitDim] < self._splitValue:
            return self._left.search(coordinates)
        else:
            return self._right.search(coordinates)

    def setImportance(self, sampleNumber, volume):
        self._importance = sampleNumber/volume
        self._volume = volume

    def setSplit(self,dimension,value):
        self._splitDim = dimension
        self._splitValue = value


class PosteriorSample(object):
    """
    A single parameter sample object, suitable for inclusion in a
    kD-tree.
    """

    def __init__(self, sample_array, headers, coord_names):
        """
        Given the sample array, headers for the values, and the names
        of the desired coordinates, construct a parameter sample
        object.
        """
        self._samples=sample_array[:]
        self._headers=headers
        if not (len(sample_array) == len(self._headers)):
            print "Header length = ", len(self._headers)
            print "Sample length = ", len(sample_array)
            raise RuntimeError("parameter and sample lengths do not agree")
        self._coord_names=coord_names
        self._coord_indexes=[self._headers.index(name) for name in coord_names]

    def __getitem__(self, key):
        """
        Return the element with the corresponding name.
        """
        key=key.lower()
        if key in self._headers:
            idx=self._headers.index(key)
            return self._samples[idx]
        else:
            raise KeyError("key not found in posterior sample: %s"%key)

    def coord(self):
        """
        Return the coordinates for the parameter sample.
        """
        return self._samples[self._coord_indexes]





class AnalyticLikelihood(object):
    """
    Return analytic likelihood values.
    """

    def __init__(self, covariance_matrix_files, mean_vector_files):
        """
        Prepare analytic likelihood for the given parameters.
        """
        # Make sure files names are in a list
        if isinstance(covariance_matrix_files, str):
            covariance_matrix_files = [covariance_matrix_files]
        if isinstance(mean_vector_files, str):
            mean_vector_files = [mean_vector_files]

        covarianceMatrices = [np.loadtxt(csvFile, delimiter=',') for csvFile in covariance_matrix_files]
        num_matrices = len(covarianceMatrices)

        if num_matrices != len(mean_vector_files):
            raise RuntimeError('Must give a mean vector list for every covariance matrix')

        param_line = open(mean_vector_files[0]).readline()
        self._params = [param.strip() for param in param_line.split(',')]

        converter=lambda x: eval(x.replace('pi','%.32f'%pi_constant))  # converts fractions w/ pi (e.g. 3.0*pi/2.0)
        self._modes = []
        for i in range(num_matrices):
            CM = covarianceMatrices[i]
            vecFile = mean_vector_files[i]

            param_line = open(vecFile).readline()
            params = [param.strip() for param in param_line.split(',')]
            if set(params)!=set(self._params):
                raise RuntimeError('Parameters do not agree between mean vector files.')

            sigmas = dict(zip(params,np.sqrt(CM.diagonal())))
            colNums = range(len(params))
            converters = dict(zip(colNums,[converter for i in colNums]))
            meanVectors = np.loadtxt(vecFile, delimiter=',', skiprows=1, converters=converters)
            try:
                for vec in meanVectors:
                    means = dict(zip(params,vec))
                    mode = [(param, stats.norm(loc=means[param],scale=sigmas[param])) for param in params]
                    self._modes.append(dict(mode))
            except TypeError:
                means = dict(zip(params,meanVectors))
                mode = [(param, stats.norm(loc=means[param],scale=sigmas[param])) for param in params]
                self._modes.append(dict(mode))
        self._num_modes = len(self._modes)

    def pdf(self, param):
        """
        Return PDF function for parameter.
        """
        pdf = None
        if param in self._params:
            pdf = lambda x: (1.0/self._num_modes) * sum([mode[param].pdf(x) for mode in self._modes])
        return pdf

    def cdf(self, param):
        """
        Return PDF function for parameter.
        """
        cdf = None
        if param in self._params:
            cdf = lambda x: (1.0/self._num_modes) * sum([mode[param].cdf(x) for mode in self._modes])
        return cdf

    @property
    def names(self):
        """
        Return list of parameter names described by analytic likelihood function.
        """
        return self._params



#===============================================================================
# Web page creation classes (wrap ElementTrees)
#===============================================================================

class htmlChunk(object):
    """
    A base class for representing web content using ElementTree .
    """
    def __init__(self,tag,attrib=None,parent=None):

        self._html=Element(tag)#attrib={'xmlns':"http://www.w3.org/1999/xhtml"})
        if attrib:
            for attribname,attribvalue in attrib.items():
                self._html.attrib[attribname]=attribvalue
        if parent:
            parent.append(self._html)

    def toprettyxml(self):
        """
        Return a pretty-printed XML string of the htmlPage.
        """
        elem=self._html
        rough_string = tostring(elem)
        reparsed = minidom.parseString(rough_string)
        return reparsed.toprettyxml(indent="  ")

    def __str__(self):
        return self.toprettyxml()

    def write(self,string):
        parser=XMLParser()
        parser.feed(string)
        Estr=parser.close()
        self._html.append(Estr)

    def p(self,pstring):
        Ep=Element('p')
        Ep.text=pstring
        self._html.append(Ep)
        return Ep

    def h1(self,h1string):
        Ep=Element('h1')
        Ep.text=h1string
        self._html.append(Ep)
        return Ep
#
    def h5(self,h1string):
        Ep=Element('h5')
        Ep.text=h1string
        self._html.append(Ep)
        return Ep

    def h2(self,h2string):
        Ep=Element('h2')
        Ep.text=h2string
        self._html.append(Ep)
        return Ep

    def h3(self,h1string):
        Ep=Element('h3')
        Ep.text=h1string
        self._html.append(Ep)
        return Ep

    def br(self):
        Ebr=Element('br')
        self._html.append(Ebr)
        return Ebr

    def hr(self):
        Ehr=Element('hr')
        self._html.append(Ehr)
        return Ehr

    def a(self,url,linktext):
        Ea=Element('a')
        Ea.attrib['href']=url
        Ea.text=linktext
        self._html.append(Ea)
        return Ea

    def tab(self,idtable=None):
        args={}
        if idtable is not None:
          args={'id':idtable}

        Etab=Element('table',args)
        self._html.append(Etab)
        return Etab

    def insert_row(self,tab,label=None):

        """
        Insert row in table tab.
        If given, label used as id for the table tag
        """

        Etr=Element('tr')
        if label is not None:
            Etr.attrib['id']=label
        tab.append(Etr)
        return Etr

    def insert_td(self,row,td,label=None,legend=None):
        """
        Insert cell td into row row.
        Sets id to label, if given
        """

        Etd=Element('td')

        if type(td) is str:
            Etd.text=td
        else:
            td=tostring(td)
            td=minidom.parseString(td)
            td=td.toprettyxml(indent="  ")
            Etd.text=td
        if label is not None:
            Etd.attrib['id']=label
        if legend is not None:
            legend.a('#%s'%label,'%s'%label)
            legend.br()
        row.append(Etd)
        return Etd

    def append(self,element):
        self._html.append(element)


#
class htmlPage(htmlChunk):
    """
    A concrete class for generating an XHTML(1) document. Inherits from htmlChunk.
    """
    def __init__(self,title=None,css=None,javascript=None,toc=False):
        htmlChunk.__init__(self,'html',attrib={'xmlns':"http://www.w3.org/1999/xhtml"})
        self.doctype_str='<!DOCTYPE html PUBLIC "-//W3C//DTD XHTML 1.0 Transitional//EN" "http://www.w3.org/TR/xhtml1/DTD/xhtml1-transitional.dtd">'

        self._head=SubElement(self._html,'head')
        Etitle=SubElement(self._head,'title')
        self._body=SubElement(self._html,'body')
        self._css=None
        self._jscript=None
        if title is not None:
            Etitle.text=str(title)
            self._title=SubElement(self._body,'h1')
            self._title.text=title
        if javascript is not None:
            self._jscript=SubElement(self._head,'script')
            self._jscript.attrib['type']="text/javascript"
            self._jscript.text=str(javascript)
        if css is not None:
            self._css=SubElement(self._head,'style')
            self._css.attrib['type']="text/css"
            self._css.text=str(css)

    def __str__(self):
        return self.doctype_str+'\n'+self.toprettyxml()

    def add_section(self,section_name,legend=None):
        newSection=htmlSection(section_name)
        self._body.append(newSection._html)
        if legend is not None:
            legend.a('#%s'%section_name,'%s'%section_name)
            legend.br()
        return newSection

    def add_collapse_section(self,section_name,legend=None,innertable_id=None,start_closed=True):
        """
        Create a section embedded into a table that can be collapsed with a button
        """
        newSection=htmlCollapseSection(section_name,table_id=innertable_id,start_closed=start_closed)
        self._body.append(newSection._html)
        if legend is not None:
            legend.a('#%s'%section_name,'%s'%section_name)
            legend.br()
        return newSection

    def add_section_to_element(self,section_name,parent):
        """
        Create a section which is not appended to the body of html, but to the parent Element
        """
        newSection=htmlSection(section_name,htmlElement=parent,blank=True)
        parent.append(newSection._html)
        return newSection


    @property
    def body():
        return self._body

    @property
    def head():
        return self._head


class htmlSection(htmlChunk):
    """
    Represents a block of html fitting within a htmlPage. Inherits from htmlChunk.
    """
    def __init__(self,section_name,htmlElement=None,blank=False):
        if not blank:
            htmlChunk.__init__(self,'div',attrib={'class':'ppsection','id':section_name},parent=htmlElement)
        else:
            htmlChunk.__init__(self,'div',attrib={'style':'"color:#000000"','id':section_name},parent=htmlElement)
        self.h2(section_name)


class htmlCollapseSection(htmlChunk):
    """
    Represents a block of html fitting within a htmlPage. Inherits from htmlChunk.
    """

    def __init__(self,section_name,htmlElement=None,table_id=None,start_closed=True):
        htmlChunk.__init__(self,'div',attrib={'class':'ppsection','id':section_name},parent=htmlElement)
        # if table id is none, generate a random id:
        if table_id is None:
            table_id=random.randint(1,10000000)
        self.table_id=table_id
        self._start_closed=start_closed

    def write(self,string):
        k=random.randint(1,10000000)
        if self._start_closed:
          st='<table border="0" align="center" cellpadding="5" cellspacing="0"><tr bgcolor="#4682B4" height="50"><td width="5%%"><font size="4" face="tahoma" color="white"><a href="#"> Top</a></font></td><td width="45%%"><font size="4" face="tahoma" color="white"><strong>%s</strong></font></td><td bgcolor="#4682B4" align="center" width="50%%"><input id="lnk%s" type="button" value="[+] Expand" onclick="toggle_visibility(\'%s\',\'lnk%s\');"></input></td></tr><tr><td colspan="7">'%(self._html.attrib['id'],k,self.table_id,k)
          string=string.replace('table ', 'table style="display: none" ')
        else:
          st='<table border="0" align="center" cellpadding="5" cellspacing="0"><tr bgcolor="#4682B4" height="50"><td width="5%%"><font size="4" face="tahoma" color="white"><a href="#"> Top</a></font></td><td width="45%%"><font size="4" face="tahoma" color="white"><strong>%s</strong></font></td><td bgcolor="#4682B4" align="center" width="50%%"><input id="lnk%s" type="button" value="[-] Collapse" onclick="toggle_visibility(\'%s\',\'lnk%s\');"></input></td></tr><tr><td colspan="7">'%(self._html.attrib['id'],k,self.table_id,k)
          string=string.replace('table ', 'table style="display: table" ')
        st+=string
        st+='</td></tr></table>'
        htmlChunk.write(self,st)

#===============================================================================
# Internal module functions
#===============================================================================

def _skyhist_cart_slow(skycarts,sky_samples):
    """
    @deprecated: This is a pure python version of the C extension function
        pylal._bayespputils._skyhist_cart .
    """

    N=len(skycarts)
    print 'operating on %d sky points'%(N)
    bins=np.zeros(N)
    for RAsample,decsample in sky_samples:
        sampcart=pol2cart(RAsample,decsample)
        maxdx=-1
        maxvalue=-1
        for i in xrange(0,N):
            dx=np.dot(sampcart,skycarts[i])
            if dx>maxvalue:
                    maxdx=i
                    maxvalue=dx

        bins[maxdx]+=1
    return bins
#
def _sky_hist(skypoints,samples):
    """
    @deprecated: This is an old pure python version of the C extension function
        pylal._bayespputils._skyhist_cart .
    """
    N=len(skypoints)
    print 'operating on %d sky points' % (N)
    bins=zeros(N)
    j=0
    for sample in samples:
        seps=map(lambda s: ang_dist(sample[RAdim],sample[decdim],s[1],s[0]),skypoints)
        minsep=math.pi
        for i in range(0,N):
            if seps[i]<minsep:
                minsep=seps[i]
                mindx=i
        bins[mindx]=bins[mindx]+1
        j=j+1
        print 'Done %d/%d iterations, minsep=%f degrees'\
            %(j,len(samples),minsep*(180.0/3.1415926))
    return (skypoints,bins)
#

def _calculate_confidence_levels(hist, points, injBin, NSamples):
    """
    Returns (injectionconf, toppoints), where injectionconf is the
    confidence level of the injection, contained in the injBin and
    toppoints is a list of (pointx, pointy, ptindex, frac), with
    pointx and pointy the (x,y) coordinates of the corresponding
    element of the points array, ptindex the index of the point in the
    array, and frac the cumulative fraction of points with larger
    posterior probability.

    The hist argument should be a one-dimensional array that contains
    counts of sample points in each bin.

    The points argument should be a 2-D array storing the sky location
    associated with each bin; the first index runs from 0 to NBins -
    1, while the second index runs from 0 to 1.

    The injBin argument gives the bin index in which the injection is
    found.

    The NSamples argument is used to normalize the histogram counts
    into fractional probability.
    """

    histIndices=np.argsort(hist)[::-1]  # In decreasing order

    toppoints=[]
    frac=0.0
    injConf=None
    for i in histIndices:
        frac+=float(hist[i])/float(NSamples)
        toppoints.append((points[i,0], points[i,1], i, frac))
        if i == injBin:
            injConf=frac
            print 'Injection found at confidence level %g'%injConf

    return (injConf, toppoints)

def _greedy_bin(greedyHist,greedyPoints,injection_bin_index,bin_size,Nsamples,confidence_levels):
    """
    An interal function representing the common, dimensionally-independent part of the
    greedy binning algorithms.
    """

    #Now call confidence level C extension function to determine top-ranked pixels
    (injectionconfidence,toppoints)=_calculate_confidence_levels(greedyHist, greedyPoints, injection_bin_index, Nsamples)

    #Determine interval/area contained within given confidence intervals
    nBins=0
    confidence_levels.sort()
    reses={}
    toppoints=np.array(toppoints)
    for printcl in confidence_levels:
        nBins=np.searchsorted(toppoints[:,3], printcl) + 1

        if nBins >= len(toppoints):
            nBins=len(toppoints)-1

        accl=toppoints[nBins-1,3]

        reses[printcl]=nBins*bin_size

    #Find area
    injection_area=None
    if injection_bin_index and injectionconfidence:
        i=list(np.nonzero(np.asarray(toppoints)[:,2]==injection_bin_index))[0]
        injection_area=bin_size*(i+1)

    return toppoints,injectionconfidence,reses,injection_area
#
#### functions used in 2stage kdtree

def skyArea(bounds):
    return - (cos(pi_constant/2. - bounds[0][1])-cos(pi_constant/2. - bounds[1][1]))*(bounds[1][0] - bounds[0][0])

def random_split(items, fraction):
    size = int(len(items)*fraction)
    random.shuffle(items)
    return items[:size], items[size:]

def addSample(tree,coordinates):
    if tree._left is None:
        tree.addSample()
    elif coordinates[tree._splitDim] < tree._splitValue:
        addSample(tree._left,coordinates)
    else:
        addSample(tree._right,coordinates)

#
#===============================================================================
# Public module functions
#===============================================================================

def kdtree_bin_sky_volume(posterior,confidence_levels):

    confidence_levels.sort()

    class Harvester(list):

        def __init__(self):
            list.__init__(self)
            self.unrho=0.

        def __call__(self,tree):
            number_density=float(len(tree.objects()))/float(tree.volume())
            self.append([number_density,tree.volume(),tree.bounds()])
            self.unrho+=number_density

        def close_ranks(self):

            for i in range(len(self)):
                self[i][0]/=self.unrho

            return sorted(self,key=itemgetter(0))

    def h(a,b):
        pass

    samples,header=posterior.samples()
    header=header.split()
    coord_names=["ra","dec","dist"]
    coordinatized_samples=[PosteriorSample(row, header, coord_names) for row in samples]
    tree=KDTree(coordinatized_samples)

    a=Harvester()
    samples_per_bin=10
    tree.operate(a,h,boxing=samples_per_bin)

    b=a.close_ranks()
    b.reverse()

    acc_rho=0.
    acc_vol=0.
    cl_idx=0
    confidence_intervals={}
    for rho,vol,bounds in b:
        acc_rho+=rho
        acc_vol+=vol

        if acc_rho>confidence_levels[cl_idx]:
            confidence_intervals[acc_rho]=acc_vol
            cl_idx+=1
            if cl_idx==len(confidence_levels):
                break

    return confidence_intervals

def kdtree_bin_sky_area(posterior,confidence_levels,samples_per_bin=10):
    """
    takes samples and applies a KDTree to them to return confidence levels
    returns confidence_intervals - dictionary of user_provided_CL:calculated_area
            b - ordered list of KD leaves
            injInfo - if injection values provided then returns
                      [Bounds_of_inj_kd_leaf ,number_samples_in_box, weight_of_box,injection_CL ,injection_CL_area]
    Not quite sure that the repeated samples case is fixed, posibility of infinite loop.
    """
    confidence_levels.sort()
    from math import cos, pi
    class Harvester(list):
        """
        when called by kdtree.operate will be used to calculate the density of each bin (sky area)
        """
        def __init__(self):
            list.__init__(self)
            self.unrho=0.

        def __call__(self,tree):
            #area = (cos(tree.bounds()[0][1])-cos(tree.bounds()[1][1]))*(tree.bounds()[1][0] - tree.bounds()[0][0])
            area = - (cos(pi/2. - tree.bounds()[0][1])-cos(pi/2. - tree.bounds()[1][1]))*(tree.bounds()[1][0] - tree.bounds()[0][0])
            number_density=float(len(tree.objects()))/float(area)
            self.append([number_density,len(tree.objects()),area,tree.bounds()])
            self.unrho+=number_density

        def close_ranks(self):

            for i in range(len(self)):
                self[i][0]/=self.unrho

            return sorted(self,key=itemgetter(0))

    def h(a,b):
        pass

    peparser=PEOutputParser('common')

    samples,header=posterior.samples()
    header=header.split()
    coord_names=["ra","dec"]
    initial_dimensions = [[0.,-pi/2.],[2.*pi, pi/2.]]
    coordinatized_samples=[PosteriorSample(row, header, coord_names) for row in samples]
    tree=KDTreeVolume(coordinatized_samples,initial_dimensions)

    a=Harvester()
    tree.operate(a,h,boxing=samples_per_bin)
    totalSamples = len(tree.objects())
    b=a.close_ranks()
    b.reverse()
    samplecounter=0.0
    for entry in b:
        samplecounter += entry[1]
        entry[1] = float(samplecounter)/float(totalSamples)

    acc_rho=0.
    acc_vol=0.
    cl_idx=0

    #checks for injection and extract details of the node in the tree that the injection is found
    if posterior['ra'].injval is not None and posterior['dec'].injval is not None:
        injBound,injNum,injWeight = tree.search([posterior['ra'].injval,posterior['dec'].injval],boxing = samples_per_bin)
        injInfo = [injBound,injNum,injWeight]
        inj_area = - (cos(pi/2. - injBound[0][1])-cos(pi/2. - injBound[1][1]))*(injBound[1][0] - injBound[0][0])
        inj_number_density=float(injNum)/float(inj_area)
        inj_rho = inj_number_density / a.unrho
    else:
        injInfo = None
        inj_area = None
        inj_number_density=None
        inj_rho = None

    #finds the volume contained within the confidence levels requested by user
    confidence_intervals={}
    for rho,confidence_level,vol,bounds in b:
        acc_vol+=vol

        if confidence_level>confidence_levels[cl_idx]:
            print str(confidence_level)
            print acc_vol
            confidence_intervals[confidence_levels[cl_idx]]=acc_vol
            cl_idx+=1
            if cl_idx==len(confidence_levels):
                break

    acc_vol = 0.
    for rho,sample_number,vol,bounds in b:
        acc_vol+=vol
    print 'total area: ' + str(acc_vol)

    #finds the confidence level of the injection and the volume of the associated contained region
    inj_confidence = None
    inj_confidence_area = None
    if inj_rho is not None:
        acc_vol=0.
        for rho,confidence_level,vol,bounds in b:
            acc_vol+=vol
            if rho <= inj_rho:
                inj_confidence = confidence_level
                inj_confidence_area = acc_vol
                injInfo.append(inj_confidence)
                injInfo.append(inj_confidence_area)
                print 'inj ' +str(vol)
                break
    return confidence_intervals, b, injInfo

def kdtree_bin(posterior,coord_names,confidence_levels,initial_boundingbox = None,samples_per_bin = 10):
    """
    takes samples and applies a KDTree to them to return confidence levels
    returns confidence_intervals - dictionary of user_provided_CL:calculated_volume
            b - ordered list of KD leaves
            initial_boundingbox - list of lists [upperleft_coords,lowerright_coords]
            injInfo - if injection values provided then returns
                      [Bounds_of_inj_kd_leaf ,number_samples_in_box, weight_of_box,injection_CL ,injection_CL_volume]
    Not quite sure that the repeated samples case is fixed, posibility of infinite loop.
    """
    confidence_levels.sort()
    print confidence_levels
    class Harvester(list):
        """
        when called by kdtree.operate will be used to calculate the density of each bin
        """
        def __init__(self):
            list.__init__(self)
            self.unrho=0.

        def __call__(self,tree):
            number_density=float(len(tree.objects()))/float(tree.volume())
            self.append([number_density,len(tree.objects()),tree.volume(),tree.bounds()])
            self.unrho+=number_density

        def close_ranks(self):

            for i in range(len(self)):
                self[i][0]/=self.unrho

            return sorted(self,key=itemgetter(0))

    def h(a,b):
        pass

    peparser=PEOutputParser('common')

    samples,header=posterior.samples()
    header=header.split()
    coordinatized_samples=[PosteriorSample(row, header, coord_names) for row in samples]

    #if initial bounding box is not provided, create it using max/min of sample coords.
    if initial_boundingbox is None:
        low=coordinatized_samples[0].coord()
        high=coordinatized_samples[0].coord()
        for obj in coordinatized_samples[1:]:
            low=np.minimum(low,obj.coord())
            high=np.maximum(high,obj.coord())
        initial_boundingbox = [low,high]

    tree=KDTreeVolume(coordinatized_samples,initial_boundingbox)

    a=Harvester()
    tree.operate(a,h,boxing=samples_per_bin)

    b=a.close_ranks()
    b.reverse()
    totalSamples = len(tree.objects())
    samplecounter=0.0
    for entry in b:
        samplecounter += entry[1]
        entry[1] = float(samplecounter)/float(totalSamples)

    acc_rho=0.
    acc_vol=0.
    cl_idx=0

    #check that there is an injection value for all dimension names
    def checkNone(listoParams):
        for param in listoParams:
            if posterior[param].injval is None:
                return False
        return True

    #checks for injection and extract details of the lnode in the tree that the injection is found
    if checkNone(coord_names):
        injBound,injNum,injWeight = tree.search([posterior[x].injval for x in coord_names],boxing = samples_per_bin)
        injInfo = [injBound,injNum,injWeight]
        #calculate volume of injections bin
        inj_volume = 1.
        low = injBound[0]
        high = injBound[1]
        for aCoord,bCoord in zip(low,high):
            inj_volume = inj_volume*(bCoord - aCoord)
        inj_number_density=float(injNum)/float(inj_volume)
        inj_rho = inj_number_density / a.unrho
        print injNum,inj_volume,inj_number_density,a.unrho,injBound
    else:
        injInfo = None
        inj_area = None
        inj_number_density=None
        inj_rho = None

    #finds the volume contained within the confidence levels requested by user
    confidence_intervals={}
    for rho,sample_number,vol,bounds in b:
        acc_vol+=vol

        if sample_number>confidence_levels[cl_idx]:
            confidence_intervals[confidence_levels[cl_idx]]=(acc_vol,sample_number)
            cl_idx+=1
            if cl_idx==len(confidence_levels):
                break

    acc_vol = 0.
    for rho,sample_number,vol,bounds in b:
        acc_vol+=vol

    #finds the confidence level of the injection and the volume of the associated contained region
    inj_confidence = None
    inj_confidence_area = None
    if inj_rho is not None:
        print 'calculating cl'
        acc_vol=0.
        for rho,confidence_level,vol,bounds in b:
            acc_vol+=vol
            if rho <= inj_rho:
                inj_confidence = confidence_level
                inj_confidence_area = acc_vol
                injInfo.append(inj_confidence)
                injInfo.append(inj_confidence_area)
                break

    return confidence_intervals, b, initial_boundingbox,injInfo

def kdtree_bin2Step(posterior,coord_names,confidence_levels,initial_boundingbox = None,samples_per_bin = 10,injCoords = None,alternate = False, fraction = 0.5, skyCoords=False):
    """
    input: posterior class instance, list of confidence levels, optional choice of inital parameter space, samples per box in kdtree
    note initial_boundingbox is [[lowerbound of each param][upper bound of each param]], if not specified will just take limits of samples
    fraction is proportion of samples used for making the tree structure.
    returns: confidence_intervals, sorted list of kd objects, initial_boundingbox, injInfo
    where injInfo is [bounding box injection is found within, samples in said box, weighting of box (in case of repeated samples),inj_confidence, inj_confidence_area]
    """
    confidence_levels.sort()

    samples,header=posterior.samples()
    numberSamples = len(samples)
    if alternate == False:
        samplesStructure, samplesFill = random_split(samples,fraction)
    else:
        samplesStructure = samples[:int(numberSamples*fraction)]
        samplesFill = samples[int(numberSamples*fraction):]
    samplesFillLen = len(samplesFill)

    header=header.split()
    coordinatized_samples=[PosteriorSample(row, header, coord_names) for row in samplesStructure]
    #if initial bounding box is not provided, create it using max/min of sample coords.
    if skyCoords == True:
        initial_boundingbox = [[0,-pi_constant/2.],[2*pi_constant,pi_constant/2.]]
    if initial_boundingbox is None:
        low=coordinatized_samples[0].coord()
        high=coordinatized_samples[0].coord()
        for obj in coordinatized_samples[1:]:
            low=np.minimum(low,obj.coord())
            high=np.maximum(high,obj.coord())
        initial_boundingbox = [low,high]
    tree=KDTreeVolume(coordinatized_samples,initial_boundingbox)
    tree2fill = tree.fillNewTree(boxing=samples_per_bin, isArea = skyCoords)#set isArea True if looking at sky coords(modifies stored volume values

    columns = []
    for name in coord_names:
        columns.append(header.index(name))

    for sample in samplesFill:
        tempSample=[]
        for column in columns:
            tempSample.append(sample[column])
        addSample(tree2fill,tempSample)

    def getValues(tree,listing):
        if tree._left is None:
            listing.append([tree.bounds(),tree._importance,tree._samples,tree._volume])
        else:
            getValues(tree._left,listing)
            getValues(tree._right,listing)

    listLeaves = []
    getValues(tree2fill,listLeaves)

    clSamples = []
    for cl in confidence_levels:
        clSamples.append(samplesFillLen*cl)

    sortedLeavesList = sorted(listLeaves, key=lambda importance: importance[1])
    sortedLeavesList.reverse()
    runningTotalSamples = 0
    for i in range(len(sortedLeavesList)):
        runningTotalSamples += sortedLeavesList[i][2]
        sortedLeavesList[i].append(float(runningTotalSamples)/samplesFillLen,)


    level = 0
    countSamples = 0
    volume = 0
    lencl = len(clSamples)
    #finds confidence levels
    confidence_intervals={}
    interpConfAreas = {}
    countLeaves = 0
    for leaf in sortedLeavesList:
        countSamples += leaf[2]
        countLeaves += 1
        volume += leaf[3]
        if level < lencl and countSamples >= clSamples[level]:
            confidence_intervals[confidence_levels[level]]=(volume,float(countSamples)/samplesFillLen)
            interpConfAreas[confidence_levels[level]] = volume-leaf[3]*(countSamples-clSamples[level])/leaf[2]
            level +=1

    if injCoords is not None:
        injBound,injNum,injImportance = tree2fill.search(injCoords)
        injInfo = [injBound,injNum,injImportance]
    else:
        injInfo = None


    #finds the confidence level of the injection and the volume of the associated contained region
    inj_confidence = None
    inj_confidence_area = None
    if injInfo is not None:
        acc_vol=0.
        acc_cl=0.
        for leaf in sortedLeavesList:
            acc_vol+=leaf[3]
            acc_cl+=leaf[2]
            if leaf[1] <= injImportance:
                inj_confidence = float(acc_cl)/samplesFillLen
                inj_confidence_area = acc_vol
                injInfo.append(inj_confidence)
                injInfo.append(inj_confidence_area)
                break

    return sortedLeavesList, interpConfAreas, injInfo
    #check that there is an injection value for all dimension names
    def checkNone(listoParams):
        for param in listoParams:
            if posterior[param].injval is None:
                return False
        return True

def greedy_bin_two_param(posterior,greedy2Params,confidence_levels):
    """
    Determine the 2-parameter Bayesian Confidence Intervals using a greedy
    binning algorithm.

    @param posterior: an instance of the Posterior class.

    @param greedy2Params: a dict - {param1Name:param1binSize,param2Name:param2binSize} .

    @param confidence_levels: A list of floats of the required confidence intervals [(0-1)].
    """

    #Extract parameter names
    par1_name,par2_name=greedy2Params.keys()

    #Set posterior array columns
    par1pos=posterior[par1_name.lower()].samples
    par2pos=posterior[par2_name.lower()].samples

    #Extract bin sizes
    par1_bin=greedy2Params[par1_name]
    par2_bin=greedy2Params[par2_name]

    #Extract injection information
    par1_injvalue=posterior[par1_name.lower()].injval
    par2_injvalue=posterior[par2_name.lower()].injval

    #Create 2D bin array
    par1pos_min=min(par1pos)[0]
    par2pos_min=min(par2pos)[0]

    par1pos_max=max(par1pos)[0]
    par2pos_max=max(par2pos)[0]

    par1pos_Nbins= int(ceil((par1pos_max - par1pos_min)/par1_bin))+1

    par2pos_Nbins= int(ceil((par2pos_max - par2pos_min)/par2_bin))+1

    greedyHist = np.zeros(par1pos_Nbins*par2pos_Nbins,dtype='i8')
    greedyPoints = np.zeros((par1pos_Nbins*par2pos_Nbins,2))

    #Fill bin values
    par1_point=par1pos_min
    par2_point=par2pos_min
    for i in range(par2pos_Nbins):

        par1_point=par1pos_min
        for j in range(par1pos_Nbins):

            greedyPoints[j+par1pos_Nbins*i,0]=par1_point
            greedyPoints[j+par1pos_Nbins*i,1]=par2_point
            par1_point+=par1_bin
        par2_point+=par2_bin


    #If injection point given find which bin its in...
    injbin=None
    if par1_injvalue is not None and par2_injvalue is not None:

        par1_binNumber=int(floor((par1_injvalue-par1pos_min)/par1_bin))
        par2_binNumber=int(floor((par2_injvalue-par2pos_min)/par2_bin))

        injbin=int(par1_binNumber+par2_binNumber*par1pos_Nbins)
    elif par1_injvalue is None and par2_injvalue is not None:
        print "Injection value not found for %s!"%par1_name

    elif par1_injvalue is not None and par2_injvalue is None:
        print "Injection value not found for %s!"%par2_name

    #Bin posterior samples
    for par1_samp,par2_samp in zip(par1pos,par2pos):
        par1_samp=par1_samp[0]
        par2_samp=par2_samp[0]
        par1_binNumber=int(floor((par1_samp-par1pos_min)/par1_bin))
        par2_binNumber=int(floor((par2_samp-par2pos_min)/par2_bin))
        try:
            greedyHist[par1_binNumber+par2_binNumber*par1pos_Nbins]+=1
        except:
            raise RuntimeError("Problem binning samples: %i,%i,%i,%i,%i,%f,%f,%f,%f,%f,%f .")%(par1_binNumber,par2_binNumber,par1pos_Nbins,par2pos_Nbins,par1_binNumber+par2_binNumber*par1pos_Nbins,par1_samp,par1pos_min,par1_bin,par1_samp,par2pos_min,par2_bin)
    #Call greedy bins routine
    toppoints,injection_cl,reses,injection_area=\
                                _greedy_bin(
                                                greedyHist,
                                                greedyPoints,
                                                injbin,
                                                float(par1_bin*par2_bin),
                                                int(len(par1pos)),
                                                confidence_levels
                                            )

    return toppoints,injection_cl,reses,injection_area

def pol2cart(long,lat):
    """
    Utility function to convert longitude,latitude on a unit sphere to
    cartesian co-ordinates.
    """

    x=np.cos(lat)*np.cos(long)
    y=np.cos(lat)*np.sin(long)
    z=np.sin(lat)
    return np.array([x,y,z])
#

def sph2cart(r,theta,phi):
    """
    Utiltiy function to convert r,theta,phi to cartesian co-ordinates.
    """
    x = r*np.sin(theta)*np.cos(phi)
    y = r*np.sin(theta)*np.sin(phi)
    z = r*np.cos(theta)
    return x,y,z


def cart2sph(x,y,z):
    """
    Utility function to convert cartesian coords to r,theta,phi.
    """
    r = np.sqrt(x*x + y*y + z*z)
    theta = np.arccos(z/r)
    phi = np.fmod(2*pi_constant + np.arctan2(y,x), 2*pi_constant)

    return r,theta,phi


def greedy_bin_sky(posterior,skyres,confidence_levels):
    """
    Greedy bins the sky posterior samples into a grid on the sky constructed so that
    sky boxes have roughly equal size (determined by skyres).

    @param posterior: Posterior class instance containing ra and dec samples.

    @param skyres: Desired approximate size of sky pixel on one side.

    @param confidence_levels: List of desired confidence levels [(0-1)].
    """

    from pylal import skylocutils

    np.seterr(under='ignore')

    if 'ra' in posterior.names and 'dec' in posterior.names:
        skypos=np.column_stack([posterior['ra'].samples,posterior['dec'].samples])
        raname='ra'
        decname='dec'
    elif 'rightascension' in posterior.names and 'declination' in posterior.names:
        skypos=np.column_stack([posterior['rightascension'].samples,posterior['declination'].samples])
        raname='rightascension'
        decname='declination'
    else:
        raise RuntimeError('could not find ra and dec or rightascention and declination in column names for sky position')

    injvalues=None

    sky_injpoint=(posterior[raname].injval,posterior[decname].injval)

    skypoints=np.array(skylocutils.gridsky(float(skyres)))
    skycarts=map(lambda s: pol2cart(s[1],s[0]),skypoints)
    skyinjectionconfidence=None

    shist=_skyhist_cart(np.array(skycarts),skypos)

    #shist=skyhist_cart(skycarts,list(pos))
    bins=skycarts

    # Find the bin of the injection if available
    injbin=None
    if None not in sky_injpoint:
        injhist=_skyhist_cart_slow(skycarts,np.array([sky_injpoint]))
        injbin=injhist.tolist().index(1)
        print 'Found injection in bin %d with co-ordinates %f,%f .'%(
                                                                     injbin,
                                                                     skypoints[injbin,0],
                                                                     skypoints[injbin,1]
                                                                     )

    return _greedy_bin(shist,skypoints,injbin,float(skyres)*float(skyres),len(skypos),confidence_levels)

def plot_sky_map(hpmap, outdir, inj=None, nest=True):
    """Plots a sky map from a healpix map, optionally including an
    injected position.

    :param hpmap: An array representing a healpix map (in nested
      ordering if ``nest = True``).

    :param outdir: The output directory.

    :param inj: If not ``None``, then ``[ra, dec]`` of the injection
      associated with the posterior map.

    :param nest: Flag indicating the pixel ordering in healpix.

    """
    import lalinference.plot as lp

    fig = plt.figure(frameon=False, figsize=(8,6))
    ax = plt.subplot(111, projection='astro hours mollweide')
    ax.cla()
    ax.grid()
    lp.healpix_heatmap(hpmap, nest=nest, vmin=0.0, vmax=np.max(hpmap), cmap=plt.get_cmap('cylon'))

    if inj is not None:
        ax.plot(inj[0], inj[1], '*', markerfacecolor='white', markeredgecolor='black', markersize=10)

    plt.savefig(os.path.join(outdir, 'skymap.png'))

    return fig

def skymap_confidence_areas(hpmap, cls):
    """Returns the area (in square degrees) for each confidence level with
    a greedy binning algorithm for the given healpix map.

    """

    hpmap = hpmap / np.sum(hpmap) # Normalise to sum to one.

    hpmap = np.sort(hpmap)[::-1] # Sort from largest to smallest
    cum_hpmap = np.cumsum(hpmap)

    pixarea = hp.nside2pixarea(hp.npix2nside(hpmap.shape[0]))
    pixarea = pixarea*(180.0/np.pi)**2 # In square degrees

    areas = []
    for cl in cls:
        npix = np.sum(cum_hpmap < cl) # How many pixels to sum before cl?
        areas.append(npix*pixarea)

    return np.array(areas)

def skymap_inj_pvalue(hpmap, inj, nest=True):
    """Returns the greedy p-value estimate for the given injection.

    """

    nside = hp.npix2nside(hpmap.shape[0])
    hpmap = hpmap / np.sum(hpmap) # Normalise to sum to one

    injpix = hp.ang2pix(nside, np.pi/2.0-inj[1], inj[0], nest=nest)
    injvalue = hpmap[injpix]

    return np.sum(hpmap[hpmap >= injvalue])

#

def mc2ms(mc,eta):
    """
    Utility function for converting mchirp,eta to component masses. The
    masses are defined so that m1>m2. The rvalue is a tuple (m1,m2).
    """
    root = np.sqrt(0.25-eta)
    fraction = (0.5+root) / (0.5-root)
    invfraction = 1/fraction

    m2= mc * np.power((1+fraction),0.2) / np.power(fraction,0.6)

    m1= mc* np.power(1+invfraction,0.2) / np.power(invfraction,0.6)
    return (m1,m2)
#
#

def q2ms(mc,q):
    """
    Utility function for converting mchirp,q to component masses. The
    masses are defined so that m1>m2. The rvalue is a tuple (m1,m2).
    """
    factor = mc * np.power(1+q, 1.0/5.0);
    m1 = factor * np.power(q, -3.0/5.0);
    m2 = factor * np.power(q, 2.0/5.0);
    return (m1,m2)
#
#

def q2eta(mc,q):
    """
    Utility function for converting mchirp,q to eta. The
    rvalue is eta.
    """
    m1,m2 = q2ms(mc,q)
    eta = m1*m2/( (m1+m2)*(m1+m2) )
    return eta
#
#

def mc2q(mc,eta):
    """
    Utility function for converting mchirp,eta to new mass ratio q (m2/m1).
    """
    m1,m2 = mc2ms(mc,eta)
    q = m2/m1
    return q
#
#

def ang_dist(long1,lat1,long2,lat2):
    """
    Find the angular separation of (long1,lat1) and (long2,lat2), which are
        specified in radians.
    """

    x1=np.cos(lat1)*np.cos(long1)
    y1=np.cos(lat1)*np.sin(long1)
    z1=np.sin(lat1)
    x2=np.cos(lat2)*np.cos(long2)
    y2=np.cos(lat2)*np.sin(long2)
    z2=np.sin(lat2)
    sep=math.acos(x1*x2+y1*y2+z1*z2)
    return(sep)
#
#

def array_dot(vec1, vec2):
    """
    Calculate dot products between vectors in rows of numpy arrays.
    """
    if vec1.ndim==1:
        product = (vec1*vec2).sum()
    else:
        product = (vec1*vec2).sum(axis=1).reshape(-1,1)
    return product
#
#

def array_ang_sep(vec1, vec2):
    """
    Find angles between vectors in rows of numpy arrays.
    """
    vec1_mag = np.sqrt(array_dot(vec1, vec1))
    vec2_mag = np.sqrt(array_dot(vec2, vec2))
    return np.arccos(array_dot(vec1, vec2)/(vec1_mag*vec2_mag))
#
#

def array_polar_ang(vec):
    """
    Find polar angles of vectors in rows of a numpy array.
    """
    if vec.ndim==1:
        z = vec[2]
    else:
        z = vec[:,2].reshape(-1,1)
    norm = np.sqrt(array_dot(vec,vec))
    return np.arccos(z/norm)
#
#

def rotation_matrix(angle, direction):
    """
    Compute general rotation matrices for a given angles and direction vectors.
    """
    cosa = np.cos(angle)
    sina = np.sin(angle)
    direction /= np.sqrt(array_dot(direction,direction))
    #Assume calculating array of rotation matrices.
    try:
        nSamps = len(angle)
        R = np.array( [np.diag([i,i,i]) for i in cosa.flat] )
        R += np.array( [np.outer(direction[i],direction[i])*(1.0-cosa[i]) for i in range(nSamps)] )
        R += np.array( [np.array(   [[ 0.0,            -direction[i,2],    direction[i,1]],
                                     [ direction[i,2],  0.0,              -direction[i,0]],
                                     [-direction[i,1],  direction[i,0],    0.0          ]] ) * sina[i] for i in range(nSamps)] )
    #Only computing one rotation matrix.
    except TypeError:
        R = np.diag([cosa,cosa,cosa])
        R += np.outer(direction,direction) * (1.0 - cosa)
        R += np.array(   [[ 0.0,            -direction[2],    direction[1]],
                          [ direction[2],  0.0,              -direction[0]],
                          [-direction[1],  direction[0],    0.0          ]] ) * sina
    return R
#
#

def rotate_vector(R, vec):
    """
    Rotate vectors using the given rotation matrices.
    """
    if vec.ndim == 1:
        newVec = np.dot(R[i],vec[i])
    else:
        newVec = np.array( [np.dot(R[i],vec[i]) for i in range(len(vec))] )
    return newVec
#
#
def ROTATEZ(angle, vx, vy, vz):
    # This is the ROTATEZ in LALSimInspiral.c.
    tmp1 = vx*np.cos(angle) - vy*np.sin(angle);
    tmp2 = vx*np.sin(angle) + vy*np.cos(angle);
    return np.asarray([tmp1,tmp2,vz])

def ROTATEY(angle, vx, vy, vz):
    # This is the ROTATEY in LALSimInspiral.c
    tmp1 = vx*np.cos(angle) + vz*np.sin(angle);
    tmp2 = - vx*np.sin(angle) + vz*np.cos(angle);
    return np.asarray([tmp1,vy,tmp2])

def orbital_momentum(fref, m1,m2, inclination):
    """
    Calculate orbital angular momentum vector.
    Note: The units of Lmag are different than what used in lalsimulation.
    Mc must be called in units of Msun here.

    Note that if one wants to build J=L+S1+S2 with L returned by this function, S1 and S2
    must not get the Msun^2 factor.
    """
    eta = m1*m2/( (m1+m2)*(m1+m2) )
    Lmag = orbital_momentum_mag(fref, m1,m2,eta)
    Lx, Ly, Lz = sph2cart(Lmag, inclination, 0.0)
    return np.hstack((Lx,Ly,Lz))
#
#
def orbital_momentum_mag(fref, m1,m2,eta):
    v0 = np.power(pi_constant * lal.MTSUN_SI * fref, 1.0/3.0)
    #1 PN Mtot*Mtot*eta/v
    PNFirst = (((m1+m2)**2)*eta)/v0
    PNSecond = 1+ (v0**2) * (3.0/2.0 -eta/6.0)
    Lmag= PNFirst*PNSecond
    return Lmag

def component_momentum(m, a, theta, phi):
    """
    Calculate BH angular momentum vector.
    """
    Sx, Sy, Sz = sph2cart(m**2 * a, theta, phi)
    return np.hstack((Sx,Sy,Sz))
#
#

def symm_tidal_params(lambda1,lambda2,eta):
    """
    Calculate best tidal parameters
    """
    lam_tilde = (8./13.)*((1.+7.*eta-31.*eta*eta)*(lambda1+lambda2) + np.sqrt(1.-4.*eta)*(1.+9.*eta-11.*eta*eta)*(lambda1-lambda2))
    dlam_tilde = (1./2.)*(np.sqrt(1.-4.*eta)*(1.-13272.*eta/1319.+8944.*eta*eta/1319.)*(lambda1+lambda2) + (1.-15910.*eta/1319.+32850.*eta*eta/1319.+3380.*eta*eta*eta/1319.)*(lambda1-lambda2))
    return lam_tilde, dlam_tilde

def spin_angles(fref,mc,eta,incl,a1,theta1,phi1,a2=None,theta2=None,phi2=None):
    """
    Calculate physical spin angles.
    """
    singleSpin = None in (a2,theta2,phi2)
    m1, m2 = mc2ms(mc,eta)
    L  = orbital_momentum(fref, m1,m2, incl)
    S1 = component_momentum(m1, a1, theta1, phi1)
    if not singleSpin:
        S2 = component_momentum(m2, a2, theta2, phi2)
    else:
        S2 = 0.0
    J = L + S1 + S2
    tilt1 = array_ang_sep(L,S1)
    if not singleSpin:
        tilt2 = array_ang_sep(L,S2)
    else:
        tilt2 = None
    theta_jn = array_polar_ang(J)
    beta  = array_ang_sep(J,L)
    return tilt1, tilt2, theta_jn, beta
#
def chi_precessing(m1, a1, tilt1, m2, a2, tilt2):
	"""
	Calculate the magnitude of the effective precessing spin
	following convention from Phys. Rev. D 91, 024043   --   arXiv:1408.1810
	note: the paper uses naming convention where m1 < m2
	(and similar for associated spin parameters) and q > 1
	"""
	q_inv = m1/m2
	A1 = 2. + (3.*q_inv/2.)
	A2 = 2. + 3./(2.*q_inv)
	S1_perp = a1*np.sin(tilt1)*m1*m1
	S2_perp = a2*np.sin(tilt2)*m2*m2
	Sp = np.maximum(A1*S2_perp, A2*S1_perp)
	chi_p = Sp/(A2*m1*m1)
	return chi_p

def calculate_redshift(distance,h=0.6790,om=0.3065,ol=0.6935,w0=-1.0):
    """
    Calculate the redshift from the luminosity distance measurement using the
    Cosmology Calculator provided in LAL.
    By default assuming cosmological parameters from arXiv:1502.01589 - 'Planck 2015 results. XIII. Cosmological parameters'
    Using parameters from table 4, column 'TT+lowP+lensing+ext'
    This corresponds to Omega_M = 0.3065, Omega_Lambda = 0.6935, H_0 = 67.90 km s^-1 Mpc^-1
    Returns an array of redshifts
    """
    def find_z_root(z,dl,omega):
        return dl - lal.LuminosityDistance(omega,z)

    omega = lal.CreateCosmologicalParameters(h,om,ol,w0,0.0,0.0)
    if isinstance(distance,float):
        z = np.array([newton(find_z_root,np.random.uniform(0.0,2.0),args = (distance,omega))])
    else:
        z = np.array([newton(find_z_root,np.random.uniform(0.0,2.0),args = (d,omega)) for d in distance[:,0]])
    return z.reshape(z.shape[0],1)

def source_mass(mass, redshift):
    """
    Calculate source mass parameter for mass m as:
    m_source = m / (1.0 + z)
    For a parameter m.
    """
    return mass / (1.0 + redshift)

def qnm22Amplitude(eta):
    return 0.8639*eta

def qnm21Amplitude(eta, chiEff):
    A = 0.8639*eta
    return A*0.43*(np.sqrt(1.0 - 4.*eta) - chiEff)

def qnm33Amplitude(eta):
    A = 0.8639*eta
    return A*0.44*np.power(1.0 - 4.*eta, 0.45)

def qnm32Amplitude(eta):
    A = 0.8639*eta
    return A*3.69*(eta - 0.2)*(eta - 0.2) + 0.053

def qnm44Amplitude(eta):
    A = 0.8639*eta
    return A*5.41*((eta - 0.22)*(eta - 0.22) + 0.04)

def f_qnm_22(m,a):
    return (1.5251 - 1.1568*np.power(1.0-a,0.1292))/(m*lal.MTSUN_SI)
    #return lalsim.SimRingdownFitOmega(2,2,0,a).real()

def f_qnm_21(m,a):
    return (0.6000 - 0.2339*np.power(1.0-a,0.4175))/(m*lal.MTSUN_SI)
    #return lalsim.SimRingdownFitOmega(2,1,0,a).real()

def f_qnm_33(m,a):
    return (1.8956 - 1.3043*np.power(1.0-a,0.1818))/(m*lal.MTSUN_SI)
    #return lalsim.SimRingdownFitOmega(3,3,0,a).real()

def f_qnm_32(m,a):
    return (1.1481 - 0.5552*np.power(1.0-a,0.3002))/(m*lal.MTSUN_SI)
    #return lalsim.SimRingdownFitOmega(3,2,0,a).real()

def f_qnm_44(m,a):
    return (2.3000 - 1.5056*np.power(1.0-a,0.2244))/(m*lal.MTSUN_SI)
    #return lalsim.SimRingdownFitOmega(4,4,0,a).real()

def t_qnm_22(m,a):
    return f_qnm_22(m,a)/(2.*(0.7000 + 1.4187*np.power(1.0-a,-0.4990)))
    #return lalsim.SimRingdownFitOmega(2,2,0,a).imag()

def t_qnm_21(m,a):
    return f_qnm_21(m,a)/(2.*(-0.3000 + 2.3561*np.power(1.0-a,-0.2277)))
    #return lalsim.SimRingdownFitOmega(2,1,0,a).imag()

def t_qnm_33(m,a):
    return f_qnm_33(m,a)/(2.*(0.9000 + 2.3430*np.power(1.0-a,-0.4810)))
    #return lalsim.SimRingdownFitOmega(3,3,0,a).imag()

def t_qnm_32(m,a):
    return f_qnm_32(m,a)/(2.*(0.8313 + 2.3773*np.power(1.0-a,-0.3655)))
    #return lalsim.SimRingdownFitOmega(3,2,0,a).imag()

def t_qnm_44(m,a):
    return f_qnm_44(m,a)/(2.*(1.1929 + 3.1191*np.power(1.0-a,-0.4825)))
    #return lalsim.SimRingdownFitOmega(4,4,0,a).imag()


def physical2radiationFrame(theta_jn, phi_jl, tilt1, tilt2, phi12, a1, a2, m1, m2, fref):
    """
    Wrapper function for SimInspiralTransformPrecessingNewInitialConditions().
    Vectorizes function for use in append_mapping() methods of the posterior class.
    """
    try:
      import lalsimulation as lalsim
    except ImportError:
      print 'bayespputils.py: Cannot import lalsimulation SWIG bindings to calculate physical to radiation'
      print 'frame angles, did you remember to use --enable-swig-python when ./configuring lalsimulation?'
      return None
    from numpy import shape
    transformFunc = lalsim.SimInspiralTransformPrecessingNewInitialConditions

    # Convert component masses to SI units
    m1_SI = m1*lal.MSUN_SI
    m2_SI = m2*lal.MSUN_SI

    # Flatten arrays
    ins = [theta_jn, phi_jl, tilt1, tilt2, phi12, a1, a2, m1_SI, m2_SI, fref]
    if len(shape(ins))>1:
        # ins is a list of lists (i.e. we are converting full posterior chains)
        try:
            for p,param in enumerate(ins):
                ins[p] = param.flatten()
        except:
            pass

        try:
            results = np.array([transformFunc(t_jn, p_jl, t1, t2, p12, a1, a2, m1_SI, m2_SI, f) for (t_jn, p_jl, t1, t2, p12, a1, a2, m1_SI, m2_SI, f) in zip(*ins)])
            iota = results[:,0].reshape(-1,1)
            spin1x = results[:,1].reshape(-1,1)
            spin1y = results[:,2].reshape(-1,1)
            spin1z = results[:,3].reshape(-1,1)
            spin2x = results[:,4].reshape(-1,1)
            spin2y = results[:,5].reshape(-1,1)
            spin2z = results[:,6].reshape(-1,1)
            a1,theta1,phi1 = cart2sph(spin1x,spin1y,spin1z)
            a2,theta2,phi2 = cart2sph(spin2x,spin2y,spin2z)

            mc = np.power(m1*m2,3./5.)*np.power(m1+m2,-1./5.)
            L  = orbital_momentum(fref, m1,m2, iota)
            S1 = np.hstack([m1*m1*spin1x,m1*m1*spin1y,m1*m1*spin1z])
            S2 = np.hstack([m2*m2*spin2x,m2*m2*spin2y,m2*m2*spin2z])
            J = L + S1 + S2
            beta = array_ang_sep(J,L)

            return iota, theta1, phi1, theta2, phi2, beta
        except: # Catch all exceptions, including failure for the transformFunc
         # Something went wrong, returning None
          return None

    elif len(shape(ins))<=1:
       # ins is a list of floats (i.e. we are converting the injected values) or empty
        try:
            for p,param in enumerate(ins):
                ins[p] = param
        except:
            pass

        try:
            results = np.array(transformFunc(theta_jn, phi_jl, tilt1, tilt2, phi12, a1, a2, m1_SI, m2_SI, fref))
            iota = results[0]
            spin1x = results[1]
            spin1y = results[2]
            spin1z = results[3]
            spin2x = results[4]
            spin2y = results[5]
            spin2z = results[6]
            a1,theta1,phi1 = cart2sph(spin1x,spin1y,spin1z)
            a2,theta2,phi2 = cart2sph(spin2x,spin2y,spin2z)

            mc = np.power(m1*m2,3./5.)*np.power(m1+m2,-1./5.)
            L  = orbital_momentum(fref, m1,m2, iota)
            S1 = m1*m1*np.hstack([spin1x,spin1y,spin1z])
            S2 = m2*m2*np.hstack([spin2x,spin2y,spin2z])
            J = L + S1 + S2
            beta = array_ang_sep(J,L)

            return iota, theta1, phi1, theta2, phi2, beta

        except: # Catch all exceptions, including failure for the transformFunc
            # Something went wrong, returning None
            return None
#
#

def plot_one_param_pdf_kde(fig,onedpos):

    from scipy import seterr as sp_seterr

    np.seterr(under='ignore')
    sp_seterr(under='ignore')
    pos_samps=onedpos.samples
    try:
        gkde=onedpos.gaussian_kde
    except np.linalg.linalg.LinAlgError:
        print 'Singular matrix in KDE. Skipping'
    else:
        ind=np.linspace(np.min(pos_samps),np.max(pos_samps),101)
        kdepdf=gkde.evaluate(ind)
        plt.plot(ind,kdepdf,color='green')
    return

def plot_one_param_pdf_line_hist(fig,pos_samps):
    plt.hist(pos_samps,kdepdf)


def plot_one_param_pdf(posterior,plot1DParams,analyticPDF=None,analyticCDF=None,plotkde=False):
    """
    Plots a 1D histogram and (gaussian) kernel density estimate of the
    distribution of posterior samples for a given parameter.

    @param posterior: an instance of the Posterior class.

    @param plot1DParams: a dict; {paramName:Nbins}

    @param analyticPDF: an analytic probability distribution function describing the distribution.

    @param analyticCDF: an analytic cumulative distribution function describing the distribution.

    """

    # matplotlib.rcParams['text.usetex']=True

    param=plot1DParams.keys()[0].lower()
    histbins=plot1DParams.values()[0]

    pos_samps=posterior[param].samples
    injpar=posterior[param].injval
    trigvals=posterior[param].trigvals

  #myfig=plt.figure(figsize=(4,3.5),dpi=200)
    myfig=plt.figure(figsize=(6,4.5),dpi=150)
  #axes=plt.Axes(myfig,[0.2, 0.2, 0.7,0.7])
    axes=plt.Axes(myfig,[0.15,0.15,0.6,0.76])
    myfig.add_axes(axes)
    majorFormatterX=ScalarFormatter(useMathText=True)
    majorFormatterX.format_data=lambda data:'%.6g'%(data)
    majorFormatterY=ScalarFormatter(useMathText=True)
    majorFormatterY.format_data=lambda data:'%.6g'%(data)
    majorFormatterX.set_scientific(True)
    majorFormatterY.set_scientific(True)
    offset=0.0
    if param.find('time')!=-1:
      offset=floor(min(pos_samps))
      pos_samps=pos_samps-offset
      if injpar is not None:
        injpar=injpar-offset
      ax1_name=param+' + %i'%(int(offset))
    else: ax1_name=param

    (n, bins, patches)=plt.hist(pos_samps,histbins,normed='true',facecolor='grey')
    Nchars=max(map(lambda d:len(majorFormatterX.format_data(d)),axes.get_xticks()))
    if Nchars>8:
        Nticks=3
    elif Nchars>5:
        Nticks=4
    elif Nchars>4:
        Nticks=6
    else:
        Nticks=6
    locatorX=matplotlib.ticker.MaxNLocator(nbins=Nticks)
    xmin,xmax=plt.xlim()
    if param=='rightascension' or param=='ra':
        locatorX=RALocator(min=xmin,max=xmax)
        majorFormatterX=RAFormatter()
    if param=='declination' or param=='dec':
        locatorX=DecLocator(min=xmin,max=xmax)
        majorFormatterX=DecFormatter()
    axes.xaxis.set_major_formatter(majorFormatterX)
    axes.yaxis.set_major_formatter(majorFormatterY)

    locatorX.view_limits(bins[0],bins[-1])
    axes.xaxis.set_major_locator(locatorX)
    if plotkde:  plot_one_param_pdf_kde(myfig,posterior[param])
    histbinSize=bins[1]-bins[0]
    if analyticPDF:
        (xmin,xmax)=plt.xlim()
        x = np.linspace(xmin,xmax,2*len(bins))
        plt.plot(x, analyticPDF(x+offset), color='r', linewidth=2, linestyle='dashed')
        if analyticCDF:
                # KS underflows with too many samples
                max_samps=1000
                from numpy.random import permutation
                samps = permutation(pos_samps)[:max_samps,:].flatten()
                D,p = stats.kstest(samps+offset, analyticCDF, mode='asymp')
                plt.title("%s: ks p-value %.3f"%(param,p))

    rbins=None

    if injpar is not None:
        # We will plot the injection if it is <5% outside the posterior
        delta_samps=max(pos_samps)-min(pos_samps)
        minrange=min(pos_samps)-0.05*delta_samps
        maxrange=max(pos_samps)+0.05*delta_samps
        if minrange<injpar and maxrange>injpar:

            plt.axvline(injpar, color='r', linestyle='-.', linewidth=4)

            #rkde=gkde.integrate_box_1d(min(pos[:,i]),getinjpar(injection,i))
            #print "r of injected value of %s (kde) = %f"%(param,rkde)

            #Find which bin the true value is in
        if min(pos_samps)<injpar and max(pos_samps)>injpar:
            bins_to_inj=(injpar-bins[0])/histbinSize
            injbinh=int(floor(bins_to_inj))
            injbin_frac=bins_to_inj-float(injbinh)

            #Integrate over the bins
            rbins=(sum(n[0:injbinh-1])+injbin_frac*n[injbinh])*histbinSize

    if trigvals is not None:
        for IFO in [IFO for IFO in trigvals.keys()]:
            trigval = trigvals[IFO]
            if min(pos_samps)<trigval and max(pos_samps)>trigval:
                if IFO=='H1': color = 'r'
                elif IFO=='L1': color = 'g'
                elif IFO=='V1': color = 'm'
                else: color = 'c'
                plt.axvline(trigval, color=color, linestyle='-.')
    #
    plt.grid()
    plt.xlabel(plot_label(ax1_name))
    plt.ylabel('Probability Density')

    # For RA and dec set custom labels and for RA reverse
    if(param.lower()=='ra' or param.lower()=='rightascension'):
        xmin,xmax=plt.xlim()
        plt.xlim(xmax,xmin)
    #if(param.lower()=='ra' or param.lower()=='rightascension'):
    #    locs, ticks = plt.xticks()
    #    newlocs, newticks = formatRATicks(locs)
    #    plt.xticks(newlocs,newticks,rotation=45)
    #if(param.lower()=='dec' or param.lower()=='declination'):
    #    locs, ticks = plt.xticks()
    #    newlocs, newticks = formatDecTicks(locs)
    #    plt.xticks(newlocs,newticks,rotation=45)

    return rbins,myfig#,rkde
#

class RALocator(matplotlib.ticker.MultipleLocator):
    """
    RA tick locations with some intelligence
    """
    def __init__(self,min=0.0,max=2.0*pi_constant):
      hour=pi_constant/12.0
      if(max-min)>12.0*hour:
        base=3.0*hour
      elif(max-min)>6.0*hour:
        base=2.0*hour
      # Put hour ticks if there are more than 3 hours displayed
      elif (max-min)>3.0*pi_constant/12.0:
        base=hour
      elif (max-min)>hour:
        base=hour/2.0
      else:
        base=hour/4.0

      matplotlib.ticker.MultipleLocator.__init__(self,base=base)

class DecLocator(matplotlib.ticker.MultipleLocator):
    """
    Dec tick locations with some intelligence
    """
    def __init__(self, min=-pi_constant/2.0,max=pi_constant/2.0):
      deg=pi_constant/180.0
      if (max-min)>60*deg:
        base=30.0*deg
      elif (max-min)>20*deg:
        base=10*deg
      elif (max-min)>10*deg:
        base=5*deg
      else:
        base=deg
      matplotlib.ticker.MultipleLocator.__init__(self,base=base)

class RAFormatter(matplotlib.ticker.FuncFormatter):
    def __init__(self,accuracy='auto'):
      matplotlib.ticker.FuncFormatter.__init__(self,getRAString)

class DecFormatter(matplotlib.ticker.FuncFormatter):
    def __init__(self,accuracy='auto'):
      matplotlib.ticker.FuncFormatter.__init__(self,getDecString)

def formatRATicks(locs, accuracy='auto'):
    """
    Format locs, ticks to RA angle with given accuracy
    accuracy can be 'hour', 'min', 'sec', 'all'
    returns (locs, ticks)
    'all' does no rounding, just formats the tick strings
    'auto' will use smallest appropriate units
    """
    newmax=max(locs)
    newmin=min(locs)
    if(accuracy=='auto'):
        acc='hour'
        if abs(newmax-newmin)<pi_constant/12.:
            acc='min'
        if abs(newmax-newmin)<pi_constant/(12.*60.):
            acc='sec'
    else:
        acc=accuracy

    if max(locs)>2*pi_constant: newmax=2.0*pi_constant
    if min(locs)<0.0: newmin=0.0
    locs=linspace(newmin,newmax,len(locs))

    roundlocs=map(lambda a: roundRadAngle(a, accuracy=acc), locs)

    newlocs=filter(lambda a:a>=0 and a<=2.0*pi_constant, roundlocs)
    return (list(newlocs), map(getRAString, list(newlocs) ) )

def formatDecTicks(locs, accuracy='auto'):
    """
    Format locs to Dec angle with given accuracy
    accuracy can be 'deg', 'arcmin', 'arcsec', 'all'
    'all' does no rounding, just formats the tick strings
    """
    newmax=max(locs)
    newmin=min(locs)
    if(accuracy=='auto'):
        acc='deg'
        if abs(newmax-newmin)<pi_constant/360.:
            acc='arcmin'
        if abs(newmax-newmin)<pi_constant/(360.*60.):
            acc='arcsec'
    else:
        acc=accuracy
    if newmax>0.5*pi_constant: newmax=0.5*pi_constant
    if newmin<-0.5*pi_constant: newmin=-0.5*pi_constant
    locs=linspace(newmin,newmax,len(locs))

    roundlocs=map(lambda a: roundRadAngle(a, accuracy=acc), locs)
    newlocs=filter(lambda a:a>=-pi_constant/2.0 and a<=pi_constant/2.0, roundlocs)
    return (list(newlocs), map(getDecString, list(newlocs) ) )

def roundRadAngle(rads,accuracy='all'):
    """
    round given angle in radians to integer hours, degrees, mins or secs
    accuracy can be 'hour'. 'deg', 'min', 'sec', 'all', all does nothing
    'arcmin', 'arcsec'
    """
    if accuracy=='all': return locs
    if accuracy=='hour': mult=24
    if accuracy=='deg': mult=360
    if accuracy=='min': mult=24*60
    if accuracy=='sec': mult=24*60*60
    if accuracy=='arcmin': mult=360*60
    if accuracy=='arcsec': mult=360*60*60
    mult=mult/(2.0*pi_constant)
    return round(rads*mult)/mult

def getRAString(radians,accuracy='auto'):
    secs=radians*12.0*3600/pi_constant
    hours, rem = divmod(secs, 3600 )
    mins,rem = divmod(rem, 60 )
    secs = rem
    if secs>=59.5:
        secs=secs-60
        mins=mins+1
    if mins>=59.5:
        mins=mins-60
        hours=hours+1
    if accuracy=='hour': return ur'%ih'%(hours)
    if accuracy=='min': return ur'%ih%im'%(hours,mins)
    if accuracy=='sec': return ur'%ih%im%2.0fs'%(hours,mins,secs)
    else:
        if abs(fmod(secs,60.0))>=0.5: return(getRAString(radians,accuracy='sec'))
        if abs(fmod(mins,60.0))>=0.5: return(getRAString(radians,accuracy='min'))
        else: return(getRAString(radians,accuracy='hour'))

def getDecString(radians,accuracy='auto'):
    # LaTeX doesn't like unicode degree symbols etc
    if matplotlib.rcParams['text.usetex']:
        degsymb='$^\circ$'
        minsymb="'"
        secsymb="''"
    else:
        degsymb=u'\u00B0'
        minsymb=u'\u0027'
        secsymb=u'\u2033'
    if(radians<0):
        radians=-radians
        sign=-1
    else: sign=+1
    deg,rem=divmod(radians,pi_constant/180.0)
    mins, rem = divmod(rem, pi_constant/(180.0*60.0))
    secs = rem * (180.0*3600.0)/pi_constant
    #if secs>=59.5:
    #    secs=secs-60.0
    #    mins=mins+1
    #if mins>=59.5:
    #    mins=mins-60.0
    #    deg=deg+1
    if (accuracy=='arcmin' or accuracy=='deg') and secs>30: mins=mins+1
    if accuracy=='deg' and mins>30: deg=deg+1
    if accuracy=='deg': return ur'%i'%(sign*deg)+degsymb
    if accuracy=='arcmin': return ur'%i%s%i%s'%(sign*deg,degsymb,mins,minsymb)
    if accuracy=='arcsec': return ur'%i%s%i%s%2.0f%s'%(sign*deg,degsymb,mins,minsymb,secs,secsymb)
    else:
    #    if abs(fmod(secs,60.0))>=0.5 and abs(fmod(secs,60)-60)>=0.5 : return(getDecString(sign*radians,accuracy='arcsec'))
    #    if abs(fmod(mins,60.0))>=0.5 and abs(fmod(mins,60)-60)>=0.5: return(getDecString(sign*radians,accuracy='arcmin'))
    #    else: return(getDecString(sign*radians,accuracy='deg'))
      return(getDecString(sign*radians,accuracy='deg'))

def plot_corner(posterior,levels,parnames=None):
  """
  Make a corner plot using the triangle module
  (See http://github.com/dfm/corner.py)
  @param posterior: The Posterior object
  @param levels: a list of confidence levels
  @param parnames: list of parameters to include
  """
  try:
    import corner
  except ImportError:
          try:
                  import triangle as corner
          except ImportError:
                  print 'Cannot load corner module. Try running\n\t$ pip install corner'
                  return None
  parnames=filter(lambda x: x in posterior.names, parnames)
  labels = [plot_label(parname) for parname in parnames]
  data = np.hstack([posterior[p].samples for p in parnames])
  if posterior.injection:
    injvals=[posterior[p].injval for p in parnames]
    myfig=corner.corner(data,labels=labels,truths=injvals,quantiles=levels,plot_datapoints=False,bins=20)
  else:
    myfig=corner.corner(data,labels=labels,quantiles=levels,plot_datapoints=False,bins=20)
  return(myfig)


def plot_two_param_kde_greedy_levels(posteriors_by_name,plot2DkdeParams,levels,colors_by_name,line_styles=__default_line_styles,figsize=(4,3),dpi=250,figposition=[0.2,0.2,0.48,0.75],legend='right',hatches_by_name=None,Npixels=50):
  """
  Plots a 2D kernel density estimate of the 2-parameter marginal posterior.

  @param posterior: an instance of the Posterior class.

  @param plot2DkdeParams: a dict {param1Name:Nparam1Bins,param2Name:Nparam2Bins}
  """

  from scipy import seterr as sp_seterr
  confidence_levels=levels

  # Reversed parameter order here for consistency with the other
  # plotting functions
  par2_name,par1_name=plot2DkdeParams.keys()
  xbin=plot2DkdeParams[par1_name]
  ybin=plot2DkdeParams[par2_name]
  levels= levels
  np.seterr(under='ignore')
  sp_seterr(under='ignore')

  fig=plt.figure(1,figsize=figsize,dpi=dpi)
  plt.clf()
  axes=fig.add_axes(figposition)
  name_list=[]

  #This fixes the precedence of line styles in the plot
  if len(line_styles)<len(levels):
    raise RuntimeError("Error: Need as many or more line styles to choose from as confidence levels to plot!")

  CSlst=[]
  for name,posterior in posteriors_by_name.items():
    print 'Plotting '+name
    name_list.append(name)
    par1_injvalue=posterior[par1_name].injval
    par2_injvalue=posterior[par2_name].injval

    par_trigvalues1=posterior[par1_name].trigvals
    par_trigvalues2=posterior[par2_name].trigvals
    xdat=posterior[par1_name].samples
    ydat=posterior[par2_name].samples
    a=np.squeeze(posterior[par1_name].samples)
    b=np.squeeze(posterior[par2_name].samples)
    offset=0.0
    if par1_name.find('time')!=-1:
      offset=floor(min(a))
      a=a-offset
    if par1_injvalue:
      par1_injvalue=par1_injvalue-offset
      ax1_name=par1_name+' + %i'%(int(offset))
    else: ax1_name=par1_name

    if par2_name.find('time')!=-1:
      offset=floor(min(b))
      b=b-offset
    if par2_injvalue:
      par2_injvalue=par2_injvalue-offset
      ax2_name=par2_name+' + %i'%(int(offset))
    else: ax2_name=par2_name

    samp=np.transpose(np.column_stack((xdat,ydat)))

    try:
      kde=stats.kde.gaussian_kde(samp)
      den=kde(samp)
    except:
      return None

    #grid_coords = np.append(x.reshape(-1,1),y.reshape(-1,1),axis=1)
    Nx=Npixels
    Ny=Npixels
    # Ugly hack to produce plots centred on the main mode:
    # Choose 1%-99% percentile range of the samples
    # Then zoom out by 0.95 to encompass the contour edges
    xsorted=np.sort(xdat,axis=None)
    ysorted=np.sort(ydat,axis=None)
    imin=int(0.01*len(xsorted))
    imax=int(0.99*len(xsorted))
    xmax=xsorted[imax]
    xmin=xsorted[imin]
    ymax=ysorted[imax]
    ymin=ysorted[imin]
    xmid=0.5*(xmin+xmax)
    ymid=0.5*(ymin+ymax)
    xmin=xmid+(xmin-xmid)/0.95
    xmax=xmid+(xmax-xmid)/0.95
    ymin=ymid+(ymin-ymid)/0.95
    ymax=ymid+(ymax-ymid)/0.95
    xax=np.linspace(xmin,xmax,Nx)
    yax=np.linspace(ymin,ymax,Ny)
    #print 'Plot limits %f-%f x %f-%f'%(xmin,xmax,ymin,ymax)

    # Original way which includes all samples
    #xax = np.linspace(np.min(xdat),np.max(xdat),Nx)
    #yax = np.linspace(np.min(ydat),np.max(ydat),Ny)

    # Do the actual plotting
    x,y = np.meshgrid(xax,yax)
    grid_coords = np.row_stack( (x.flatten(),y.flatten()) )
    z = kde(grid_coords)
    z = z.reshape(Nx,Ny)
    densort=np.sort(den)[::-1]
    values=[]
    Npts=xdat.shape[0]
    zvalues=[]
    for level in levels:
      ilevel = int(Npts*level + 0.5)
      if ilevel >= Npts:
	ilevel = Npts-1
      zvalues.append(densort[ilevel])
    CS=plt.contour(x, y, z, zvalues,colors=[colors_by_name[name]],linestyles=line_styles )
    CSlst.append(CS)

    if par1_injvalue is not None and par2_injvalue is not None:
      plt.plot([par1_injvalue],[par2_injvalue],'b*',scalex=False,scaley=False,markersize=12)

    if par_trigvalues1 is not None and par_trigvalues2 is not None:
	par1IFOs = set([IFO for IFO in par_trigvalues1.keys()])
	par2IFOs = set([IFO for IFO in par_trigvalues2.keys()])
	IFOs = par1IFOs.intersection(par2IFOs)
	for IFO in IFOs:
	  if IFO=='H1': color = 'r'
	  elif IFO=='L1': color = 'g'
	  elif IFO=='V1': color = 'm'
	  else: color = 'c'
	plt.plot([par_trigvalues1[IFO]],[par_trigvalues2[IFO]],color=color,marker='o',scalex=False,scaley=False)

  plt.xlabel(plot_label(par1_name))
  plt.ylabel(plot_label(par2_name))
  plt.grid()

  if len(name_list)!=len(CSlst):
    raise RuntimeError("Error number of contour objects does not equal number of names! Use only *one* contour from each set to associate a name.")

  full_name_list=[]
  dummy_lines=[]
  for plot_name in name_list:
    full_name_list.append(plot_name)
  if len(confidence_levels)>1:
    for ls_,cl in zip(line_styles[0:len(confidence_levels)],confidence_levels):
      dummy_lines.append(mpl_lines.Line2D(np.array([0.,1.]),np.array([0.,1.]),ls=ls_,color='k'))
      full_name_list.append('%s%%'%str(int(cl*100)))

  fig_actor_lst = [cs.collections[0] for cs in CSlst]
  fig_actor_lst.extend(dummy_lines)
  if legend is not None:
<<<<<<< HEAD
    twodcontour_legend=plt.figlegend(tuple(fig_actor_lst), tuple(full_name_list), loc='right')
=======
    try:
      twodcontour_legend=plt.figlegend(tuple(fig_actor_lst), tuple(full_name_list), loc='right',framealpha=0.1)
    except:
      twodcontour_legend=plt.figlegend(tuple(fig_actor_lst), tuple(full_name_list), loc='right')
>>>>>>> 456c562d
    for text in twodcontour_legend.get_texts():
      text.set_fontsize('small')

  majorFormatterX=ScalarFormatter(useMathText=True)
  majorFormatterX.format_data=lambda data:'%.4g'%(data)
  majorFormatterY=ScalarFormatter(useMathText=True)
  majorFormatterY.format_data=lambda data:'%.4g'%(data)
  majorFormatterX.set_scientific(True)
  majorFormatterY.set_scientific(True)
  axes.xaxis.set_major_formatter(majorFormatterX)
  axes.yaxis.set_major_formatter(majorFormatterY)
  Nchars=max(map(lambda d:len(majorFormatterX.format_data(d)),axes.get_xticks()))
  if Nchars>8:
    Nticks=3
  elif Nchars>5:
    Nticks=4
  elif Nchars>4:
    Nticks=5
  else:
    Nticks=6
  locatorX=matplotlib.ticker.MaxNLocator(nbins=Nticks-1)
  if par1_name=='rightascension' or par1_name=='ra':
    (ramin,ramax)=plt.xlim()
    locatorX=RALocator(min=ramin,max=ramax)
    majorFormatterX=RAFormatter()
  if par1_name=='declination' or par1_name=='dec':
    (decmin,decmax)=plt.xlim()
    locatorX=DecLocator(min=decmin,max=decmax)
    majorFormatterX=DecFormatter()
  axes.xaxis.set_major_formatter(majorFormatterX)
  if par2_name=='rightascension' or par2_name=='ra':
    (ramin,ramax)=plt.ylim()
    locatorY=RALocator(ramin,ramax)
    axes.yaxis.set_major_locator(locatorY)
    majorFormatterY=RAFormatter()
  if par2_name=='declination' or par2_name=='dec':
    (decmin,decmax)=plt.ylim()
    locatorY=DecLocator(min=decmin,max=decmax)
    majorFormatterY=DecFormatter()
    axes.yaxis.set_major_locator(locatorY)

  axes.yaxis.set_major_formatter(majorFormatterY)
  #locatorX.view_limits(bins[0],bins[-1])
  axes.xaxis.set_major_locator(locatorX)

  fix_axis_names(plt,par1_name,par2_name)

  if(par1_name.lower()=='ra' or par1_name.lower()=='rightascension'):
    xmin,xmax=plt.xlim()
    if(xmin<0.0): xmin=0.0
    if(xmax>2.0*pi_constant): xmax=2.0*pi_constant
    plt.xlim(xmax,xmin)

  return fig


def plot_two_param_kde(posterior,plot2DkdeParams):
    """
    Plots a 2D kernel density estimate of the 2-parameter marginal posterior.

    @param posterior: an instance of the Posterior class.

    @param plot2DkdeParams: a dict {param1Name:Nparam1Bins,param2Name:Nparam2Bins}
    """

    from scipy import seterr as sp_seterr

    par1_name,par2_name=plot2DkdeParams.keys()
    Nx=plot2DkdeParams[par1_name]
    Ny=plot2DkdeParams[par2_name]

    xdat=posterior[par1_name].samples
    ydat=posterior[par2_name].samples

    par_injvalue1=posterior[par1_name].injval
    par_injvalue2=posterior[par2_name].injval

    par_trigvalues1=posterior[par1_name].trigvals
    par_trigvalues2=posterior[par2_name].trigvals

    np.seterr(under='ignore')
    sp_seterr(under='ignore')

    myfig=plt.figure(1,figsize=(6,4),dpi=200)
    myfig.add_axes(plt.Axes(myfig,[0.20,0.20,0.75,0.7]))
    plt.clf()

    xax=np.linspace(min(xdat),max(xdat),Nx)
    yax=np.linspace(min(ydat),max(ydat),Ny)
    x,y=np.meshgrid(xax,yax)

    samp=np.transpose(np.column_stack((xdat,ydat)))

    kde=stats.kde.gaussian_kde(samp)

    grid_coords = np.append(x.reshape(-1,1),y.reshape(-1,1),axis=1)

    z = kde(grid_coords.T)
    z = z.reshape(Nx,Ny)

    values=[]
    for level in levels:
      ilevel = int(Npts*level + 0.5)
      if ilevel >= Npts:
	ilevel = Npts-1
	zvalues.append(densort[ilevel])

	pp.contour(XS, YS, ZS, zvalues)

    asp=xax.ptp()/yax.ptp()
#    if(asp<0.8 or asp > 1.6): asp=1.4
    plt.imshow(z,extent=(xax[0],xax[-1],yax[0],yax[-1]),aspect=asp,origin='lower')
    plt.colorbar()

    if par_injvalue1 is not None and par_injvalue2 is not None:
        plt.plot([par_injvalue1],[par_injvalue2],'bo',scalex=False,scaley=False)

    if par_trigvalues1 is not None and par_trigvalues2 is not None:
        par1IFOs = set([IFO for IFO in par_trigvalues1.keys()])
        par2IFOs = set([IFO for IFO in par_trigvalues2.keys()])
        IFOs = par1IFOs.intersection(par2IFOs)
        for IFO in IFOs:
            if IFO=='H1': color = 'r'
            elif IFO=='L1': color = 'g'
            elif IFO=='V1': color = 'm'
            else: color = 'c'
            plt.plot([par_trigvalues1[IFO]],[par_trigvalues2[IFO]],color=color,marker='o',scalex=False,scaley=False)

    plt.xlabel(plot_label(par1_name))
    plt.ylabel(plot_label(par2_name))
    plt.grid()

    # For RA and dec set custom labels and for RA reverse
    if(par1_name.lower()=='ra' or par1_name.lower()=='rightascension'):
            xmin,xmax=plt.xlim()
            plt.xlim(xmax,xmin)
    #if(par1_name.lower()=='ra' or par1_name.lower()=='rightascension'):
    #        locs, ticks = plt.xticks()
    #        (newlocs, newticks)=formatRATicks(locs, ticks)
    #        plt.xticks(newlocs,newticks,rotation=45)
    #if(par1_name.lower()=='dec' or par1_name.lower()=='declination'):
    #        locs, ticks = plt.xticks()
    #        newlocs, newticks = formatDecTicks(locs)
    #        plt.xticks(newlocs,newticks,rotation=45)

    #if(par2_name.lower()=='ra' or par2_name.lower()=='rightascension'):
    #    ymin,ymax=plt.ylim()
    #    plt.ylim(ymax,ymin)
    #if(par2_name.lower()=='ra' or par2_name.lower()=='rightascension'):
    #    locs, ticks = plt.yticks()
    #    newlocs,newticks=formatRATicks(locs)
    #    plt.yticks(newlocs,newticks)
    #if(par2_name.lower()=='dec' or par2_name.lower()=='declination'):
    #    locs, ticks = plt.yticks()
    #    newlocs,newticks=formatDecTicks(locs)
    #    plt.yticks(newlocs,newticks)

    return myfig
#

def get_inj_by_time(injections,time):
    """
    Filter injections to find the injection with end time given by time +/- 0.1s
    """
    import itertools
    injection = itertools.ifilter(lambda a: abs(float(a.get_end()) - time) < 0.1, injections).next()
    return injection

def histogram2D(posterior,greedy2Params,confidence_levels):
    """
    Returns a 2D histogram and edges for the two parameters passed in greedy2Params, plus the actual discrete confidence levels
    imposed by the finite number of samples.
       H,xedges,yedges,Hlasts = histogram2D(posterior,greedy2Params,confidence_levels)
    @param posterior: Posterior instance
    @param greedy2Params: a dict ;{param1Name:param1binSize,param2Name:param2binSize}
    @param confidence_levels: a list of the required confidence levels to plot on the contour map.
    """

    par1_name,par2_name=greedy2Params.keys()
    par1_bin=greedy2Params[par1_name]
    par2_bin=greedy2Params[par2_name]
    par1_injvalue=posterior[par1_name.lower()].injval
    par2_injvalue=posterior[par2_name.lower()].injval
    a=np.squeeze(posterior[par1_name].samples)
    b=np.squeeze(posterior[par2_name].samples)
    par1pos_min=a.min()
    par2pos_min=b.min()
    par1pos_max=a.max()
    par2pos_max=b.max()
    par1pos_Nbins= int(ceil((par1pos_max - par1pos_min)/par1_bin))+1
    par2pos_Nbins= int(ceil((par2pos_max - par2pos_min)/par2_bin))+1
    H, xedges, yedges = np.histogram2d(a,b, bins=(par1pos_Nbins, par2pos_Nbins),normed=True)
    temp=np.copy(H)
    temp=temp.ravel()
    confidence_levels.sort()
    Hsum=0
    Hlasts=[]
    idxes=np.argsort(temp)
    j=len(idxes)-1
    for cl in confidence_levels:
        while float(Hsum/np.sum(H))<cl:
            #ind = np.argsort(temp)
            max_i=idxes[j]
            j-=1
            val = temp[max_i]
            Hlast=val
            Hsum+=val
            temp[max_i]=0
        Hlasts.append(Hlast)
    return (H,xedges,yedges,Hlasts)

def plot_two_param_greedy_bins_contourf(posteriors_by_name,greedy2Params,confidence_levels,colors_by_name,figsize=(7,6),dpi=120,figposition=[0.3,0.3,0.5,0.5],legend='right',hatches_by_name=None):
    """
    @param posteriors_by_name A dictionary of posterior objects indexed by name
    @param greedy2Params: a dict ;{param1Name:param1binSize,param2Name:param2binSize}
    @param confidence_levels: a list of the required confidence levels to plot on the contour map.

    """
    fig=plt.figure(1,figsize=figsize,dpi=dpi)
    plt.clf()
    fig.add_axes(figposition)
    CSlst=[]
    name_list=[]
    par1_name,par2_name=greedy2Params.keys()
    for name,posterior in posteriors_by_name.items():
        name_list.append(name)
        H,xedges,yedges,Hlasts=histogram2D(posterior,greedy2Params,confidence_levels+[0.99999999999999])
        extent= [xedges[0], yedges[-1], xedges[-1], xedges[0]]
        CS2=plt.contourf(yedges[:-1],xedges[:-1],H,Hlasts,extend='max',colors=[colors_by_name[name]] ,alpha=0.3 )
        CS=plt.contour(yedges[:-1],xedges[:-1],H,Hlasts,extend='max',colors=[colors_by_name[name]] )
        CSlst.append(CS)

    plt.title("%s-%s confidence contours (greedy binning)"%(par1_name,par2_name)) # add a title
    plt.xlabel(plot_label(par2_name))
    plt.ylabel(plot_label(par1_name))
    if len(name_list)!=len(CSlst):
        raise RuntimeError("Error number of contour objects does not equal number of names! Use only *one* contour from each set to associate a name.")
    full_name_list=[]
    dummy_lines=[]
    for plot_name in name_list:
        full_name_list.append(plot_name)
        if len(confidence_levels)>1:
            for cl in confidence_levels+[1]:
                dummy_lines.append(mpl_lines.Line2D(np.array([0.,1.]),np.array([0.,1.]),color='k'))
                full_name_list.append('%s%%'%str(int(cl*100)))
        fig_actor_lst = [cs.collections[0] for cs in CSlst]
        fig_actor_lst.extend(dummy_lines)
    if legend is not None:
<<<<<<< HEAD
      twodcontour_legend=plt.figlegend(tuple(fig_actor_lst), tuple(full_name_list), loc='right')
=======
      try:
        twodcontour_legend=plt.figlegend(tuple(fig_actor_lst), tuple(full_name_list), loc='right',framealpha=0.1)
      except:
        twodcontour_legend=plt.figlegend(tuple(fig_actor_lst), tuple(full_name_list), loc='right')
>>>>>>> 456c562d
      for text in twodcontour_legend.get_texts():
          text.set_fontsize('small')
    fix_axis_names(plt,par1_name,par2_name)
    return fig

def fix_axis_names(plt,par1_name,par2_name):
    """
    Fixes names of axes
    """
    return

    # For ra and dec set custom labels and for RA reverse
    if(par1_name.lower()=='ra' or par1_name.lower()=='rightascension'):
            ymin,ymax=plt.ylim()
            if(ymin<0.0): ylim=0.0
            if(ymax>2.0*pi_constant): ymax=2.0*pi_constant
            plt.ylim(ymax,ymin)
    if(par1_name.lower()=='ra' or par1_name.lower()=='rightascension'):
            locs, ticks = plt.yticks()
            newlocs, newticks = formatRATicks(locs)
            plt.yticks(newlocs,newticks)
    if(par1_name.lower()=='dec' or par1_name.lower()=='declination'):
            locs, ticks = plt.yticks()
            newlocs,newticks=formatDecTicks(locs)
            plt.yticks(newlocs,newticks)

    if(par2_name.lower()=='ra' or par2_name.lower()=='rightascension'):
        xmin,xmax=plt.xlim()
        if(xmin<0.0): xmin=0.0
        if(xmax>2.0*pi_constant): xmax=2.0*pi_constant
        plt.xlim(xmax,xmin)
    if(par2_name.lower()=='ra' or par2_name.lower()=='rightascension'):
        locs, ticks = plt.xticks()
        newlocs, newticks = formatRATicks(locs)
        plt.xticks(newlocs,newticks,rotation=45)
    if(par2_name.lower()=='dec' or par2_name.lower()=='declination'):
        locs, ticks = plt.xticks()
        newlocs, newticks = formatDecTicks(locs)
        plt.xticks(newlocs,newticks,rotation=45)
    return plt

def plot_two_param_greedy_bins_contour(posteriors_by_name,greedy2Params,confidence_levels,colors_by_name,line_styles=__default_line_styles,figsize=(4,3),dpi=250,figposition=[0.2,0.2,0.48,0.75],legend='right'):
    """
    Plots the confidence level contours as determined by the 2-parameter
    greedy binning algorithm.

    @param posteriors_by_name: A dict containing Posterior instances referenced by some id.

    @param greedy2Params: a dict ;{param1Name:param1binSize,param2Name:param2binSize}

    @param confidence_levels: a list of the required confidence levels to plot on the contour map.

    @param colors_by_name: A dict of colors cross-referenced to the above Posterior ids.

    @param legend: Argument for legend placement or None for no legend ('right', 'upper left', 'center' etc)

    """

    fig=plt.figure(1,figsize=figsize,dpi=dpi)
    plt.clf()

    axes=fig.add_axes(figposition)

    #This fixes the precedence of line styles in the plot
    if len(line_styles)<len(confidence_levels):
        raise RuntimeError("Error: Need as many or more line styles to choose from as confidence levels to plot!")

    CSlst=[]
    name_list=[]
    for name,posterior in posteriors_by_name.items():

        name_list.append(name)
        #Extract parameter names
        par1_name,par2_name=greedy2Params.keys()
        #Extract bin sizes
        par1_bin=greedy2Params[par1_name]
        par2_bin=greedy2Params[par2_name]

        #Extract injection information
        par1_injvalue=posterior[par1_name.lower()].injval
        par2_injvalue=posterior[par2_name.lower()].injval

        #Extract trigger information
        par1_trigvalues=posterior[par1_name.lower()].trigvals
        par2_trigvalues=posterior[par2_name.lower()].trigvals

        a=np.squeeze(posterior[par1_name].samples)
        b=np.squeeze(posterior[par2_name].samples)

        #Create 2D bin array
        par1pos_min=a.min()
        par2pos_min=b.min()

        par1pos_max=a.max()
        par2pos_max=b.max()

        par1pos_Nbins= int(ceil((par1pos_max - par1pos_min)/par1_bin))+1
        par2pos_Nbins= int(ceil((par2pos_max - par2pos_min)/par2_bin))+1

        if par1_name.find('time')!=-1:
          offset=floor(min(a))
          a=a-offset
          if par1_injvalue:
            par1_injvalue=par1_injvalue-offset
          ax1_name=par1_name+' + %i'%(int(offset))
        else: ax1_name=par1_name

        if par2_name.find('time')!=-1:
          offset=floor(min(b))
          b=b-offset
          if par2_injvalue:
            par2_injvalue=par2_injvalue-offset
          ax2_name=par2_name+' + %i'%(int(offset))
        else: ax2_name=par2_name


        majorFormatterX=ScalarFormatter(useMathText=True)
        majorFormatterX.format_data=lambda data:'%.4g'%(data)
        majorFormatterY=ScalarFormatter(useMathText=True)
        majorFormatterY.format_data=lambda data:'%.4g'%(data)
        majorFormatterX.set_scientific(True)
        majorFormatterY.set_scientific(True)
        axes.xaxis.set_major_formatter(majorFormatterX)
        axes.yaxis.set_major_formatter(majorFormatterY)

        H, xedges, yedges = np.histogram2d(a,b, bins=(par1pos_Nbins, par2pos_Nbins),normed=True)

        extent = [xedges[0], yedges[-1], xedges[-1], xedges[0]]

        temp=np.copy(H)
        temp=temp.ravel()
        confidence_levels.sort()
        Hsum=0
        Hlasts=[]
        idxes=np.argsort(temp)
        j=len(idxes)-1
        for cl in confidence_levels:
            while float(Hsum/np.sum(H))<cl:
                #ind = np.argsort(temp)
                max_i=idxes[j]
                j-=1
                val = temp[max_i]
                Hlast=val
                Hsum+=val
                temp[max_i]=0
            Hlasts.append(Hlast)
        CS=plt.contour(yedges[:-1],xedges[:-1],H,Hlasts,colors=[colors_by_name[name]],linestyles=line_styles)
        plt.grid()
        if(par1_injvalue is not None and par2_injvalue is not None):
            plt.plot([par2_injvalue],[par1_injvalue],'b*',scalex=False,scaley=False,markersize=12)
        if(par1_trigvalues is not None and par2_trigvalues is not None):
            par1IFOs = set([IFO for IFO in par1_trigvalues.keys()])
            par2IFOs = set([IFO for IFO in par2_trigvalues.keys()])
            IFOs = par1IFOs.intersection(par2IFOs)
            if IFO=='H1': color = 'r'
            elif IFO=='L1': color = 'g'
            elif IFO=='V1': color = 'm'
            else: color = 'c'
            plt.plot([par2_trigvalues[IFO]],[par1_trigvalues[IFO]],color=color,marker='*',scalex=False,scaley=False)
        CSlst.append(CS)

    	Nchars=max(map(lambda d:len(majorFormatterX.format_data(d)),axes.get_xticks()))
    	if Nchars>8:
      		Nticks=3
    	elif Nchars>5:
      		Nticks=4
    	elif Nchars>4:
      		Nticks=5
    	else:
      		Nticks=6
    	locatorX=matplotlib.ticker.MaxNLocator(nbins=Nticks-1)
        if par2_name=='rightascension' or par2_name=='ra':
            (ramin,ramax)=plt.xlim()
            locatorX=RALocator(min=ramin,max=ramax)
            majorFormatterX=RAFormatter()
        if par2_name=='declination' or par2_name=='dec':
            (decmin,decmax)=plt.xlim()
            locatorX=DecLocator(min=decmin,max=decmax)
            majorFormatterX=DecFormatter()
        axes.xaxis.set_major_formatter(majorFormatterX)
        if par1_name=='rightascension' or par1_name=='ra':
            (ramin,ramax)=plt.ylim()
            locatorY=RALocator(ramin,ramax)
            axes.yaxis.set_major_locator(locatorY)
            majorFormatterY=RAFormatter()
        if par1_name=='declination' or par1_name=='dec':
            (decmin,decmax)=plt.ylim()
            locatorY=DecLocator(min=decmin,max=decmax)
            majorFormatterY=DecFormatter()
            axes.yaxis.set_major_locator(locatorY)

        axes.yaxis.set_major_formatter(majorFormatterY)
    	#locatorX.view_limits(bins[0],bins[-1])
    	axes.xaxis.set_major_locator(locatorX)

    #plt.title("%s-%s confidence contours (greedy binning)"%(par1_name,par2_name)) # add a title
    plt.xlabel(plot_label(ax2_name))
    plt.ylabel(plot_label(ax1_name))

    if len(name_list)!=len(CSlst):
        raise RuntimeError("Error number of contour objects does not equal number of names! Use only *one* contour from each set to associate a name.")
    full_name_list=[]
    dummy_lines=[]

    for plot_name in name_list:
        full_name_list.append(plot_name)
    if len(confidence_levels)>1:
      for ls_,cl in zip(line_styles[0:len(confidence_levels)],confidence_levels):
          dummy_lines.append(mpl_lines.Line2D(np.array([0.,1.]),np.array([0.,1.]),ls=ls_,color='k'))
          full_name_list.append('%s%%'%str(int(cl*100)))

    fig_actor_lst = [cs.collections[0] for cs in CSlst]

    fig_actor_lst.extend(dummy_lines)

    if legend is not None:
<<<<<<< HEAD
      twodcontour_legend=plt.figlegend(tuple(fig_actor_lst), tuple(full_name_list), loc='right')
=======
      try:
        twodcontour_legend=plt.figlegend(tuple(fig_actor_lst), tuple(full_name_list), loc='right',framealpha=0.1)
      except:
        twodcontour_legend=plt.figlegend(tuple(fig_actor_lst), tuple(full_name_list), loc='right')
>>>>>>> 456c562d
      for text in twodcontour_legend.get_texts():
        text.set_fontsize('small')


    # For ra and dec set custom labels and for RA reverse
    #if(par1_name.lower()=='ra' or par1_name.lower()=='rightascension'):
    #        ymin,ymax=plt.ylim()
    #        if(ymin<0.0): ylim=0.0
    #        if(ymax>2.0*pi_constant): ymax=2.0*pi_constant
    #        plt.ylim(ymax,ymin)
    #if(par1_name.lower()=='ra' or par1_name.lower()=='rightascension'):
    #        locs, ticks = plt.yticks()
    #        newlocs, newticks = formatRATicks(locs)
    #        plt.yticks(newlocs,newticks)
    #if(par1_name.lower()=='dec' or par1_name.lower()=='declination'):
    #        locs, ticks = plt.yticks()
    #        newlocs,newticks=formatDecTicks(locs)
    #        plt.yticks(newlocs,newticks)

    if(par2_name.lower()=='ra' or par2_name.lower()=='rightascension'):
        xmin,xmax=plt.xlim()
        if(xmin<0.0): xmin=0.0
        if(xmax>2.0*pi_constant): xmax=2.0*pi_constant
        plt.xlim(xmax,xmin)
    #if(par2_name.lower()=='ra' or par2_name.lower()=='rightascension'):
    #    locs, ticks = plt.xticks()
    #    newlocs, newticks = formatRATicks(locs)
    #    plt.xticks(newlocs,newticks,rotation=45)
    #if(par2_name.lower()=='dec' or par2_name.lower()=='declination'):
    #    locs, ticks = plt.xticks()
    #    newlocs, newticks = formatDecTicks(locs)
    #    plt.xticks(newlocs,newticks,rotation=45)

    return fig
#

def plot_two_param_greedy_bins_hist(posterior,greedy2Params,confidence_levels):
    """
    Histograms of the ranked pixels produced by the 2-parameter greedy
    binning algorithm colured by their confidence level.

    @param toppoints: Nx2 array of 2-parameter posterior samples.

    @param posterior: an instance of the Posterior class.

    @param greedy2Params: a dict ;{param1Name:param1binSize,param2Name:param2binSize}
    """

    from scipy import seterr as sp_seterr

    np.seterr(under='ignore')
    sp_seterr(under='ignore')

    #Extract parameter names
    par1_name,par2_name=greedy2Params.keys()
    #Extract bin sizes
    par1_bin=greedy2Params[par1_name]
    par2_bin=greedy2Params[par2_name]

    a=np.squeeze(posterior[par1_name].samples)
    b=np.squeeze(posterior[par2_name].samples)

    #Extract injection information
    par1_injvalue=posterior[par1_name.lower()].injval
    par2_injvalue=posterior[par2_name.lower()].injval

    #Create 2D bin array
    par1pos_min=a.min()
    par2pos_min=b.min()

    par1pos_max=a.max()
    par2pos_max=b.max()

    par1pos_Nbins= int(ceil((par1pos_max - par1pos_min)/par1_bin))+1
    par2pos_Nbins= int(ceil((par2pos_max - par2pos_min)/par2_bin))+1

    # Adjust for time parameter
    if par1_name.find('time')!=-1:
      offset=floor(min(a))
      a=a-offset
      if par1_injvalue:
        par1_injvalue=par1_injvalue-offset
      ax1_name=par1_name+' + %i'%(int(offset))
    else: ax1_name=par1_name

    if par2_name.find('time')!=-1:
      offset=floor(min(b))
      b=b-offset
      if par2_injvalue:
        par2_injvalue=par2_injvalue-offset
      ax2_name=par2_name+' + %i'%(int(offset))
    else: ax2_name=par2_name


    #Extract trigger information
    par1_trigvalues=posterior[par1_name.lower()].trigvals
    par2_trigvalues=posterior[par2_name.lower()].trigvals

    myfig=plt.figure()
    axes=plt.Axes(myfig,[0.3,0.3,0.95-0.3,0.90-0.3])
    myfig.add_axes(axes)

    #plt.clf()
    plt.xlabel(plot_label(ax2_name))
    plt.ylabel(plot_label(ax1_name))

    #bins=(par1pos_Nbins,par2pos_Nbins)
    bins=(50,50) # Matches plot_one_param_pdf

    majorFormatterX=ScalarFormatter(useMathText=True)
    majorFormatterX.format_data=lambda data:'%.4g'%(data)
    majorFormatterY=ScalarFormatter(useMathText=True)
    majorFormatterY.format_data=lambda data:'%.4g'%(data)
    majorFormatterX.set_scientific(True)
    majorFormatterY.set_scientific(True)
    axes.xaxis.set_major_formatter(majorFormatterX)
    axes.yaxis.set_major_formatter(majorFormatterY)
    H, xedges, yedges = np.histogram2d(a,b, bins,normed=False)


    #Replace H with greedy bin confidence levels at each pixel...
    temp=np.copy(H)
    temp=temp.flatten()

    Hsum=0
    Hsum_actual=np.sum(H)

    idxes=np.argsort(temp)
    j=len(idxes)-1
    while Hsum<Hsum_actual:
        #ind = np.argsort(temp)
        max_i=idxes[j]
        j-=1
        val = temp[max_i]
        Hsum+=int(val)
        temp[max_i]=0

        #print Hsum,Hsum_actual
        H.flat[max_i]=1-float(Hsum)/float(Hsum_actual)

    extent = [yedges[0], yedges[-1], xedges[0], xedges[-1]]
    plt.imshow(np.flipud(H), axes=axes, aspect='auto', extent=extent, interpolation='nearest',cmap='gray_r')
    plt.gca().autoscale_view()
    plt.colorbar()

    #plt.hexbin(a,b,cmap='gray_r',axes=axes )

    Nchars=max(map(lambda d:len(majorFormatterX.format_data(d)),axes.get_xticks()))
    if Nchars>8:
      Nticks=3
    elif Nchars>5:
      Nticks=4
    elif Nchars>4:
      Nticks=5
    else:
      Nticks=6
    locatorX=matplotlib.ticker.MaxNLocator(nbins=Nticks-1)
    (xmin,xmax)=plt.xlim()
    (ymin,ymax)=plt.ylim()
    if par2_name=='rightascension' or par2_name=='ra':
        locatorX=RALocator(min=xmin,max=xmax)
        majorFormatterX=RAFormatter()
    if par2_name=='declination' or par2_name=='dec':
        locatorX=DecLocator(min=xmin,max=xmax)
        majorFormatterX=DecFormatter()
    if par1_name=='rightascension' or par1_name=='ra':
        locatorY=RALocator(min=ymin,max=ymax)
        axes.yaxis.set_major_locator(locatorY)
        majorFormatterY=RAFormatter()
    if par1_name=='declination' or par1_name=='dec':
        locatorY=DecLocator(min=ymin,max=ymax)
        axes.yaxis.set_major_locator(locatorY)
        majorFormatterY=DecFormatter()

    axes.xaxis.set_major_formatter(majorFormatterX)
    axes.yaxis.set_major_formatter(majorFormatterY)
    #locatorX.view_limits(bins[0],bins[-1])
    axes.xaxis.set_major_locator(locatorX)

    if par1_injvalue is not None and par2_injvalue is not None:
        plt.plot([par2_injvalue],[par1_injvalue],'bo',scalex=False,scaley=False)

    if par1_trigvalues is not None and par2_trigvalues is not None:
        par1IFOs = set([IFO for IFO in par1_trigvalues.keys()])
        par2IFOs = set([IFO for IFO in par2_trigvalues.keys()])
        IFOs = par1IFOs.intersection(par2IFOs)
        if IFO=='H1': color = 'r'
        elif IFO=='L1': color = 'g'
        elif IFO=='V1': color = 'm'
        else: color = 'c'
        plt.plot([par2_trigvalues[IFO]],[par1_trigvalues[IFO]],color=color,marker='o',scalex=False,scaley=False)

    # For RA and dec set custom labels and for RA reverse
    #if(par1_name.lower()=='ra' or par1_name.lower()=='rightascension'):
    #        ymin,ymax=plt.ylim()
    #        plt.ylim(ymax,ymin)
    #if(par1_name.lower()=='ra' or par1_name.lower()=='rightascension'):
    #        locs, ticks = plt.yticks()
    #        newlocs, newticks = formatRATicks(locs)
    #        plt.yticks(newlocs,newticks)
    #if(par1_name.lower()=='dec' or par1_name.lower()=='declination'):
    #        locs, ticks = plt.yticks()
    #        newlocs, newticks = formatDecTicks(locs)
    #        plt.yticks(newlocs,newticks)

    if(par2_name.lower()=='ra' or par2_name.lower()=='rightascension'):
        xmin,xmax=plt.xlim()
        if(xmin)<0.0: xmin=0.0
        if(xmax>2.0*pi_constant): xmax=2.0*pi_constant
        plt.xlim(xmax,xmin)
    #if(par2_name.lower()=='ra' or par2_name.lower()=='rightascension'):
    #    locs, ticks = plt.xticks()
    #    newlocs, newticks = formatRATicks(locs)
    #    plt.xticks(newlocs,newticks,rotation=45)
    #if(par2_name.lower()=='dec' or par2_name.lower()=='declination'):
    #    locs, ticks = plt.xticks()
    #    newlocs, newticks = formatDecTicks(locs)
    #    plt.xticks(newlocs,newticks,rotation=45)

    return myfig

def greedy_bin_one_param(posterior,greedy1Param,confidence_levels):
    """
    Determine the 1-parameter Bayesian Confidence Interval using a greedy
    binning algorithm.

    @param posterior: an instance of the posterior class.

    @param greedy1Param: a dict; {paramName:paramBinSize}.

    @param confidence_levels: A list of floats of the required confidence intervals [(0-1)].
    """

    paramName=greedy1Param.keys()[0]
    par_bin=greedy1Param.values()[0]
    par_samps=posterior[paramName.lower()].samples

    parpos_min=min(par_samps)[0]
    parpos_max=max(par_samps)[0]

    par_point=parpos_min

    parpos_Nbins= int(ceil((parpos_max - parpos_min)/par_bin))+1

    greedyPoints=np.zeros((parpos_Nbins,2))
    # ...NB 2D so it can be put through same confidence level function
    greedyHist=np.zeros(parpos_Nbins,dtype='i8')

    #Bin up
    for i in range(parpos_Nbins):
        greedyPoints[i,0]=par_point
        greedyPoints[i,1]=par_point
        par_point+=par_bin

    for par_samp in par_samps:
        par_samp=par_samp[0]
        par_binNumber=int(floor((par_samp-parpos_min)/par_bin))
        try:
            greedyHist[par_binNumber]+=1
        except IndexError:
            print "IndexError: bin number: %i total bins: %i parsamp: %f "\
                %(par_binNumber,parpos_Nbins,par_samp)

    #Find injection bin
    injbin=None
    par_injvalue=posterior[paramName].injval
    if par_injvalue:
        par_binNumber=floor((par_injvalue-parpos_min)/par_bin)
        injbin=par_binNumber

    toppoints,injectionconfidence,reses,injection_area=_greedy_bin(greedyHist,greedyPoints,injbin,float(par_bin),int(len(par_samps)),confidence_levels)
    cl_intervals=[]
    confidence_levels.sort()
    for cl in confidence_levels:
        ind=np.nonzero(toppoints[:,-1]<cl)

        if len(ind[0]) > 1:
            cl_intervals.append((np.min(toppoints[ind,0]),np.max(toppoints[ind,0])))

        else:

            cl_intervals.append((toppoints[ind[0],0],toppoints[ind[0],0]))

    return toppoints,injectionconfidence,reses,injection_area,cl_intervals

#
def contigious_interval_one_param(posterior,contInt1Params,confidence_levels):
    """
    Calculates the smallest contigious 1-parameter confidence interval for a
    set of given confidence levels.

    @param posterior: an instance of the Posterior class.

    @param contInt1Params: a dict {paramName:paramBinSize}.

    @param confidence_levels: Required confidence intervals.

    """
    oneDContCL={}
    oneDContInj={}

    paramName=contInt1Params.keys()[0]
    par_bin=contInt1Params.values()[0]

    par_injvalue=posterior[paramName].injval

    par_samps=posterior[paramName].samples

    parpos_min=min(par_samps)
    parpos_max=max(par_samps)

    par_point=parpos_min
    parpos_Nbins= int(ceil((parpos_max - parpos_min)/par_bin))+1

    greedyHist=np.zeros(parpos_Nbins,dtype='i8')

    for par_samp in par_samps:
        par_binNumber=int(floor((par_samp-parpos_min)/par_bin))
        try:
            greedyHist[par_binNumber]+=1
        except IndexError:
            print "IndexError: bin number: %i total bins: %i parsamp: %f bin: %f - %f"\
                %(
                  par_binNumber,
                  parpos_Nbins,
                  par_samp,
                  greedyPoints[par_binNumber-1,0],
                  greedyPoints[par_binNumber-1,0]+par_bin
                  )

    injbin=None
    #Find injection bin
    if par_injvalue:
        par_binNumber=floor((par_injvalue-parpos_min)/par_bin)
        injbin=par_binNumber

    j=0
    #print "Calculating contigious confidence intervals for %s..."%par_name
    len_par_samps=len(par_samps)

    injinterval=None

    #Determine smallest contigious interval for given confidence levels (brute force)
    while j < len(confidence_levels):
        confidence_level=confidence_levels[j]
        #Loop over size of interval
        max_left=0
        max_right=0

        for i in range(len(greedyHist)):

            max_frac=None
            left=0
            right=i

            #Slide interval
            while right<len(greedyHist):
                Npoints=sum(greedyHist[left:right])
                frac=float(Npoints)/float(len_par_samps)
                #print "left %i , right %i , frac %f"%(left,right,frac)

                if max_frac is None:
                    max_frac=frac
                    max_left=left
                    max_right=right
                else:
                    if frac>max_frac:
                        max_frac=frac
                        max_left=left
                        max_right=right

                left+=1
                right+=1

            if injbin is not None and injinterval is None:
                if injbin in range(max_left,max_right):
                    injinterval=(max_right-max_left)*par_bin
                    oneDContInj['interval']=injinterval
                    oneDContInj['confidence']=1-frac
            if max_frac > confidence_level:
                break

            max_frac=None

        if max_frac is None:
            print "Cant determine intervals at %f confidence!"%confidence_level
        else:

            oneDContCL['left']=max_left*par_bin
            oneDContCL['right']=max_right*par_bin
            oneDContCL['width']=(max_right-max_left)*par_bin
            k=j
            while k+1<len(confidence_levels) :
                if confidence_levels[k+1]<max_frac:
                    j+=1
                k+=1
        j+=1

    return oneDContCL,oneDContInj
#
def burnin(data,spin_flag,deltaLogL,outputfile):

    pos,bayesfactor=_burnin(data,spin_flag,deltaLogL,outputfile)

    return pos,bayesfactor


class ACLError(StandardError):
    def __init__(self, *args):
        super(ACLError, self).__init__(*args)


def autocorrelation(series):
    """Returns an estimate of the autocorrelation function of a given
    series.  Returns only the positive-lag portion of the ACF,
    normalized so that the zero-th element is 1."""
    x=series-np.mean(series)
    y=np.conj(x[::-1])

    acf=np.fft.ifftshift(signal.fftconvolve(y,x,mode='full'))

    N=series.shape[0]

    acf = acf[0:N]

    return acf/acf[0]


def autocorrelation_length_estimate(series, acf=None, M=5, K=2):
    """Attempts to find a self-consistent estimate of the
    autocorrelation length of a given series.

    If C(tau) is the autocorrelation function (normalized so C(0) = 1,
    for example from the autocorrelation procedure in this module),
    then the autocorrelation length is the smallest s such that

    1 + 2*C(1) + 2*C(2) + ... + 2*C(M*s) < s

    In words: the autocorrelation length is the shortest length so
    that the sum of the autocorrelation function is smaller than that
    length over a window of M times that length.

    The maximum window length is restricted to be len(series)/K as a
    safety precaution against relying on data near the extreme of the
    lags in the ACF, where there is a lot of noise.  Note that this
    implies that the series must be at least M*K*s samples long in
    order to get a reliable estimate of the ACL.

    If no such s can be found, raises ACLError; in this case it is
    likely that the series is too short relative to its true
    autocorrelation length to obtain a consistent ACL estimate."""

    if acf is None:
      acf=autocorrelation(series)
    acf[1:] *= 2.0

    imax=int(acf.shape[0]/K)

    # Cumulative sum and ACL length associated with each window
    cacf=np.cumsum(acf)
    s=np.arange(1, cacf.shape[0]+1)/float(M)

    # Find all places where cumulative sum over window is smaller than
    # associated ACL.
    estimates=np.flatnonzero(cacf[:imax] < s[:imax])

    if estimates.shape[0] > 0:
        # Return the first index where cumulative sum is smaller than
        # ACL associated with that index's window
        return s[estimates[0]]
    else:
        # Cannot find self-consistent ACL estimate.
        raise ACLError('autocorrelation length too short for consistent estimate')


def effectiveSampleSize(samples, Nskip=1):
    """
    Compute the effective sample size, calculating the ACL using only
    the second half of the samples to avoid ACL overestimation due to
    chains equilibrating after adaptation.
    """
    N = len(samples)
    acf = autocorrelation(samples[N/2:])
    try:
      acl = autocorrelation_length_estimate(samples[N/2:], acf=acf)
    except ACLError:
      acl = N
    Neffective = floor(N/acl)
    acl *= Nskip
    return (Neffective, acl, acf)


def readCoincXML(xml_file, trignum):
    triggers=None

    from glue.ligolw import ligolw
    coincXML = utils.load_filename(xml_file, contenthandler = lsctables.use_in(ligolw.LIGOLWContentHandler))
    coinc = lsctables.CoincTable.get_table(coincXML)
    coincMap = lsctables.CoincMapTable.get_table(coincXML)
    snglInsps = lsctables.SnglInspiralTable.get_table(coincXML)

    if (trignum>len(coinc)):
        raise RuntimeError("Error: You asked for trigger %d, but %s contains only %d triggers" %(trignum,coincfile,len(tiggers)))
    else:
        coincEventID = coinc.getColumnByName('coinc_event_id')[trignum]
        eventIDs = [row.event_id for row in coincMap if row.coinc_event_id == coincEventID]
        triggers = [row for row in snglInsps if row.event_id in eventIDs]
    return triggers

#===============================================================================
# Parameter estimation codes results parser
#===============================================================================

def find_ndownsample(samples, nDownsample):
    """
    Given a list of files, threshold value, and a desired
    number of outputs posterior samples, return the skip number to
    achieve the desired number of posterior samples.
    """
    if nDownsample is None:
        print "Max ACL(s):"
        splineParams=["spcal_npts", "spcal_active","constantcal_active"]
        for i in np.arange(5):
          for k in ['h1','l1']:
            splineParams.append(k+'_spcal_freq_'+str(i))
            splineParams.append(k+'_spcal_logfreq_'+str(i))

        nonParams = ["logpost", "post", "cycle", "timestamp", "snrh1", "snrl1", "snrv1",
                     "margtime","margtimephi","margtime","time_max","time_min",
                     "time_mean", "time_maxl","sky_frame","psdscaleflag","logdeltaf","flow","f_ref",
                     "lal_amporder","lal_pnorder","lal_approximant","tideo","spino","signalmodelflag",
                     "t0", "phase_maxl", "azimuth", "cosalpha", "lal_amporder"] + logParams + snrParams + splineParams
        params = [p for p in samples.colnames if p.lower() not in nonParams]
        stride=np.diff(samples['cycle'])[0]
        results = np.array([np.array(effectiveSampleSize(samples[param])[:2]) for param in params])
        nEffs = results[:,0]
        nEffective = min(nEffs)
        ACLs  = results[:,1]
        maxACLind = np.argmax(ACLs)
        maxACL = ACLs[maxACLind]
        # Get index in header, which includes "non-params"
        print "%i (%s)." %(stride*maxACL,params[maxACLind])

    nskip = 1
    if nDownsample is not None:
        if len(samples) > nDownsample:
            nskip *= floor(len(samples)/nDownsample)

    else:
        nEff = nEffective
        if nEff > 1:
            if len(samples) > nEff:
                nskip = ceil(len(samples)/nEff)
        else:
            nskip = np.nan
    return nskip

class PEOutputParser(object):
    """
    A parser for the output of Bayesian parameter estimation codes.

    TODO: Will be abstract class when LDG moves over to Python >2.6,
    inherited by each method .
    """
    def __init__(self,inputtype):
        if inputtype is 'mcmc_burnin':
            self._parser=self._mcmc_burnin_to_pos
        elif inputtype is 'ns':
            self._parser=self._ns_to_pos
        elif inputtype is 'common':
            self._parser=self._common_to_pos
        elif inputtype is 'fm':
            self._parser=self._followupmcmc_to_pos
        elif inputtype is "inf_mcmc":
            self._parser=self._infmcmc_to_pos
        elif inputtype is "xml":
            self._parser=self._xml_to_pos
        elif inputtype == 'hdf5':
            self._parser = self._hdf5_to_pos
        elif inputtype == 'hdf5s':
            self._parser = self._hdf5s_to_pos
        else:
            raise ValueError('Invalid value for "inputtype": %r' % inputtype)

    def parse(self,files,**kwargs):
        """
        Parse files.
        """
        return self._parser(files,**kwargs)

    def _infmcmc_to_pos(self,files,outdir=None,deltaLogL=None,fixedBurnins=None,nDownsample=None,oldMassConvention=False,**kwargs):
        """
        Parser for lalinference_mcmcmpi output.
        """
        if not (fixedBurnins is None):
            if not (deltaLogL is None):
                print "Warning: using deltaLogL criteria in addition to fixed burnin"
            if len(fixedBurnins) == 1 and len(files) > 1:
                print "Only one fixedBurnin criteria given for more than one output.  Applying this to all outputs."
                fixedBurnins = np.ones(len(files),'int')*fixedBurnins[0]
            elif len(fixedBurnins) != len(files):
                raise RuntimeError("Inconsistent number of fixed burnin criteria and output files specified.")
            print "Fixed burning criteria: ",fixedBurnins
        else:
            fixedBurnins = np.zeros(len(files))
        logLThreshold=-1e200 # Really small?
        if not (deltaLogL is None):
            logLThreshold= - deltaLogL
            print "Eliminating any samples before log(Post) = ", logLThreshold
        nskips=self._find_ndownsample(files, logLThreshold, fixedBurnins, nDownsample)
        if nDownsample is None:
            print "Downsampling to take only uncorrelated posterior samples from each file."
            if len(nskips) == 1 and np.isnan(nskips[0]):
                print "WARNING: All samples in chain are correlated.  Downsampling to 10000 samples for inspection!!!"
                nskips=self._find_ndownsample(files, logLThreshold, fixedBurnins, 10000)
            else:
                for i in range(len(nskips)):
                    if np.isnan(nskips[i]):
                        print "%s eliminated since all samples are correlated."
                    else:
                        print "Downsampling by a factor of ", nskips[0], " to achieve approximately ", nDownsample, " posterior samples"
        if outdir is None:
            outdir=''
        runfileName=os.path.join(outdir,"lalinfmcmc_headers.dat")
        postName="posterior_samples.dat"
        runfile=open(runfileName, 'w')
        outfile=open(postName, 'w')
        try:
            self._infmcmc_output_posterior_samples(files, runfile, outfile, logLThreshold, fixedBurnins, nskips, oldMassConvention)
        finally:
            runfile.close()
            outfile.close()
        return self._common_to_pos(open(postName,'r'))


    def _infmcmc_output_posterior_samples(self, files, runfile, outfile, logLThreshold, fixedBurnins, nskips=None, oldMassConvention=False):
        """
        Concatenate all the samples from the given files into outfile.
        For each file, only those samples past the point where the
        log(L) > logLThreshold are concatenated after eliminating
        fixedBurnin.
        """
        nRead=0
        outputHeader=False
        acceptedChains=0
        if nskips is None:
            nskips = np.ones(len(files),'int')
        for infilename,i,nskip,fixedBurnin in zip(files,range(1,len(files)+1),nskips,fixedBurnins):
            infile=open(infilename,'r')
            try:
                print "Writing header of %s to %s"%(infilename,runfile.name)
                runInfo,header=self._clear_infmcmc_header(infile)
                runfile.write('Chain '+str(i)+':\n')
                runfile.writelines(runInfo)
                print "Processing file %s to %s"%(infilename,outfile.name)
                write_fref = False
                if 'f_ref' not in header:
                    write_fref = True
                    f_ref=self._find_infmcmc_f_ref(runInfo)
                if oldMassConvention:
                    # Swap #1 for #2 because our old mass convention
                    # has m2 > m1, while the common convention has m1
                    # > m2
                    header=[self._swaplabel12(label) for label in header]
                if not outputHeader:
                    for label in header:
                        outfile.write(label)
                        outfile.write(" ")
                    if write_fref:
                        outfile.write("f_ref")
                    outfile.write(" ")
                    outfile.write("chain")
                    outfile.write("\n")
                    outputHeader=header
                iterindex=header.index("cycle")
                loglindex=header.index("logpost")
                output=False
                for line in infile:
                    line=line.lstrip()
                    lineParams=line.split()
                    iter=int(lineParams[iterindex])
                    logL=float(lineParams[loglindex])
                    if (iter > fixedBurnin) and (logL >= logLThreshold):
                        output=True
                    if output:
                        if nRead % nskip == 0:
                            for label in outputHeader:
                                # Note that the element "a1" in the
                                # *header* actually already
                                # corresponds to the "a2" *column* of
                                # the input because we switched the
                                # names above
                                outfile.write(lineParams[header.index(label)])
                                outfile.write("\t")
                            if write_fref:
                                outfile.write(f_ref)
                                outfile.write("\t")
                            outfile.write(str(i))
                            outfile.write("\n")
                        nRead=nRead+1
                if output: acceptedChains += 1
            finally:
                infile.close()
        print "%i of %i chains accepted."%(acceptedChains,len(files))

    def _swaplabel12(self, label):
        if label[-1] == '1':
            return label[0:-1] + '2'
        elif label[-1] == '2':
            return label[0:-1] + '1'
        else:
            return label[:]

    def _find_max_logL(self, files):
        """
        Given a list of files, reads them, finding the maximum log(L)
        """
        maxLogL = -1e200  # Really small, I hope!
        for inpname in files:
            infile=open(inpname, 'r')
            try:
                runInfo,header=self._clear_infmcmc_header(infile)
                loglindex=header.index("logpost")
                for line in infile:
                    line=line.lstrip().split()
                    logL=float(line[loglindex])
                    if logL > maxLogL:
                        maxLogL=logL
            finally:
                infile.close()
        print "Found max log(Post) = ", maxLogL
        return maxLogL

    def _find_ndownsample(self, files, logLthreshold, fixedBurnins, nDownsample):
        """
        Given a list of files, threshold value, and a desired
        number of outputs posterior samples, return the skip number to
        achieve the desired number of posterior samples.
        """
        nfiles = len(files)
        ntots=[]
        nEffectives = []
        if nDownsample is None: print "Max ACL(s):"
        for inpname,fixedBurnin in zip(files,fixedBurnins):
            infile = open(inpname, 'r')
            try:
                runInfo,header = self._clear_infmcmc_header(infile)
                header = [name.lower() for name in header]
                loglindex = header.index("logpost")
                iterindex = header.index("cycle")
                deltaLburnedIn = False
                fixedBurnedIn  = False
                adapting = True
                lines=[]
                ntot=0
                for line in infile:
                    line = line.lstrip().split()
                    iter = int(line[iterindex])
                    logL = float(line[loglindex])
                    if iter > fixedBurnin:
                        fixedBurnedIn = True
                    if logL > logLthreshold:
                        deltaLburnedIn = True
                    if iter > 0:
                        adapting = False
                    if fixedBurnedIn and deltaLburnedIn and not adapting:
                        ntot += 1
                        lines.append(line)
                ntots.append(ntot)
                if nDownsample is None:
                    try:
                        splineParams=["spcal_npts", "spcal_active","constantcal_active"]
                        for i in np.arange(5):
                          for k in ['h1','l1']:
                            splineParams.append(k+'_spcal_freq'+str(i))
                            splineParams.append(k+'_spcal_logfreq'+str(i))

                        nonParams = ["logpost", "cycle", "timestamp", "snrh1", "snrl1", "snrv1",
                                     "margtime","margtimephi","margtime","time_max","time_min",
                                     "time_mean", "time_maxl","sky_frame","psdscaleflag","logdeltaf","flow","f_ref",
                                     "lal_amporder","lal_pnorder","lal_approximant","tideo","spino","signalmodelflag",
                                     "t0", "phase_maxl", "azimuth", "cosalpha"] + logParams + snrParams + splineParams
                        nonParamsIdxs = [header.index(name) for name in nonParams if name in header]
                        samps = np.array(lines).astype(float)
                        fixedIdxs = np.where(np.amin(samps,axis=0)-np.amax(samps,axis=0) == 0.0)[0]
                        nonParamsIdxs.extend(fixedIdxs)
                        paramIdxs = [i for i in range(len(header)) if i not in nonParamsIdxs]
                        stride=samps[1,iterindex] - samps[0,iterindex]
                        results = np.array([np.array(effectiveSampleSize(samps[:,i])[:2]) for i in paramIdxs])
                        nEffs = results[:,0]
                        nEffectives.append(min(nEffs))
                        ACLs  = results[:,1]
                        maxACLind = np.argmax(ACLs)
                        maxACL = ACLs[maxACLind]
                        # Get index in header, which includes "non-params"
                        maxACLind = paramIdxs[maxACLind]
                        print "%i (%s) for chain %s." %(stride*maxACL,header[maxACLind],inpname)
                    except:
                        nEffectives.append(None)
                        print "Error computing effective sample size of %s!"%inpname

            finally:
                infile.close()
        nskips = np.ones(nfiles)
        ntot = sum(ntots)
        if nDownsample is not None:
            if ntot > nDownsample:
                nskips *= floor(ntot/nDownsample)

        else:
            for i in range(nfiles):
                nEff = nEffectives[i]
                ntot = ntots[i]
                if nEff > 1:
                    if ntot > nEff:
                        nskips[i] = ceil(ntot/nEff)
                else:
                    nskips[i] = None
        return nskips

    def _find_infmcmc_f_ref(self, runInfo):
        """
        Searches through header to determine reference frequency of waveforms.
        If no fRef given, calls _find_infmcmc_f_lower to get the lower frequency
        bound, which is the default reference frequency for LALInference.
        """
        fRef = None
        runInfoIter = iter(runInfo)
        for line in runInfoIter:
            headers=line.lstrip().lower().split()
            try:
                fRefColNum = headers.index('f_ref') # strings get converted to all lower case
                info = runInfoIter.next().lstrip().lower().split()
                fRef = info[-1]#fRefColNum] # too many column names with spaces for this way to work. I just grab the last value. Hopefully we will update to xml output files and those messy headers will be gone.
                break
            except ValueError:
                continue

        # ***TEMPORARY*** If not in table, check command line.
        #   ...This is messy, but the only option for dealing with old headers
        if not fRef:
          runInfoIter = iter(runInfo)
          for line in runInfoIter:
              headers=line.lstrip().lower().split()
              try:
                  if headers[0]=="command":
                      try:
                          fRefInd = headers.index('--fref')+1
                          fRef = headers[fRefInd]
                      except ValueError:
                          pass
                      break
              except IndexError:
                  continue

        # If no fRef is found, use lower frequency bound
        if not fRef:
            fRef = self._find_infmcmc_f_lower(runInfo)

        return fRef

    def _find_infmcmc_f_lower(self, runInfo):
        """
        Searches through header to determine starting frequency of waveforms.
        Assumes same for all IFOs.
        """
        runInfo = iter(runInfo)
        for line in runInfo:
            headers=line.lstrip().lower().split()
            try:
                flowColNum = headers.index('f_low')
                IFOinfo = runInfo.next().lstrip().lower().split()
                f_lower = IFOinfo[flowColNum]
                break
            except ValueError:
                continue
        return f_lower

    def _clear_infmcmc_header(self, infile):
        """
        Reads lalinference_mcmcmpi file given, returning the run info and
        common output header information.
        """
        runInfo = []
        for line in infile:
            runInfo.append(line)
            headers=line.lstrip().lower().split()
            try:
                headers.index('cycle')
                break
            except ValueError:
                continue
        else:
            raise RuntimeError("couldn't find line with 'cycle' in LALInferenceMCMC input")
        return runInfo[:-1],headers


    def _mcmc_burnin_to_pos(self,files,spin=False,deltaLogL=None):
        """
        Parser for SPINspiral output .
        """
        raise NotImplementedError
        if deltaLogL is not None:
            pos,bayesfactor=burnin(data,spin,deltaLogL,"posterior_samples.dat")
            return self._common_to_pos(open("posterior_samples.dat",'r'))

    def _ns_to_pos(self,files,Nlive=None,Npost=None,posfilename='posterior_samples.dat'):
        """
        Parser for nested sampling output.
        files : list of input NS files
        Nlive : Number of live points
        Npost : Desired number of posterior samples
        posfilename : Posterior output file name (default: 'posterior_samples.dat')
        """
        try:
            from lalapps.nest2pos import draw_N_posterior_many,draw_posterior_many
        except ImportError:
            print "Need lalapps.nest2pos to convert nested sampling output!"
            raise

        if Nlive is None:
            raise RuntimeError("Need to specify number of live points in positional arguments of parse!")

        #posfile.write('mchirp \t eta \t time \t phi0 \t dist \t RA \t dec \t
        #psi \t iota \t likelihood \n')
        # get parameter list
        it = iter(files)

        # check if there's a file containing the parameter names
        parsfilename = (it.next()).strip('.gz')+'_params.txt'

        if os.path.isfile(parsfilename):
            print 'Looking for '+parsfilename

            if os.access(parsfilename,os.R_OK):

                with open(parsfilename,'r') as parsfile:
                    outpars=parsfile.readline()+'\n'
            else:
                raise RuntimeError('Cannot open parameters file %s!'%(parsfilename))

        else: # Use hardcoded CBC parameter names
            outpars='mchirp \t eta \t time \t phi0 \t dist \t RA \t \
            dec \t psi \t iota \t logl \n'

        # Find the logL column
        parsvec=outpars.split()
        logLcol=-1
        for i in range(len(parsvec)):
            if parsvec[i].lower()=='logl':
                logLcol=i
        if logLcol==-1:
            print 'Error! Could not find logL column in parameter list: %s'%(outpars)
            raise RuntimeError

        inarrays=map(np.loadtxt,files)
        if Npost is None:
            pos=draw_posterior_many(inarrays,[Nlive for f in files],logLcols=[logLcol for f in files])
        else:
            pos=draw_N_posterior_many(inarrays,[Nlive for f in files],Npost,logLcols=[logLcol for f in files])

        with open(posfilename,'w') as posfile:

            posfile.write(outpars)

            for row in pos:
                for i in row:
                  posfile.write('%10.12e\t' %(i))
                posfile.write('\n')

        with open(posfilename,'r') as posfile:
            return_val=self._common_to_pos(posfile)

        return return_val

    def _followupmcmc_to_pos(self,files):
        """
        Parser for followupMCMC output.
        """
        return self._common_to_pos(open(files[0],'r'),delimiter=',')


    def _multinest_to_pos(self,files):
        """
        Parser for MultiNest output.
        """
        return self._common_to_pos(open(files[0],'r'))

    def _xml_to_pos(self,infile):
        """
        Parser for VOTable XML Using
        """
        from xml.etree import ElementTree as ET
        xmlns='http://www.ivoa.net/xml/VOTable/v1.1'
        try:
                register_namespace=ET.register_namespace
        except AttributeError:
                def register_namespace(prefix,uri):
                    ET._namespace_map[uri]=prefix
        register_namespace('vot',xmlns)
        tree = ET.ElementTree()

        tree.parse(infile)
        # Find the posterior table
        tables = tree.findall('.//{%s}TABLE'%(xmlns))
        for table in tables:
            if table.get('utype')=='lalinference:results:posteriorsamples':
                return(self._VOTTABLE2pos(table))
        for table in tables:
          if table.get('utype')=='lalinference:results:nestedsamples':
            nsresource=[node for node in tree.findall('{%s}RESOURCE'%(xmlns)) if node.get('utype')=='lalinference:results'][0]
            return(self._VOTTABLE2pos(vo_nest2pos(nsresource)))
        raise RuntimeError('Cannot find "Posterior Samples" TABLE element in XML input file %s'%(infile))

    def _VOTTABLE2pos(self,table):
        """
        Parser for a VOT TABLE element with FIELDs and TABLEDATA elements
        """
        from xml.etree import ElementTree as ET
        xmlns='http://www.ivoa.net/xml/VOTable/v1.1'
        try:
            register_namespace=ET.register_namespace
        except AttributeError:
            def register_namespace(prefix,uri):
                ET._namespace_map[uri]=prefix
                register_namespace('vot',xmlns)

        header=[]
        for field in table.findall('./{%s}FIELD'%(xmlns)):
            header.append(field.attrib['name'])
        if(len(header)==0):
            raise RuntimeError('Unable to find FIELD nodes for table headers in XML table')
        data=table.findall('./{%s}DATA'%(xmlns))
        tabledata=data[0].find('./{%s}TABLEDATA'%(xmlns))
        llines=[]
        for row in tabledata:
            llines.append(np.array(map(lambda a:float(a.text),row)))
        flines=np.array(llines)
        for i in range(0,len(header)):
            if header[i].lower().find('log')!=-1 and header[i].lower() not in logParams and re.sub('log', '', header[i].lower()) not in [h.lower() for h in header]:
                print 'exponentiating %s'%(header[i])

                flines[:,i]=np.exp(flines[:,i])

                header[i]=re.sub('log', '', header[i], flags=re.IGNORECASE)
            if header[i].lower().find('sin')!=-1 and re.sub('sin', '', header[i].lower()) not in [h.lower() for h in header]:
                print 'asining %s'%(header[i])
                flines[:,i]=np.arcsin(flines[:,i])
                header[i]=re.sub('sin', '', header[i], flags=re.IGNORECASE)
            if header[i].lower().find('cos')!=-1 and re.sub('cos', '', header[i].lower()) not in [h.lower() for h in header]:
                print 'acosing %s'%(header[i])
                flines[:,i]=np.arccos(flines[:,i])
                header[i]=re.sub('cos', '', header[i], flags=re.IGNORECASE)
            header[i]=header[i].replace('(','')
            header[i]=header[i].replace(')','')
        print 'Read columns %s'%(str(header))
        return header,flines

    def _hdf5s_to_pos(self, infiles, fixedBurnins=None, deltaLogL=None, nDownsample=None, **kwargs):
        from astropy.table import vstack

        if fixedBurnins is None:
            fixedBurnins = np.zeros(len(infiles))

        if len(infiles) > 1:
            multiple_chains = True

        chains = []
        for i, [infile, fixedBurnin] in enumerate(zip(infiles, fixedBurnins)):
            chain = self._hdf5_to_table(infile, fixedBurnin=fixedBurnin, deltaLogL=deltaLogL, nDownsample=nDownsample, multiple_chains=multiple_chains, **kwargs)
            chain.add_column(astropy.table.Column(i*np.ones(len(chain)), name='chain'))
            chains.append(chain)

        # Apply deltaLogL criteria across chains
        if deltaLogL is not None:
            logLThreshold = -np.inf
            for chain in chains:
                if len(chain) > 0:
                    logLThreshold = max([logLThreshold, max(chain['logl'])- deltaLogL])
            print("Eliminating any samples before log(L) = {}".format(logLThreshold))

        for i, chain in enumerate(chains):
            if deltaLogL is not None:
                above_threshold = np.arange(len(chain))[chain['logl'] > logLThreshold]
                burnin_idx = above_threshold[0] if len(above_threshold) > 0 else len(chain)
            else:
                burnin_idx = 0
            chains[i] = chain[burnin_idx:]

        samples = vstack(chains)

        # Downsample one more time
        if nDownsample is not None:
            nskip = find_ndownsample(samples, nDownsample)
            samples = samples[::nskip]

        return samples.colnames, samples.as_array().view(float).reshape(-1, len(samples.columns))

    def _hdf5_to_table(self, infile, deltaLogL=None, fixedBurnin=None, nDownsample=None, multiple_chains=False, **kwargs):
        """
        Parse a HDF5 file and return an array of posterior samples ad list of
        parameter names. Equivalent to '_common_to_pos' and work in progress.
        """
        samples = read_samples(infile,tablename=lalinference.LALInferenceHDF5PosteriorSamplesDatasetName)
        params = samples.colnames

        for param in params:
            param_low = param.lower()
            if param_low.find('log') != -1 and param_low not in logParams and re.sub('log', '', param_low) not in [p.lower() for p in params]:
                print('exponentiating %s' % param)
                new_param = re.sub('log', '', param, flags=re.IGNORECASE)
                samples[new_param] = np.exp(samples[param])
                del samples[param]
                param = new_param
            if param_low.find('sin') != -1 and re.sub('sin', '', param_low) not in [p.lower() for p in params]:
                print('asining %s' % param)
                new_param = re.sub('sin', '', param, flags=re.IGNORECASE)
                samples[new_param] = np.arcsin(samples[param])
                del samples[param]
                param = new_param
            if param_low.find('cos') != -1 and re.sub('cos', '', param_low) not in [p.lower() for p in params]:
                print('acosing %s' % param)
                new_param = re.sub('cos', '', param, flags=re.IGNORECASE)
                samples[new_param] = np.arccos(samples[param])
                del samples[param]
                param = new_param

            if param != param.replace('(', ''):
                samples.rename_column(param, param.replace('(', ''))
            if param != param.replace(')', ''):
                samples.rename_column(param, param.replace(')', ''))

            #Make everything a float, since that's what's excected of a CommonResultsObj
            replace_column(samples, param, samples[param].astype(float))

        params = samples.colnames
        print('Read columns %s' % str(params))

        # MCMC burnin and downsampling
        if 'cycle' in params:
            if not (fixedBurnin is None):
                if not (deltaLogL is None):
                    print "Warning: using deltaLogL criteria in addition to fixed burnin"
                print "Fixed burning criteria: ",fixedBurnin
            else:
                fixedBurnin = 0

            post_burnin = np.arange(len(samples))[samples['cycle'] > fixedBurnin]
            burnin_idx = post_burnin[0] if len(post_burnin) > 0 else len(samples)
            samples = samples[burnin_idx:]

            logLThreshold=-1e200 # Really small?
            if len(samples) > 0 and not (deltaLogL is None):
                logLThreshold = max(samples['logl'])- deltaLogL
                print "Eliminating any samples before log(L) = ", logLThreshold
                burnin_idx = np.arange(len(samples))[samples['logl'] > logLThreshold][0]
                samples = samples[burnin_idx:]

            if len(samples) > 0:
                nskip = find_ndownsample(samples, nDownsample)
                if nDownsample is None:
                    print "Downsampling to take only uncorrelated posterior samples from each file."
                    if np.isnan(nskip) and not multiple_chains:
                        print "WARNING: All samples in chain are correlated.  Downsampling to 10000 samples for inspection!!!"
                        nskip = find_ndownsample(samples, 10000)
                        samples = samples[::nskip]
                    else:
                        if np.isnan(nskip):
                            print "WARNING: All samples in {} are correlated.".format(infile)
                            samples = samples[-1:]
                        else:
                            print "Downsampling by a factor of ", nskip, " to achieve approximately ", nDownsample, " posterior samples"
                            samples = samples[::nskip]

        return samples

    def _hdf5_to_pos(self, infile, **kwargs):
        samples = self._hdf5_to_table(infile, **kwargs)

        return samples.colnames, samples.as_array().view(float).reshape(-1, len(samples.columns))

    def _common_to_pos(self,infile,info=[None,None]):
        """
        Parse a file in the 'common format' and return an array of posterior
        samples and list of parameter names. Will apply inverse functions to
        columns with names containing sin,cos,log.
        """

        [headerfile,delimiter]=info

        if headerfile==None:
        	formatstr=infile.readline().lstrip()
        else:
        	hf=open(headerfile,'r')
        	formatstr=hf.readline().lstrip()
        	hf.close()

        formatstr=formatstr.replace('#','')
        formatstr=formatstr.replace('"','')

        header=formatstr.split(delimiter)
        header[-1]=header[-1].rstrip('\n')
        nparams=len(header)
        llines=[]
        dec=re.compile(r'^[-+]?[0-9]*\.?[0-9]+([eE][-+]?[0-9]+)?$|^inf$')

        for line_number,line in enumerate(infile):
            sline=line.split(delimiter)
            if sline[-1] == '\n':
                del(sline[-1])
            proceed=True
            if len(sline)<1:
                print 'Ignoring empty line in input file: %s'%(sline)
                proceed=False
            elif len(sline)!=nparams:
                sys.stderr.write('WARNING: Malformed row %i, read %i elements but there is meant to be %i\n'%(line_number,len(sline),nparams))
                proceed=False

            for elemn,st in enumerate(sline):
                s=st.replace('\n','')
                if dec.search(s) is None:
                    print 'Warning! Ignoring non-numeric data after the header: %s. Row = %i,Element=%i'%(s,line_number,elemn)
                    proceed=False
                elif s is '\n':
                    proceed=False

            if proceed:
                llines.append(map(float,sline))

        flines=np.array(llines)

        if not flines.any():
            raise RuntimeError("ERROR: no lines read in!")


        for i in range(0,len(header)):
            if header[i].lower().find('log')!=-1 and header[i].lower() not in logParams and re.sub('log', '', header[i].lower()) not in [h.lower() for h in header]:
                print 'exponentiating %s'%(header[i])

                flines[:,i]=np.exp(flines[:,i])

                header[i]=re.sub('log', '', header[i], flags=re.IGNORECASE)
            if header[i].lower().find('sin')!=-1 and re.sub('sin', '', header[i].lower()) not in [h.lower() for h in header]:
                print 'asining %s'%(header[i])
                flines[:,i]=np.arcsin(flines[:,i])
                header[i]=re.sub('sin', '', header[i], flags=re.IGNORECASE)
            if header[i].lower().find('cos')!=-1 and re.sub('cos', '', header[i].lower()) not in [h.lower() for h in header]:
                print 'acosing %s'%(header[i])
                flines[:,i]=np.arccos(flines[:,i])
                header[i]=re.sub('cos', '', header[i], flags=re.IGNORECASE)
            header[i]=header[i].replace('(','')
            header[i]=header[i].replace(')','')
        print 'Read columns %s'%(str(header))
        return header,flines


def parse_converge_output_section(fo):
        result={}
        lines=fo.split('\n')
        chain_line=False
        for line in lines:

            if '[1]' in line:
                key=line.replace('[1]','').strip(' ').strip('"')
                result[key]={}
                out=result[key]
                continue
            if result is not {}:
                if 'chain' in line:
                    chain_line=True
                    continue
                if chain_line:
                    chain_line=False
                    key=line.strip('"').split()[1]
                    out[key]=[]
                    out2=out[key]
                else:
                    try:
                        newline=line.strip('"').split()
                        if newline is not []:
                            out2.append(line.strip('"').split())
                    except:
                        pass

        return result
#

def vo_nest2pos(nsresource,Nlive=None):
    """
    Parse a VO Table RESOURCE containing nested sampling output and
    return a VOTable TABLE element with posterior samples in it.
    This can be added to an existing tree by the user.
    Nlive will be read from the nsresource, unless specified
    """
    from xml.etree import ElementTree as ET
    import copy
    from math import log, exp
    xmlns='http://www.ivoa.net/xml/VOTable/v1.1'
    try:
        register_namespace=ET.register_namespace
    except AttributeError:
        def register_namespace(prefix,uri):
            ET._namespace_map[uri]=prefix
    register_namespace('vot',xmlns)

    postable=ET.Element("{%s}TABLE"%(xmlns),attrib={'name':'Posterior Samples','utype':'lalinference:results:posteriorsamples'})
    i=0
    nstables=[resource for resource in nsresource.findall("./{%s}TABLE"%(xmlns)) if resource.get("utype")=="lalinference:results:nestedsamples"]

    nstable=nstables[0]
    if Nlive is None:
        runstateResource = [resource for resource in nsresource.findall("./{%s}RESOURCE"%(xmlns)) if resource.get("utype")=="lalinference:state"][0]
        algTable = [table for table in runstateResource.findall("./{%s}TABLE"%(xmlns)) if table.get("utype")=="lalinference:state:algorithmparams"][0]
        Nlive = int ([param for param in algTable.findall("./{%s}PARAM"%(xmlns)) if param.get("name")=='Nlive'][0].get('value'))
        print 'Found Nlive %i'%(Nlive)
    if Nlive is None:
        raise RuntimeError("Cannot find number of live points in XML table, please specify")
    logLcol = None
    for fieldnode in nstable.findall('./{%s}FIELD'%xmlns):
        if fieldnode.get('name') == 'logL':
            logLcol=i
        i=i+1
        postable.append(copy.deepcopy(fieldnode))
    for paramnode in nstable.findall('./{%s}PARAM'%(xmlns)):
        postable.append(copy.deepcopy(paramnode))
    if logLcol is None:
        RuntimeError("Unable to find logL column")
    posdataNode=ET.Element("{%s}DATA"%(xmlns))
    postabledataNode=ET.Element("{%s}TABLEDATA"%(xmlns))
    postable.append(posdataNode)
    posdataNode.append(postabledataNode)
    nstabledata=nstable.find('./{%s}DATA/{%s}TABLEDATA'%(xmlns,xmlns))
    logw=log(1.0 - exp(-1.0/float(Nlive)))
    weights=[]
    for row in nstabledata:
        logL=float(row[logLcol].text)
        weights.append(logL-logw)
        logw=logw-1.0/float(Nlive)
    mw=max(weights)
    weights = [w - mw for w in weights]
    for (row,weight) in zip(nstabledata,weights):
        if weight > log(random.random()):
            postabledataNode.append(copy.deepcopy(row))
    return postable

xmlns='http://www.ivoa.net/xml/VOTable/v1.1'

class VOT2HTML:
    def __init__(self):
        self.html=htmlSection("VOTable information")
        self.skiptable=0

    def start(self,tag,attrib):
        if tag=='{%s}TABLE'%(xmlns):
            if attrib['utype']=='lalinference:results:nestedsamples'\
            or attrib['utype']=='lalinference:results:posteriorsamples':
                self.skiptable=1
            else:
                self.skiptable=0
            self.tableouter=htmlChunk('div')
            self.tableouter.h2(attrib['name'])
            try:
                self.tableouter.p(attrib['utype'])
            except KeyError:
                pass
            self.fixedparams=htmlChunk('table',attrib={'class':'statstable'},parent=self.tableouter)
            self.table=htmlChunk('table',attrib={'class':'statstable'},parent=self.tableouter)
            self.tabheader=htmlChunk('tr',parent=self.table)
        if tag=='{%s}FIELD'%(xmlns):
            self.field=htmlChunk('th',{'name':attrib['name']},parent=self.tabheader)
        if tag=='{%s}TR'%(xmlns):
            self.tabrow=htmlChunk('tr',parent=self.table)
        if tag=='{%s}TD'%(xmlns):
            self.td=htmlChunk('td',parent=self.tabrow)
        if tag=='{%s}PARAM'%(xmlns):
            pnode=htmlChunk('tr',parent=self.fixedparams)
            namenode=htmlChunk('td',parent=pnode)
            namenode.p(attrib['name'])
            valnode=htmlChunk('td',parent=pnode)
            valnode.p(attrib['value'])

    def end(self,tag):
        if tag=='{%s}TABLE'%(xmlns):
            if not self.skiptable:
                self.html.append(self.tableouter._html)
        if tag=='{%s}FIELD'%(xmlns):
            self.field.p(self.data)
        if tag=='{%s}TD'%(xmlns):
            self.td.p(self.data)

    def data(self,data):
        self.data=data

    def close(self):
        return self.html.toprettyxml()

def _cl_width(cl_bound):
    """Returns (high - low), the width of the given confidence
    bounds."""

    return cl_bound[1] - cl_bound[0]

def _cl_count(cl_bound, samples):
    """Returns the number of samples within the given confidence
    bounds."""

    return np.sum((samples >= cl_bound[0]) & (samples <= cl_bound[1]))

def confidence_interval_uncertainty(cl, cl_bounds, posteriors):
    """Returns a tuple (relative_change, fractional_uncertainty,
    percentile_uncertainty) giving the uncertainty in confidence
    intervals from multiple posteriors.

    The uncertainty in the confidence intervals is the difference in
    length between the widest interval, formed from the smallest to
    largest values among all the cl_bounds, and the narrowest
    interval, formed from the largest-small and smallest-large values
    among all the cl_bounds.  Note that neither the smallest nor the
    largest confidence intervals necessarily correspond to one of the
    cl_bounds.

    The relative change relates the confidence interval uncertainty to
    the expected value of the parameter, the fractional uncertainty
    relates this length to the length of the confidence level from the
    combined posteriors, and the percentile uncertainty gives the
    change in percentile over the combined posterior between the
    smallest and largest confidence intervals.

    @param cl The confidence level (between 0 and 1).

    @param cl_bounds A list of (low, high) pairs giving the confidence
    interval associated with each posterior.

    @param posteriors A list of PosteriorOneDPDF objects giving the
    posteriors."""

    Ns=[p.samples.shape[0] for p in posteriors]
    Nsamplers=len(Ns)

    # Weight each sample within a run equally, and each run equally
    # with respect to the others
    all_samples = np.squeeze(np.concatenate([p.samples for p in posteriors], axis=0))
    weights = np.squeeze(np.concatenate([p.samples*0.0+1.0/(Nsamplers*N) for (N,p) in zip(Ns,posteriors)], axis=0))

    isort=np.argsort(all_samples)

    all_samples = all_samples[isort]
    weights = weights[isort]

    param_mean = np.average(all_samples, weights=weights)

    N=all_samples.shape[0]

    alpha = (1.0 - cl)/2.0

    wttotal = np.cumsum(weights)
    ilow = np.nonzero(wttotal >= alpha)[0][0]
    ihigh = np.nonzero(wttotal >= 1.0-alpha)[0][0]

    all_cl_bound = (all_samples[ilow], all_samples[ihigh])

    low_bounds = np.array([l for (l,h) in cl_bounds])
    high_bounds = np.array([h for (l,h) in cl_bounds])

    largest_cl_bound = (np.min(low_bounds), np.max(high_bounds))
    smallest_cl_bound = (np.max(low_bounds), np.min(high_bounds))

    if smallest_cl_bound[1] < smallest_cl_bound[0]:
        # Then the smallest CL is NULL
        smallest_cl_bound = (0.0, 0.0)

    ci_uncertainty = _cl_width(largest_cl_bound) - _cl_width(smallest_cl_bound)

    relative_change = ci_uncertainty/param_mean

    frac_uncertainty = ci_uncertainty/_cl_width(all_cl_bound)

    quant_uncertainty = float(_cl_count(largest_cl_bound, all_samples) - _cl_count(smallest_cl_bound, all_samples))/float(N)

    return (relative_change, frac_uncertainty, quant_uncertainty)


def plot_waveform(pos=None,siminspiral=None,event=0,path=None,ifos=['H1','L1','V1']):

  from lalsimulation.lalsimulation import SimInspiralChooseTDWaveform,SimInspiralChooseFDWaveform,SimBlackHoleRingdownTiger
  from lalsimulation.lalsimulation import SimInspiralImplementedTDApproximants,SimInspiralImplementedFDApproximants
  from lal.lal import StrainUnit
  from lal.lal import CreateREAL8TimeSeries,CreateForwardREAL8FFTPlan,CreateTukeyREAL8Window,CreateCOMPLEX16FrequencySeries,DimensionlessUnit,REAL8TimeFreqFFT,CutREAL8TimeSeries
  from lal.lal import LIGOTimeGPS
  from lal.lal import MSUN_SI as LAL_MSUN_SI
  from lal.lal import PC_SI as LAL_PC_SI
  import lalsimulation as lalsim
  from pylal import antenna as ant
  from math import cos,sin,sqrt
  from glue.ligolw import lsctables
  from glue.ligolw import utils
  import os
  import numpy as np
  from numpy import arange
  from pylal import bayespputils as bppu
  from matplotlib import pyplot as plt,cm as mpl_cm,lines as mpl_lines
  import copy
  if path is None:
    path=os.getcwd()
  if event is None:
    event=0
  colors_inj={'H1':'r','L1':'g','V1':'m','I1':'b','J1':'y'}
  colors_rec={'H1':'k','L1':'k','V1':'k','I1':'k','J1':'k'}
  # time and freq data handling variables
  srate=4096.0
  seglen=60.
  length=srate*seglen # lenght of 60 secs, hardcoded. May call a LALSimRoutine to get an idea
  deltaT=1/srate
  deltaF = 1.0 / (length* deltaT);

  # build window for FFT
  pad=0.4
  timeToFreqFFTPlan = CreateForwardREAL8FFTPlan(int(length), 1 );
  window=CreateTukeyREAL8Window(int(length),2.0*pad*srate/length);
  WinNorm = sqrt(window.sumofsquares/window.data.length);
  # time and freq domain strain:
  segStart=100000000
  strainT=CreateREAL8TimeSeries("strainT",segStart,0.0,1.0/srate,DimensionlessUnit,int(length));
  strainF= CreateCOMPLEX16FrequencySeries("strainF",segStart,	0.0,	deltaF,	DimensionlessUnit,int(length/2. +1));

  f_min=25 # hardcoded default (may be changed below)
  f_ref=100 # hardcoded default (may be changed below)
  f_max=srate/2.0
  plot_fmax=f_max

  inj_strains=dict((i,{"T":{'x':None,'strain':None},"F":{'x':None,'strain':None}}) for i in ifos)
  rec_strains=dict((i,{"T":{'x':None,'strain':None},"F":{'x':None,'strain':None}}) for i in ifos)

  inj_domain=None
  rec_domain=None
  font_size=26
  if siminspiral is not None:
    skip=0
    try:
      xmldoc = utils.load_filename(siminspiral,contenthandler=ExtractSimInspiralTableLIGOLWContentHandler)
      tbl = lsctables.table.get_table(xmldoc, "sim_inspiral")
      if event>0:
        tbl=tbl[event]
      else:
        tbl=tbl[0]
    except:
      print "Cannot read event %s from table %s. Won't plot injected waveform \n"%(event,siminspiral)
      skip=1
    if not skip:
      REAL8time=tbl.geocent_end_time+1e-9*tbl.geocent_end_time_ns
      GPStime=LIGOTimeGPS(REAL8time)
      M1=tbl.mass1
      M2=tbl.mass2
      D=tbl.distance
      m1=M1*LAL_MSUN_SI
      m2=M2*LAL_MSUN_SI
      phiRef=tbl.coa_phase

      f_min = tbl.f_lower
      s1x = tbl.spin1x
      s1y = tbl.spin1y
      s1z = tbl.spin1z
      s2x = tbl.spin2x
      s2y = tbl.spin2y
      s2z = tbl.spin2z

      r=D*LAL_PC_SI*1.0e6
      iota=tbl.inclination
      print "WARNING: Defaulting to inj_fref =100Hz to plot the injected WF. This is hardcoded since xml table does not carry this information\n"

      lambda1=0
      lambda2=0
      waveFlags=None
      nonGRparams=None
      wf=str(tbl.waveform)

      injapproximant=lalsim.GetApproximantFromString(wf)
      amplitudeO=int(tbl.amp_order )
      phaseO=lalsim.GetOrderFromString(wf)

      ra=tbl.longitude
      dec=tbl.latitude
      psi=tbl.polarization

      if SimInspiralImplementedFDApproximants(injapproximant):
        inj_domain='F'
        [plus,cross]=SimInspiralChooseFDWaveform(phiRef, deltaF,  m1, m2, s1x, s1y, s1z,s2x,s2y,s2z,f_min,f_max, f_ref,  r,   iota, lambda1,   lambda2,waveFlags, nonGRparams, amplitudeO, phaseO, injapproximant)
      elif SimInspiralImplementedTDApproximants(injapproximant):
        inj_domain='T'
        [plus,cross]=SimInspiralChooseTDWaveform(phiRef, deltaT,  m1, m2, s1x, s1y, s1z,s2x,s2y,s2z,f_min, f_ref,   r,   iota, lambda1,   lambda2,waveFlags, nonGRparams, amplitudeO, phaseO, injapproximant)
      else:
        print "\nThe approximant %s doesn't seem to be recognized by lalsimulation!\n Skipping WF plots\n"%injapproximant
        return None

      for ifo in ifos:
        (fp,fc,fa,qv)=ant.response(REAL8time,ra,dec,iota,psi,'radians',ifo)
        if inj_domain=='T':
          # strain is a temporary container for this IFO strain.
          # Take antenna pattern into accout and window the data
          for k in np.arange(strainT.data.length):
            if k<plus.data.length:
              strainT.data.data[k]=((fp*plus.data.data[k]+fc*cross.data.data[k]))
            else:
              strainT.data.data[k]=0.0
            strainT.data.data[k]*=window.data.data[k]
          # now copy in the dictionary only the part of strain which is not null (that is achieved using plus.data.length as length)
          inj_strains[ifo]["T"]['strain']=np.array([strainT.data.data[k] for k in arange(plus.data.length)])
          inj_strains[ifo]["T"]['x']=np.array([REAL8time - deltaT*(plus.data.length-1-k) for k in np.arange(plus.data.length)])

          # Take the FFT
          for j in arange(strainF.data.length):
            strainF.data.data[j]=0.0
          REAL8TimeFreqFFT(strainF,strainT,timeToFreqFFTPlan);
          for j in arange(strainF.data.length):
            strainF.data.data[j]/=WinNorm
          # copy in the dictionary
          inj_strains[ifo]["F"]['strain']=np.array([strainF.data.data[k] for k in arange(int(strainF.data.length))])
          inj_strains[ifo]["F"]['x']=np.array([strainF.f0+ k*strainF.deltaF for k in arange(int(strainF.data.length))])
        elif inj_domain=='F':
          for k in np.arange(strainF.data.length):
            if k<plus.data.length:
              strainF.data.data[k]=((fp*plus.data.data[k]+fc*cross.data.data[k]))
            else:
              strainF.data.data[k]=0.0
          # copy in the dictionary
          inj_strains[ifo]["F"]['strain']=np.array([strainF.data.data[k] for k in arange(int(strainF.data.length))])
          inj_strains[ifo]["F"]['x']=np.array([strainF.f0+ k*strainF.deltaF for k in arange(int(strainF.data.length))])
  if pos is not None:

    # Select the maxP sample
    _,which=pos._posMap()

    if 'time' in pos.names:
      REAL8time=pos['time'].samples[which][0]
    elif 'time_maxl' in pos.names:
      REAL8time=pos['time_maxl'].samples[which][0]
    elif 'time_min' in pos.names and 'time_max' in pos.names:
      REAL8time=pos['time_min'].samples[which][0]+0.5*(pos['time_max'].samples[which][0]-pos['time_min'].samples[which][0])
    else:
      print "ERROR: could not find any time parameter in the posterior file. Not plotting the WF...\n"
      return None

    # first check we have approx in posterior samples, otherwise skip
    skip=0
    try:
      approximant=int(pos['LAL_APPROXIMANT'].samples[which][0])
      amplitudeO=int(pos['LAL_AMPORDER'].samples[which][0])
      phaseO=int(pos['LAL_PNORDER'].samples[which][0])
    except:
      skip=1
    if skip==0:
      GPStime=LIGOTimeGPS(REAL8time)

      q=pos['q'].samples[which][0]
      if 'mc' in pos.names:
          mc=pos['mc'].samples[which][0]
          M1,M2=bppu.q2ms(mc,q)
          m1=M1*LAL_MSUN_SI
          m2=M2*LAL_MSUN_SI
      if 'rd_mass' in pos.names:
          rdmass=pos['rd_mass'].samples[which][0]
      if 'rd_spin' in pos.names:
          rdSpin=pos['rd_spin'].samples[which][0]
      if 'rd_chi_eff' in pos.names:
          rdChiEff=pos['rd_chi_eff'].samples[which][0]
      if 'dist' in pos.names:
        D=pos['dist'].samples[which][0]
      elif 'distance' in pos.names:
        D=pos['distance'].samples[which][0]
      elif 'logdistance' in pos.names:
        D=exp(pos['distance'].samples[which][0])

      if 'phi_orb' in pos.names:
        phiRef=pos['phi_orb'].samples[which][0]
      elif 'phase_maxl' in pos.names:
		phiRef=pos['phase_maxl'].samples[which][0]
		print 'INFO: phi_orb not estimated, using maximum likelihood value'
      else:
        print 'WARNING: phi_orb not found in posterior files. Defaulting to 0.0 which is probably *not* what you want\n'
        phiRef=0.0

      try:
              for name in ['flow','f_lower']:
                      if name in pos.names:
                              f_min=pos[name].samples[which][0]
      except:
              pass

      try:
        for name in ['fref','f_ref','f_Ref','fRef']:
          if name in pos.names:
            fname=name

        Fref = np.unique(pos[fname].samples)
        if len(Fref) > 1:
          print "ERROR: Expected f_ref to be constant for all samples.  Can't tell which value was injected! Defaulting to 100 Hz\n"
          print Fref
        else:
          f_ref = Fref[0]
      except ValueError:
        print "WARNING: Could not read fref from posterior file! Defaulting to 100 Hz\n"

      try:
        a = pos['a1'].samples[which][0]
        the = pos['theta_spin1'].samples[which][0]
        phi = pos['phi_spin1'].samples[which][0]
        s1x = (a * sin(the) * cos(phi));
        s1y = (a * sin(the) * sin(phi));
        s1z = (a * cos(the));
        a = pos['a2'].samples[which][0]
        the = pos['theta_spin2'].samples[which][0]
        phi = pos['phi_spin2'].samples[which][0]
        s2x = (a * sin(the) * cos(phi));
        s2y = (a * sin(the) * sin(phi));
        s2z = (a * cos(the));
        iota=pos['inclination'].samples[which][0]
      except:
        try:
          iota, s1x, s1y, s1z, s2x, s2y, s2z=lalsim.SimInspiralTransformPrecessingNewInitialConditions(pos['theta_jn'].samples[which][0], pos['phi_JL'].samples[which][0], pos['tilt1'].samples[which][0], pos['tilt2'].samples[which][0], pos['phi12'].samples[which][0], pos['a1'].samples[which][0], pos['a2'].samples[which][0], m1, m2, f_ref)
        except:
            if 'a1z' in pos.names:
                s1z=pos['a1z'].samples[which][0]
            elif 'a1' in pos.names:
                s1z=pos['a1'].samples[which][0]
            else:
                s1z=0
            if 'a2z' in pos.names:
                s2z=pos['a2z'].samples[which][0]
            elif 'a2' in pos.names:
                s2z=pos['a2'].samples[which][0]
            else:
                s2z=0
            s1x=s1y=s2x=s2y=0.0
            if 'inclination' in pos.names:
                iota=pos['inclination'].samples[which][0]
            else:
                iota=pos['theta_jn'].samples[which][0]

      r=D*LAL_PC_SI*1.0e6

      lambda1=0
      lambda2=0
      waveFlags=None
      nonGRparams=None
      approximant=int(pos['LAL_APPROXIMANT'].samples[which][0])
      amplitudeO=int(pos['LAL_AMPORDER'].samples[which][0])
      phaseO=int(pos['LAL_PNORDER'].samples[which][0])

      if SimInspiralImplementedFDApproximants(approximant):
        rec_domain='F'
        [plus,cross]=SimInspiralChooseFDWaveform(phiRef, deltaF,  m1, m2, s1x, s1y, s1z,s2x,s2y,s2z,f_min, f_max,   f_ref,r,   iota, lambda1,   lambda2,waveFlags, nonGRparams, amplitudeO, phaseO, approximant)
      elif SimInspiralImplementedTDApproximants(approximant):
        rec_domain='T'
        if 'rd_mass' in pos.names:
            [plus,cross]=SimBlackHoleRingdownTiger(phiRef, deltaT,  rdMass, rdSpin, eta, rdChiEff, r, iota,waveFlags, nonGRparams, amplitudeO)
        else:
            [plus,cross]=SimInspiralChooseTDWaveform(phiRef, deltaT,  m1, m2, s1x, s1y, s1z,s2x,s2y,s2z,f_min, f_ref,  r,   iota, lambda1,   lambda2,waveFlags, nonGRparams, amplitudeO, phaseO, approximant)
      else:
        print "The approximant %s doesn't seem to be recognized by lalsimulation!\n Skipping WF plots\n"%approximant
        return None

      ra=pos['ra'].samples[which][0]
      dec=pos['dec'].samples[which][0]
      psi=pos['psi'].samples[which][0]
      fs={}
      for ifo in ifos:
        (fp,fc,fa,qv)=ant.response(REAL8time,ra,dec,iota,psi,'radians',ifo)
        if rec_domain=='T':
          # strain is a temporary container for this IFO strain.
          # Take antenna pattern into accout and window the data
          for k in np.arange(strainT.data.length):
            if k<plus.data.length:
              strainT.data.data[k]=((fp*plus.data.data[k]+fc*cross.data.data[k]))
            else:
              strainT.data.data[k]=0.0
            strainT.data.data[k]*=window.data.data[k]
          # now copy in the dictionary only the part of strain which is not null (that is achieved using plus.data.length as length)
          rec_strains[ifo]["T"]['strain']=np.array([strainT.data.data[k] for k in arange(plus.data.length)])
          rec_strains[ifo]["T"]['x']=np.array([REAL8time - deltaT*(plus.data.length-1-k) for k in np.arange(plus.data.length)])

          # Take the FFT
          for j in arange(strainF.data.length):
            strainF.data.data[j]=0.0
          REAL8TimeFreqFFT(strainF,strainT,timeToFreqFFTPlan);
          for j in arange(strainF.data.length):
            strainF.data.data[j]/=WinNorm
          # copy in the dictionary
          rec_strains[ifo]["F"]['strain']=np.array([strainF.data.data[k] for k in arange(int(strainF.data.length))])
          rec_strains[ifo]["F"]['x']=np.array([strainF.f0+ k*strainF.deltaF for k in arange(int(strainF.data.length))])
        elif rec_domain=='F':
          for k in np.arange(strainF.data.length):
            if k<plus.data.length:
              strainF.data.data[k]=((fp*plus.data.data[k]+fc*cross.data.data[k]))
            else:
              strainF.data.data[k]=0.0
          # copy in the dictionary
          rec_strains[ifo]["F"]['strain']=np.array([strainF.data.data[k] for k in arange(int(strainF.data.length))])
          rec_strains[ifo]["F"]['x']=np.array([strainF.f0+ k*strainF.deltaF for k in arange(int(strainF.data.length))])

  myfig=plt.figure(1,figsize=(23,15))

  rows=len(ifos)
  cols=2

  #this variables decide which domain will be plotted on the left column of the plot.
  # only plot Time domain if both injections and recovery are TD
  global_domain="F"
  if rec_domain is not None and inj_domain is not None:
    if rec_domain=="T" and inj_domain=="T":
      global_domain="T"
  elif rec_domain is not None:
    if rec_domain=="T":
      global_domain="T"
  elif inj_domain is not None:
    if inj_domain=="T":
      global_domain="T"

  A,axes=plt.subplots(nrows=rows,ncols=cols,sharex=False,sharey=False)
  plt.setp(A,figwidth=23,figheight=15)
  for (r,i) in zip(np.arange(rows),ifos):
    for c in np.arange(cols):
      ax=axes[r]
      if type(ax)==np.ndarray:
        ax=ax[c]
      else:
        ax=axes[c]
      if rec_strains[i]["T"]['strain'] is not None or rec_strains[i]["F"]['strain'] is not None:
        if c==0:
          if global_domain=="T":
            ax.plot(rec_strains[i]["T"]['x'],rec_strains[i]["T"]['strain'],colors_rec[i],alpha=0.5,label='%s maP'%i)
          else:
            data=rec_strains[i]["F"]['strain']
            f=rec_strains[i]["F"]['x']
            mask=np.logical_and(f>=f_min,f<=plot_fmax)
            ys=data
            ax.semilogx(f[mask],ys[mask].real,'.-',color=colors_rec[i],alpha=0.5,label='%s maP'%i)
        else:
            data=rec_strains[i]["F"]['strain']
            f=rec_strains[i]["F"]['x']
            mask=np.logical_and(f>=f_min,f<=plot_fmax)
            ys=data
            ax.loglog(f[mask],abs(ys[mask]),'--',color=colors_rec[i],alpha=0.5,linewidth=4)
            ax.set_xlim([min(f[mask]),max(f[mask])])
            ax.grid(True,which='both')
      if inj_strains[i]["T"]['strain'] is not None or inj_strains[i]["F"]['strain'] is not None:
        if c==0:
          if global_domain=="T":
            ax.plot(inj_strains[i]["T"]['x'],inj_strains[i]["T"]['strain'],colors_inj[i],alpha=0.5,label='%s inj'%i)
          else:
            data=inj_strains[i]["F"]['strain']
            f=inj_strains[i]["F"]['x']
            mask=np.logical_and(f>=f_min,f<=plot_fmax)
            ys=data
            ax.plot(f[mask],ys[mask].real,'.-',color=colors_inj[i],alpha=0.5,label='%s inj'%i)
        else:
            data=inj_strains[i]["F"]['strain']
            f=inj_strains[i]["F"]['x']
            mask=np.logical_and(f>=f_min,f<=plot_fmax)
            ys=data
            ax.loglog(f[mask],abs(ys[mask]),'--',color=colors_inj[i],alpha=0.5,linewidth=4)
            ax.set_xlim([min(f[mask]),max(f[mask])])
            ax.grid(True,which='both')

      if r==0:
        if c==0:
          if global_domain=="T":
            ax.set_title(r"$h(t)$",fontsize=font_size)
          else:
            ax.set_title(r"$\Re[h(f)]$",fontsize=font_size)
        else:
          ax.set_title(r"$|h(f)|$",fontsize=font_size)
      elif r==rows-1:
        if c==0:
          if global_domain=="T":
            ax.set_xlabel("time [s]",fontsize=font_size)
          else:
            ax.set_xlabel("frequency [Hz]",fontsize=font_size)
        else:
          ax.set_xlabel("frequency [Hz]",fontsize=font_size)

      ax.legend(loc='best')
      ax.grid(True)

      #ax.tight_layout()
  A.savefig(os.path.join(path,'WF_DetFrame.png'),bbox_inches='tight')
  return inj_strains,rec_strains


def plot_psd(psd_files,outpath=None):
  f_min=30.
  myfig2=plt.figure(figsize=(15,15),dpi=500)
  ax=plt.subplot(1,1,1)
  colors={'H1':'r','L1':'g','V1':'m','I1':'k','J1':'y'}

  if outpath is None:
    outpath=os.getcwd()
  tmp=[]
  for f in psd_files:
    if not os.path.isfile(f):
      print "PSD file %s has not been found and won't be plotted\n"%f
    else:
      tmp.append(f)
  if tmp==[]:
     return None
  else:
    psd_files=tmp

  freqs = {}
  for f in psd_files:
    data=np.loadtxt(f)
    freq=data[:,0]
    data=data[:,1]
    idx=f.find('-PSD.dat')
    ifo=f[idx-2:idx]
    freqs[ifo.lower()] = freq
    fr=[]
    da=[]
    for (f,d) in zip(freq,data):
      if f>f_min and d!=0.0:
        fr.append(f)
        da.append(d)
    plt.loglog(fr,da,colors[ifo],label=ifo,alpha=0.5,linewidth=3)
  plt.xlim([min(freq),max(freq)])
  plt.xlabel("Frequency [Hz]",fontsize=26)
  plt.ylabel("PSD",fontsize=26)
  plt.legend(loc='best')
  plt.grid(which='both')
  try:
    plt.tight_layout()
    myfig2.savefig(os.path.join(outpath,'PSD.png'),bbox_inches='tight')
  except:
    myfig2.savefig(os.path.join(outpath,'PSD.png'))
  myfig2.clf()

  return freqs

cred_level = lambda cl, x: np.sort(x, axis=0)[int(cl*len(x))]

def cred_interval(x, cl=.9, lower=True):
    """Return location of lower or upper confidence levels
    Args:
        x: List of samples.
        cl: Confidence level to return the bound of.
        lower: If ``True``, return the lower bound, otherwise return the upper bound.
    """
    if lower:
        return cred_level((1.-cl)/2, x)
    else:
        return cred_level((1.+cl)/2, x)

def spline_angle_xform(delta_psi):
    """Returns the angle in degrees corresponding to the spline
    calibration parameters delta_psi.

    """
    rot = (2.0 + 1.0j*delta_psi)/(2.0 - 1.0j*delta_psi)

    return 180.0/np.pi*np.arctan2(np.imag(rot), np.real(rot))

def plot_spline_pos(logf, ys, nf=100, level=0.9, color='k', label=None, xform=None):
    """Plot calibration posterior estimates for a spline model in log space.
    Args:
        logf: The (log) location of spline control points.
        ys: List of posterior draws of function at control points ``logf``
        nx: Number of points to evaluate spline at for plotting.
        level: Credible level to fill in.
        color: Color to plot with.
        label: Label for plot.
        xform: Function to transform the spline into plotted values.
    """
    f = np.exp(logf)
    fs = np.linspace(f.min(), f.max(), nf)

    data = np.zeros((ys.shape[0], nf))

    if xform is None:
        zs = ys
    else:
        zs = xform(ys)

    mu = np.mean(zs, axis=0)
    lower_cl = mu - cred_interval(zs, level, lower=True)
    upper_cl = cred_interval(zs, level, lower=False) - mu
    plt.errorbar(np.exp(logf), mu, yerr=[lower_cl, upper_cl], fmt='.', color=color, lw=4, alpha=0.5, capsize=0)

    for i, samp in enumerate(ys):
        temp = interpolate.spline(logf, samp, np.log(fs))
        if xform is None:
            data[i] = temp
        else:
            data[i] = xform(temp)

    line, = plt.plot(fs, np.mean(data, axis=0), color=color, label=label)
    color = line.get_color()
    plt.fill_between(fs, cred_interval(data, level), cred_interval(data, level, lower=False), color=color, alpha=.1, linewidth=0.1)
    plt.xlim(f.min()-.5, f.max()+50)

def plot_calibration_pos(pos, level=.9, outpath=None):
    fig, [ax1, ax2] = plt.subplots(2, 1, figsize=(15, 15), dpi=500)

    font_size = 32
    if outpath is None:
        outpath=os.getcwd()

    params = pos.names
    ifos = np.unique([param.split('_')[0] for param in params if 'spcal_freq' in param])
    for ifo in ifos:
        if ifo=='h1': color = 'r'
        elif ifo=='l1': color = 'g'
        elif ifo=='v1': color = 'm'
        else: color = 'c'

        # Assume spline control frequencies are constant
        freq_params = np.sort([param for param in params if
                               '{0}_spcal_freq'.format(ifo) in param])

        logfreqs = np.log([pos[param].median for param in freq_params])

        # Amplitude calibration model
        plt.sca(ax1)
        amp_params = np.sort([param for param in params if
                              '{0}_spcal_amp'.format(ifo) in param])
        if len(amp_params) > 0:
            amp = 100*np.column_stack([pos[param].samples for param in amp_params])
            plot_spline_pos(logfreqs, amp, color=color, level=level, label="{0} (mean, {1}%)".format(ifo.upper(), int(level*100)))

        # Phase calibration model
        plt.sca(ax2)
        phase_params = np.sort([param for param in params if
                                '{0}_spcal_phase'.format(ifo) in param])
        if len(phase_params) > 0:
            phase = np.column_stack([pos[param].samples for param in phase_params])

            plot_spline_pos(logfreqs, phase, color=color, level=level, label="{0} (mean, {1}%)".format(ifo.upper(), int(level*100)), xform=spline_angle_xform)

    ax1.tick_params(labelsize=.75*font_size)
    ax2.tick_params(labelsize=.75*font_size)
<<<<<<< HEAD
    plt.legend(loc='upper right', prop={'size':.75*font_size})
=======
    try:
      plt.legend(loc='upper right', prop={'size':.75*font_size}, framealpha=0.1)
    except:
      plt.legend(loc='upper right', prop={'size':.75*font_size})
>>>>>>> 456c562d
    ax1.set_xscale('log')
    ax2.set_xscale('log')

    ax2.set_xlabel('Frequency (Hz)', fontsize=font_size)
    ax1.set_ylabel('Amplitude (%)', fontsize=font_size)
    ax2.set_ylabel('Phase (deg)', fontsize=font_size)

    outp = os.path.join(outpath, 'calibration.png')
    try:
        fig.tight_layout()
        fig.savefig(outp, bbox_inches='tight')
    except:
        fig.savefig(outp)
    plt.close(fig)


def plot_burst_waveform(pos=None,simburst=None,event=0,path=None,ifos=['H1','L1','V1']):

  from lalinference.lalinference import SimBurstChooseFDWaveform,SimBurstChooseTDWaveform
  from lalinference.lalinference import SimBurstImplementedFDApproximants,SimBurstImplementedTDApproximants
  from lal.lal import StrainUnit
  from lal.lal import CreateREAL8TimeSeries,CreateForwardREAL8FFTPlan,CreateTukeyREAL8Window,CreateCOMPLEX16FrequencySeries,DimensionlessUnit,REAL8TimeFreqFFT,CutREAL8TimeSeries,ResampleREAL8TimeSeries,CreateReverseREAL8FFTPlan,REAL8FreqTimeFFT
  from lal.lal import LIGOTimeGPS
  from lal.lal import MSUN_SI as LAL_MSUN_SI
  from lal.lal import PC_SI as LAL_PC_SI
  import lalsimulation as lalsim
  import lalinference as lalinf
  from pylal import antenna as ant
  from math import cos,sin,sqrt
  from glue.ligolw import lsctables
  from glue.ligolw import utils
  import os
  import numpy as np
  from numpy import arange,real,imag,absolute,fabs,pi
  from pylal import bayespputils as bppu
  from matplotlib import pyplot as plt,cm as mpl_cm,lines as mpl_lines
  import copy
  if path is None:
    path=os.getcwd()
  if event is None:
    event=0
  colors_inj={'H1':'r','L1':'g','V1':'m','I1':'b','J1':'y'}
  colors_rec={'H1':'k','L1':'k','V1':'k','I1':'k','J1':'k'}
  #import sim inspiral table content handler
  from glue.ligolw import ligolw
  from glue.ligolw import lsctables
  from glue.ligolw import table
  from glue.ligolw import utils
  class LIGOLWContentHandlerExtractSimBurstTable(ligolw.LIGOLWContentHandler):
    def __init__(self,document):
      ligolw.LIGOLWContentHandler.__init__(self,document)
      self.tabname=lsctables.SimBurstTable.tableName
      self.intable=False
      self.tableElementName=''
    def startElement(self,name,attrs):
      if attrs.has_key('Name') and attrs['Name']==self.tabname:
        self.tableElementName=name
        # Got the right table, let's see if it's the right event
        ligolw.LIGOLWContentHandler.startElement(self,name,attrs)
        self.intable=True
      elif self.intable: # We are in the correct table
        ligolw.LIGOLWContentHandler.startElement(self,name,attrs)
    def endElement(self,name):
      if self.intable: ligolw.LIGOLWContentHandler.endElement(self,name)
      if self.intable and name==self.tableElementName: self.intable=False

  lsctables.use_in(LIGOLWContentHandlerExtractSimBurstTable)
  #from pylal.SimBurstUtils import ExtractSimBurstTableLIGOLWContentHandler
  #lsctables.use_in(ExtractSimBurstTableLIGOLWContentHandler)

  # time and freq data handling variables
  srate=4096.0
  seglen=10.
  length=srate*seglen # lenght of 10 secs, hardcoded.
  deltaT=1/srate
  deltaF = 1.0 / (length* deltaT);

  # build window for FFT
  pad=0.4
  timeToFreqFFTPlan = CreateForwardREAL8FFTPlan(int(length), 1 );
  freqToTimeFFTPlan = CreateReverseREAL8FFTPlan(int(length), 1 );
  window=CreateTukeyREAL8Window(int(length),2.0*pad*srate/length);
  # A random GPS time to initialize arrays. Epoch will be overwritten with sensible times further down
  segStart=939936910.000
  strainFinj= CreateCOMPLEX16FrequencySeries("strainF",segStart,0.0,deltaF,DimensionlessUnit,int(length/2. +1));
  strainTinj=CreateREAL8TimeSeries("strainT",segStart,0.0,1.0/srate,DimensionlessUnit,int(length));
  strainFrec= CreateCOMPLEX16FrequencySeries("strainF",segStart,0.0,deltaF,DimensionlessUnit,int(length/2. +1));
  strainTrec=CreateREAL8TimeSeries("strainT",segStart,0.0,1.0/srate,DimensionlessUnit,int(length));
  GlobREAL8time=None
  f_min=25 # hardcoded default (may be changed below)
  f_ref=100 # hardcoded default (may be changed below)
  f_max=srate/2.0

  plot_fmax=2048
  plot_fmin=0.01
  plot_tmin=1e11
  plot_tmax=-1e11

  inj_strains=dict((i,{"T":{'x':None,'strain':None},"F":{'x':None,'strain':None}}) for i in ifos)
  rec_strains=dict((i,{"T":{'x':None,'strain':None},"F":{'x':None,'strain':None}}) for i in ifos)

  inj_domain=None
  rec_domain=None
  font_size=26
  if simburst is not None:
    skip=0
    try:
      xmldoc = utils.load_filename(simburst,contenthandler=LIGOLWContentHandlerExtractSimBurstTable)
      tbl = lsctables.table.get_table(xmldoc,  lsctables.SimBurstTable.tableName)
      if event>0:
        tbl=tbl[event]
      else:
        tbl=tbl[0]
    except:
      print "Cannot read event %s from table %s. Won't plot injected waveform \n"%(event,simburst)
      skip=1
    if not skip:
      REAL8time=tbl.time_geocent_gps+1e-9*tbl.time_geocent_gps_ns
      GPStime=LIGOTimeGPS(REAL8time)
      GlobREAL8time=(REAL8time)
      strainTinj.epoch=LIGOTimeGPS(round(GlobREAL8time,0)-seglen/2.)
      strainFinj.epoch=LIGOTimeGPS(round(GlobREAL8time,0)-seglen/2.)
      f0=tbl.frequency
      q=tbl.q
      dur=tbl.duration
      hrss=tbl.hrss
      polar_e_angle=tbl.pol_ellipse_angle
      polar_e_ecc=tbl.pol_ellipse_e

      BurstExtraParams=None
      wf=str(tbl.waveform)

      injapproximant=lalinf.GetBurstApproximantFromString(wf)
      ra=tbl.ra
      dec=tbl.dec
      psi=tbl.psi

      if SimBurstImplementedFDApproximants(injapproximant):
        inj_domain='F'
        [plus,cross]=SimBurstChooseFDWaveform(deltaF, deltaT, f0, q,dur, f_min, f_max,hrss,polar_e_angle ,polar_e_ecc,BurstExtraParams, injapproximant)
      elif SimBurstImplementedTDApproximants(injapproximant):
        inj_domain='T'
        [plus,cross]=SimBurstChooseTDWaveform(deltaT, f0, q,dur, f_min, f_max,hrss,polar_e_angle ,polar_e_ecc,BurstExtraParams, injapproximant)
      else:
        print "\nThe approximant %s doesn't seem to be recognized by lalinference!\n Skipping WF plots\n"%injapproximant
        return None

      for ifo in ifos:
        (fp,fc,fa,qv)=ant.response(REAL8time,ra,dec,0.0,psi,'radians',ifo)
        if inj_domain=='T':
          # bin of ref time as seen in strainT
          tCinstrain=np.floor(REAL8time-float(strainTinj.epoch))/deltaT
          # bin of strainT where we need to start copying the WF over
          #tSinstrain=floor(tCinstrain-float(plus.data.length)/2.)+1
          tSinstrain=int(  (REAL8time-fabs(float(plus.epoch)) - fabs(float(strainTinj.epoch)))/deltaT)
          rem=(REAL8time-fabs(float(plus.epoch)) - fabs(float(strainTinj.epoch)))/deltaT-tSinstrain
          # strain is a temporary container for this IFO strain.
          # Zero until tSinstrain
          for k in np.arange(tSinstrain):
            strainTinj.data.data[k]=0.0
          # then copy plus/cross over
          for k in np.arange(plus.data.length):
            strainTinj.data.data[k+tSinstrain]=((fp*plus.data.data[k]+fc*cross.data.data[k]))
          # Then zeros till the end (superfluous)
          for k in np.arange(strainTinj.data.length- (tSinstrain +plus.data.length)):
            strainTinj.data.data[k+tSinstrain+plus.data.length]=0.0
          for k in np.arange(strainTinj.data.length):
            strainTinj.data.data[k]*=window.data.data[k]
          np.savetxt('file.out',zip(np.array([strainTinj.epoch + j*deltaT for j in arange(strainTinj.data.length)]),np.array([strainTinj.data.data[j] for j in arange(strainTinj.data.length)])))
          # now copy in the dictionary
          inj_strains[ifo]["T"]['strain']=np.array([strainTinj.data.data[j] for j in arange(strainTinj.data.length)])
          inj_strains[ifo]["T"]['x']=np.array([strainTinj.epoch + j*deltaT for j in arange(strainTinj.data.length)])
          # Take the FFT
          for j in arange(strainFinj.data.length):
            strainFinj.data.data[j]=0.0
          REAL8TimeFreqFFT(strainFinj,strainTinj,timeToFreqFFTPlan);
          twopit=2.*np.pi*(rem*deltaT)
          for k in arange(strainFinj.data.length):
            re = cos(twopit*deltaF*k)
            im = -sin(twopit*deltaF*k)
            strainFinj.data.data[k]*= (re + 1j*im);
          # copy in the dictionary
          inj_strains[ifo]["F"]['strain']=np.array([strainFinj.data.data[k] for k in arange(int(strainFinj.data.length))])
          inj_strains[ifo]["F"]['x']=np.array([strainFinj.f0+ k*strainFinj.deltaF for k in arange(int(strainFinj.data.length))])
        elif inj_domain=='F':
          for k in np.arange(strainFinj.data.length):
            if k<plus.data.length:
              strainFinj.data.data[k]=((fp*plus.data.data[k]+fc*cross.data.data[k]))
            else:
              strainFinj.data.data[k]=0.0
          twopit=2.*np.pi*(REAL8time-float(strainFinj.epoch))
          for k in arange(strainFinj.data.length):
            re = cos(twopit*deltaF*k)
            im = -sin(twopit*deltaF*k)
            strainFinj.data.data[k]*= (re + 1j*im);
          # copy in the dictionary
          inj_strains[ifo]["F"]['strain']=np.array([strainFinj.data.data[k] for k in arange(int(strainFinj.data.length))])
          inj_strains[ifo]["F"]['x']=np.array([strainFinj.f0+ k*strainFinj.deltaF for k in arange(int(strainFinj.data.length))])
        #update xlimits for plot, go 6 sigmas left and right of f0
        # This should work for SineGaussians
        if f0 is not None and f0 is not np.nan:
          if q is not None and q is not np.nan:
            sigmaF=f0/q
            if f0-6.*sigmaF>plot_fmin:
              plot_fmin=f0-6.*sigmaF
            if f0+6.*sigmaF<plot_fmax:
              plot_fmax=f0+6.*sigmaF
            sigmaT=q/(2.*pi*f0)
            if REAL8time-6.*sigmaT<plot_tmin:
              plot_tmin=REAL8time-6.*sigmaT
            if REAL8time+6.*sigmaT>plot_tmax:
              plot_tmax=REAL8time+6.*sigmaT
        # Now handle gaussians. For gaussians f0 is nan (FD centered at f=0)
        if dur is not None and dur is not np.nan:
          sigmaF=1./sqrt(2.)/pi/dur
          if 0+6.*sigmaF<plot_fmax:
            plot_fmax=0+6.*sigmaF
          plot_fmin=0.0
          sigmaT=dur/sqrt(2.)
          if REAL8time-6.*sigmaT<plot_tmin:
            plot_tmin=REAL8time-6.*sigmaT
          if REAL8time+6.*sigmaT>plot_tmax:
            plot_tmax=REAL8time+6.*sigmaT


  if pos is not None:

    # Select the maxP sample
    _,which=pos._posMap()

    if 'time' in pos.names:
      REAL8time=pos['time'].samples[which][0]
    elif 'time_maxl' in pos.names:
      REAL8time=pos['time_maxl'].samples[which][0]
    elif 'time_mean' in pos.names:
      REAL8time=pos['time_mean'].samples[which][0]
    elif 'time_min' in pos.names and 'time_max' in pos.names:
      REAL8time=pos['time_min'].samples[which][0]+0.5*(pos['time_max'].samples[which][0]-pos['time_min'].samples[which][0])
    else:
      print "ERROR: could not find any time parameter in the posterior file. Not plotting the WF...\n"
      return None

    # first check we have approx in posterior samples, otherwise skip
    skip=0

    try:
      approximant=int(pos['LAL_APPROXIMANT'].samples[which][0])
    except:
      skip=1
    if skip==0:
      GPStime=LIGOTimeGPS(REAL8time)
      if GlobREAL8time is None:
        GlobREAL8time=REAL8time
      strainTrec.epoch=LIGOTimeGPS(round(GlobREAL8time,0)-seglen/2.)
      strainFrec.epoch=LIGOTimeGPS(round(GlobREAL8time,0)-seglen/2.)
      if "duration" in pos.names:
        dur=pos["duration"].samples[which][0]
      else:
        dur=np.nan
      if "quality" in pos.names:
        q=pos['quality'].samples[which][0]
      else:
        q=np.nan
      if 'frequency' in pos.names:
        f0=pos['frequency'].samples[which][0]
      else:
        f0=np.nan
      try:
        hrss=pos['hrss'].samples[which][0]
      except:
        hrss=exp(pos['loghrss'].samples[which][0])
      if np.isnan(q) and not np.isnan(dur):
        q=sqrt(2)*pi*dur
      alpha=None
      if 'alpha' in pos.names:
        alpha=pos['alpha'].samples[which][0]
        polar_e_angle=alpha
        polar_e_ecc=pos['polar_eccentricity'].samples[which][0]
      elif 'polar_ellipse_angle' in pos.names:
        polar_e_angle=pos['polar_ellipse_angle'].samples[which][0]
        polar_e_ecc=pos['polar_eccentricity'].samples[which][0]

      BurstExtraParams=None
      #if alpha:
      #  BurstExtraParams=lalsim.SimBurstCreateExtraParam("alpha",alpha)

      if SimBurstImplementedFDApproximants(approximant):
        rec_domain='F'
        [plus,cross]=SimBurstChooseFDWaveform(deltaF, deltaT, f0, q,dur, f_min, f_max,hrss,polar_e_angle ,polar_e_ecc,BurstExtraParams, approximant)
      elif SimBurstImplementedTDApproximants(approximant):
        rec_domain='T'
        [plus,cross]=SimBurstChooseTDWaveform(deltaT, f0, q,dur, f_min, f_max,hrss,polar_e_angle ,polar_e_ecc,BurstExtraParams, approximant)
      else:
        print "The approximant %s doesn't seem to be recognized by lalinference!\n Skipping WF plots\n"%approximant
        return None
      ra=pos['ra'].samples[which][0]
      dec=pos['dec'].samples[which][0]
      psi=pos['psi'].samples[which][0]
      fs={}
      for ifo in ifos:
        (fp,fc,fa,qv)=ant.response(REAL8time,ra,dec,0.0,psi,'radians',ifo)
        if rec_domain=='T':
          # bin of ref time as seen in strainT
          tCinstrain=np.floor(REAL8time-float(strainTrec.epoch))/deltaT
          # bin of strainT where we need to start copying the WF over
          tSinstrain=int(  (REAL8time-fabs(float(plus.epoch)) - fabs(float(strainTrec.epoch)))/deltaT)
          #tSinstrain=floor(tCinstrain-float(plus.data.length)/2.)+1
          #reminder for fractions of bin, will be added back in the FD WF
          rem=(REAL8time-fabs(float(plus.epoch)) - fabs(float(strainTrec.epoch)))/deltaT-tSinstrain

          # strain is a temporary container for this IFO strain.
          # Zero until tSinstrain
          for k in np.arange(tSinstrain):
            strainTrec.data.data[k]=0.0
          # then copy plus/cross over
          for k in np.arange(plus.data.length):
            strainTrec.data.data[k+tSinstrain]=((fp*plus.data.data[k]+fc*cross.data.data[k]))
          # Then zeros till the end (superfluous)
          for k in np.arange(strainTrec.data.length- (tSinstrain +plus.data.length)):
            strainTrec.data.data[k+tSinstrain+plus.data.length]=0.0
          for k in np.arange(strainTrec.data.length):
            strainTrec.data.data[k]*=window.data.data[k]
          # now copy in the dictionary
          rec_strains[ifo]["T"]['strain']=np.array([strainTrec.data.data[j] for j in arange(strainTrec.data.length)])
          rec_strains[ifo]["T"]['x']=np.array([strainTrec.epoch + j*deltaT for j in arange(strainTrec.data.length)])
          # Take the FFT
          for j in arange(strainFrec.data.length):
            strainFrec.data.data[j]=0.0
          REAL8TimeFreqFFT(strainFrec,strainTrec,timeToFreqFFTPlan);
          twopit=2.*np.pi*(rem*deltaT)
          for k in arange(strainFrec.data.length):
            re = cos(twopit*deltaF*k)
            im = -sin(twopit*deltaF*k)
            strainFrec.data.data[k]*= (re + 1j*im);
          # copy in the dictionary
          rec_strains[ifo]["F"]['strain']=np.array([strainFrec.data.data[k] for k in arange(int(strainFrec.data.length))])
          rec_strains[ifo]["F"]['x']=np.array([strainFrec.f0+ k*strainFrec.deltaF for k in arange(int(strainFrec.data.length))])
        elif rec_domain=='F':
          for k in np.arange(strainFrec.data.length):
            if k<plus.data.length:
              strainFrec.data.data[k]=((fp*plus.data.data[k]+fc*cross.data.data[k]))
            else:
              strainFrec.data.data[k]=0.0
          twopit=2.*np.pi*(REAL8time-float(strainFrec.epoch))
          for k in arange(strainFrec.data.length):
            re = cos(twopit*deltaF*k)
            im = -sin(twopit*deltaF*k)
            strainFrec.data.data[k]*= (re + 1j*im);
          # copy in the dictionary
          rec_strains[ifo]["F"]['strain']=np.array([strainFrec.data.data[k] for k in arange(int(strainFrec.data.length))])
          rec_strains[ifo]["F"]['x']=np.array([strainFrec.f0+ k*strainFrec.deltaF for k in arange(int(strainFrec.data.length))])
        #update xlimits for plot, go 6 sigmas left and right of f0
        # This should work for SineGaussians
        if f0 is not None and f0 is not np.nan:
          if q is not None and q is not np.nan:
            sigmaF=f0/q
            if f0-6.*sigmaF>plot_fmin:
              plot_fmin=f0-6.*sigmaF
            if f0+6.*sigmaF<plot_fmax:
              plot_fmax=f0+6.*sigmaF
            sigmaT=q/(2.*pi*f0)
            if REAL8time-6.*sigmaT<plot_tmin:
              plot_tmin=REAL8time-6.*sigmaT
            if REAL8time+6.*sigmaT>plot_tmax:
              plot_tmax=REAL8time+6.*sigmaT
        # Now handle gaussians. For gaussians f0 is nan (FD centered at f=0)
        if dur is not None and dur is not np.nan:
          sigmaF=1./sqrt(2.)/pi/dur
          if 0+6.*sigmaF<plot_fmax:
            plot_fmax=0+6.*sigmaF
          plot_fmin=0.0
          sigmaT=dur/sqrt(2.)
          if REAL8time-6.*sigmaT<plot_tmin:
            plot_tmin=REAL8time-6.*sigmaT
          if REAL8time+6.*sigmaT>plot_tmax:
            plot_tmax=REAL8time+6.*sigmaT

  myfig=plt.figure(1,figsize=(10,7))

  rows=len(ifos)
  cols=2

  #this variables decide which domain will be plotted on the left column of the plot.
  # only plot Time domain if both injections and recovery are TD
  global_domain="F"
  if rec_domain is not None and inj_domain is not None:
    if rec_domain=="T" and inj_domain=="T":
      global_domain="T"
  elif rec_domain is not None:
    if rec_domain=="T":
      global_domain="T"
  elif inj_domain is not None:
    if inj_domain=="T":
      global_domain="T"

  A,axes=plt.subplots(nrows=rows,ncols=cols,sharex=False,sharey=False)
  plt.setp(A,figwidth=10,figheight=7)
  for (r,i) in zip(np.arange(rows),ifos):
    for c in np.arange(cols):
      ax=axes[r]
      if type(ax)==np.ndarray:
        ax=ax[c]
      else:
        ax=axes[c]
      if rec_strains[i]["T"]['strain'] is not None or rec_strains[i]["F"]['strain'] is not None:
        if c==0:
          if global_domain=="T":
            ax.plot(rec_strains[i]["T"]['x'],rec_strains[i]["T"]['strain'],colors_rec[i],label='%s maP'%i,linewidth=5)
            ax.set_xlim([plot_tmin,plot_tmax])
            #ax.vlines(GlobREAL8time,0.9*min(rec_strains[i]["T"]['strain']),1.1*max(rec_strains[i]["T"]['strain']),'k')
          else:
            data=rec_strains[i]["F"]['strain']
            f=rec_strains[i]["F"]['x']
            mask=np.logical_and(f>=plot_fmin,f<=plot_fmax)
            ys=data
            ax.plot(f[mask],real(ys[mask]),'-',color=colors_rec[i],label='%s maP'%i,linewidth=5)
            ax.set_xlim([plot_fmin,plot_fmax])
        else:
            data=rec_strains[i]["F"]['strain']
            f=rec_strains[i]["F"]['x']
            mask=np.logical_and(f>=plot_fmin,f<=plot_fmax)
            ys=data
            ax.loglog(f[mask],absolute(ys[mask]),'--',color=colors_rec[i],linewidth=5)
            ax.grid(True,which='both')
            ax.set_xlim([plot_fmin,plot_fmax])
      if inj_strains[i]["T"]['strain'] is not None or inj_strains[i]["F"]['strain'] is not None:
        if c==0:
          if global_domain=="T":
            ax.plot(inj_strains[i]["T"]['x'],inj_strains[i]["T"]['strain'],colors_inj[i],label='%s inj'%i,linewidth=2)
            ax.set_xlim([plot_tmin,plot_tmax])
          else:
            data=inj_strains[i]["F"]['strain']
            f=inj_strains[i]["F"]['x']
            mask=np.logical_and(f>=plot_fmin,f<=plot_fmax)
            ys=data
            ax.plot(f[mask],real(ys[mask]),'-',color=colors_inj[i],label='%s inj'%i,linewidth=2)
            ax.set_xlim([plot_fmin,plot_fmax])
        else:
            data=inj_strains[i]["F"]['strain']
            f=inj_strains[i]["F"]['x']
            mask=np.logical_and(f>=plot_fmin,f<=plot_fmax)
            ys=data
            ax.loglog(f[mask],absolute(ys[mask]),'--',color=colors_inj[i],linewidth=2)
            ax.grid(True,which='both')
            ax.set_xlim([plot_fmin,plot_fmax])
      if r==0:
        if c==0:
          if global_domain=="T":
            ax.set_title(r"$h(t)$",fontsize=font_size)
          else:
            ax.set_title(r"$\Re[h(f)]$",fontsize=font_size)
        else:
          ax.set_title(r"$|h(f)|$",fontsize=font_size)
      elif r==rows-1:
        if c==0:
          if global_domain=="T":
            ax.set_xlabel("time [s]",fontsize=font_size)
          else:
            ax.set_xlabel("frequency [Hz]",fontsize=font_size)
        else:
          ax.set_xlabel("frequency [Hz]",fontsize=font_size)

      ax.legend(loc='best')
      ax.grid(True)

      #ax.tight_layout()
  A.savefig(os.path.join(path,'WF_DetFrame.png'),bbox_inches='tight')
  return inj_strains, rec_strains

def make_1d_table(html,legend,label,pos,pars,noacf,GreedyRes,onepdfdir,sampsdir,savepdfs,greedy,analyticLikelihood,nDownsample):

    from numpy import unique, sort
    global confidenceLevels
    confidence_levels=confidenceLevels

    out={}
    if pars==[]:
      return out
    if set(pos.names)-set(pars)==set(pos.names):
      return out

    #2D plots list
    tabid='onedmargtable_'+label.lower()
    html_ompdf=html.add_collapse_section('1D marginal posterior PDFs (%s)'%label,legend=legend,innertable_id=tabid)
    #Table matter
    if not noacf:
        html_ompdf_write= '<table id="%s"><tr><th>Histogram and Kernel Density Estimate</th><th>Samples used</th><th>Autocorrelation</th></tr>'%tabid
    else:
        html_ompdf_write= '<table id="%s"><tr><th>Histogram and Kernel Density Estimate</th><th>Samples used</th></tr>'%tabid

    Nskip=0
    if 'chain' in pos.names:
        data,header=pos.samples()
        par_index=pos.names.index('cycle')
        chain_index=pos.names.index("chain")
        chains=unique(pos["chain"].samples)
        chainCycles = [sort(data[ data[:,chain_index] == chain, par_index ]) for chain in chains]
        chainNcycles = []
        chainNskips = []
        for cycles in chainCycles:
            if len(cycles) > 1:
                chainNcycles.append(cycles[-1] - cycles[0])
                chainNskips.append(cycles[1] - cycles[0])
            else:
                chainNcycles.append(1)
                chainNskips.append(1)
    elif 'cycle' in pos.names:
        cycles = sort(pos['cycle'].samples)
        if len(cycles) > 1:
            Ncycles = cycles[-1]-cycles[0]
            Nskip = cycles[1]-cycles[0]
        else:
            Ncycles = 1
            Nskip = 1

    printed=0
    for par_name in pars:
        par_name=par_name.lower()
        try:
            pos[par_name.lower()]
        except KeyError:
            #print "No input chain for %s, skipping binning."%par_name
            continue
        try:
            par_bin=GreedyRes[par_name]
        except KeyError:
            print "Bin size is not set for %s, skipping binning."%par_name
            continue

        #print "Binning %s to determine confidence levels ..."%par_name
        binParams={par_name:par_bin}
        injection_area=None
        injection_area=None
        if greedy:
          if printed==0:
            print "Using greedy 1-d binning credible regions\n"
            printed=1
          toppoints,injectionconfidence,reses,injection_area,cl_intervals=greedy_bin_one_param(pos,binParams,confidence_levels)
        else:
          if printed==0:
            print "Using 2-step KDE 1-d credible regions\n"
            printed=1
          if pos[par_name].injval is None:
            injCoords=None
          else:
            injCoords=[pos[par_name].injval]
          _,reses,injstats=kdtree_bin2Step(pos,[par_name],confidence_levels,injCoords=injCoords)
          if injstats is not None:
            injectionconfidence=injstats[3]
            injection_area=injstats[4]
        #Generate 1D histogram/kde plots
        print "Generating 1D plot for %s."%par_name
        out[par_name]=reses
        #Get analytic description if given
        pdf=cdf=None
        if analyticLikelihood:
            pdf = analyticLikelihood.pdf(par_name)
            cdf = analyticLikelihood.cdf(par_name)

        oneDPDFParams={par_name:50}
        try:
            rbins,plotFig=plot_one_param_pdf(pos,oneDPDFParams,pdf,cdf,plotkde=False)
        except:
            print "Failed to produce plot for %s."%par_name
            continue

        figname=par_name+'.png'
        oneDplotPath=os.path.join(onepdfdir,figname)
        plotFig.savefig(oneDplotPath)
        if(savepdfs): plotFig.savefig(os.path.join(onepdfdir,par_name+'.pdf'))
        plt.close(plotFig)

        if rbins:
            print "r of injected value of %s (bins) = %f"%(par_name, rbins)

        ##Produce plot of raw samples
        myfig=plt.figure(figsize=(4,3.5),dpi=200)
        pos_samps=pos[par_name].samples
        if not ("chain" in pos.names):
            # If there is not a parameter named "chain" in the
            # posterior, then just produce a plot of the samples.
            plt.plot(pos_samps,'k.', markersize=5, alpha=0.5, linewidth=0.0, figure=myfig)
            maxLen=len(pos_samps)
        else:
            # If there is a parameter named "chain", then produce a
            # plot of the various chains in different colors, with
            # smaller dots.
            data,header=pos.samples()
            par_index=pos.names.index(par_name)
            chain_index=pos.names.index("chain")
            chains=unique(pos["chain"].samples)
            chainData=[data[ data[:,chain_index] == chain, par_index ] for chain in chains]
            chainDataRanges=[range(len(cd)) for cd in chainData]
            maxLen=max([len(cd) for cd in chainData])
            for rng, data in zip(chainDataRanges, chainData):
                plt.plot(rng, data, marker='.', markersize=1, alpha=0.5, linewidth=0.0,figure=myfig)
            plt.title("Gelman-Rubin R = %g"%(pos.gelman_rubin(par_name)))

            #dataPairs=[ [rng, data] for (rng,data) in zip(chainDataRanges, chainData)]
            #flattenedData=[ item for pair in dataPairs for item in pair ]
            #maxLen=max([len(data) for data in flattenedData])
            #plt.plot(array(flattenedData),marker=',',linewidth=0.0,figure=myfig)


        injpar=pos[par_name].injval

        if injpar is not None:
            # Allow injection to be 5% outside the posterior plot
            minrange=min(pos_samps)-0.05*(max(pos_samps)-min(pos_samps))
            maxrange=max(pos_samps)+0.05*(max(pos_samps)-min(pos_samps))
            if minrange<injpar and maxrange>injpar:
                plt.axhline(injpar, color='r', linestyle='-.',linewidth=4)
        myfig.savefig(os.path.join(sampsdir,figname.replace('.png','_samps.png')))
        if(savepdfs): myfig.savefig(os.path.join(sampsdir,figname.replace('.png','_samps.pdf')))
        plt.close(myfig)
        acfail=0
        if not (noacf):
            acffig=plt.figure(figsize=(4,3.5),dpi=200)
            if not ("chain" in pos.names):
                data=pos_samps[:,0]
                try:
                    (Neff, acl, acf) = effectiveSampleSize(data, Nskip)
                    lines=plt.plot(acf, 'k.', marker='.', markersize=1, alpha=0.5, linewidth=0.0, figure=acffig)
                    # Give ACL info if not already downsampled according to it
                    if nDownsample is None:
                        plt.title('Autocorrelation Function')
                    elif 'cycle' in pos.names:
                        last_color = lines[-1].get_color()
                        plt.axvline(acl/Nskip, linestyle='-.', color=last_color)
                        plt.title('ACL = %i   N = %i'%(acl,Neff))
                except FloatingPointError:
                    # Ignore
                    acfail=1
                    pass
            else:
                try:
                    acls = []
                    Nsamps = 0.0;
                    for rng, data, Nskip, Ncycles in zip(chainDataRanges, chainData, chainNskips, chainNcycles):
                        (Neff, acl, acf) = effectiveSampleSize(data, Nskip)
                        acls.append(acl)
                        Nsamps += Neff
                        lines=plt.plot(acf,'k.', marker='.', markersize=1, alpha=0.5, linewidth=0.0, figure=acffig)
                        # Give ACL info if not already downsampled according to it
                        if nDownsample is not None:
                            last_color = lines[-1].get_color()
                            plt.axvline(acl/Nskip, linestyle='-.', color=last_color)
                    if nDownsample is None:
                        plt.title('Autocorrelation Function')
                    else:
                        plt.title('ACL = %i  N = %i'%(max(acls),Nsamps))
                except FloatingPointError:
                    # Ignore
                    acfail=1
                    pass

            acffig.savefig(os.path.join(sampsdir,figname.replace('.png','_acf.png')))
            if(savepdfs): acffig.savefig(os.path.join(sampsdir,figname.replace('.png','_acf.pdf')))
            plt.close(acffig)

        if not noacf:
	  if not acfail:
	    acfhtml='<td width="30%"><img width="100%" src="1Dsamps/'+figname.replace('.png', '_acf.png')+'"/></td>'
	  else:
	    acfhtml='<td>ACF generation failed!</td>'
          html_ompdf_write+='<tr><td width="30%"><img width="100%" src="1Dpdf/'+figname+'"/></td><td width="30%"><img width="100%" src="1Dsamps/'+figname.replace('.png','_samps.png')+'"/></td>'+acfhtml+'</tr>'
        else:
            html_ompdf_write+='<tr><td width="30%"><img width="100%" src="1Dpdf/'+figname+'"/></td><td width="30%"><img width="100%" src="1Dsamps/'+figname.replace('.png','_samps.png')+'"/></td></tr>'

    html_ompdf_write+='</table>'
    html_ompdf.write(html_ompdf_write)

    return out<|MERGE_RESOLUTION|>--- conflicted
+++ resolved
@@ -282,10 +282,8 @@
       'eta':None,
       'q':None,
       'mtotal':'uniform',
-      'rd_mass':'uniform',
       'm1_source':None,
       'm2_source':None,
-      'rd_mass_source':None,
       'mtotal_source':None,
       'mc_source':None,
       'redshift':None,
@@ -300,28 +298,6 @@
       'a2':'uniform',
       'a1z':'uniform',
       'a2z':'uniform',
-      'rd_spin':'uniform',
-      'rd_chi_eff':None,
-      'qnm22_rel_amp':None,
-      'qnm21_rel_amp':None,
-      'qnm33_rel_amp':None,
-      'qnm32_rel_amp':None,
-      'qnm44_rel_amp':None,
-      'qnm22_amp':None,
-      'qnm21_amp':None,
-      'qnm33_amp':None,
-      'qnm32_amp':None,
-      'qnm44_amp':None,
-      'qnm22_f':None,
-      'qnm21_f':None,
-      'qnm33_f':None,
-      'qnm32_f':None,
-      'qnm44_f':None,
-      'qnm22_t':None,
-      'qnm21_t':None,
-      'qnm33_t':None,
-      'qnm32_t':None,
-      'qnm44_t':None,
       'theta1':'uniform',
       'theta2':'uniform',
       'phi1':'uniform',
@@ -404,30 +380,6 @@
       'm2_source':r'$m_{2}^\mathrm{source}\,(\mathrm{M}_\odot)$',
       'mtotal_source':r'$M_\mathrm{total}^\mathrm{source}\,(\mathrm{M}_\odot)$',
       'mc_source':r'$\mathcal{M}^\mathrm{source}\,(\mathrm{M}_\odot)$',
-      'rd_mass':r'$M_\mathrm{RD}\,(\mathrm{M}_\odot)$',
-      'rd_mass_source':r'$M_\mathrm{RD}^\mathrm{source}\,(\mathrm{M}_\odot)$',
-      'rd_spin':r'$a_\mathrm{RD}$',
-      'rd_chi_eff':r'$\chi_\mathrm{eff}$',
-      'qnm22_rel_amp':r'$\alpha_{22}$',
-      'qnm21_rel_amp':r'$\alpha_{21}$',
-      'qnm33_rel_amp':r'$\alpha_{33}$',
-      'qnm32_rel_amp':r'$\alpha_{32}$',
-      'qnm44_rel_amp':r'$\alpha_{44}$',
-      'qnm22_amp':r'$A_{22}$',
-      'qnm21_amp':r'$A_{21}$',
-      'qnm33_amp':r'$A_{33}$',
-      'qnm32_amp':r'$A_{32}$',
-      'qnm44_amp':r'$A_{44}$',
-      'qnm22_f':r'$f_{22}\,(\mathrm{Hz})$',
-      'qnm21_f':r'$f_{21}\,(\mathrm{Hz})$',
-      'qnm33_f':r'$f_{33}\,(\mathrm{Hz})$',
-      'qnm32_f':r'$f_{32}\,(\mathrm{Hz})$',
-      'qnm44_f':r'$f_{44}\,(\mathrm{Hz})$',
-      'qnm22_t':r'$t_{22}\,(\mathrm{s})$',
-      'qnm21_t':r'$t_{21}\,(\mathrm{s})$',
-      'qnm33_t':r'$t_{33}\,(\mathrm{s})$',
-      'qnm32_t':r'$t_{32}\,(\mathrm{s})$',
-      'qnm44_t':r'$t_{44}\,(\mathrm{s})$',
       'redshift':r'$z$',
       'mf':r'$M_\mathrm{final}\,(\mathrm{M}_\odot)$',
       'mf_source':r'$M_\mathrm{final}^\mathrm{source}\,(\mathrm{M}_\odot)$',
@@ -835,8 +787,6 @@
                             'm1':lambda inj:inj.mass1,
                             'mass2':lambda inj:inj.mass2,
                             'm2':lambda inj:inj.mass2,
-                            'rd_mass':lambda inj:inj.rdMass,
-                            'rd_spin':lambda inj:inj.rdSpin,
                             'mtotal':lambda inj:float(inj.mass1)+float(inj.mass2),
                             'eta':lambda inj:inj.eta,
                             'q':self._inj_q,
@@ -865,16 +815,7 @@
                             'h1_end_time':lambda inj:float(inj.get_end('H')),
                             'l1_end_time':lambda inj:float(inj.get_end('L')),
                             'v1_end_time':lambda inj:float(inj.get_end('V')),
-                            'lal_amporder':lambda inj:inj.amp_order,
-                            'dtau21':lambda inj:inj.dtau21,
-                            'dtau22':lambda inj:inj.dtau22,
-                            'dtau33':lambda inj:inj.dtau33,
-                            'dtau44':lambda inj:inj.dtau44,
-                            'dfreq21':lambda inj:inj.dfreq21,
-                            'dfreq22':lambda inj:inj.dfreq22,
-                            'dfreq33':lambda inj:inj.dfreq33,
-                            'dfreq44':lambda inj:inj.dfreq44
-                            }
+                            'lal_amporder':lambda inj:inj.amp_order}
 
         # Add on all spin parameterizations
         for key, val in self._inj_spins(self._injection, frame=inj_spin_frame).items():
@@ -1123,43 +1064,8 @@
       if ('mtotal' in pos.names) and ('redshift' in pos.names):
           pos.append_mapping('mtotal_source', source_mass, ['mtotal', 'redshift'])
 
-      if ('rd_mass' in pos.names) and ('redshift' in pos.names):
-          pos.append_mapping('rd_mass_source', source_mass, ['rd_mass', 'redshift'])
-
       if ('mc' in pos.names) and ('redshift' in pos.names):
           pos.append_mapping('mc_source', source_mass, ['mc', 'redshift'])
-
-      if ('rd_mass' in pos.names) and ('redshift' in pos.names):
-          pos.append_mapping('rd_mass_source', source_mass, ['rd_mass', 'redshift'])
-
-      if ('rd_spin' in pos.names) and ('rd_mass' in pos.names):
-          pos.append_mapping('qnm22_f', f_qnm_22, ['rd_mass', 'rd_spin'])
-          pos.append_mapping('qnm21_f', f_qnm_21, ['rd_mass', 'rd_spin'])
-          pos.append_mapping('qnm33_f', f_qnm_33, ['rd_mass', 'rd_spin'])
-          pos.append_mapping('qnm32_f', f_qnm_32, ['rd_mass', 'rd_spin'])
-          pos.append_mapping('qnm44_f', f_qnm_44, ['rd_mass', 'rd_spin'])
-          pos.append_mapping('qnm22_t', t_qnm_22, ['rd_mass', 'rd_spin'])
-          pos.append_mapping('qnm21_t', t_qnm_21, ['rd_mass', 'rd_spin'])
-          pos.append_mapping('qnm33_t', t_qnm_33, ['rd_mass', 'rd_spin'])
-          pos.append_mapping('qnm32_t', t_qnm_32, ['rd_mass', 'rd_spin'])
-          pos.append_mapping('qnm44_t', t_qnm_44, ['rd_mass', 'rd_spin'])
-
-      if ('rd_chi_eff' in pos.names) and ('massratio' in pos.names):
-          pos.append_mapping('qnm22_rel_amp', qnm22Amplitude, 'massratio')
-          pos.append_mapping('qnm33_rel_amp', qnm33Amplitude, 'massratio')
-          pos.append_mapping('qnm32_rel_amp', qnm32Amplitude, 'massratio')
-          pos.append_mapping('qnm44_rel_amp', qnm44Amplitude, 'massratio')
-          pos.append_mapping('qnm21_rel_amp', qnm21Amplitude, ['massratio', 'rd_chi_eff'])
-      if ('qnm22_rel_amp' in pos.names) and ('rd_mass' in pos.names) and ('distance' in pos.names):
-          pos.append_mapping('qnm22_amp', lambda a,m,d:a*m*lal.MTSUN_SI*lal.C_SI/(d*lal.PC_SI*1.0e6), ('qnm22_rel_amp','rd_mass','distance'))
-      if ('qnm21_rel_amp' in pos.names) and ('rd_mass' in pos.names) and ('distance' in pos.names):
-          pos.append_mapping('qnm21_amp', lambda a,m,d:a*m*lal.MTSUN_SI*lal.C_SI/(d*lal.PC_SI*1.0e6), ('qnm21_rel_amp','rd_mass','distance'))
-      if ('qnm33_rel_amp' in pos.names) and ('rd_mass' in pos.names) and ('distance' in pos.names):
-          pos.append_mapping('qnm33_amp', lambda a,m,d:a*m*lal.MTSUN_SI*lal.C_SI/(d*lal.PC_SI*1.0e6), ('qnm33_rel_amp','rd_mass','distance'))
-      if ('qnm32_rel_amp' in pos.names) and ('rd_mass' in pos.names) and ('distance' in pos.names):
-          pos.append_mapping('qnm32_amp', lambda a,m,d:a*m*lal.MTSUN_SI*lal.C_SI/(d*lal.PC_SI*1.0e6), ('qnm32_rel_amp','rd_mass','distance'))
-      if ('qnm44_rel_amp' in pos.names) and ('rd_mass' in pos.names) and ('distance' in pos.names):
-          pos.append_mapping('qnm44_amp', lambda a,m,d:a*m*lal.MTSUN_SI*lal.C_SI/(d*lal.PC_SI*1.0e6), ('qnm44_rel_amp','rd_mass','distance'))
 
       #Calculate new tidal parameters
       new_tidal_params = ['lam_tilde','dlam_tilde']
@@ -1664,7 +1570,7 @@
         posterior samples.
         """
         allowed_coord_names=["spin1", "spin2", "a1", "phi1", "theta1", "a2", "phi2", "theta2",
-                             "iota", "psi", "ra", "dec", "rd_mass", "rd_spin", "rd_chi_eff",
+                             "iota", "psi", "ra", "dec",
                              "phi_orb", "phi0", "dist", "time", "mc", "mchirp", "chirpmass", "q"]
         samples,header=self.samples()
         header=header.split()
@@ -1692,7 +1598,7 @@
         Because the ellipse should be well-sampled, this provides a
         better approximation to the evidence than the full-domain HM."""
         allowed_coord_names=["spin1", "spin2", "a1", "phi1", "theta1", "a2", "phi2", "theta2",
-                             "iota", "psi", "ra", "dec", "rd_mass", "rd_spin", "rd_chi_eff",
+                             "iota", "psi", "ra", "dec",
                              "phi_orb", "phi0", "dist", "time", "mc", "mchirp", "chirpmass", "q"]
         samples,header=self.samples()
         header=header.split()
@@ -4034,66 +3940,6 @@
     """
     return mass / (1.0 + redshift)
 
-def qnm22Amplitude(eta):
-    return 0.8639*eta
-
-def qnm21Amplitude(eta, chiEff):
-    A = 0.8639*eta
-    return A*0.43*(np.sqrt(1.0 - 4.*eta) - chiEff)
-
-def qnm33Amplitude(eta):
-    A = 0.8639*eta
-    return A*0.44*np.power(1.0 - 4.*eta, 0.45)
-
-def qnm32Amplitude(eta):
-    A = 0.8639*eta
-    return A*3.69*(eta - 0.2)*(eta - 0.2) + 0.053
-
-def qnm44Amplitude(eta):
-    A = 0.8639*eta
-    return A*5.41*((eta - 0.22)*(eta - 0.22) + 0.04)
-
-def f_qnm_22(m,a):
-    return (1.5251 - 1.1568*np.power(1.0-a,0.1292))/(m*lal.MTSUN_SI)
-    #return lalsim.SimRingdownFitOmega(2,2,0,a).real()
-
-def f_qnm_21(m,a):
-    return (0.6000 - 0.2339*np.power(1.0-a,0.4175))/(m*lal.MTSUN_SI)
-    #return lalsim.SimRingdownFitOmega(2,1,0,a).real()
-
-def f_qnm_33(m,a):
-    return (1.8956 - 1.3043*np.power(1.0-a,0.1818))/(m*lal.MTSUN_SI)
-    #return lalsim.SimRingdownFitOmega(3,3,0,a).real()
-
-def f_qnm_32(m,a):
-    return (1.1481 - 0.5552*np.power(1.0-a,0.3002))/(m*lal.MTSUN_SI)
-    #return lalsim.SimRingdownFitOmega(3,2,0,a).real()
-
-def f_qnm_44(m,a):
-    return (2.3000 - 1.5056*np.power(1.0-a,0.2244))/(m*lal.MTSUN_SI)
-    #return lalsim.SimRingdownFitOmega(4,4,0,a).real()
-
-def t_qnm_22(m,a):
-    return f_qnm_22(m,a)/(2.*(0.7000 + 1.4187*np.power(1.0-a,-0.4990)))
-    #return lalsim.SimRingdownFitOmega(2,2,0,a).imag()
-
-def t_qnm_21(m,a):
-    return f_qnm_21(m,a)/(2.*(-0.3000 + 2.3561*np.power(1.0-a,-0.2277)))
-    #return lalsim.SimRingdownFitOmega(2,1,0,a).imag()
-
-def t_qnm_33(m,a):
-    return f_qnm_33(m,a)/(2.*(0.9000 + 2.3430*np.power(1.0-a,-0.4810)))
-    #return lalsim.SimRingdownFitOmega(3,3,0,a).imag()
-
-def t_qnm_32(m,a):
-    return f_qnm_32(m,a)/(2.*(0.8313 + 2.3773*np.power(1.0-a,-0.3655)))
-    #return lalsim.SimRingdownFitOmega(3,2,0,a).imag()
-
-def t_qnm_44(m,a):
-    return f_qnm_44(m,a)/(2.*(1.1929 + 3.1191*np.power(1.0-a,-0.4825)))
-    #return lalsim.SimRingdownFitOmega(4,4,0,a).imag()
-
-
 def physical2radiationFrame(theta_jn, phi_jl, tilt1, tilt2, phi12, a1, a2, m1, m2, fref):
     """
     Wrapper function for SimInspiralTransformPrecessingNewInitialConditions().
@@ -4674,14 +4520,10 @@
   fig_actor_lst = [cs.collections[0] for cs in CSlst]
   fig_actor_lst.extend(dummy_lines)
   if legend is not None:
-<<<<<<< HEAD
-    twodcontour_legend=plt.figlegend(tuple(fig_actor_lst), tuple(full_name_list), loc='right')
-=======
     try:
       twodcontour_legend=plt.figlegend(tuple(fig_actor_lst), tuple(full_name_list), loc='right',framealpha=0.1)
     except:
       twodcontour_legend=plt.figlegend(tuple(fig_actor_lst), tuple(full_name_list), loc='right')
->>>>>>> 456c562d
     for text in twodcontour_legend.get_texts():
       text.set_fontsize('small')
 
@@ -4930,14 +4772,10 @@
         fig_actor_lst = [cs.collections[0] for cs in CSlst]
         fig_actor_lst.extend(dummy_lines)
     if legend is not None:
-<<<<<<< HEAD
-      twodcontour_legend=plt.figlegend(tuple(fig_actor_lst), tuple(full_name_list), loc='right')
-=======
       try:
         twodcontour_legend=plt.figlegend(tuple(fig_actor_lst), tuple(full_name_list), loc='right',framealpha=0.1)
       except:
         twodcontour_legend=plt.figlegend(tuple(fig_actor_lst), tuple(full_name_list), loc='right')
->>>>>>> 456c562d
       for text in twodcontour_legend.get_texts():
           text.set_fontsize('small')
     fix_axis_names(plt,par1_name,par2_name)
@@ -5154,14 +4992,10 @@
     fig_actor_lst.extend(dummy_lines)
 
     if legend is not None:
-<<<<<<< HEAD
-      twodcontour_legend=plt.figlegend(tuple(fig_actor_lst), tuple(full_name_list), loc='right')
-=======
       try:
         twodcontour_legend=plt.figlegend(tuple(fig_actor_lst), tuple(full_name_list), loc='right',framealpha=0.1)
       except:
         twodcontour_legend=plt.figlegend(tuple(fig_actor_lst), tuple(full_name_list), loc='right')
->>>>>>> 456c562d
       for text in twodcontour_legend.get_texts():
         text.set_fontsize('small')
 
@@ -6646,7 +6480,7 @@
 
 def plot_waveform(pos=None,siminspiral=None,event=0,path=None,ifos=['H1','L1','V1']):
 
-  from lalsimulation.lalsimulation import SimInspiralChooseTDWaveform,SimInspiralChooseFDWaveform,SimBlackHoleRingdownTiger
+  from lalsimulation.lalsimulation import SimInspiralChooseTDWaveform,SimInspiralChooseFDWaveform
   from lalsimulation.lalsimulation import SimInspiralImplementedTDApproximants,SimInspiralImplementedFDApproximants
   from lal.lal import StrainUnit
   from lal.lal import CreateREAL8TimeSeries,CreateForwardREAL8FFTPlan,CreateTukeyREAL8Window,CreateCOMPLEX16FrequencySeries,DimensionlessUnit,REAL8TimeFreqFFT,CutREAL8TimeSeries
@@ -6816,17 +6650,8 @@
       GPStime=LIGOTimeGPS(REAL8time)
 
       q=pos['q'].samples[which][0]
-      if 'mc' in pos.names:
-          mc=pos['mc'].samples[which][0]
-          M1,M2=bppu.q2ms(mc,q)
-          m1=M1*LAL_MSUN_SI
-          m2=M2*LAL_MSUN_SI
-      if 'rd_mass' in pos.names:
-          rdmass=pos['rd_mass'].samples[which][0]
-      if 'rd_spin' in pos.names:
-          rdSpin=pos['rd_spin'].samples[which][0]
-      if 'rd_chi_eff' in pos.names:
-          rdChiEff=pos['rd_chi_eff'].samples[which][0]
+      mc=pos['mc'].samples[which][0]
+      M1,M2=bppu.q2ms(mc,q)
       if 'dist' in pos.names:
         D=pos['dist'].samples[which][0]
       elif 'distance' in pos.names:
@@ -6834,6 +6659,9 @@
       elif 'logdistance' in pos.names:
         D=exp(pos['distance'].samples[which][0])
 
+
+      m1=M1*LAL_MSUN_SI
+      m2=M2*LAL_MSUN_SI
       if 'phi_orb' in pos.names:
         phiRef=pos['phi_orb'].samples[which][0]
       elif 'phase_maxl' in pos.names:
@@ -6915,10 +6743,7 @@
         [plus,cross]=SimInspiralChooseFDWaveform(phiRef, deltaF,  m1, m2, s1x, s1y, s1z,s2x,s2y,s2z,f_min, f_max,   f_ref,r,   iota, lambda1,   lambda2,waveFlags, nonGRparams, amplitudeO, phaseO, approximant)
       elif SimInspiralImplementedTDApproximants(approximant):
         rec_domain='T'
-        if 'rd_mass' in pos.names:
-            [plus,cross]=SimBlackHoleRingdownTiger(phiRef, deltaT,  rdMass, rdSpin, eta, rdChiEff, r, iota,waveFlags, nonGRparams, amplitudeO)
-        else:
-            [plus,cross]=SimInspiralChooseTDWaveform(phiRef, deltaT,  m1, m2, s1x, s1y, s1z,s2x,s2y,s2z,f_min, f_ref,  r,   iota, lambda1,   lambda2,waveFlags, nonGRparams, amplitudeO, phaseO, approximant)
+        [plus,cross]=SimInspiralChooseTDWaveform(phiRef, deltaT,  m1, m2, s1x, s1y, s1z,s2x,s2y,s2z,f_min, f_ref,  r,   iota, lambda1,   lambda2,waveFlags, nonGRparams, amplitudeO, phaseO, approximant)
       else:
         print "The approximant %s doesn't seem to be recognized by lalsimulation!\n Skipping WF plots\n"%approximant
         return None
@@ -7199,14 +7024,10 @@
 
     ax1.tick_params(labelsize=.75*font_size)
     ax2.tick_params(labelsize=.75*font_size)
-<<<<<<< HEAD
-    plt.legend(loc='upper right', prop={'size':.75*font_size})
-=======
     try:
       plt.legend(loc='upper right', prop={'size':.75*font_size}, framealpha=0.1)
     except:
       plt.legend(loc='upper right', prop={'size':.75*font_size})
->>>>>>> 456c562d
     ax1.set_xscale('log')
     ax2.set_xscale('log')
 
