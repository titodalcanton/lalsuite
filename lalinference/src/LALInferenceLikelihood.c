--- conflicted
+++ resolved
@@ -662,11 +662,8 @@
     ifo++; //increment IFO counter for noise parameters
     dataPtr->likelihood_counter++;
     dataPtr = dataPtr->next;
-<<<<<<< HEAD
     
  //fclose(testout);
-=======
->>>>>>> a00fcc25
   }
   loglikeli = -1.0 * chisquared; // note (again): the log-likelihood is unnormalised!
   LALInferenceClearVariables(&intrinsicParams);
@@ -1255,7 +1252,6 @@
 	return(loglikeli);
 }
 
-<<<<<<< HEAD
 REAL8 LALInferenceNullLogLikelihoodBestIFO(LALInferenceIFOData *data)
 /*Identical to FreqDomainNullLogLikelihood                        */
 {
@@ -1274,244 +1270,7 @@
 	loglikeli = -0.5 * totalChiSquared; // note (again): the log-likelihood is unnormalised!
 	return(loglikeli);
 }
-//REAL8 LALInferenceWhitenedTimeDomainOverlap(const REAL8TimeSeries *whitenedData, const REAL8TimeSeries *data) {
-//  return 2.0*LALInferenceIntegrateSeriesProduct(whitenedData, data);
-//}
-
-//REAL8 LALInferenceTimeDomainNullLogLikelihood(LALInferenceIFOData *data) {
-//  REAL8 logL = 0.0;
-//  LALInferenceIFOData *ifoPtr = data;
-//  /* UINT4 ifoIndex = 0; */
-//  /* UINT4 i; */
-//  /* char fileName[256]; */
-//  /* FILE *out; */
-//  
-//  while (ifoPtr != NULL) {
-//    ifoPtr->nullloglikelihood = 0.0;
-//    REAL8 temp = LALInferenceWhitenedTimeDomainOverlap(ifoPtr->whiteTimeData, ifoPtr->windowedTimeData);
-//    logL += temp;
-//    ifoPtr->nullloglikelihood -= 0.5*temp;
-// 
-//    ifoPtr = ifoPtr->next;
-//    /* ifoIndex++; */
-//  }
-//
-//  logL *= -0.5;
-//  
-//  return logL;
-//}
-
-
-
-//REAL8 LALInferenceIntegrateSeriesProduct(const REAL8TimeSeries *s1, const REAL8TimeSeries *s2) {
-//  if (s1 == NULL || s2 == NULL)
-//      XLAL_ERROR_REAL8(XLAL_EFAULT, "Null arguments received.");
-//
-//  LIGOTimeGPS start, stop;
-//  LIGOTimeGPS stopS1, stopS2;
-//  UINT4 i1, i2;
-//  REAL8 sum = 0.0;
-//  REAL8 t1Start, t2Start, t, tStop;
-//
-//  /* Compute stop times. */
-//  stopS1 = s1->epoch;
-//  stopS2 = s2->epoch;
-//  XLALGPSAdd(&stopS1, (s1->data->length-1)*s1->deltaT);
-//  XLALGPSAdd(&stopS2, (s2->data->length-1)*s2->deltaT);
-//
-//  /* The start time is the max of the two start times, the stop time
-//     is the min of the two stop times */
-//  start = (XLALGPSCmp(&(s1->epoch), &(s2->epoch)) <= 0 ? s2->epoch : s1->epoch); /* Start at max start time. */
-//  stop = (XLALGPSCmp(&stopS1, &stopS2) <= 0 ? stopS1 : stopS2); /* Stop at min end time. */
-//
-//  t = 0;
-//  tStop = XLALGPSDiff(&stop, &start);
-//  t1Start = XLALGPSDiff(&(s1->epoch), &start);
-//  t2Start = XLALGPSDiff(&(s2->epoch), &start);
-//  i1 = LIGOTimeGPSToNearestIndex(&start, s1);
-//  i2 = LIGOTimeGPSToNearestIndex(&start, s2);
-//  
-//  REAL8 *data1 = s1->data->data;
-//  REAL8 *data2 = s2->data->data;
-//
-//  do {
-//    REAL8 nextTime1, nextTime2, nextTime;
-//    REAL8 dt;
-//    nextTime1 = t1Start + (i1+0.5)*s1->deltaT;
-//    nextTime2 = t2Start + (i2+0.5)*s2->deltaT;
-//
-//    /* Whichever series needs updating first gives us the next time. */
-//    nextTime = (nextTime1 <= nextTime2 ? nextTime1 : nextTime2);
-//
-//    /* Ensure we don't go past the stop time. */
-//    nextTime = (tStop < nextTime ? tStop : nextTime);
-//
-//    dt = nextTime - t;
-//
-//    sum += dt*data1[i1]*data2[i2];
-//
-//    if (nextTime1 == nextTime) {
-//      i1++;
-//    }
-//    if (nextTime2 == nextTime) {
-//      i2++;
-//    }
-//
-//    t = nextTime;    
-//  } while (t < tStop);
-//
-//  return sum;
-//}
-
-//void LALInferenceConvolveTimeSeries(REAL8TimeSeries *conv, const REAL8TimeSeries *data, const REAL8TimeSeries *response) {
-//  if (conv == NULL || data == NULL || response == NULL)
-//    XLAL_ERROR_VOID(XLAL_EFAULT, "Null arguments received.");
-//
-//  UINT4 responseSpan = (response->data->length + 1)/2;
-//  UINT4 paddedLength = nextPowerOfTwo(data->data->length + responseSpan);
-//  REAL8FFTPlan *fwdPlan = XLALCreateForwardREAL8FFTPlan(paddedLength, 1); /* Actually measure---rely on FFTW to store the best plan for a given length. */
-//  REAL8FFTPlan *revPlan = XLALCreateReverseREAL8FFTPlan(paddedLength, 1); /* Same. */
-//  REAL8Sequence *paddedData, *paddedResponse, *paddedConv;
-//  COMPLEX16Sequence *dataFFT, *responseFFT;
-//  UINT4 i;
-//
-//  if (data->deltaT != response->deltaT) {
-//    fprintf(stderr, "convolveTimeSeries: sample spacings differ: %g vs %g (in %s, line %d)\n", 
-//            data->deltaT, response->deltaT, __FILE__, __LINE__);
-//    exit(1);
-//  }
-//
-//  if (conv->data->length < data->data->length) {
-//    fprintf(stderr, "convolveTimeSeries: output length smaller than input length (in %s, line %d)", __FILE__, __LINE__);
-//    exit(1);
-//  }
-//
-//  paddedData = XLALCreateREAL8Sequence(paddedLength);
-//  paddedResponse = XLALCreateREAL8Sequence(paddedLength);
-//  paddedConv = XLALCreateREAL8Sequence(paddedLength);
-//
-//  dataFFT = XLALCreateCOMPLEX16Sequence(paddedLength/2 + 1); /* Exploit R -> C symmetry. */
-//  responseFFT = XLALCreateCOMPLEX16Sequence(paddedLength/2 + 1);
-//
-//  padREAL8Sequence(paddedData, data->data);
-//  padWrappedREAL8Sequence(paddedResponse, response->data);
-//
-//  XLALREAL8ForwardFFT(dataFFT, paddedData, fwdPlan);
-//  XLALREAL8ForwardFFT(responseFFT, paddedResponse, fwdPlan);
-//
-//  for (i = 0; i < paddedLength/2 + 1; i++) {
-//    /* Store product in dataFFT. */
-//    double dataRe, dataIm, resRe, resIm;
-//    dataRe = dataFFT->data[i].re;
-//    dataIm = dataFFT->data[i].im;
-//    resRe = responseFFT->data[i].re;
-//    resIm = responseFFT->data[i].im;
-//
-//    dataFFT->data[i].re = dataRe*resRe - dataIm*resIm;
-//    dataFFT->data[i].im = dataRe*resIm + resRe*dataIm;
-//  }
-//
-//  XLALREAL8ReverseFFT(paddedConv, dataFFT, revPlan);
-//
-//  memset(conv->data->data, 0, conv->data->length*sizeof(conv->data->data[0]));
-//  for (i = 0; i < data->data->length; i++) {
-//    conv->data->data[i] = conv->deltaT*paddedConv->data[i]/paddedConv->length; /* Normalize */
-//  }
-//
-//  strncpy(conv->name, "convolved", LALNameLength);
-//  conv->epoch = data->epoch;
-//  conv->deltaT = data->deltaT;
-//  conv->f0 = data->f0;
-//  conv->sampleUnits = data->sampleUnits;  
-//
-//  XLALDestroyREAL8FFTPlan(fwdPlan);
-//  XLALDestroyREAL8FFTPlan(revPlan);
-//
-//  XLALDestroyREAL8Sequence(paddedData);
-//  XLALDestroyREAL8Sequence(paddedResponse);
-//  XLALDestroyREAL8Sequence(paddedConv);
-//
-//  XLALDestroyCOMPLEX16Sequence(dataFFT);
-//  XLALDestroyCOMPLEX16Sequence(responseFFT);
-//}
-
-//void LALInferenceWrappedTimeSeriesToLinearTimeSeries(REAL8TimeSeries *linear, const REAL8TimeSeries *wrapped) {
-//  UINT4 NNeg, NPos, N, i;
-//
-//  if (linear->data->length != wrapped->data->length) {
-//    fprintf(stderr, "wrappedTimeSeriesToLinearTimeSeries: lengths differ (in %s, line %d)",
-//            __FILE__, __LINE__);
-//    exit(1);
-//  }
-//
-//  N = linear->data->length;
-//  NNeg = (N-1)/2;
-//  NPos = N-NNeg-1; /* 1 for the zero component. */
-//
-//  for (i = 0; i < NNeg; i++) {
-//    linear->data->data[i] = wrapped->data->data[N-i-1];
-//  }
-//  linear->data->data[NNeg] = wrapped->data->data[0];
-//  for (i = 1; i <= NPos; i++) {
-//    linear->data->data[NNeg+i] = wrapped->data->data[i];
-//  }
-//
-//  linear->epoch = wrapped->epoch;
-//  linear->deltaT = wrapped->deltaT;
-//  linear->f0 = wrapped->f0;
-//  linear->sampleUnits = wrapped->sampleUnits;
-//  
-//  /* Adjust start time for linear to account for negative components. */
-//  XLALGPSAdd(&linear->epoch, -(NNeg*linear->deltaT));
-//}
-
-//void LALInferenceLinearTimeSeriesToWrappedTimeSeries(REAL8TimeSeries *wrapped, const REAL8TimeSeries *linear) {
-//  UINT4 NNeg, NPos, N, i;
-//
-//  if (wrapped->data->length != linear->data->length) {
-//    fprintf(stderr, "linearTimeSeriesToWrappedTimeSeries: lengths differ (in %s, line %d)",
-//            __FILE__, __LINE__);
-//    exit(1);
-//  }
-//
-//  N = wrapped->data->length;
-//  NNeg = (N-1)/2;
-//  NPos = N-NNeg-1;
-//
-//  wrapped->data->data[0] = linear->data->data[NNeg];
-//  for (i = 1; i <= NPos; i++) {
-//    wrapped->data->data[i] = linear->data->data[NNeg+i];
-//  }
-//  for (i = 0; i < NNeg; i++) {
-//    wrapped->data->data[N-i-1] = linear->data->data[i];
-//  }
-//
-//  wrapped->epoch = linear->epoch;
-//  wrapped->deltaT = linear->deltaT;
-//  wrapped->f0 = linear->f0;
-//  wrapped->sampleUnits = linear->sampleUnits;
-//  
-//  /* Adjust start time. */
-//  XLALGPSAdd(&wrapped->epoch, NNeg*wrapped->deltaT);
-//}
-
-//REAL8 LALInferenceTimeDomainOverlap(const REAL8TimeSeries *TDW, const REAL8TimeSeries *A, const REAL8TimeSeries *B) {
-//  REAL8TimeSeries *Bconv;
-//  REAL8 overlap;
-//
-//  Bconv = XLALCreateREAL8TimeSeries(B->name, &(B->epoch), 0.0, B->deltaT, &(B->sampleUnits), B->data->length);
-//
-//  LALInferenceConvolveTimeSeries(Bconv, B, TDW);
-//
-//  overlap = LALInferenceIntegrateSeriesProduct(A, Bconv);
-//
-//  XLALDestroyREAL8TimeSeries(Bconv);
-//
-//  return 4.0*overlap; /* This is the overlap definition. */
-//}
-
-=======
->>>>>>> a00fcc25
+
 static void extractDimensionlessVariableVector(LALInferenceVariables *currentParams, REAL8 *x, INT4 mode) {
   REAL8 m1, m2, d, iota, phi, psi, ra, dec, t, a1, a2, theta1, theta2, phi1, phi2;
   
@@ -1809,49 +1568,6 @@
   return -sum;
 }
 
-<<<<<<< HEAD
-//void LALInferencePSDToTDW(REAL8TimeSeries *TDW, const REAL8FrequencySeries *PSD, const REAL8FFTPlan *plan,
-//              const REAL8 fMin, const REAL8 fMax) {
-//  COMPLEX16FrequencySeries *CPSD = NULL;
-//  UINT4 i;
-//  UINT4 PSDLength = TDW->data->length/2 + 1;
-//  
-//  if (PSD->data->length != PSDLength) {
-//    fprintf(stderr, "PSDToTDW: lengths of PSD and TDW do not match (in %s, line %d)", 
-//            __FILE__, __LINE__);
-//    exit(1);
-//  }
-//
-//  CPSD = 
-//    XLALCreateCOMPLEX16FrequencySeries(PSD->name, &(PSD->epoch), PSD->f0, PSD->deltaF, &(PSD->sampleUnits), PSD->data->length);
-//
-//  for (i = 0; i < PSD->data->length; i++) {
-//    REAL8 f = PSD->f0 + i*PSD->deltaF;
-//
-//    if (fMin <= f && f <= fMax) {
-//      CPSD->data->data[i].re = 1.0 / (2.0*PSD->data->data[i]);
-//      CPSD->data->data[i].im = 0.0;
-//    } else {
-//      CPSD->data->data[i].re = 0.0;
-//      CPSD->data->data[i].im = 0.0;
-//    }
-//  }
-//
-//  XLALREAL8FreqTimeFFT(TDW, CPSD, plan);
-//
-//  /* FILE *PSDf = fopen("PSD.dat", "w"); */
-//  /* for (i = 0; i < PSD->data->length; i++) { */
-//  /*   fprintf(PSDf, "%g %g\n", i*PSD->deltaF, PSD->data->data[i]); */
-//  /* } */
-//  /* fclose(PSDf); */
-//
-//  /* FILE *TDWf = fopen("TDW.dat", "w"); */
-//  /* for (i = 0; i < TDW->data->length; i++) { */
-//  /*   fprintf(TDWf, "%g %g\n", i*TDW->deltaT, TDW->data->data[i]); */
-//  /* } */
-//  /* fclose(TDWf); */
-//}
-
 REAL8 LALInferenceUndecomposedFreqDomainLogLikelihood_Burst(LALInferenceVariables *currentParams, LALInferenceIFOData * data, LALInferenceTemplateFunction templt)
 /***************************************************************/
 /* (log-) likelihood function.                                 */
@@ -3251,8 +2967,6 @@
   return(loglikeli);
 }
 
-=======
->>>>>>> a00fcc25
 REAL8 LALInferenceMarginalisedPhaseLogLikelihood(LALInferenceVariables *currentParams, LALInferenceIFOData * data,LALInferenceTemplateFunction templt)
 /***************************************************************/
 /* (log-) likelihood function.                                 */
