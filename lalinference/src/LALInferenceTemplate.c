/*
 *  LALInferenceTemplate.c: Bayesian Followup, template calls to LAL
 *  template functions. Temporary GeneratePPN
 *
 *  Copyright (C) 2009 Ilya Mandel, Vivien Raymond, Christian Roever,
 *  Marc van der Sluys, John Veitch, Will M. Farr and Salvatore Vitale
 *
 *
 *  This program is free software; you can redistribute it and/or modify
 *  it under the terms of the GNU General Public License as published by
 *  the Free Software Foundation; either version 2 of the License, or
 *  (at your option) any later version.
 *
 *  This program is distributed in the hope that it will be useful,
 *  but WITHOUT ANY WARRANTY; without even the implied warranty of
 *  MERCHANTABILITY or FITNESS FOR A PARTICULAR PURPOSE.  See the
 *  GNU General Public License for more details.
 *
 *  You should have received a copy of the GNU General Public License
 *  along with with program; see the file COPYING. If not, write to the
 *  Free Software Foundation, Inc., 59 Temple Place, Suite 330, Boston,
 *  MA  02111-1307  USA
 */

#define LAL_USE_OLD_COMPLEX_STRUCTS
#include <stdio.h>
#include <stdlib.h>
#include <lal/LALInspiral.h>
#include <lal/SeqFactories.h>
#include <lal/TimeSeries.h>
#include <lal/FrequencySeries.h>
#include <lal/Date.h>
#include <lal/VectorOps.h>
#include <lal/TimeFreqFFT.h>
#include <lal/GenerateInspiral.h>
#include <lal/GenerateInspRing.h>
#include <lal/LALStatusMacros.h>
#include <lal/LALInference.h>
#include <lal/XLALError.h>
#include <lal/LIGOMetadataRingdownUtils.h>
#include <lal/LALSimInspiral.h>
#include <lal/LALSimInspiralEOS.h>
#include <lal/LALInferenceTemplate.h>

#define PROGRAM_NAME "LALInferenceTemplate.c"
#define CVS_ID_STRING "$Id$"
#define CVS_REVISION "$Revision$"
#define CVS_SOURCE "$Source$"
#define CVS_DATE "$Date$"
#define CVS_NAME_STRING "$Name$"

#ifdef __GNUC__
#define UNUSED __attribute__ ((unused))
#else
#define UNUSED
#endif

/* Max amplitude orders found in LALSimulation (not accessible from outside of LALSim) */
#define MAX_NONPRECESSING_AMP_PN_ORDER 6
#define MAX_PRECESSING_AMP_PN_ORDER 3

extern int newswitch; //temporay global variable to use the new LALSTPN
static void destroyCoherentGW( CoherentGW *waveform );
static void q2eta(double q, double *eta);
static void q2masses(double mc, double q, double *m1, double *m2);


void LALInferenceTemplateStatPhase(LALInferenceIFOData *IFOdata)
/*************************************************************/
/* returns the (analytic) frequency-domain template.         */
/* * * * * * * * * * * * * * * * * * * * * * * * * * * * * * */
/* 2.5PN stationary-phase approximation                      */
/* following  Tanaka/Tagoshi (2000), Phys.Rev.D 62(8):082001 */
/* or Christensen/Meyer (2001), Phys.Rev.D 64(2):022001.     */
/* By supplying the optional IFOdata->modelParams "PNOrder"  */
/* parameter, one may request a 2.0PN (instead of 2.5PN)     */
/* template.                                                 */
/* Signal's amplitude corresponds to a luminosity distance   */
/* of 1 Mpc; re-scaling will need to be taken care of e.g.   */
/* in the calling likelihood function.                       */
/* * * * * * * * * * * * * * * * * * * * * * * * * * * * * * *********************************/
/* Required (`IFOdata->modelParams') parameters are:                                         */
/*   - "chirpmass"      (REAL8,units of solar masses)                                        */
/*   - "massratio"      (symmetric mass ratio:  0 < eta <= 0.25, REAL8) <or asym_massratio>  */
/*   - "asym_massratio" (asymmetric mass ratio:  0 < q <= 1.0, REAL8)   <or massratio>       */
/*   - "phase"          (coalescence phase; REAL8, radians)                                  */
/*   - "time"           (coalescence time; REAL8, GPS seconds)                               */
/*   - "inclination"    (inclination angle, REAL8, radians)                                  */
/*********************************************************************************************/
{
  double mc   = *(REAL8*) LALInferenceGetVariable(IFOdata->modelParams, "chirpmass");
  double phi  = *(REAL8*) LALInferenceGetVariable(IFOdata->modelParams, "phase");
  double iota = *(REAL8*) LALInferenceGetVariable(IFOdata->modelParams, "inclination");
  double tc   = *(REAL8*) LALInferenceGetVariable(IFOdata->modelParams, "time");
  
  double eta; 
  double fLow;
  if (LALInferenceCheckVariable(IFOdata->modelParams,"asym_massratio")) {
    double q = *(REAL8 *)LALInferenceGetVariable(IFOdata->modelParams,"asym_massratio");
    q2eta(q, &eta);
  }
  else
    eta = *(REAL8*) LALInferenceGetVariable(IFOdata->modelParams, "massratio");
 
  double PNOrder = 2.5;  /* (default) */
  double fraction = (0.5+sqrt(0.25-eta)) / (0.5-sqrt(0.25-eta));
  double mt = mc * ((pow(1.0+fraction,0.2) / pow(fraction,0.6))
                    + (pow(1.0+1.0/fraction,0.2) / pow(1.0/fraction,0.6))) *  LAL_MSUN_SI;  /* (total mass, kg (!)) */
  double log_q   = log(mt) + log(LAL_PI) + log(LAL_G_SI) - 3.0*log((double) LAL_C_SI);
  double log_eta = log(eta);
  double a[5];
  double ampliConst, plusCoef, crossCoef;
  double dataStart, NDeltaT, phaseArg;
  double f, f01, f02, f04, f06, f07, f10, Psi, twopitc;
  double plusRe, plusIm, crossRe, crossIm;
  UINT4 i, lower, upper;

  if (IFOdata->timeData==NULL){
    XLALPrintError(" ERROR in templateStatPhase(): encountered unallocated 'timeData'.\n");
    XLAL_ERROR_VOID(XLAL_EFAULT);
  }
  if ((IFOdata->freqModelhPlus==NULL) || (IFOdata->freqModelhCross==NULL)) {
    XLALPrintError(" ERROR in templateStatPhase(): encountered unallocated 'freqModelhPlus/-Cross'.\n");
    XLAL_ERROR_VOID(XLAL_EFAULT);
  }
  if (LALInferenceCheckVariable(IFOdata->modelParams, "PNOrder"))
    PNOrder = *(REAL8*) LALInferenceGetVariable(IFOdata->modelParams, "PNOrder");
  if ((PNOrder!=2.5) && (PNOrder!=2.0)) {
    XLALPrintError(" ERROR in templateStatPhase(): only PN orders 2.0 or 2.5 allowed.");
    XLAL_ERROR_VOID(XLAL_EFAULT);
  }
  ampliConst  = 0.5*log(5.0) + (5.0/6.0)*log(LAL_G_SI) - log(2.0) - 0.5*log(6.0) - (2.0/3.0)*log(LAL_PI) - 1.5*log((double)LAL_C_SI);
  ampliConst  = exp(ampliConst + 0.5*log_eta + (5.0/6.0)*log(mt) - (log(LAL_PC_SI)+log(1.0e+6)));
  /* leaving out the following term makes freqDomain template scaling match that of "XLALREAL8TimeFreqFFT()" output: */
  /* ampliConst /= IFOdata->timeData->deltaT; */
  plusCoef  = (-0.5*(1.0+pow(cos(iota),2.0)));
  crossCoef = cos(iota);//was   crossCoef = (-1.0*cos(iota));, change iota to -iota+Pi to match HW injection definitions.
  dataStart = XLALGPSGetREAL8(&(IFOdata->timeData->epoch));
  twopitc = LAL_TWOPI * (tc - dataStart);
  a[0] =  exp(log(3.0/128.0) - (5.0/3.0)*log_q - log_eta);
  a[1] =  exp(log(3715.0/84.0+55.0*eta) - log(384.0) - log_eta - log_q);
  a[2] = -exp(log(48.0*LAL_PI/128.0) - (2.0/3.0)*log_q - log_eta);
  a[3] =  exp(log(3.0/128.0) - log_eta - (1.0/3.0)*log_q
              + log(15293365.0/508032.0 + ((27145.0/504.0) + (3085.0/72.0)*eta)*eta));
  a[4] =  exp(log(LAL_PI/128.0)-log_eta+log(38645.0/252.0+5.0*eta));
  NDeltaT = ((double) IFOdata->timeData->data->length) * IFOdata->timeData->deltaT;

  /* Check if fLow is a model parameter, otherwise use data structure definition */
  if(LALInferenceCheckVariable(IFOdata->modelParams, "fLow"))
    fLow = *(REAL8*) LALInferenceGetVariable(IFOdata->modelParams, "fLow");
  else
    fLow = IFOdata->fLow; 
  lower = ceil(fLow * NDeltaT);
  upper = floor(IFOdata->fHigh * NDeltaT);
  /* loop over frequency bins: */
  for (i=0; i<IFOdata->freqModelhPlus->data->length; ++i){
    if ((i > upper) || (i < lower)) /* (no computations outside freq. range) */
      plusRe = plusIm = crossRe = crossIm = 0.0;
    else {
      f   = ((double)i) / NDeltaT;
      f01 = pow(f, -1.0/6.0);       /* = f^-1/6  */
      f02 = f01*f01;                /* = f^-2/6  */
      f04 = f02*f02;                /* = f^-4/6  */
      f06 = f04*f02;                /* = f^-6/6  */
      f07 = f06*f01;                /* = f^-7/6  */
      f10 = f06*f04;                /* = f^-10/6 */
      Psi = a[0]*f10 + a[1]*f06 + a[2]*f04 + a[3]*f02;
      if (PNOrder > 2.0)  /*  5th coefficient ignored for 2.0 PN order  */
        Psi += a[4]*log(f); 
      phaseArg = Psi + twopitc*f + phi;
      plusRe  =  ampliConst * f07 * cos(phaseArg);
      plusIm  =  ampliConst * f07 * (-sin(phaseArg));
      crossRe =  -1.0*plusIm * crossCoef;
      crossIm =  plusRe * crossCoef;
      plusRe  *= plusCoef;
      plusIm  *= plusCoef;
    }
    /* copy f'domain waveform over to IFOdata: */
    IFOdata->freqModelhPlus->data->data[i].real_FIXME  = plusRe;
    IFOdata->freqModelhPlus->data->data[i].imag_FIXME  = plusIm;
    IFOdata->freqModelhCross->data->data[i].real_FIXME = crossRe;
    IFOdata->freqModelhCross->data->data[i].imag_FIXME = crossIm;
  }
  IFOdata->modelDomain = LAL_SIM_DOMAIN_FREQUENCY;
  return;
}



void LALInferenceTemplateNullFreqdomain(LALInferenceIFOData *IFOdata)
/**********************************************/
/* returns a frequency-domain 'null' template */
/* (all zeroes, implying no signal present).  */
/**********************************************/
{
  UINT4 i;
  if ((IFOdata->freqModelhPlus==NULL) || (IFOdata->freqModelhCross==NULL)) {
    XLALPrintError(" ERROR in templateNullFreqdomain(): encountered unallocated 'freqModelhPlus/-Cross'.\n");
    XLAL_ERROR_VOID(XLAL_EFAULT);
  }
  for (i=0; i<IFOdata->freqModelhPlus->data->length; ++i){
    IFOdata->freqModelhPlus->data->data[i].real_FIXME  = 0.0;
    IFOdata->freqModelhPlus->data->data[i].imag_FIXME  = 0.0;
    IFOdata->freqModelhCross->data->data[i].real_FIXME = 0.0;
    IFOdata->freqModelhCross->data->data[i].imag_FIXME = 0.0;
  }
  IFOdata->modelDomain = LAL_SIM_DOMAIN_FREQUENCY;
  return;
}



void LALInferenceTemplateNullTimedomain(LALInferenceIFOData *IFOdata)
/*********************************************/
/* returns a time-domain 'null' template     */
/* (all zeroes, implying no signal present). */
/*********************************************/
{
  UINT4 i;
  if ((IFOdata->timeModelhPlus==NULL) || (IFOdata->timeModelhCross==NULL)) {
    XLALPrintError(" ERROR in templateNullTimedomain(): encountered unallocated 'timeModelhPlus/-Cross'.\n");
    XLAL_ERROR_VOID(XLAL_EFAULT);
  }
  for (i=0; i<IFOdata->timeModelhPlus->data->length; ++i){
    IFOdata->timeModelhPlus->data->data[i]  = 0.0;
    IFOdata->timeModelhCross->data->data[i] = 0.0;
  }
  IFOdata->modelDomain = LAL_SIM_DOMAIN_TIME;
  return;
}



/* ============ LAL template wrapper function: ========== */


static void mc2masses(double mc, double eta, double *m1, double *m2);

static void mc2masses(double mc, double eta, double *m1, double *m2)
/*  Compute individual companion masses (m1, m2)   */
/*  for given chirp mass (m_c) & mass ratio (eta)  */
/*  (note: m1 >= m2).                              */
{
  double root = sqrt(0.25-eta);
  double fraction = (0.5+root) / (0.5-root);
  *m2 = mc * (pow(1+fraction,0.2) / pow(fraction,0.6));
  *m1 = mc * (pow(1+1.0/fraction,0.2) / pow(1.0/fraction,0.6));
  return;
}

static void q2eta(double q, double *eta)
/* Compute symmetric mass ratio (eta) for a given  */
/* asymmetric mass ratio (q).                       */
/* (note: q = m2/m1, where m1 >= m2)               */
{
  *eta = q/pow(1+q,2.0);
  return;
}

static void q2masses(double mc, double q, double *m1, double *m2)
/*  Compute individual companion masses (m1, m2)   */
/*  for given chirp mass (m_c) & asymmetric mass   */
/*  ratio (q).  note: q = m2/m1, where m1 >= m2    */
{
  *m1 = mc * pow(q, -3.0/5.0) * pow(q+1, 1.0/5.0);
  *m2 = (*m1) * q;
  return;
}

REAL8 fLow2fStart(REAL8 fLow, INT4 ampOrder, INT4 approximant)
/*  Compute the minimum frequency for waveform generation */
/*  using amplitude orders above Newtonian.  The waveform */
/*  generator turns on all orders at the orbital          */
/*  associated with fMin, so information from higher      */
/*  orders is not included at fLow unless fMin is         */
/*  sufficiently low.                                     */
{
  if (ampOrder == -1) {
      if (approximant == SpinTaylorT2 || approximant == SpinTaylorT4)
          ampOrder = MAX_PRECESSING_AMP_PN_ORDER;
      else
          ampOrder = MAX_NONPRECESSING_AMP_PN_ORDER;
  }

    REAL8 fStart;
    fStart = fLow * 2./(ampOrder+2);
    return fStart;
}

void LALInferenceTemplatePSTRD(LALInferenceIFOData *IFOdata)

/** Template function for PhenSpinTaylorRingDown waveforms. 
    THIS HAS NOT BEEN TESTED! */
{
  static LALStatus status;
  memset(&status,0,sizeof(LALStatus));
  InspiralTemplate template;
  memset(&template,0,sizeof(InspiralTemplate));
  UINT4 idx=0;
	
  /* spin variables still need to be initialised */
  double a_spin1=0.		;
  double theta_spin1=0.	;
  double phi_spin1=0.	;
	
  double a_spin2=0.	;
  double theta_spin2=0.	;
  double phi_spin2=0.	;
	
  /* spin variables still need to be initialised */	
	
  /* spin variables still need to be initialised */
  if (LALInferenceCheckVariable(IFOdata->modelParams, "a_spin1")){		
    a_spin1 = *(REAL8*) LALInferenceGetVariable(IFOdata->modelParams, "a_spin1");
  }
	
  if (LALInferenceCheckVariable(IFOdata->modelParams, "theta_spin1")){
    theta_spin1	= *(REAL8*) LALInferenceGetVariable(IFOdata->modelParams, "theta_spin1");
  }
	
  if (LALInferenceCheckVariable(IFOdata->modelParams, "phi_spin1")){
    phi_spin1= *(REAL8*) LALInferenceGetVariable(IFOdata->modelParams, "phi_spin1");
  }
	
  if (LALInferenceCheckVariable(IFOdata->modelParams, "a_spin2")){		
    a_spin2 = *(REAL8*) LALInferenceGetVariable(IFOdata->modelParams, "a_spin2");
  }
	
  if (LALInferenceCheckVariable(IFOdata->modelParams, "theta_spin2")){
    theta_spin2	= *(REAL8*) LALInferenceGetVariable(IFOdata->modelParams, "theta_spin2");
  }
	
  if (LALInferenceCheckVariable(IFOdata->modelParams, "phi_spin2")){
    phi_spin2= *(REAL8*) LALInferenceGetVariable(IFOdata->modelParams, "phi_spin2");
  }
	
  //double distance = *(REAL8*) LALInferenceGetVariable(IFOdata->modelParams,"logdistance");
  //template.distance = exp(distance)*LAL_PC_SI*1.e6;  

  /* spin variables still need to be initialised */
	
  //double mc       = *(REAL8*) LALInferenceGetVariable(IFOdata->modelParams, "chirpmass");
  double logmc = *(REAL8*) LALInferenceGetVariable(IFOdata->modelParams, "logmc");
  double mc = exp(logmc);
  double phi      = *(REAL8*) LALInferenceGetVariable(IFOdata->modelParams, "phase");       /* here: startPhase !! */
  double iota     = *(REAL8*) LALInferenceGetVariable(IFOdata->modelParams, "inclination");

  double eta;	
  if (LALInferenceCheckVariable(IFOdata->modelParams,"asym_massratio")) {
    double q = *(REAL8 *)LALInferenceGetVariable(IFOdata->modelParams,"asym_massratio");
    q2eta(q, &eta);
  }
  else
    eta = *(REAL8*) LALInferenceGetVariable(IFOdata->modelParams, "massratio");
	
  REAL8 mtot=mc/pow(eta,3./5.);	
	
  /* fill the template structure */
  //double distance = *(REAL8*) LALInferenceGetVariable(IFOdata->modelParams,"logdistance");
  template.spin1[0]=a_spin1*sin(theta_spin1)*cos(phi_spin1);
  template.spin1[1]=a_spin1*sin(theta_spin1)*sin(phi_spin1);
  template.spin1[2]=a_spin1*cos(theta_spin1); 
  template.spin2[0]=a_spin2*sin(theta_spin2)*cos(phi_spin2);
  template.spin2[1]=a_spin2*sin(theta_spin2)*sin(phi_spin2);
  template.spin2[2]=a_spin2*cos(theta_spin2);
  template.totalMass = mtot;
  template.eta = eta;
  template.massChoice = totalMassAndEta;
  template.tSampling = 1./IFOdata->timeData->deltaT;
  template.fCutoff = 0.5/IFOdata->timeData->deltaT-1.0;
  template.nStartPad = 0;
  template.nEndPad =0;
  template.startPhase = phi;
  template.startTime = 0.0;
  template.ieta = 1;
  template.inclination=iota;
  //template.distance = exp(distance)*LAL_PC_SI*1.e6;
  template.distance = LAL_PC_SI*1.e6;
  int order = *(INT4*) LALInferenceGetVariable(IFOdata->modelParams, "LAL_PNORDER");
  template.order= (LALPNOrder) order; //check order is set correctly
  if (LALInferenceCheckVariable(IFOdata->modelParams, "LAL_APPROXIMANT")){
    template.approximant = *(Approximant*) LALInferenceGetVariable(IFOdata->modelParams, "LAL_APPROXIMANT");
    if(template.approximant!=PhenSpinTaylorRD) {
      XLALPrintError("Error, LALInferenceTemplatePSTRD can only use PhenSpinTaylorRD approximant!");
      XLAL_ERROR_VOID(XLAL_EDATA);
    }
  }
	
  /* Check if fLow is a model parameter, otherwise use data structure definition */
  if(LALInferenceCheckVariable(IFOdata->modelParams, "fLow"))
    template.fLower = *(REAL8*) LALInferenceGetVariable(IFOdata->modelParams, "fLow");
  else
    template.fLower = IFOdata->fLow;	

  template.next = NULL;
  template.fine = NULL;
  int UNUSED errnum;
  XLAL_TRY(LALInspiralParameterCalc(&status,&template),errnum);
	
  REAL4Vector *hPlus = XLALCreateREAL4Vector(IFOdata->timeModelhPlus->data->length);
  REAL4Vector *hCross = XLALCreateREAL4Vector(IFOdata->timeModelhCross->data->length);
	
  XLAL_TRY(LALPSpinInspiralRDTemplates(&status,hPlus,hCross,&template),errnum);

  //REAL4 WinNorm = sqrt(IFOdata->window->sumofsquares/IFOdata->window->data->length);
  for(idx=0;idx<hPlus->length;idx++) IFOdata->timeModelhPlus->data->data[idx]= (REAL8)hPlus->data[idx];
  for(idx=0;idx<hCross->length;idx++) IFOdata->timeModelhCross->data->data[idx]= (REAL8)hCross->data[idx];
  //for(idx=0;idx<hPlus->length;idx++) IFOdata->timeModelhPlus->data->data[idx]*=IFOdata->window->data->data[idx]/WinNorm;
  //for(idx=0;idx<hCross->length;idx++) IFOdata->timeModelhCross->data->data[idx]*=IFOdata->window->data->data[idx]/WinNorm;

  XLALDestroyREAL4Vector(hPlus);
  XLALDestroyREAL4Vector(hCross);

  //executeFT(LALIFOData *IFOdata); //for phenspin we need to transform each of the states separately so i think you can do it with this function, but can you check just incase

  //XLALREAL8TimeFreqFFT(IFOdata->freqModelhPlus, IFOdata->timeModelhPlus, IFOdata->timeToFreqFFTPlan);
  //XLALREAL8TimeFreqFFT(IFOdata->freqModelhCross, IFOdata->timeModelhCross, IFOdata->timeToFreqFFTPlan);
  //for(idx=0;idx<hPlus->length;idx++) fprintf(stderr,"%12.6e\t %12.6ei\n",IFOdata->freqModelhCross->data->data[idx].re, IFOdata->freqModelhCross->data->data[idx].im);	
  //IFOdata->modelDomain = LAL_SIM_DOMAIN_FREQUENCY;

  /*	for(idx=0;idx<IFOdata->timeModelhPlus->data->data[idx];idx++){
	IFOdata->freqModelhPlus->data->data[idx].re*=IFOdata->timeData->deltaT;
	IFOdata->freqModelhPlus->data->data[idx].im*=IFOdata->timeData->deltaT;
	IFOdata->freqModelhCross->data->data[idx].re*=IFOdata->timeData->deltaT;
	IFOdata->freqModelhCross->data->data[idx].im*=IFOdata->timeData->deltaT;
	}
  */		
  double tc       = IFOdata->epoch.gpsSeconds + 1.e-9*IFOdata->epoch.gpsNanoSeconds + template.tC;
  LALInferenceSetVariable(IFOdata->modelParams, "time", &tc);

	
  return;
}


void LALInferenceTemplateLAL(LALInferenceIFOData *IFOdata)
/*************************************************************************************************/
/* Wrapper function to call LAL functions for waveform generation.                               */
/* Will always return frequency-domain templates (numerically FT'ed                              */
/* in case the LAL function returns time-domain).                                                */
/* * * * * * * * * * * * * * * * * * * * * * * * * * * * * * * * * * * * * * * * * * * * * * * * */
/* Required (`IFOdata->modelParams') parameters are:                                             */
/*   - "chirpmass"        (REAL8,units of solar masses)                                          */
/*   - "massratio"        (symmetric mass ratio:  0 < eta <= 0.25, REAL8) <or asym_massratio>    */
/*   - "asym_massratio"   (asymmetric mass ratio:  0 < q <= 1.0, REAL8)   <or massratio>         */
/*   - "phase"            (here: 'startPhase', not coalescence phase; REAL8, radians)            */
/*   - "time"             (coalescence time, or equivalent/analog/similar; REAL8, GPS sec.)      */
/*   - "inclination"      (inclination angle, REAL8, radians)                                    */
/*   - "LAL_APPROXIMANT"  (INT4 value corresponding to `enum approximant' definition             */
/*                         in `LALInspiral.h'.                                                   */
/*                         Templates that (seem to) work by now are:                             */
/*                         TaylorF2, TaylorT1, TaylorT2, TaylorT3, BCV, IMRPhenomA, EOB, EOBNR)  */
/*   - "LAL_PNORDER"      (INT4 value corresponding to `enum LALPNOrder' definition              */
/*                         in `LALInspiral.h'.)                                                  */
/* * * * * * * * * * * * * * * * * * * * * * * * * * * * * * * * * * * * * * * * * * * * * * * * */
/* 'problematic' templates are:                                                                  */
/*  - Taylor F1 :  returns with error ("Maximum iterations exceeded")                            */
/*  - Taylor T2 :  fails at low mass (error: "Attempting to write beyond the end of vector")     */
/*  - Taylor T4 :  funny scaling, ~ 16 orders of magnitude too large                             */
/*  - EOBNR     :  fails for low masses (e.g.: mc=3, eta=0.24)                                   */
/*  - BCV       :  amplitude is "arbitrary" (as stated in documentation)                         */
/*                                                                                               */
/*************************************************************************************************/
{
  static LALStatus status;
  memset(&status,0,sizeof(status));

  static InspiralTemplate params;
  static REAL4Vector *LALSignal=NULL;
  UINT4 n;
  unsigned long i,j, jmax=0;
  double pj, pmax, pleft, pright;
  double m1,m2,mc,eta,q;
  /* Prefer m1 and m2 if available (i.e. for injection template) */
  if(LALInferenceCheckVariable(IFOdata->modelParams,"mass1")&&LALInferenceCheckVariable(IFOdata->modelParams,"mass2"))
    {
      m1=*(REAL8 *)LALInferenceGetVariable(IFOdata->modelParams,"mass1");
      m2=*(REAL8 *)LALInferenceGetVariable(IFOdata->modelParams,"mass2");
      eta=m1*m2/((m1+m2)*(m1+m2));
      mc=pow(eta , 0.6)*(m1+m2);
    }
  else
    {
      if (LALInferenceCheckVariable(IFOdata->modelParams,"asym_massratio")) {
        q = *(REAL8 *)LALInferenceGetVariable(IFOdata->modelParams,"asym_massratio");
        q2eta(q, &eta);
      }
      else
        eta = *(REAL8*) LALInferenceGetVariable(IFOdata->modelParams, "massratio");
      mc       = *(REAL8*) LALInferenceGetVariable(IFOdata->modelParams, "chirpmass");
      mc2masses(mc, eta, &m1, &m2);
    }
  double phi      = *(REAL8*) LALInferenceGetVariable(IFOdata->modelParams, "phase");       /* here: startPhase !! */
  double tc       = *(REAL8*) LALInferenceGetVariable(IFOdata->modelParams, "time");
  double iota     = *(REAL8*) LALInferenceGetVariable(IFOdata->modelParams, "inclination");
  double spin1    = 0.0;
  double spin2    = 0.0;
  /* Just two spins specified - assume they are the z-components */
  if (LALInferenceCheckVariable(IFOdata->modelParams, "spin1")){
    spin1 =  *(REAL8*) LALInferenceGetVariable(IFOdata->modelParams, "spin1");
    params.spin1[2]=spin1;
  }
  if (LALInferenceCheckVariable(IFOdata->modelParams, "spin2")) {
    spin2 =  *(REAL8*) LALInferenceGetVariable(IFOdata->modelParams, "spin2");
    params.spin2[2]=spin2;
  }
  
  if(LALInferenceCheckVariable(IFOdata->modelParams,"a_spin1")&&LALInferenceCheckVariable(IFOdata->modelParams,"theta_spin1")&&LALInferenceCheckVariable(IFOdata->modelParams,"phi_spin1"))
    {
      REAL8 theta=*(REAL8 *)LALInferenceGetVariable(IFOdata->modelParams,"theta_spin1");
      REAL8 phi_spin=*(REAL8 *)LALInferenceGetVariable(IFOdata->modelParams,"phi_spin1");
      REAL8 a=*(REAL8 *)LALInferenceGetVariable(IFOdata->modelParams,"a_spin1");
      params.spin1[0]=a*sin(theta)*cos(phi_spin);
      params.spin1[1]=a*sin(theta)*sin(phi_spin);
      params.spin1[2]=a*cos(theta);
    }
  if(LALInferenceCheckVariable(IFOdata->modelParams,"a_spin2")&&LALInferenceCheckVariable(IFOdata->modelParams,"theta_spin2")&&LALInferenceCheckVariable(IFOdata->modelParams,"phi_spin2"))
    {
      REAL8 theta=*(REAL8 *)LALInferenceGetVariable(IFOdata->modelParams,"theta_spin2");
      REAL8 phi_spin=*(REAL8 *)LALInferenceGetVariable(IFOdata->modelParams,"phi_spin2");
      REAL8 a=*(REAL8 *)LALInferenceGetVariable(IFOdata->modelParams,"a_spin2");
      params.spin2[0]=a*sin(theta)*cos(phi_spin);
      params.spin2[1]=a*sin(theta)*sin(phi_spin);
      params.spin2[2]=a*cos(theta);
    }


  int approximant=0, order=0;
  int FDomain;    /* (denotes domain of the _LAL_ template!) */
  double chirptime, deltaT;
  double plusCoef  = -0.5 * (1.0 + pow(cos(iota),2.0));
  double crossCoef = cos(iota);//was   crossCoef = (-1.0*cos(iota));, change iota to -iota+Pi to match HW injection definitions.
  double instant;
  int forceTimeLocation;
  double twopit, f, deltaF, re, im, templateReal, templateImag;
  double fLow;

  if (LALInferenceCheckVariable(IFOdata->modelParams, "LAL_APPROXIMANT"))
    approximant = *(INT4*) LALInferenceGetVariable(IFOdata->modelParams, "LAL_APPROXIMANT");
  else {
    XLALPrintError(" ERROR in templateLAL(): (INT4) \"LAL_APPROXIMANT\" parameter not provided!\n");
    XLAL_ERROR_VOID(XLAL_EDATA);
  }

  if (LALInferenceCheckVariable(IFOdata->modelParams, "LAL_PNORDER"))
    order = *(INT4*) LALInferenceGetVariable(IFOdata->modelParams, "LAL_PNORDER");
  else {
    XLALPrintError(" ERROR in templateLAL(): (INT4) \"LAL_PNORDER\" parameter not provided!\n");
    XLAL_ERROR_VOID(XLAL_EDATA);
  }

  /*fprintf(stdout, " templateLAL() - approximant = %d,  PN order = %d\n", approximant, order);*/

  /* little consistency check (otherwise no output without warning): */
  if (((approximant==EOBNR) || (approximant==EOB)) && (order!=LAL_PNORDER_PSEUDO_FOUR)) {
    XLALPrintError(" ERROR in templateLAL(): \"EOB\" and \"EOBNR\" templates require \"LAL_PNORDER_PSEUDO_FOUR\" PN order!\n");  
    XLAL_ERROR_VOID(XLAL_EDATA);
  }
    
  if (IFOdata->timeData==NULL) {
    XLALPrintError(" ERROR in templateLAL(): encountered unallocated 'timeData'.\n");
    XLAL_ERROR_VOID(XLAL_EDATA);
  }
  if ((IFOdata->freqModelhPlus==NULL) || (IFOdata->freqModelhCross==NULL)) {
    XLALPrintError(" ERROR in templateLAL(): encountered unallocated 'freqModelhPlus/-Cross'.\n");
    XLAL_ERROR_VOID(XLAL_EDATA);
  }
  deltaT = IFOdata->timeData->deltaT;

  /* Check if fLow is a model parameter, otherwise use data structure definition */
  if(LALInferenceCheckVariable(IFOdata->modelParams, "fLow"))
    fLow = *(REAL8*) LALInferenceGetVariable(IFOdata->modelParams, "fLow");
  else
    fLow = IFOdata->fLow;	
  
  params.OmegaS      = 0.0;     /* (?) */
  params.Theta       = 0.0;     /* (?) */
  /* params.Zeta2    = 0.0; */  /* (?) */
  params.ieta        = 1; 
  params.nStartPad   = 0;
  params.nEndPad     = 0;
  params.massChoice  = m1Andm2;
  params.approximant = (Approximant) approximant;  /*  TaylorT1, ...   */
  params.order       = (LALPNOrder) order;        /*  Newtonian, ...  */
  params.fLower      = fLow * 0.9;
  params.fCutoff     = (IFOdata->freqData->data->length-1) * IFOdata->freqData->deltaF;  /* (Nyquist freq.) */
  params.tSampling   = 1.0 / deltaT;
  params.startTime   = 0.0;

  /* actual inspiral parameters: */
  params.mass1       = m1;
  params.mass2       = m2;
  params.startPhase  = phi;
  if ((params.approximant == EOB) 
      || (params.approximant == EOBNR)
      || (params.approximant == TaylorT3)
      || (params.approximant == IMRPhenomA)
      || (params.approximant == TaylorF2RedSpin))
    params.distance  = LAL_PC_SI * 1.0e6;        /* distance (1 Mpc) in units of metres */
  else if ((params.approximant == TaylorT1)
           || (params.approximant == TaylorT2)
           || (params.approximant == PadeT1)
           || (params.approximant == TaylorF1)
           || (params.approximant == TaylorF2)
           || (params.approximant == PadeF1)
           || (params.approximant == BCV))
    params.distance  = 1.0;                                          /* distance in Mpc */
  else                                                     
    params.distance  = LAL_PC_SI * 1.0e6 / ((double) LAL_C_SI);  /* distance in seconds */

  /* ensure proper "fCutoff" setting: */
  if (params.fCutoff >= 0.5*params.tSampling)
    params.fCutoff = 0.5*params.tSampling - 0.5*IFOdata->freqData->deltaF;
  if (! (params.tSampling > 2.0*params.fCutoff)){
    fprintf(stderr," ERROR in templateLAL(): 'LALInspiralSetup()' (called within 'LALInspiralWavelength()')\n");
    fprintf(stderr,"                         requires (tSampling > 2 x fCutoff) !!\n");
    fprintf(stderr," (settings are:  tSampling = %f s,  fCutoff = %f Hz)  \n", params.tSampling, params.fCutoff);
    exit(1);
  }

  /* ensure compatible sampling rate: */
  if ((params.approximant == EOBNR)
      && (fmod(log((double)params.tSampling)/log(2.0),1.0) != 0.0)) {
    fprintf(stderr, " ERROR in templateLAL(): \"EOBNR\" templates require power-of-two sampling rates!\n");
    fprintf(stderr, "                         (params.tSampling = %f Hz)\n", params.tSampling);
    exit(1);
  }

  /* compute other elements of `params', check out the `.tC' value, */
  /* shift the start time to match the coalescence time,            */
  /* and eventually re-do parameter calculations:                   */
  /* Reset errno. */

  LALInspiralParameterCalc(&status, &params);
  chirptime = params.tC;
  if ((params.approximant != TaylorF2) && (params.approximant != TaylorF2RedSpin) && (params.approximant != BCV)) {
    params.startTime = (tc - XLALGPSGetREAL8(&IFOdata->timeData->epoch)) - chirptime;
    LALInspiralParameterCalc(&status, &params); /* (re-calculation necessary? probably not...) */
  }

  if (params.approximant == TaylorF2 || params.approximant == TaylorF2RedSpin) {	
    expnCoeffs ak;
    expnFunc expnFunction;
    memset(&ak,0,sizeof(expnCoeffs));
    /* Calculate the time of ISCO (v = 6^(-1/2) ) */
    LALInspiralSetup(&status,&ak,&params);
    LALInspiralChooseModel(&status,&expnFunction,&ak,&params);
    chirptime=ak.tn;
  }

  /* compute "params.signalAmplitude" slot: */
  LALInspiralRestrictedAmplitude(&status, &params);

  /* figure out inspiral length & set `n': */
  /* LALInspiralWaveLength(&status, &n, params); */
  n = IFOdata->timeData->data->length;

  /* domain of LAL template as returned by LAL function: */
  FDomain = ((params.approximant == TaylorF1)
             || (params.approximant == TaylorF2)
             || (params.approximant == TaylorF2RedSpin)
             || (params.approximant == PadeF1)
             || (params.approximant == BCV));
  if (FDomain && (n % 2 != 0)){
    fprintf(stderr, " ERROR in templateLAL(): frequency-domain LAL waveforms require even number of samples!\n");
    fprintf(stderr, "                         (N = IFOdata->timeData->data->length = %d)\n", n);
    exit(1);
  }

  /* allocate (temporary) waveform vector: */
  LALCreateVector(&status, &LALSignal, n);
  
  /*--  ACTUAL WAVEFORM COMPUTATION:  --*/
  /* Catch any previous errors */
  if (status.statusCode != 0) {
    fprintf(stderr, " ERROR in templateLAL(): encountered non-zero status code.\n");
    fprintf(stderr, " Template parameters:\n");
    LALInferencePrintVariables(IFOdata->modelParams);
    fprintf(stderr, " LAL Status:\n");
    REPORTSTATUS(&status);
    exit(1);
  }

  /* Check for the Integration overflow error and work around it */
  if(XLALGetBaseErrno() == XLAL_EMAXITER )
    {
      XLALPrintError("Template generation failed!");
      if(LALSignal)     LALDestroyVector(&status, &LALSignal);                                                                                                                  
      XLAL_ERROR_VOID(XLAL_FAILURE);
    }

  memset(LALSignal->data,0,LALSignal->length*sizeof(LALSignal->data[0]));

  
  if (params.fCutoff >= 0.5*params.tSampling)
    params.fCutoff = 0.5*params.tSampling - 0.5*IFOdata->freqData->deltaF; //should not be needed.
  
  // lal_errhandler = LAL_ERR_RTRN;
  // REPORTSTATUS(&status); 
  LALInspiralWave(&status, LALSignal, &params);
  // REPORTSTATUS(&status); 
  // lal_errhandler = LAL_ERR_DFLT; 
  if (status.statusCode != 0) {
    fprintf(stderr, "\n ERROR in templateLAL(): \"LALInspiralWave()\" call returned with non-zero status.\n");
    fprintf(stderr, " Template parameters:\n");
    LALInferencePrintVariables(IFOdata->modelParams);
    fprintf(stderr, " LAL Status:\n");
    REPORTSTATUS(&status);
    exit(1);
  }

  if (! FDomain) {   /*  (LAL function returns TIME-DOMAIN template)       */
    IFOdata->modelDomain = LAL_SIM_DOMAIN_TIME;

    /* copy over, normalise: */
    for (i=0; i<n; ++i) {
      IFOdata->timeModelhPlus->data->data[i]  = LALSignal->data[i];
      IFOdata->timeModelhCross->data->data[i] = 0.0;  /* (no cross waveform) */
    }
    LALDestroyVector(&status, &LALSignal);
    /* apply window & execute FT of plus component: */
    if (IFOdata->window==NULL) {
      XLALPrintError(" ERROR in templateLAL(): ran into uninitialized 'IFOdata->window'.\n");
      XLAL_ERROR_VOID(XLAL_EFAULT);
    }
    XLALDDVectorMultiply(IFOdata->timeModelhPlus->data, IFOdata->timeModelhPlus->data, IFOdata->window->data);
    if (IFOdata->timeToFreqFFTPlan==NULL) {
      XLALPrintError(" ERROR in templateLAL(): ran into uninitialized 'IFOdata->timeToFreqFFTPlan'.\n");
      XLAL_ERROR_VOID(XLAL_EFAULT);
    }
    XLALREAL8TimeFreqFFT(IFOdata->freqModelhPlus, IFOdata->timeModelhPlus, IFOdata->timeToFreqFFTPlan);
    /* Normalise by RMS of window (same as injections and data) */
    REAL8 WinNorm=sqrt(IFOdata->window->sumofsquares/IFOdata->window->data->length);
    for(i=0;i<IFOdata->freqModelhPlus->data->length;i++) {
      IFOdata->freqModelhPlus->data->data[i].real_FIXME/=WinNorm;
      IFOdata->freqModelhPlus->data->data[i].imag_FIXME/=WinNorm;
    }
  }  
  else
    {             /*  (LAL function returns FREQUENCY-DOMAIN template)  */
      IFOdata->modelDomain = LAL_SIM_DOMAIN_FREQUENCY;

      /* copy over: */
      IFOdata->freqModelhPlus->data->data[0].real_FIXME = ((REAL8) LALSignal->data[0]);
      IFOdata->freqModelhPlus->data->data[0].imag_FIXME = 0.0;
      for (i=1; i<IFOdata->freqModelhPlus->data->length-1; ++i) {
	IFOdata->freqModelhPlus->data->data[i].real_FIXME = ((REAL8) LALSignal->data[i]);
	IFOdata->freqModelhPlus->data->data[i].imag_FIXME = ((REAL8) LALSignal->data[n-i]);
      }
      IFOdata->freqModelhPlus->data->data[IFOdata->freqModelhPlus->data->length-1].real_FIXME = LALSignal->data[IFOdata->freqModelhPlus->data->length-1];
      IFOdata->freqModelhPlus->data->data[IFOdata->freqModelhPlus->data->length-1].imag_FIXME = 0.0;
      LALDestroyVector(&status, &LALSignal);
      /* nomalise (apply same scaling as in XLALREAL8TimeFreqFFT()") : */
      for (i=0; i<IFOdata->freqModelhPlus->data->length; ++i) {
	IFOdata->freqModelhPlus->data->data[i].real_FIXME *= ((REAL8) n) * deltaT;
	IFOdata->freqModelhPlus->data->data[i].imag_FIXME *= ((REAL8) n) * deltaT;
      }
      if(LALInferenceCheckVariable(IFOdata->modelParams, "ppealpha") && LALInferenceCheckVariable(IFOdata->modelParams, "ppeuppera") &&
	 LALInferenceCheckVariable(IFOdata->modelParams, "ppelowera") && LALInferenceCheckVariable(IFOdata->modelParams, "ppebeta") &&
	 LALInferenceCheckVariable(IFOdata->modelParams, "ppeupperb") && LALInferenceCheckVariable(IFOdata->modelParams, "ppelowerb")){
      
	REAL8 alpha, A, a, beta, B, b, ppE_amp, ppE_phase, cos_ppE_phase, sin_ppE_phase;
	alpha =  *(REAL8*) LALInferenceGetVariable(IFOdata->modelParams, "ppealpha");
	A     =  *(REAL8*) LALInferenceGetVariable(IFOdata->modelParams, "ppeuppera");
	a     =  *(REAL8*) LALInferenceGetVariable(IFOdata->modelParams, "ppelowera");
	beta  =  *(REAL8*) LALInferenceGetVariable(IFOdata->modelParams, "ppebeta");
	B     =  *(REAL8*) LALInferenceGetVariable(IFOdata->modelParams, "ppeupperb");
	b     =  *(REAL8*) LALInferenceGetVariable(IFOdata->modelParams, "ppelowerb");
      
	for (i=0; i<IFOdata->freqModelhPlus->data->length; ++i) {
	  ppE_amp = 1.0+alpha*pow(4.0*eta,A)*pow(LAL_PI*mc*(fLow*0.9 + ((REAL8) i)*IFOdata->freqData->deltaF),a);
	  ppE_phase = beta*pow(4.0*eta,B)*pow(LAL_PI*mc*(fLow*0.9 + ((REAL8) i)*IFOdata->freqData->deltaF),b);
	  cos_ppE_phase = cos(ppE_phase);
	  sin_ppE_phase = sin(ppE_phase);
      
	  IFOdata->freqModelhPlus->data->data[i].real_FIXME = (ppE_amp)*(creal(IFOdata->freqModelhPlus->data->data[i])*cos_ppE_phase-cimag(IFOdata->freqModelhPlus->data->data[i])*sin_ppE_phase);
	  IFOdata->freqModelhPlus->data->data[i].imag_FIXME = (ppE_amp)*(creal(IFOdata->freqModelhPlus->data->data[i])*sin_ppE_phase+cimag(IFOdata->freqModelhPlus->data->data[i])*cos_ppE_phase);
	}
      }
    }

  /* (now frequency-domain plus-waveform has been computed, either directly or via FFT)   */

  /*  cross waveform is "i x plus" :  */
  for (i=1; i<IFOdata->freqModelhCross->data->length-1; ++i) {
    IFOdata->freqModelhCross->data->data[i].real_FIXME = -cimag(IFOdata->freqModelhPlus->data->data[i]);
    IFOdata->freqModelhCross->data->data[i].imag_FIXME = creal(IFOdata->freqModelhPlus->data->data[i]);
    // consider inclination angle's effect:
    IFOdata->freqModelhPlus->data->data[i].real_FIXME  *= plusCoef;
    IFOdata->freqModelhPlus->data->data[i].imag_FIXME  *= plusCoef;
    IFOdata->freqModelhCross->data->data[i].real_FIXME *= crossCoef;
    IFOdata->freqModelhCross->data->data[i].imag_FIXME *= crossCoef;
  }

  /*
   * NOTE: the dirty trick here is to assume the LAL waveform to constitute
   *       the cosine chirp and then derive the corresponding sine chirp 
   *       as the orthogonal ("i x cosinechirp") waveform.
   *       In general they should not necessarily be only related 
   *       by a mere phase shift though...
   */

  /* Now...template is not (necessarily) located at specified coalescence time  */
  /* and/or we don't know even where it actually is located...                  */
  /* Figure out time location corresponding to template just computed:          */

  /* default: assume template to have correctly considered              */
  /* the supplied "params.tC" value                                     */
  /* (Roughly OK for "TaylorF1" (?), "TaylorT1", "TaylorT3", "EOB",     */
  /* "EOBNR", and "PadeT1".                                             */
  /* May still by off by tens/hundreds of milliseconds.):               */
  instant = tc;

  /* Signal simply evolved from start of template on,         */
  /* for approximately "chirptime" seconds:                   */
  if ((params.approximant == TaylorT2) 
      || (params.approximant == TaylorF2)
      || (params.approximant == TaylorF2RedSpin))
    instant = XLALGPSGetREAL8(&IFOdata->timeData->epoch) + chirptime;

  /* Coalescence happens at very end of signal template:      */
  else if (params.approximant == BCV) 
    instant = XLALGPSGetREAL8(&IFOdata->timeData->epoch) + ((double) IFOdata->timeData->data->length) * deltaT;

  /* No idea where signal lies; brute-force search for amplitude peak: */
  /* (this is time-comsuming and should be avoided where possible!!)   */
  else  if (params.approximant == IMRPhenomA) {
    /* Inv-FT back to time domain: */
    /* (admittedly, this extra FT is time-consuming not elegant...  */
    /* but might be ok given that once generated, templates may be  */
    /* re-used at different timeshifts/skylocations/etc.)           */
    LALInferenceExecuteInvFT(IFOdata);
    /* find amplitude peak & two neighbouring bins: */
    pmax = 0.0;
    for (j=0; j<IFOdata->timeModelhPlus->data->length; ++j) {
      pj = IFOdata->timeModelhPlus->data->data[j] * IFOdata->timeModelhPlus->data->data[j]
	+ IFOdata->timeModelhCross->data->data[j] * IFOdata->timeModelhCross->data->data[j];
      if (pj > pmax){
        pmax = pj;
        jmax = j;
      }
    }
    j = (jmax>0) ? jmax-1 : IFOdata->timeModelhPlus->data->length-1;
    pleft = sqrt(IFOdata->timeModelhPlus->data->data[j] * IFOdata->timeModelhPlus->data->data[j]
                 + IFOdata->timeModelhCross->data->data[j] * IFOdata->timeModelhCross->data->data[j]);
    j = (jmax<IFOdata->timeModelhPlus->data->length-1) ? jmax+1 : 0;
    pright = sqrt(IFOdata->timeModelhPlus->data->data[j] * IFOdata->timeModelhPlus->data->data[j]
                  + IFOdata->timeModelhCross->data->data[j] * IFOdata->timeModelhCross->data->data[j]);
    pmax = sqrt(pmax);
    /* do some ad-hoc corrections to ensure actually having a peak: */
    if (!((pleft<pmax) || (pright<pmax)))
      pleft = pright = pmax - 1.0;
    else if (!(pleft<pmax)) pleft = 0.5*(pmax+pright);
    else if (!(pright<pmax)) pright = 0.5*(pmax+pleft);
    /*  do a quadratic interpolation                        */
    /*  to determine peak location to sub-deltaT accuracy:  */
    instant = (pleft-pright) / (2.0*pleft-4.0*pmax+2.0*pright);
    instant = (XLALGPSGetREAL8(&IFOdata->timeData->epoch) + jmax*deltaT) + instant*deltaT;
    /* fprintf(stdout, " interpolated location: %.8f GPS sec.\n", instant); */
  }

  /* now either time-shift template or just store the time value: */
  /* (time-shifting should not be necessary in general,           */
  /* but may be neat to have for de-bugging etc.)                 */
  forceTimeLocation = 0;  /* default: zero! */
  if (instant != tc) {
    if (forceTimeLocation) { /* time-shift the frequency-domain template: */
      twopit = LAL_TWOPI * (tc - instant);
      deltaF = 1.0 / (((double)IFOdata->timeData->data->length) * deltaT);
      for (i=1; i<IFOdata->freqModelhPlus->data->length; ++i){
        f = ((double) i) * deltaF;
        /* real & imag parts of  exp(-2*pi*i*f*deltaT): */
        re = cos(twopit * f);
        im = - sin(twopit * f);
        templateReal = creal(IFOdata->freqModelhPlus->data->data[i]);
        templateImag = cimag(IFOdata->freqModelhPlus->data->data[i]);
        IFOdata->freqModelhPlus->data->data[i].real_FIXME = templateReal*re - templateImag*im;
        IFOdata->freqModelhPlus->data->data[i].imag_FIXME = templateReal*im + templateImag*re;
        templateReal = creal(IFOdata->freqModelhCross->data->data[i]);
        templateImag = cimag(IFOdata->freqModelhCross->data->data[i]);
        IFOdata->freqModelhCross->data->data[i].real_FIXME = templateReal*re - templateImag*im;
        IFOdata->freqModelhCross->data->data[i].imag_FIXME = templateReal*im + templateImag*re;
      }
    }
    else {
      /* write template (time axis) location in "->modelParams" so that     */
      /* template corresponds to stored parameter values                    */
      /* and other functions may time-shift template to where they want it: */
      LALInferenceSetVariable(IFOdata->modelParams, "time", &instant);
    }
  }

  IFOdata->modelDomain = LAL_SIM_DOMAIN_FREQUENCY;
  return;
}



void LALInferenceTemplate3525TD(LALInferenceIFOData *IFOdata)
/*****************************************************************/
/* 3.5PN phase / 2.5PN amplitude time-domain inspiral templates  */
/* following                                                     */
/*   Blanchet et al. 2001   gr-qc/0104084                        */
/*   Blanchet at al. 2002   PRD 65(6):061501    gr-qc/0105099    */
/*   Blanchet at al. 2005   PRD 71(12):129902                    */
/*   Arun et al. 2004       CQG 21(15):3771                      */
/*   Arun et al. 2004       CQG 22(14):3115                      */
/*   Blanchet et al. 2004   PRL 93(9):091101                     */
/* This is basically the implementation that was also used in    */
/* the "Roever/Meyer/Guidi/Vicere/Christensen (2007)" paper      */
/* (CQG 24(19):S607).                                            */
/* * * * * * * * * * * * * * * * * * * * * * * * * * * * * * * * */
/* Formula numbers (x.xx) refer to the 2001 Blanchet paper,      */
/* numbers (xx) refer to the more recent 2002 paper.             */
/* Numbers referring to Arun et al (2004) are explicitly marked. */
/* * * * * * * * * * * * * * * * * * * * * * * * * * * * * * * * *********************************************/
/* Required (`IFOdata->modelParams') parameters are:                                                         */
/*   - "chirpmass"        (REAL8, chirp mass, in units of solar masses)                                      */
/*   - "massratio"        (REAL8, symmetric mass ratio:  0 < eta <= 0.25, dimensionless) <or asym_massratio> */
/*   - "asym_massratio"   (REAL8, asymmetric mass ratio:  0 < q <= 1.0, dimensionless)   <or massratio>      */
/*   - "phase"            (REAL8, coalescence phase, radians)                                                */
/*   - "time"             (REAL8, coalescence time, GPS seconds)                                             */
/*   - "inclination"      (REAL8, inclination angle, radians)                                                */
/*************************************************************************************************************/
{
  double mc    = *(REAL8*) LALInferenceGetVariable(IFOdata->modelParams, "chirpmass");      /* chirp mass m_c, solar masses           */
  double tc    = *(REAL8*) LALInferenceGetVariable(IFOdata->modelParams, "time");           /* coalescence time, GPS sec.             */
  double phase = *(REAL8*) LALInferenceGetVariable(IFOdata->modelParams, "phase");          /* coalescence phase, rad                 */
  double eta;                                                                               /* mass ratio eta, dimensionless          */
  if (LALInferenceCheckVariable(IFOdata->modelParams,"asym_massratio")) {
    double q = *(REAL8 *)LALInferenceGetVariable(IFOdata->modelParams,"asym_massratio");  /* asymmetric mass ratio q, dimensionless */
    q2eta(q, &eta);
  }
  else
    eta = *(REAL8*) LALInferenceGetVariable(IFOdata->modelParams, "massratio");
  double m1, m2;
  mc2masses(mc, eta, &m1, &m2);                   /* (in units of Msun) */
  double mt         = m1 + m2;
  double dmm        = (m2-m1)/mt;                 /*  = (delta m) / mt  (dimensionless) */
  double log_mt     = log(mt) + log(LAL_MSUN_SI); /* (in Kg) */
  double log_eta    = log(eta);
  double eta2       = eta * eta;
  double eta3       = eta2 * eta;
  double log_mu     = log_eta + log_mt;
  double log_omega0 = log(4.0*LAL_PI);
  double log_tau0   = 0.0;  /* = log(1.0) */
  double t, phi, psi;
  double taucoef = 3.0*log((double) LAL_C_SI)-log(5.0)-log(LAL_G_SI) + log_eta - log_mt; /*  (4.17) or (11) */
  double log_tau, tau18, tau28, tau38, tau48, tau58, tau68, tau78;
  double ci  =  cos(*(REAL8*) LALInferenceGetVariable(IFOdata->modelParams, "inclination"));
  double ci2 = ci*ci,     ci4 = ci2*ci2,   ci6 = ci4*ci2;
  double si2 = (1.0-ci2), si  = sqrt(si2), si4 = si2*si2, si5 = si4*si;
  double h_plus, h_cross;
  double Hp00, Hp05, Hp10, Hp15, Hp20, Hp25;
  double Hc00, Hc05, Hc10, Hc15, Hc20, Hc25;
  double plus10a  = (1.0/6.0)*((19.0+9.0*ci2-2.0*ci4)-eta*(19.0-11.0*ci2-6.0*ci4));   /* (6.4) */
  double plus10b  = (4.0/3.0)*si2*(1.0+ci2)*(1.0-3.0*eta);
  double plus15a  = ((57.0 + 60.0*ci2-ci4) - 2.0*eta*(49.0-12.0*ci2-ci4));            /* (6.5) */
  double plus15b  = 13.5*((73.0+40.0*ci2-9.0*ci4) - 2.0*eta*(25.0-8.0*ci2-9.0*ci4));
  double plus15c  = 312.5*(1.0-2.0*eta)*si2*(1.0+ci2);
  double plus20a  = (1.0/120.0)*((22.0+396.0*ci2+145.0*ci4-5.0*ci6)                   /* (6.6) */
				 + (5.0/3.0)*eta*(706.0-216.0*ci2-251.0*ci4+15.0*ci6)
				 -5.0*eta2*(98.0-108.0*ci2+7.0*ci4+5.0*ci6));
  double plus20b  = (2.0/15.0)*si2*((59.0+35.0*ci2-8.0*ci4)
				    -(5.0/3.0)*eta*(131.0+59.0*ci2-24.0*ci4)
				    +5.0*eta2*(21.0-3.0*ci2-8.0*ci4));
  double plus20c  = 2.025*(1.0-5.0*eta+5.0*eta2)*si4*(1.0+ci2);
  double plus20d  = (11.0+7.0*ci2+10.0*(5.0+ci2)*LAL_LN2);
  double plus20e  = 27.0*(7.0-10.0*log(1.5));
  double plus25a  = si*dmm*((1771.0/5120.0)-(1667.0/5120.0)*ci2+(217.0/9216.0)*ci4-(1.0/9216.0)*ci6
                            +eta*((681.0/256.0)+(13.0/768.0)*ci2-(35.0/768.0)*ci4+(1.0/2304.0)*ci6)
                            +eta2*(-(3451.0/9216.0)+(673.0/3072.0)*ci2-(5.0/9216.0)*ci4-(1.0/3072.0)*ci6)); /* Arun (5.9) */
  double plus25b  = LAL_PI*((19.0/3.0)+3.0*ci2-(2.0/3.0)*ci4
                            +eta*(-(16.0/3.0)+(14.0/3.0)*ci2+2.0*ci4));
  double plus25c  = si*dmm*((3537.0/1024.0)-(22977.0/5120.0)*ci2-(15309.0/5120.0)*ci4+(729.0/5120.0)*ci6
                            +eta*(-(23829.0/1280.0)+(5529.0/1280.0)*ci2+(7749.0/1280.0)*ci4-(729.0/1280.0)*ci6)
	                    +eta2*((29127.0/5120.0)-(27267.0/5120.0)*ci2-(1647.0/5120.0)*ci4+(2187.0/5120.0)*ci6));
  double plus25d  = (-(16.0/3.0)*LAL_PI*(1.0+ci2)*si2*(1.0-3.0*eta));
  double plus25e  = si*dmm*(-(108125.0/9216.0)+(40625.0/9216.0)*ci2+(83125.0/9216.0)*ci4-(15625.0/9216.0)*ci6
                            +eta*((8125.0/265.0)-(40625.0/2304.0)*ci2-(48125.0/2304.0)*ci4+(15625.0/2304.0)*ci6)
                            +eta2*(-(119375.0/9216.0)+(40625.0/3072.0)*ci2+(44375.0/9216.0)*ci4-(15625.0/3072.0)*ci6));
  double plus25f  = dmm*((117649.0/46080.0)*si5*(1.0+ci2)*(1.0-4.0*eta+3.0*eta2));
  double plus25g  = (-1.8+2.8*ci2+1.4*ci4+eta*(19.2-1.6*ci2-5.6*ci4));
  double plus25h  = si2*(1.0+ci2)*(11.2 - 32.0*LAL_LN2/3.0 - eta*(1193.0/30.0 - 32.0*LAL_LN2));

  double cross10a = (ci/3.0)*((17.0-4.0*ci2)-eta*(13.0-12.0*ci2));                    /* (6.9) */
  double cross10b = (8.0/3.0)*(1.0-3.0*eta)*ci*si2;
  double cross15a = ((63.0-5.0*ci2)-2.0*eta*(23.0-5.0*ci2));                          /* (6.10) */
  double cross15b = 13.5*((67.0-15.0*ci2)-2.0*eta*(19.0-15.0*ci2));
  double cross15c = 312.5*(1.0-2.0*eta)*si2;
  double cross20a = (ci/60.0)*((68.0+226.0*ci2-15.0*ci4)+(5.0/3.0)*eta*(572.0-490.0*ci2+45.0*ci4)
			       -5.0*eta2*(56.0-70.0*ci2+15.0*ci4));                              /* (6.11) */
  double cross20b = (4.0/15.0)*ci*si2*((55.0-12.0*ci2)-(5.0/3.0)*eta*(119.0-36.0*ci2)
				       +5.0*eta2*(17.0-12.0*ci2));
  double cross20c = 4.05*(1.0-5.0*eta+5.0*eta2)*ci*si4;
  double cross20d = 3.0+10*LAL_LN2;
  double cross20e = 9.0*(7.0-10.0*log(1.5));
  double cross25a = 1.2*si2*ci*eta;                                                   /* Arun (5.10) */
  double cross25b = ci*(2.0-4.4*ci2+eta*(-30.8+18.8*ci2));
  double cross25c = ci*si2*((-112.0/5.0 + (64.0/3.0)*LAL_LN2)+eta*(1193.0/15.0 - 64.0*LAL_LN2));
  double cross25d = si*ci*dmm*(-(913.0/7680.0)+(1891.0/11520.0)*ci2-(7.0/4608.0)*ci4
                               +eta*((1165.0/384.0)-(235.0/576.0)*ci2+(7.0/1152.0)*ci4)
                               +eta2*(-(1301.0/4608.0)+(301.0/2304.0)*ci2-(7.0/1536.0)*ci4));
  double cross25e = LAL_PI*ci*((34.0/3.0)-(8.0/3.0)*ci2-eta*((20.0/3.0)-8.0*ci2));
  double cross25f = si*ci*dmm*((12501.0/2560.0)-(12069.0/1260.0)*ci2+(1701.0/2560.0)*ci4
                               +eta*(-(19581.0/640.0)+(7821.0/320.0)*ci2-(1701.0/640.0)*ci4)
                               +eta2*((18903.0/2560.0)-(11403.0/1280.0)*ci2+(5103.0/2560.0)*ci4));
  double cross25g = si2*ci*(-((32.0/3.0)*LAL_PI)*(1.0-3.0*eta));
  double cross25h = dmm*si*ci*(-(101875.0/4608.0)+(6875.0/256.0)*ci2-(21875.0/4608.0)*ci4
                               +eta*((66875.0/1152.0)-(44375.0/576.0)*ci2+(21875.0/1152.0)*ci4)
                               +eta2*(-(100625.0/4608.0)+(83125.0/2304.0)*ci2-(21875.0/1536.0)*ci4));
  double cross25i = dmm*si5*ci*((117649.0/23040.0)*(1.0-4.0*eta+3.0*eta2));
  double sin1psi, sin2psi, sin3psi, sin4psi, sin5psi, sin6psi, sin7psi;
  double cos1psi, cos2psi, cos3psi, cos4psi, cos5psi, cos6psi, cos7psi;
  double constfactor = exp(LAL_LN2+log(LAL_G_SI)-2.0*log((double)LAL_C_SI) + log_mu - log(LAL_PC_SI*1.0e6));  
  double x, sqrtx, oldx=0.0;                                                          /* (6.01); distance is 1 Mpc here. */
  double omega, omegacoef=exp(3.0*log((double) LAL_C_SI) - log(LAL_G_SI) - log_mt);   /* = (c^3)/(G*mt) */
  double EulerGamma = 0.57721566490153286; /* Euler constant */
  double xi     = -9871.0/9240.0;          /* Blanchet et al (2004): PRL 93(9):091101 */
  double kappa  = 0.0;                     /* (ibid.)                                 */
  double zeta   = -7.0/33.0;               /* (ibid.)                                 */
  double theta  = xi + 2.0*kappa + zeta;    
  double lambda = -(1987.0/3080);           
  double PI2    = LAL_PI * LAL_PI;
  double xcoef1 =    (743.0/4032.0)   +    (11.0/48.0)    *eta;                       /* (12) */
  double xcoef2 =  (19583.0/254016.0) + (24401.0/193536.0)*eta + (31.0/288.0)*eta2;
  double xcoef3 = -(11891.0/53760.0)  +   (109.0/1920.0)  *eta;
  double xcoef4 = (-10052469856691.0/6008596070400.0 + PI2/6.0 + (107.0/420.0)*EulerGamma)
    + (15335597827.0/3901685760.0 - (451.0/3072.0)*PI2 - (77.0/72.0)*lambda + (11.0/24.0)*theta) *eta 
    - (15211.0/442368.0)*eta2 + (25565.0/331776.0)*eta3;
  double xcoef5 = -(113868647.0/433520640.0)*LAL_PI - (31821.0/143360.0)*LAL_PI*eta + (294941.0/3870720.0)*LAL_PI*eta2;
  double log256 = 8.0 * LAL_LN2;
  double phicoef1 =  (3715.0/8064.0)  +  (55.0/96.0) *eta;                            /* (13) */
  double phicoef2 =  (9275495.0/14450688.0) + (284875.0/258048.0)*eta + (1855.0/2048.0)*eta2;
  double phicoef3 = -(38645.0/172032.0)*LAL_PI + (65.0/2048.0)*LAL_PI*eta;
  double phicoef4 = (831032450749357.0/57682522275840.0 - (53.0/40.0)*PI2 - (107.0/56.0)*EulerGamma)
    + (-123292747421.0/4161798144.0 + (2255.0/2048.0)*PI2 + (385.0/48.0)*lambda - (55.0/16.0)*theta) * eta 
    + (154565.0/1835008.0)*eta2 - (1179625/1769472)*eta3;
  double phicoef5 =  (188516689.0/173408256.0)*LAL_PI  +  (488825.0/516096.0)*LAL_PI*eta - (141769.0/516096.0)*LAL_PI*eta2;
  double x_isco = 1.0/6.0; /* pow( (pi * f_isco)/omegacoef , 2.0/3.0); */
  int terminate=0;
  UINT4 i;
  double epochGPS = XLALGPSGetREAL8(&(IFOdata->timeData->epoch));

  /* fill `timeModelhPlus' & `timeModelhCross' with time-domain template: */
  for (i=0; i<IFOdata->timeData->data->length; ++i){
    /* determine time left until coalescence, "(t_c-t)" in (4.17)/(11): */
    t = (tc - epochGPS) - ((double)i)*IFOdata->timeData->deltaT; 
    if ((t>0.0) && (!terminate)) {  /*  (before t_c and before frequency reaches its maximum) */
      /*  determine `dimensionless time variable' tau: */
      log_tau = taucoef + log(t);                                                /*  (4.17), (11) */
      tau18   = exp(0.125 * log_tau);   /* = tau ^ (1/8) */
      tau28   = exp(0.25  * log_tau);   /* = tau ^ (2/8) */
      tau38   = exp(0.375 * log_tau);   /* = tau ^ (3/8) */
      tau48   = exp(0.5   * log_tau);   /* = tau ^ (4/8) */
      tau58   = exp(0.625 * log_tau);   /* = tau ^ (5/8) */
      tau68   = exp(0.75  * log_tau);   /* = tau ^ (6/8) */
      tau78   = exp(0.875 * log_tau);   /* = tau ^ (7/8) */
      /* determine (dimensionless) `frequency' x: */
      x = (0.25/tau28) * (1.0 + xcoef1/tau28 - (LAL_PI/5.0)/tau38
                          + xcoef2/tau48 + xcoef3/tau58
                          + (xcoef4-(107.0/3360.0)*(log_tau-log256))/tau68 
                          + xcoef5/tau78);                                        /*  (12)  */
      if ((x > x_isco) || (x < oldx)){  /* (frequency decreases  ==>  signal is terminated) */
        h_plus = h_cross = 0.0; 
        terminate = 1;
      }
      else {                    /*  (frequency still increasing  ==>  keep on computing...) */
        oldx    = x;
        sqrtx   = sqrt(x);
        /* derive angular frequency omega: (omega/pi gives frequency in Hz) */
        omega   = omegacoef*x*sqrtx;   /*  = ((c^3)/(G*mt)) * x^(3/2)                (4.13) */
        /* determine phase phi: */
	phi     = phase - (1.0/eta) * 
	  (tau58 + phicoef1*tau38 - (0.75*LAL_PI)*tau28
	   + phicoef2*tau18 + phicoef3*(log_tau-log_tau0)
	   + (phicoef4 + (107.0/448.0)*(log_tau-log256))/tau18
	   + phicoef5/tau28);                                             /*  (13)    */
        /* derive `basic phase' psi: */
        /* psi     = phi - 2.0*x*sqrtx * (log(omega)-log_omega0); */              /*  (6.12)  */
	psi     = phi - 2.0*x*sqrtx * (log(omega)-log_omega0) * (1.0-(eta/2.0)*x); /* Arun et al. (5.6) */
	sin1psi = sin(psi);      cos1psi = cos(psi);
	sin2psi = sin(2.0*psi);  cos2psi = cos(2.0*psi);
	sin3psi = sin(3.0*psi);  cos3psi = cos(3.0*psi);
	sin4psi = sin(4.0*psi);  cos4psi = cos(4.0*psi);
	sin5psi = sin(5.0*psi);  cos5psi = cos(5.0*psi);
	sin6psi = sin(6.0*psi);  cos6psi = cos(6.0*psi);
	sin7psi = sin(7.0*psi);  cos7psi = cos(7.0*psi);
        /* determine PN plus- & cross-terms: */
	Hp00    = -(1.0+ci2)*cos2psi - (si2/96.0)*(17.0+ci2);                     /*  (6.02), Arun et al (5.7a) */
	Hp05    = -(si/8.0)*dmm * ((5.0+ci2)*cos1psi - 9.0*(1.0+ci2)*cos3psi);    /*  (6.03)  */
	Hp10    = plus10a*cos2psi - plus10b*cos4psi;                              /*  (6.04)  */
	Hp15    = (si/192.0)*dmm * (plus15a*cos1psi - plus15b*cos3psi + plus15c*cos5psi) 
	  - LAL_TWOPI*(1.0+ci2)*cos2psi;                          /*  (6.05)  */
	Hp20    = plus20a*cos2psi + plus20b*cos4psi - plus20c*cos6psi
	  +si/40.0*dmm*(plus20d*sin1psi-(5.0*LAL_PI)*(5.0+ci2)*cos1psi 
			-plus20e*(1.0+ci2)*sin3psi+(135.0*LAL_PI)*(1.0+ci2)*cos3psi);   /*  (6.06)  */
        Hp25    = cos1psi*plus25a + cos2psi*plus25b + cos3psi*plus25c
	  + cos4psi*plus25d + cos5psi*plus25e + cos7psi*plus25f
	  + sin2psi*plus25g + sin4psi*plus25h;                            /*  Arun & al. (5.09) */
	Hc00    = -2.0*ci*sin2psi;                                                /*  (6.07)  */
	Hc05    = -0.75*si*ci*dmm*(sin1psi-3.0*sin3psi);                          /*  (6.08)  */
	Hc10    = cross10a*sin2psi - cross10b*sin4psi;                            /*  (6.09)  */
	Hc15    = ((si*ci)/96.0)*dmm * 
	  (cross15a*sin1psi - cross15b*sin3psi + cross15c*sin5psi)
	  -(4.0*LAL_PI)*ci*sin2psi;                                       /*  (6.10)  */
	Hc20    = cross20a*sin2psi + cross20b*sin4psi - cross20c*sin6psi
	  -0.15*si*ci*dmm*(cross20d*cos1psi+(5.0*LAL_PI)*sin1psi
			   -cross20e*cos3psi - (45.0*LAL_PI)*sin3psi);                     /*  (6.11)  */
        Hc25    = cross25a + cos2psi*cross25b + cos4psi*cross25c
	  + sin1psi*cross25d + sin2psi*cross25e + sin3psi*cross25f
	  + sin4psi*cross25g + sin5psi*cross25h + sin7psi*cross25i;       /*  Arun & al. (5.10) */
        /* and finally - the actual signal: */
	h_plus  = h_cross = constfactor * x;
	h_plus  *= Hp00 + sqrtx*(Hp05 + sqrtx*(Hp10 + sqrtx*(Hp15 + sqrtx*(Hp20 + sqrtx*Hp25))));
	h_cross *= Hc00 + sqrtx*(Hc05 + sqrtx*(Hc10 + sqrtx*(Hc15 + sqrtx*(Hc20 + sqrtx*Hc25))));/* (6.01) */
      }
    }
    else h_plus = h_cross = 0.0;  /*  (after t_c or after termination) */
    IFOdata->timeModelhPlus->data->data[i]  = h_plus;
    IFOdata->timeModelhCross->data->data[i] = h_cross;
  }
  IFOdata->modelDomain = LAL_SIM_DOMAIN_TIME;
  return;
}



void LALInferenceTemplateSineGaussian(LALInferenceIFOData *IFOdata)
/*****************************************************/
/* Sine-Gaussian (burst) template.                   */
/* Signal is (by now?) linearly polarised,           */
/* i.e., the cross-waveform remains zero.            */
/* * * * * * * * * * * * * * * * * * * * * * * * * * */
/* The (plus-) waveform is:                          */
/*   a * exp(-((t-mu)/sigma)^2) * sin(2*pi*f*t-phi)  */
/* Note that by setting f=0, phi=pi/2 you also get   */
/* a `pure' Gaussian template.                       */
/*                                                   */
/* * * * * * * * * * * * * * * * * * * * * * * * * * ************************************/
/* Required (`IFOdata->modelParams') parameters are:                                    */
/*   - "time"       (the "mu" parameter of the Gaussian part; REAL8, GPS sec.)          */
/*   - "sigma"      (width, the "sigma" parameter of the Gaussian part; REAL8, seconds) */
/*   - "frequency"  (frequency of the sine part; REAL8, Hertz)                          */
/*   - "phase"      (phase (at above "mu"); REAL8, radians)                             */
/*   - "amplitude"  (amplitude, REAL8)                                                  */
/****************************************************************************************/
{
  double endtime  = *(REAL8*) LALInferenceGetVariable(IFOdata->modelParams, "time");       /* time parameter ("mu"), GPS sec.  */
  double sigma = *(REAL8*) LALInferenceGetVariable(IFOdata->modelParams, "sigma");      /* width parameter, seconds         */
  double f     = *(REAL8*) LALInferenceGetVariable(IFOdata->modelParams, "frequency");  /* frequency, Hz                    */
  double phi   = *(REAL8*) LALInferenceGetVariable(IFOdata->modelParams, "phase");      /* phase, rad                       */
  double a     = *(REAL8*) LALInferenceGetVariable(IFOdata->modelParams, "amplitude");  /* amplitude                        */
  double t, tsigma, twopif = LAL_TWOPI*f;
  double epochGPS = XLALGPSGetREAL8(&(IFOdata->timeData->epoch));
  unsigned long i;
  if (sigma <= 0.0) {
    fprintf(stderr, " ERROR in templateSineGaussian(): zero or negative \"sigma\" parameter (sigma=%e).\n", sigma);
    exit(1);
  }
  if (f < 0.0)
    fprintf(stderr, " WARNING in templateSineGaussian(): negative \"frequency\" parameter (f=%e).\n", f);
  if (a < 0.0)
    fprintf(stderr, " WARNING in templateSineGaussian(): negative \"amplitude\" parameter (a=%e).\n", a);
  for (i=0; i<IFOdata->timeData->data->length; ++i){
    t = ((double)i)*IFOdata->timeData->deltaT + (epochGPS-endtime);  /* t-mu         */
    tsigma = t/sigma;                                             /* (t-mu)/sigma */
    if (fabs(tsigma) < 5.0)   /*  (only do computations within a 10 sigma range)  */
      IFOdata->timeModelhPlus->data->data[i] = a * exp(-0.5*tsigma*tsigma) * sin(twopif*t+phi);
    else 
      IFOdata->timeModelhPlus->data->data[i] = 0.0;
    IFOdata->timeModelhCross->data->data[i] = 0.0;
  }
  IFOdata->modelDomain = LAL_SIM_DOMAIN_TIME;
  return;
}



void LALInferenceTemplateDampedSinusoid(LALInferenceIFOData *IFOdata)
/*****************************************************/
/* Damped Sinusoid (burst) template.                 */
/* Signal is linearly polarized,                     */
/* i.e., cross term is zero.                         */
/* * * * * * * * * * * * * * * * * * * * * * * * * * */
/* The (plus-) waveform is an exponentially decaying */
/* sine wave:                                        */
/*   a * exp((t-time)/tau) * sin(2*pi*f*(t-time))    */
/* where "time" is the time parameter denoting the   */
/* instant where the signal starts.                  */
/* * * * * * * * * * * * * * * * * * * * * * * * * * **************************/
/* Required (`IFOdata->modelParams') parameters are:                          */
/*   - "time"       (the instant at which the signal starts; REAL8, GPS sec.) */
/*   - "tau"        (width parameter; REAL8, seconds)                         */
/*   - "frequency"  (frequency of the sine part; REAL8, Hertz)                */
/*   - "amplitude"  (amplitude, REAL8)                                        */
/******************************************************************************/
{
  double endtime  = *(REAL8*) LALInferenceGetVariable(IFOdata->modelParams, "time");       /* time parameter ("mu"), GPS sec.  */
  double tau   = *(REAL8*) LALInferenceGetVariable(IFOdata->modelParams, "tau");        /* width parameter, seconds         */
  double f     = *(REAL8*) LALInferenceGetVariable(IFOdata->modelParams, "frequency");  /* frequency, Hz                    */
  double a     = *(REAL8*) LALInferenceGetVariable(IFOdata->modelParams, "amplitude");  /* amplitude                        */
  double t, ttau, twopif = LAL_TWOPI*f;
  double epochGPS = XLALGPSGetREAL8(&(IFOdata->timeData->epoch));
  unsigned long i;
  if (tau <= 0.0) {
    fprintf(stderr, " ERROR in templateDampedSinusoid(): zero or negative \"tau\" parameter (tau=%e).\n", tau);
    exit(1);
  }
  if (f < 0.0)
    fprintf(stderr, " WARNING in templateDampedSinusoid(): negative \"frequency\" parameter (f=%e).\n", f);
  for (i=0; i<IFOdata->timeData->data->length; ++i){
    t = ((double)i)*IFOdata->timeData->deltaT + (epochGPS-endtime);  /* t-mu       */
    if ((t>0.0) && ((ttau=t/tau) < 10.0)) /*  (only do computations within a 10 tau range)  */
      IFOdata->timeModelhPlus->data->data[i] = a * exp(-ttau) * sin(twopif*t);
    else 
      IFOdata->timeModelhPlus->data->data[i] = 0.0;
    IFOdata->timeModelhCross->data->data[i] = 0.0;
  }
  IFOdata->modelDomain = LAL_SIM_DOMAIN_TIME;
  return;
}



void LALInferenceTemplateSinc(LALInferenceIFOData *IFOdata)
/*****************************************************/
/* Sinc function (burst) template.                   */
/* Signal is linearly polarized,                     */
/* i.e., cross term is zero.                         */
/* * * * * * * * * * * * * * * * * * * * * * * * * * */
/* The (plus-) waveform is a sinc function of given  */
/* frequency:                                        */
/*   a * sinc(2*pi*f*(t-time))                       */
/*   = a * sin(2*pi*f*(t-time)) / (2*pi*f*(t-time))  */
/* where "time" is the time parameter denoting the   */
/* signal's central peak location.                   */
/* * * * * * * * * * * * * * * * * * * * * * * * * * *************************/
/* Required (`IFOdata->modelParams') parameters are:                         */
/*   - "time"       (the instant at which the signal peaks; REAL8, GPS sec.) */
/*   - "frequency"  (frequency of the sine part; REAL8, Hertz)               */
/*   - "amplitude"  (amplitude, REAL8)                                       */
/*****************************************************************************/
{
  double endtime  = *(REAL8*) LALInferenceGetVariable(IFOdata->modelParams, "time");       /* time parameter ("mu"), GPS sec.  */
  double f     = *(REAL8*) LALInferenceGetVariable(IFOdata->modelParams, "frequency");  /* frequency, Hz                    */
  double a     = *(REAL8*) LALInferenceGetVariable(IFOdata->modelParams, "amplitude");  /* amplitude                        */
  double t, sinArg, sinc, twopif = LAL_TWOPI*f;
  double epochGPS = XLALGPSGetREAL8(&(IFOdata->timeData->epoch));
  unsigned long i;
  if (f < 0.0)
    fprintf(stderr, " WARNING in templateSinc(): negative \"frequency\" parameter (f=%e).\n", f);
  for (i=0; i<IFOdata->timeData->data->length; ++i){
    t = ((double)i)*IFOdata->timeData->deltaT + (epochGPS-endtime);  /* t-mu       */
    sinArg = twopif*t;
    sinc = (sinArg==0.0) ? 1.0 : sin(sinArg)/sinArg;    
    IFOdata->timeModelhPlus->data->data[i] = a * sinc;
    IFOdata->timeModelhCross->data->data[i] = 0.0;
  }
  IFOdata->modelDomain = LAL_SIM_DOMAIN_TIME;
  return;
}


void LALInferenceTemplateASinOmegaT(LALInferenceIFOData *IFOdata)
/************************************************************/
/* Trivial h(t)=A*sin(Omega*t) template						*/
/*  Required (`IFOdata->modelParams') parameters are:       */
/*   - "A"       (dimensionless amplitude, REAL8)			*/
/*   - "Omega"   (frequency; REAL8, radians/sec)            */
/************************************************************/
{
  double A		= *(REAL8*) LALInferenceGetVariable(IFOdata->modelParams, "A");				/* dim-less	   */
  double Omega	= *(REAL8*) LALInferenceGetVariable(IFOdata->modelParams, "Omega");			/* rad/sec     */
  double t;
  double epochGPS = XLALGPSGetREAL8(&(IFOdata->timeData->epoch));	

  unsigned long i;
  for (i=0; i<IFOdata->timeData->data->length; ++i){
    t = ((double)i)*IFOdata->timeData->deltaT + (epochGPS);  /* t-mu       */   
    IFOdata->timeModelhPlus->data->data[i] = A * sin(Omega*t);
    IFOdata->timeModelhCross->data->data[i] = 0.0;
  }
  IFOdata->modelDomain = LAL_SIM_DOMAIN_TIME;
  return;
}


void LALInferenceTemplateLALGenerateInspiral(LALInferenceIFOData *IFOdata)
/********************************************************************************************/
/* LALGenerateInspiral wrapper.																*/
/*  Required (`IFOdata->modelParams') parameters are:										*/
/*   - "m1"				(mass of object 1; REAL8, solar mass)								*/
/*   - "m2"				(mass of object 1; REAL8, solar mass)								*/
/*   - "inclination"	(inclination angle; REAL8, radians)                                 */
/*   - "coa_phase"      (phase angle; REAL8, radians)                                       */
/*   - "spin1x"			(x component of the spin of object 1; REAL8) (if SpinTaylor approx)	*/
/*   - "spin1y"			(y component of the spin of object 1; REAL8) (if SpinTaylor approx)	*/
/*   - "spin1z"			(z component of the spin of object 1; REAL8) (if SpinTaylor approx)	*/
/*   - "spin2x"			(x component of the spin of object 2; REAL8) (if SpinTaylor approx)	*/
/*   - "spin2y"			(y component of the spin of object 2; REAL8) (if SpinTaylor approx)	*/
/*   - "spin2z"			(z component of the spin of object 2; REAL8) (if SpinTaylor approx)	*/
/*	 - "shift0"			(shift offset; REAL8, radians)			                            */
/*   - "time"			(coalescence time, or equivalent/analog/similar; REAL8, GPS sec.)	*/
/*	 - "PNorder"		(Phase PN order; REAL8)												*/
/********************************************************************************************/
{
	
  static LALStatus    status;
  CoherentGW          waveform;
  SimInspiralTable    injParams;
  PPNParamStruc       ppnParams;
  Approximant			approximant=(Approximant)0;
  LALPNOrder			order=(LALPNOrder)0;
  CHAR				approximant_order[LIGOMETA_WAVEFORM_MAX];
  unsigned long				i;
  int					forceTimeLocation;
  static int sizeWarning = 0;
  
  REAL8 a1,a2,phi,shift;
  REAL8 m1,m2,mc,eta;
  REAL8 chirplength;
	
  REAL8 padding=0.4; // hard coded value found in LALInferenceReadData(). Padding (in seconds) for the tuckey window.
  UINT8 windowshift=(UINT8) ceil(padding/IFOdata->timeData->deltaT);
  
  memset( &status, 0, sizeof(LALStatus) );
  memset( &waveform, 0, sizeof(CoherentGW) );
  memset( &injParams, 0, sizeof(SimInspiralTable) );
  memset( &ppnParams, 0, sizeof(PPNParamStruc) );
	
  newswitch = 0;
  if (LALInferenceCheckVariable(IFOdata->modelParams, "newswitch"))
    newswitch = *(INT4*) LALInferenceGetVariable(IFOdata->modelParams, "newswitch"); //temporay global variable to use the new LALSTPN
  
  IFOdata->modelDomain = LAL_SIM_DOMAIN_TIME;
	
  if (LALInferenceCheckVariable(IFOdata->modelParams, "LAL_APPROXIMANT"))
    approximant = *(Approximant*) LALInferenceGetVariable(IFOdata->modelParams, "LAL_APPROXIMANT");
  else {
    XLALPrintError(" ERROR in templateLALGenerateInspiral(): (INT4) \"LAL_APPROXIMANT\" parameter not provided!\n");
    XLAL_ERROR_VOID(XLAL_EDATA);
  }
	
  if (LALInferenceCheckVariable(IFOdata->modelParams, "LAL_PNORDER"))
    order = *(LALPNOrder*) LALInferenceGetVariable(IFOdata->modelParams, "LAL_PNORDER");
  else {
    XLALPrintError(" ERROR in templateLALGenerateInspiral(): (INT4) \"LAL_PNORDER\" parameter not provided!\n");
    XLAL_ERROR_VOID(XLAL_EDATA);
  }
	
  XLALInspiralGetApproximantString( approximant_order, LIGOMETA_WAVEFORM_MAX, (Approximant) approximant, (LALPNOrder)  order);
  //LALSnprintf(injParams.waveform,LIGOMETA_WAVEFORM_MAX*sizeof(CHAR),approximant_order);
  snprintf(injParams.waveform,LIGOMETA_WAVEFORM_MAX*sizeof(CHAR),"%s",approximant_order);

  if (approximant == SpinQuadTaylor){
    injParams.qmParameter1 = 1.;
    injParams.qmParameter2 = 1.;
  }
  //	if (approximant == SpinTaylorT3){
  //    snprintf(injParams.waveform,LIGOMETA_WAVEFORM_MAX*sizeof(CHAR),"SpinTaylorFramelessthreePointFivePN");
  //  }

  /* Prefer m1 and m2 if available */
  REAL8 *m1p=NULL; 
  REAL8 *m2p=NULL;
  if( (m1p=(REAL8 *)LALInferenceGetVariable(IFOdata->modelParams,"mass1")) && (m2p=(REAL8 *)LALInferenceGetVariable(IFOdata->modelParams,"mass2")))
    {
      m1=*m1p; m2=*m2p;
      eta=(m1*m2)/((m1+m2)*(m1+m2));
      mc=(m1+m2)*pow(eta,0.6);
    }
  else{
    mc  = *(REAL8*) LALInferenceGetVariable(IFOdata->modelParams, "chirpmass");
    if (LALInferenceCheckVariable(IFOdata->modelParams,"asym_massratio")) {
      REAL8 q = *(REAL8 *)LALInferenceGetVariable(IFOdata->modelParams,"asym_massratio");
      q2eta(q, &eta);
    }
    else
      eta = *(REAL8*) LALInferenceGetVariable(IFOdata->modelParams, "massratio");
    mc2masses(mc, eta, &m1, &m2);
  }
	
  injParams.mass1			= m1;				/* stellar mass */
  injParams.mass2			= m2;			    /* stellar mass */
  injParams.eta			= eta;
  injParams.mchirp		= mc;

  injParams.inclination	= *(REAL8*) LALInferenceGetVariable(IFOdata->modelParams, "inclination");	    /* inclination in radian */
  injParams.coa_phase		= *(REAL8*) LALInferenceGetVariable(IFOdata->modelParams, "phase");
	
	
	
  REAL8 a_spin1		= 0.0;
  if(LALInferenceCheckVariable(IFOdata->modelParams, "a_spin1"))		a_spin1		= *(REAL8*) LALInferenceGetVariable(IFOdata->modelParams, "a_spin1");
  REAL8 theta_spin1	= injParams.inclination; //default to spin aligned case if no angles are provided for the spins. 
  if(LALInferenceCheckVariable(IFOdata->modelParams, "theta_spin1"))	theta_spin1	= *(REAL8*) LALInferenceGetVariable(IFOdata->modelParams, "theta_spin1");
  REAL8 phi_spin1		= 0.0;
  if(LALInferenceCheckVariable(IFOdata->modelParams, "phi_spin1"))	phi_spin1	= *(REAL8*) LALInferenceGetVariable(IFOdata->modelParams, "phi_spin1");
	
  REAL8 a_spin2		= 0.0;
  if(LALInferenceCheckVariable(IFOdata->modelParams, "a_spin2"))		a_spin2		= *(REAL8*) LALInferenceGetVariable(IFOdata->modelParams, "a_spin2");
  REAL8 theta_spin2	= injParams.inclination; //default to spin aligned case if no angles are provided for the spins.
  if(LALInferenceCheckVariable(IFOdata->modelParams, "theta_spin2"))	theta_spin2	= *(REAL8*) LALInferenceGetVariable(IFOdata->modelParams, "theta_spin2");
  REAL8 phi_spin2		= 0.0;
  if(LALInferenceCheckVariable(IFOdata->modelParams, "phi_spin2"))	phi_spin2	= *(REAL8*) LALInferenceGetVariable(IFOdata->modelParams, "phi_spin2");
	
  injParams.spin1x = (a_spin1 * sin(theta_spin1) * cos(phi_spin1));
  injParams.spin1y = (a_spin1 * sin(theta_spin1) * sin(phi_spin1));
  injParams.spin1z = (a_spin1 * cos(theta_spin1));
	
  injParams.spin2x = (a_spin2 * sin(theta_spin2) * cos(phi_spin2));
  injParams.spin2y = (a_spin2 * sin(theta_spin2) * sin(phi_spin2));
  injParams.spin2z = (a_spin2 * cos(theta_spin2));
	
  injParams.distance	= 1.;																	/* distance set at 1 Mpc */
	
  if (IFOdata->timeData==NULL) {
    XLALPrintError(" ERROR in templateLALGenerateInspiral(): encountered unallocated 'timeData'.\n");
    XLAL_ERROR_VOID(XLAL_EFAULT);
  }
	
  ppnParams.deltaT = IFOdata->timeData->deltaT;
  double deltaT = IFOdata->timeData->deltaT;

  //injParams.f_final = IFOdata->fHigh; //(IFOdata->freqData->data->length-1) * IFOdata->freqData->deltaF;  /* (Nyquist freq.) */
  /* Check if fLow is a model parameter, otherwise use data structure definition */
  if(LALInferenceCheckVariable(IFOdata->modelParams, "fLow"))
    injParams.f_lower = *(REAL8*) LALInferenceGetVariable(IFOdata->modelParams, "fLow");
  else
    injParams.f_lower = IFOdata->fLow;	
  //ppnParams.fStartIn = IFOdata->fLow;
  //ppnParams.lengthIn = 0;
  //ppnParams.ppn      = NULL;


  REAL8 desired_tc		= *(REAL8 *)LALInferenceGetVariable(IFOdata->modelParams, "time");   			/* time at coalescence */

  if(desired_tc < (IFOdata->timeData->epoch.gpsSeconds + 1e-9*IFOdata->timeData->epoch.gpsNanoSeconds)){
    fprintf(stderr, "ERROR: Desired tc %f is before start of segment %f (in %s, line %d)\n",desired_tc,(IFOdata->timeData->epoch.gpsSeconds + 1e-9*IFOdata->timeData->epoch.gpsNanoSeconds), __FILE__, __LINE__);
    exit(1);
  }
	
  REAL8 instant;
  INT4 errnum;
  
  //lal_errhandler = LAL_ERR_RTRN;
  //REPORTSTATUS(&status);
  /* LAL_CALL( LALGenerateInspiral( &status, &waveform, &injParams, &ppnParams ),&status); */
  XLAL_TRY( LALGenerateInspiral( &status, &waveform, &injParams, &ppnParams ), errnum);
  //REPORTSTATUS(&status);
	
  if ( status.statusCode )
    {
      fprintf( stderr, " ERROR in templateLALGenerateInspiral(): error generating waveform. errnum=%d\n",errnum );
      REPORTSTATUS(&status);
      for (i=0; i<IFOdata->timeData->data->length; i++){
			
	IFOdata->timeModelhPlus->data->data[i] = 0.0;
	IFOdata->timeModelhPlus->data->data[i] = 0.0;
      }
      destroyCoherentGW( &waveform );	
      return;
    }
	
  instant= (IFOdata->timeData->epoch.gpsSeconds + 1e-9*IFOdata->timeData->epoch.gpsNanoSeconds)+ppnParams.tc;
	
  /* now either time-shift template or just store the time value: */
  /* (time-shifting should not be necessary in general,           */
  /* but may be neat to have for de-bugging etc.)                 */
  forceTimeLocation = 0;  /* default: zero! */
  if (forceTimeLocation) { /* time-shift the time-domain template: */
			
    chirplength=ppnParams.tc;	/*The waveform duration up to tc */
    REAL8 timeShift = desired_tc - (chirplength + IFOdata->timeData->epoch.gpsSeconds + 1e-9*IFOdata->timeData->epoch.gpsNanoSeconds);   /* This is the difference between the desired start time and the actual start time */
    INT4 integerLeftShift = ceil(-timeShift/deltaT);
    REAL8 fractionalRightShift = (deltaT*integerLeftShift+timeShift)/deltaT;
			
    for (i=0; i<IFOdata->timeData->data->length; i++){		
      if(deltaT*i>desired_tc || (i+integerLeftShift+1)>=(waveform.phi->data->length - 1) || ((long)i+integerLeftShift)<0){	//set waveform to zero after desired tc, or if need to go past end of input
	IFOdata->timeModelhPlus->data->data[i] = 0;
	IFOdata->timeModelhCross->data->data[i] = 0;		
      }
      /* Shifting waveform to account for timeShift: */
      else{
	a1  = (1.0-fractionalRightShift)*waveform.a->data->data[2*(i+integerLeftShift)]+fractionalRightShift*waveform.a->data->data[2*(i+integerLeftShift)+2];
	a2  = (1.0-fractionalRightShift)*waveform.a->data->data[2*(i+integerLeftShift)+1]+fractionalRightShift*waveform.a->data->data[2*(i+integerLeftShift)+3];
	phi     = (1.0-fractionalRightShift)*waveform.phi->data->data[i+integerLeftShift]+fractionalRightShift*waveform.phi->data->data[i+integerLeftShift+1];
	shift   = (1.0-fractionalRightShift)*waveform.shift->data->data[i+integerLeftShift]+fractionalRightShift*waveform.shift->data->data[i+integerLeftShift+1];
					
	IFOdata->timeModelhPlus->data->data[i] = a1*cos(shift)*cos(phi) - a2*sin(shift)*sin(phi);
	IFOdata->timeModelhCross->data->data[i] = a1*sin(shift)*cos(phi) + a2*cos(shift)*sin(phi);
      }
    }
		
  }
  else {
    /* write template (time axis) location in "->modelParams" so that     */
    /* template corresponds to stored parameter values                    */
    /* and other functions may time-shift template to where they want it: */
      
    instant=instant+(INT8)windowshift*IFOdata->timeData->deltaT; //leave enough room for the tuckey windowing of the data.
    LALInferenceSetVariable(IFOdata->modelParams, "time", &instant);
			
			
    if(waveform.a && waveform.phi){
      if(waveform.phi->data->length+2*windowshift<=IFOdata->timeData->data->length){ //check whether the IFOdata->timeData->data vector is long enough to store the waveform produced
	for (i=0; i<IFOdata->timeData->data->length; i++){
	  if(i>=(waveform.phi->data->length + windowshift) || i<windowshift){
	    IFOdata->timeModelhPlus->data->data[i] = 0;
	    IFOdata->timeModelhCross->data->data[i] = 0;		
	  }else{
	    a1		= waveform.a->data->data[2*((INT8)i-(INT8)windowshift)];
	    a2		= waveform.a->data->data[2*((INT8)i-(INT8)windowshift)+1];
	    phi     = waveform.phi->data->data[(INT8)i-(INT8)windowshift];
	    if (waveform.shift) shift   = waveform.shift->data->data[(INT8)i-(INT8)windowshift];
	    else shift = 0.0;
					
	    IFOdata->timeModelhPlus->data->data[i] = a1*cos(shift)*cos(phi) - a2*sin(shift)*sin(phi);
	    IFOdata->timeModelhCross->data->data[i]= a1*sin(shift)*cos(phi) + a2*cos(shift)*sin(phi);
	  }
	}
      }else{
	if (!sizeWarning) {
	  sizeWarning = 1;
	  fprintf(stderr, "WARNING: waveform.phi->data->length = %d is longer than IFOdata->timeData->data->length = %d minus windowshift = %d.\n", waveform.phi->data->length, IFOdata->timeData->data->length,(int) windowshift);
	  if(waveform.phi->data->length + (int) windowshift > IFOdata->timeData->data->length)
	    fprintf(stderr, "The waveform template used will be missing its first %d points. Consider increasing the segment length (--seglen). (in %s, line %d)\n",waveform.phi->data->length - IFOdata->timeData->data->length + (int) windowshift , __FILE__, __LINE__);
	  else
	    fprintf(stderr, "The waveform template used will have its first %d points tapered. Consider increasing the segment length (--seglen). (in %s, line %d)\n",waveform.phi->data->length - IFOdata->timeData->data->length + 2*(int)windowshift , __FILE__, __LINE__);
	}
	for (i=0; i<IFOdata->timeData->data->length; i++){
	  if((INT8)i>=(INT8)IFOdata->timeData->data->length-(INT8)windowshift || (INT8)i+(INT8)waveform.phi->data->length-(INT8)IFOdata->timeData->data->length+(INT8)windowshift < 0){
	    IFOdata->timeModelhPlus->data->data[i] = 0.0;
	    IFOdata->timeModelhCross->data->data[i] = 0.0;
	  }else{
	    a1		= waveform.a->data->data[2*((INT8)i+(INT8)waveform.phi->data->length-(INT8)IFOdata->timeData->data->length+(INT8)windowshift)];
	    a2		= waveform.a->data->data[2*((INT8)i+(INT8)waveform.phi->data->length-(INT8)IFOdata->timeData->data->length+(INT8)windowshift)+1];
	    phi     = waveform.phi->data->data[(INT8)i+(INT8)waveform.phi->data->length-(INT8)IFOdata->timeData->data->length+(INT8)windowshift];
	    if (waveform.shift) shift   = waveform.shift->data->data[(INT8)i+(INT8)waveform.phi->data->length-(INT8)IFOdata->timeData->data->length+(INT8)windowshift];
	    else shift = 0.0;
              
	    IFOdata->timeModelhPlus->data->data[i] = a1*cos(shift)*cos(phi) - a2*sin(shift)*sin(phi);
	    IFOdata->timeModelhCross->data->data[i]= a1*sin(shift)*cos(phi) + a2*cos(shift)*sin(phi);
	  }
	}
	instant-= ((INT8)waveform.phi->data->length-(INT8)IFOdata->timeData->data->length+2*(INT8)windowshift)*IFOdata->timeData->deltaT;
	LALInferenceSetVariable(IFOdata->modelParams, "time", &instant);
      }
    }else if(waveform.h){
      if(waveform.h->data->length+2*windowshift<=IFOdata->timeData->data->length){ //check whether the IFOdata->timeData->data vector is long enough to store the waveform produced
	for (i=0; i<IFOdata->timeData->data->length; i++){
	  if(i>=((unsigned long int)(waveform.h->data->length) + windowshift -1 )  || i<windowshift || isnan(waveform.h->data->data[2*(i-(INT8)windowshift)]) || isnan(waveform.h->data->data[2*(i-(INT8)windowshift)+1]) ){
	    IFOdata->timeModelhPlus->data->data[i] = 0;
	    IFOdata->timeModelhCross->data->data[i] = 0;		
	  }else{
	    IFOdata->timeModelhPlus->data->data[i] = waveform.h->data->data[2*(i-(INT8)windowshift)];
	    IFOdata->timeModelhCross->data->data[i] = waveform.h->data->data[2*(i-(INT8)windowshift)+1];
	  }
	}
      }else{
	if (!sizeWarning) {
	  sizeWarning = 1;
	  fprintf(stderr, "WARNING: waveform.h->data->length = %d is longer than IFOdata->timeData->data->length = %d minus windowshift = %d.\n", waveform.h->data->length, IFOdata->timeData->data->length, (int) windowshift);
	  if(waveform.h->data->length + (int) windowshift > IFOdata->timeData->data->length)
	    fprintf(stderr, "The waveform template used will be missing its first %d points. Consider increasing the segment length (--seglen). (in %s, line %d)\n",waveform.h->data->length - IFOdata->timeData->data->length + (int) windowshift , __FILE__, __LINE__);
	  else
	    fprintf(stderr, "The waveform template used will have its first %d points tapered. Consider increasing the segment length (--seglen). (in %s, line %d)\n",waveform.h->data->length - IFOdata->timeData->data->length + 2*(int)windowshift , __FILE__, __LINE__);
	}
	for (i=0; i<IFOdata->timeData->data->length; i++){
	  if((INT8)i>=(INT8)IFOdata->timeData->data->length-(INT8)windowshift || (INT8)i+(INT8)waveform.h->data->length-(INT8)IFOdata->timeData->data->length+(INT8)windowshift < 0 || isnan(waveform.h->data->data[2*((INT8)i+(INT8)waveform.h->data->length-(INT8)IFOdata->timeData->data->length+(INT8)windowshift)]) || isnan(waveform.h->data->data[2*((INT8)i+(INT8)waveform.h->data->length-(INT8)IFOdata->timeData->data->length+(INT8)windowshift)]+1) ){
	    IFOdata->timeModelhPlus->data->data[i] = 0.0;
	    IFOdata->timeModelhCross->data->data[i] = 0.0;
	  }else{                
	    IFOdata->timeModelhPlus->data->data[i] = waveform.h->data->data[2*((INT8)i+(INT8)waveform.h->data->length-(INT8)IFOdata->timeData->data->length+(INT8)windowshift)];
	    IFOdata->timeModelhCross->data->data[i] = waveform.h->data->data[2*((INT8)i+(INT8)waveform.h->data->length-(INT8)IFOdata->timeData->data->length+(INT8)windowshift)+1];
	  }
	}
	instant-= ((INT8)waveform.h->data->length-(INT8)IFOdata->timeData->data->length+2*(INT8)windowshift)*IFOdata->timeData->deltaT;
	LALInferenceSetVariable(IFOdata->modelParams, "time", &instant);
      }
    }else{
      for (i=0; i<IFOdata->timeData->data->length; i++){
	IFOdata->timeModelhPlus->data->data[i] = 0;
	IFOdata->timeModelhCross->data->data[i] = 0;
      }
      fprintf( stderr, " ERROR in templateLALGenerateInspiral(): no generated waveform.\n");
    }
  }
	
  if(LALInferenceCheckVariable(IFOdata->modelParams, "INFERENCE_TAPER")){
		
    if(*(LALInferenceApplyTaper*)LALInferenceGetVariable(IFOdata->modelParams, "INFERENCE_TAPER")<5 && *(LALInferenceApplyTaper*)LALInferenceGetVariable(IFOdata->modelParams, "INFERENCE_TAPER")>0){
			
      LALSimInspiralApplyTaper bookends = *(LALSimInspiralApplyTaper*) LALInferenceGetVariable(IFOdata->modelParams, "INFERENCE_TAPER");
			
      REAL4Vector *tempVec = NULL;
      tempVec = (REAL4Vector *)XLALCreateREAL4Vector(IFOdata->timeData->data->length);
			
      for (i=0; i<IFOdata->timeData->data->length; i++){
	tempVec->data[i]=(REAL4) IFOdata->timeModelhPlus->data->data[i];
      }
      XLALSimInspiralREAL4WaveTaper(tempVec,bookends);
      for (i=0; i<IFOdata->timeData->data->length; i++){
	IFOdata->timeModelhPlus->data->data[i]=(REAL8) tempVec->data[i];
      }
			
      for (i=0; i<IFOdata->timeData->data->length; i++){
	tempVec->data[i]=(REAL4) IFOdata->timeModelhCross->data->data[i];
      }
      XLALSimInspiralREAL4WaveTaper(tempVec,bookends);
      for (i=0; i<IFOdata->timeData->data->length; i++){
	IFOdata->timeModelhCross->data->data[i]=(REAL8) tempVec->data[i];
      }
      XLALDestroyREAL4Vector(tempVec);
			
    }
  }
	

	
  destroyCoherentGW( &waveform );	
	
  return;
}


void LALInferenceTemplateXLALSimInspiralChooseWaveform(LALInferenceIFOData *IFOdata)
/*************************************************************************************************************************/
/* Wrapper for LALSimulation waveforms:						                                                             */
/* XLALSimInspiralChooseFDWaveform() and XLALSimInspiralChooseTDWaveform().                                              */
/*                                                                                                                       */
/*  IFOdata->modelParams parameters are:										                                         */
/*  - "name" description; type OPTIONAL (default value)										                             */
/*										                                                                                 */
/*   MODEL PARAMETERS										                                                             */
/*   - "LAL_APPROXIMANT"	  Approximant;        Approximant                                                            */
/*   - "LAL_PNORDER"        Phase PN order;     INT4                                                                     */
/*   - "LAL_AMPORDER"       Amplitude PN order; INT4 OPTIONAL (-1)                                                       */
/*   - "LALINFERENCE_FRAME" reference frame;    LALInferenceFrame OPTIONAL (LALINFERENCE_FRAME_RADIATION)                */
/*   - "spinO"              Spin order;         LALSimInspiralSpinOrder OPTIONAL (LAL_SIM_INSPIRAL_SPIN_ORDER_DEFAULT)   */
/*   - "tideO"              Tidal order;        LALSimInspiralTidalOrder OPTIONAL (LAL_SIM_INSPIRAL_TIDAL_ORDER_DEFAULT) */
/*   - "fRef"               frequency at which the (frequency dependent) parameters are defined; REAL8 OPTIONAL (0.0)    */
/*   - "fLow"               lower frequency bound; REAL8 OPTIONAL (IFOdata->fLow)                                        */
/*                                                                                                                       */
/*   MASS PARAMETERS; either:                                                                                            */
/*      - "mass1"           mass of object 1 in solar mass; REAL8								                         */
/*      - "mass2"		        mass of object 1 in solar mass; REAL8								                     */
/*      OR                                                                                                               */
/*      - "chirpmass"       chirpmass in solar mass; REAL8                                                               */
/*      - "asym_massratio"  asymmetric mass ration m2/m1, 0<asym_massratio<1; REAL8                                      */
/*      OR                                                                                                               */
/*      - "chirpmass"       chirpmass in solar mass; REAL8                                                               */
/*      - "massratio"       symmetric mass ratio (m1*m2)/(m1+m2)^2; REAL8                                                */
/*                                                                                                                       */
/*   ORIENTATION AND SPIN PARAMETERS                                                                                     */
/*   - "phi0"               reference phase as per LALSimulation convention; REAL8                                       */
/*   - if LALINFERENCE_FRAME == LALINFERENCE_FRAME_RADIATION (default)                                                   */
/*      - "inclination"	    inclination angle L.N in radians;                            REAL8                           */
/*      - "theta_spin1"     polar angle of spin 1, default to the spin aligned case;     REAL8 OPTIONAL (inclination)    */
/*      - "phi_spin1"       azimuthal angle of spin 1, default to the spin aligned case; REAL8  OPTIONAL (0.0)           */
/*      - "theta_spin2"     polar angle of spin 2, default to the spin aligned case;     REAL8 OPTIONAL (inclination)    */
/*      - "phi_spin2"       azimuthal angle of spin 1, default to the spin aligned case; REAL8  OPTIONAL (0.0)           */
/*   - else if LALINFERENCE_FRAME == LALINFERENCE_FRAME_SYSTEM                                                           */
/*      - "theta_JN");      zenith angle between J and N in radians;            REAL8                                    */
/*      - "phi_JL");        azimuthal angle of L_N on its cone about J radians; REAL8                                    */
/*      - "tilt_spin1");    zenith angle between S1 and LNhat in radians;       REAL8                                    */
/*      - "tilt_spin2");    zenith angle between S2 and LNhat in radians;       REAL8                                    */
/*      - "phi12");         difference in azimuthal angle between S1, S2 in radians;   REAL8                             */
/*   - "a_spin1"            magnitude of spin 1 in general configuration, 0<a_spin1<1; REAL8 OPTIONAL (0.0)              */
/*   - "a_spin2"            magnitude of spin 2 in general configuration, 0<a_spin1<1; REAL8 OPTIONAL (0.0)              */
/*   - "spin1"              magnitude of spin 1 in aligned configuration, -1<spin1<1;  REAL8 OPTIONAL (0.0)              */
/*   - "spin2"              magnitude of spin 2 in aligned configuration, -1<spin1<1;  REAL8 OPTIONAL (0.0)              */
/*                                                                                                                       */
/*   OTHER PARAMETERS                                                                                                    */
/*   - "lambda1"            tidal parameter of object 1; REAL8  OPTIONAL (0.0)                                           */
/*   - "lambda2"            tidal parameter of object 1; REAL8  OPTIONAL (0.0)                                           */
/*                                                                                                                       */
/*   - "time"               used as an OUTPUT only; REAL8								                                 */
/*                                                                                                                       */
/*                                                                                                                       */
/*   IFOdata needs to also contain:                                                                                      */
/*   - IFOdata->fLow Unless  - "fLow" OPTIONAL                                                                           */
/*   - IFOdata->timeData                                                                                                 */
/*      - IFOdata->timeData->deltaT                                                                                      */
/*   - if IFOdata->modelDomain == LAL_SIM_DOMAIN_FREQUENCY                                                               */
/*      - IFOdata->freqData                                                                                              */
/*          - IFOdata->freqData->deltaF                                                                                  */
/*      - IFOdata->freqModelhCross                                                                                       */
/*      - IFOdata->freqModelhPlus                                                                                        */
/*   - else                                                                                                              */
/*      - IFOdata->timeModelhPlus                                                                                        */
/*      - IFOdata->timeModelhCross                                                                                       */
/*************************************************************************************************************************/
{
	
  Approximant approximant = (Approximant) 0;
  INT4 order=-1;
  INT4 amporder;
  LALInferenceFrame frame=LALINFERENCE_FRAME_RADIATION;

  unsigned long	i;
  static int sizeWarning = 0;
  int ret=0;
  INT4 errnum=0;
  REAL8 instant;
  
  
  REAL8TimeSeries *hplus=NULL;  /**< +-polarization waveform [returned] */
  REAL8TimeSeries *hcross=NULL; /**< x-polarization waveform [returned] */
  COMPLEX16FrequencySeries *hptilde=NULL, *hctilde=NULL;
  
  REAL8 mc;
  REAL8 phi0, deltaT, m1, m2, spin1x, spin1y, spin1z, spin2x, spin2y, spin2z, f_low, f_start, distance, inclination;
  
<<<<<<< HEAD
  /*static REAL8 previous_m1;
  static REAL8 previous_m2;
  static REAL8 previous_spin1z, previous_spin1y, previous_spin1x;
  static REAL8 previous_spin2z, previous_spin2y, previous_spin2x;
  static REAL8 previous_phi0;
  static REAL8 previous_inclination, previous_distance;
  static REAL8 previous_deltaF, previous_f_min, previous_f_max;
  static REAL8 previous_lambda1, previous_lambda2;
  static int previous_order, previous_amporder;
  static Approximant previous_approximant;*/
  LALEquationOfState eos = LAL_SIM_INSPIRAL_EOS_NONE;
=======
>>>>>>> f2d4c8e1
  REAL8 *m1_p,*m2_p;
  REAL8 deltaF, f_max;
  
  if (LALInferenceCheckVariable(IFOdata->modelParams, "LAL_APPROXIMANT"))
    approximant = *(Approximant*) LALInferenceGetVariable(IFOdata->modelParams, "LAL_APPROXIMANT");
  else {
    XLALPrintError(" ERROR in templateLALGenerateInspiral(): (INT4) \"LAL_APPROXIMANT\" parameter not provided!\n");
    XLAL_ERROR_VOID(XLAL_EDATA);
  }
	
  if (LALInferenceCheckVariable(IFOdata->modelParams, "LAL_PNORDER"))
    order = *(INT4*) LALInferenceGetVariable(IFOdata->modelParams, "LAL_PNORDER");
  else {
    XLALPrintError(" ERROR in templateLALGenerateInspiral(): (INT4) \"LAL_PNORDER\" parameter not provided!\n");
    XLAL_ERROR_VOID(XLAL_EDATA);
  }

  /* Explicitly set the default amplitude order if one is not specified.
   *   This serves two purposes:
   *     1) The default behavior of the code won't change unexpectedly due to changes in LALSimulation.
   *     2) We need to know the amplitude order in order to set the starting frequency of the waveform properly. */
  if (LALInferenceCheckVariable(IFOdata->modelParams, "LAL_AMPORDER"))
    amporder = *(INT4*) LALInferenceGetVariable(IFOdata->modelParams, "LAL_AMPORDER");
  else
    amporder = -1;

  if (LALInferenceCheckVariable(IFOdata->modelParams, "LALINFERENCE_FRAME"))
    frame = *(LALInferenceFrame*) LALInferenceGetVariable(IFOdata->modelParams, "LALINFERENCE_FRAME");

  REAL8 fRef = 0.0;
  if (LALInferenceCheckVariable(IFOdata->modelParams, "fRef")) fRef = *(REAL8 *)LALInferenceGetVariable(IFOdata->modelParams, "fRef");

  REAL8 fTemp = fRef;

  if (LALInferenceCheckVariable(IFOdata->modelParams, "LAL_SIM_INSPIRAL_EOS"))
      eos = *(LALEquationOfState *)LALInferenceGetVariable(IFOdata->modelParams, "LAL_SIM_INSPIRAL_EOS");

  if(LALInferenceCheckVariable(IFOdata->modelParams,"chirpmass"))
    {
      mc  = *(REAL8*) LALInferenceGetVariable(IFOdata->modelParams, "chirpmass");
      if (LALInferenceCheckVariable(IFOdata->modelParams,"asym_massratio")) {
	REAL8 q = *(REAL8 *)LALInferenceGetVariable(IFOdata->modelParams,"asym_massratio");
	q2masses(mc, q, &m1, &m2);
      } else {
	REAL8 eta = *(REAL8*) LALInferenceGetVariable(IFOdata->modelParams, "massratio");
	mc2masses(mc, eta, &m1, &m2);
      }
    }
  else if((m1_p=(REAL8 *)LALInferenceGetVariable(IFOdata->modelParams, "mass1")) && (m2_p=(REAL8 *)LALInferenceGetVariable(IFOdata->modelParams, "mass2")))
    {
      m1=*m1_p;
      m2=*m2_p;
    }
  else
    {
      fprintf(stderr,"No mass parameters found!");
      exit(0);
    }
	
  
  REAL8 a_spin1		= 0.0;
  if(LALInferenceCheckVariable(IFOdata->modelParams, "a_spin1"))    a_spin1   = *(REAL8*) LALInferenceGetVariable(IFOdata->modelParams, "a_spin1");
  REAL8 a_spin2    = 0.0;
  if(LALInferenceCheckVariable(IFOdata->modelParams, "a_spin2"))    a_spin2   = *(REAL8*) LALInferenceGetVariable(IFOdata->modelParams, "a_spin2");

  phi0		= *(REAL8*) LALInferenceGetVariable(IFOdata->modelParams, "phase"); /* START phase as per lalsimulation convention*/

  /* Check if fLow is a model parameter, otherwise use data structure definition */
  if(LALInferenceCheckVariable(IFOdata->modelParams, "fLow"))
    f_low = *(REAL8*) LALInferenceGetVariable(IFOdata->modelParams, "fLow");
  else
    f_low = IFOdata->fLow /** 0.9 */;

  f_start = fLow2fStart(f_low, amporder, approximant);
  f_max = 0.0; /* for freq domain waveforms this will stop at ISCO. Previously found using IFOdata->fHigh causes NaNs in waveform (see redmine issue #750)*/
  
  if(frame==LALINFERENCE_FRAME_RADIATION){
    inclination	= *(REAL8*) LALInferenceGetVariable(IFOdata->modelParams, "inclination");	    /* inclination in radian */
    REAL8 theta_spin1	= inclination; //default to spin aligned case if no angles are provided for the spins. 
    if(LALInferenceCheckVariable(IFOdata->modelParams, "theta_spin1"))	theta_spin1	= *(REAL8*) LALInferenceGetVariable(IFOdata->modelParams, "theta_spin1");
    REAL8 phi_spin1		= 0.0;
    if(LALInferenceCheckVariable(IFOdata->modelParams, "phi_spin1"))	phi_spin1	= *(REAL8*) LALInferenceGetVariable(IFOdata->modelParams, "phi_spin1");
    
    REAL8 theta_spin2	= inclination; //default to spin aligned case if no angles are provided for the spins.
    if(LALInferenceCheckVariable(IFOdata->modelParams, "theta_spin2"))	theta_spin2	= *(REAL8*) LALInferenceGetVariable(IFOdata->modelParams, "theta_spin2");
    REAL8 phi_spin2		= 0.0;
    if(LALInferenceCheckVariable(IFOdata->modelParams, "phi_spin2"))	phi_spin2	= *(REAL8*) LALInferenceGetVariable(IFOdata->modelParams, "phi_spin2");
    
    spin1x = (a_spin1 * sin(theta_spin1) * cos(phi_spin1));
    spin1y = (a_spin1 * sin(theta_spin1) * sin(phi_spin1));
    spin1z = (a_spin1 * cos(theta_spin1));
    
    spin2x = (a_spin2 * sin(theta_spin2) * cos(phi_spin2));
    spin2y = (a_spin2 * sin(theta_spin2) * sin(phi_spin2));
    spin2z = (a_spin2 * cos(theta_spin2));

  } else if(frame==LALINFERENCE_FRAME_SYSTEM) {
    REAL8 thetaJN = *(REAL8*) LALInferenceGetVariable(IFOdata->modelParams, "theta_JN");     /* zenith angle between J and N in radians */
    REAL8 phiJL = *(REAL8*) LALInferenceGetVariable(IFOdata->modelParams, "phi_JL");     /* azimuthal angle of L_N on its cone about J radians */
    REAL8 tilt1 = *(REAL8*) LALInferenceGetVariable(IFOdata->modelParams, "tilt_spin1");     /* zenith angle between S1 and LNhat in radians */
    REAL8 tilt2 = *(REAL8*) LALInferenceGetVariable(IFOdata->modelParams, "tilt_spin2");     /* zenith angle between S2 and LNhat in radians */
    REAL8 phi12 = *(REAL8*) LALInferenceGetVariable(IFOdata->modelParams, "phi12");      /* difference in azimuthal angle btwn S1, S2 in radians */
 
    /* The transformation function doesn't know fLow, so fRef==0 isn't interpretted as a request to use the starting frequency for reference. */
    if(fTemp==0.0)
      fTemp = f_start;
 
    XLAL_TRY(ret=XLALSimInspiralTransformPrecessingInitialConditions(
          &inclination, &spin1x, &spin1y, &spin1z, &spin2x, &spin2y, &spin2z,
          thetaJN, phiJL, tilt1, tilt2, phi12, a_spin1, a_spin2, m1*LAL_MSUN_SI, m2*LAL_MSUN_SI, fTemp), errnum);
 
    if (ret == XLAL_FAILURE)
    {
      XLALPrintError(" ERROR in XLALSimInspiralTransformPrecessingInitialConditions(): error converting angles. errnum=%d\n",errnum );
      return;
    }
  }

  if(LALInferenceCheckVariable(IFOdata->modelParams, "spin1"))		spin1z		= *(REAL8*) LALInferenceGetVariable(IFOdata->modelParams, "spin1");
  if(LALInferenceCheckVariable(IFOdata->modelParams, "spin2"))		spin2z		= *(REAL8*) LALInferenceGetVariable(IFOdata->modelParams, "spin2");
  
  distance	= LAL_PC_SI * 1.0e6;        /* distance (1 Mpc) in units of metres */
	
  REAL8 lambda1 = 0.;
  if(LALInferenceCheckVariable(IFOdata->modelParams, "lambda1")) lambda1 = *(REAL8*) LALInferenceGetVariable(IFOdata->modelParams, "lambda1");
  REAL8 lambda2 = 0.;
  if(LALInferenceCheckVariable(IFOdata->modelParams, "lambda2")) lambda2 = *(REAL8*) LALInferenceGetVariable(IFOdata->modelParams, "lambda2");
  REAL8 lambdaT = 0.;
  REAL8 dLambdaT = 0.;
  REAL8 sym_mass_ratio_eta = 0.;
  REAL8 redshift = 0.0;
  if(LALInferenceCheckVariable(IFOdata->modelParams, "redshift")) redshift = *(REAL8*) LALInferenceGetVariable(IFOdata->modelParams, "redshift");
  if (eos!=LAL_SIM_INSPIRAL_EOS_NONE)
  {
    lambda1 = XLALSimInspiralEOSLambda(eos, m1/(1.0+redshift))/pow(m1*LAL_MTSUN_SI/(1.0+redshift),5.0);
    lambda2 = XLALSimInspiralEOSLambda(eos, m2/(1.0+redshift))/pow(m2*LAL_MTSUN_SI/(1.0+redshift),5.0);
    //printf("eos:%d l1:%e l2:%e m1z:%f m2z:%f m1:%f m2:%f z:%f conv:%lf\n",eos,lambda1,lambda2,m1,m2,m1/(1.0+redshift),m2/(1.0+redshift),redshift,LAL_MTSUN_SI);
  }
  if(LALInferenceCheckVariable(IFOdata->modelParams, "lambdaT")&&LALInferenceCheckVariable(IFOdata->modelParams, "dLambdaT")){
    lambdaT = *(REAL8*) LALInferenceGetVariable(IFOdata->modelParams, "lambdaT");
    dLambdaT = *(REAL8*) LALInferenceGetVariable(IFOdata->modelParams, "dLambdaT");
    sym_mass_ratio_eta = m1*m2/((m1+m2)*(m1+m2));
    LALInferenceLambdaTsEta2Lambdas(lambdaT,dLambdaT,sym_mass_ratio_eta,&lambda1,&lambda2);
  }
  LALSimInspiralWaveformFlags *waveFlags = XLALSimInspiralCreateWaveformFlags();
  if(LALInferenceCheckVariable(IFOdata->modelParams, "spinO")) XLALSimInspiralSetSpinOrder(waveFlags, *(LALSimInspiralSpinOrder*) LALInferenceGetVariable(IFOdata->modelParams, "spinO"));
  if(LALInferenceCheckVariable(IFOdata->modelParams, "tideO")) XLALSimInspiralSetTidalOrder(waveFlags, *(LALSimInspiralTidalOrder*) LALInferenceGetVariable(IFOdata->modelParams, "tideO"));
  LALSimInspiralTestGRParam *nonGRparams = NULL;
  
  if (IFOdata->timeData==NULL) {
    XLALPrintError(" ERROR in LALInferenceTemplateXLALSimInspiralChooseWaveform(): encountered unallocated 'timeData'.\n");
    XLAL_ERROR_VOID(XLAL_EFAULT);
  }
  deltaT = IFOdata->timeData->deltaT;
  
  
  if(IFOdata->modelDomain == LAL_SIM_DOMAIN_FREQUENCY) {
    if (IFOdata->freqData==NULL) {
      XLALPrintError(" ERROR in LALInferenceTemplateXLALSimInspiralChooseWaveform(): encountered unallocated 'freqData'.\n");
      XLAL_ERROR_VOID(XLAL_EFAULT);
    }

    deltaF = IFOdata->freqData->deltaF;
    
	XLAL_TRY(ret=XLALSimInspiralChooseFDWaveform(&hptilde, &hctilde, phi0,
            deltaF, m1*LAL_MSUN_SI, m2*LAL_MSUN_SI, spin1x, spin1y, spin1z,
            spin2x, spin2y, spin2z, f_start, f_max, distance, inclination,
            lambda1, lambda2, waveFlags, nonGRparams, amporder, order,
            approximant), errnum);

	if (hptilde==NULL || hptilde->data==NULL || hptilde->data->data==NULL ) {
	  XLALPrintError(" ERROR in LALInferenceTemplateXLALSimInspiralChooseWaveform(): encountered unallocated 'hptilde'.\n");
	  XLAL_ERROR_VOID(XLAL_EFAULT);
	}
	if (hctilde==NULL || hctilde->data==NULL || hctilde->data->data==NULL ) {
	  XLALPrintError(" ERROR in LALInferenceTemplateXLALSimInspiralChooseWaveform(): encountered unallocated 'hctilde'.\n");
	  XLAL_ERROR_VOID(XLAL_EFAULT);
	}
      
	COMPLEX16 *dataPtr = hptilde->data->data;

    for (i=0; i<IFOdata->freqModelhPlus->data->length; ++i) {
      dataPtr = hptilde->data->data;
      if(i < hptilde->data->length){
        IFOdata->freqModelhPlus->data->data[i] = dataPtr[i];
      }else{
        IFOdata->freqModelhPlus->data->data[i].real_FIXME = 0.0;
        IFOdata->freqModelhPlus->data->data[i].imag_FIXME = 0.0;
      }
    }
    for (i=0; i<IFOdata->freqModelhCross->data->length; ++i) {
      dataPtr = hctilde->data->data;
      if(i < hctilde->data->length){
        IFOdata->freqModelhCross->data->data[i] = dataPtr[i];
      }else{
        IFOdata->freqModelhCross->data->data[i].real_FIXME = 0.0;
        IFOdata->freqModelhCross->data->data[i].imag_FIXME = 0.0;
      }
    }
    
    
    /* Destroy the WF flags and the nonGr params */
    XLALSimInspiralDestroyWaveformFlags(waveFlags);
    XLALSimInspiralDestroyTestGRParam(nonGRparams);
    
    instant= (IFOdata->timeData->epoch.gpsSeconds + 1e-9*IFOdata->timeData->epoch.gpsNanoSeconds);
    LALInferenceSetVariable(IFOdata->modelParams, "time", &instant);
    
  } else {

    XLAL_TRY(ret=XLALSimInspiralChooseTDWaveform(&hplus, &hcross, phi0, deltaT,
            m1*LAL_MSUN_SI, m2*LAL_MSUN_SI, spin1x, spin1y, spin1z,
            spin2x, spin2y, spin2z, f_start, fRef, distance,
            inclination, lambda1, lambda2, waveFlags, nonGRparams,
            amporder, order, approximant), errnum);
    XLALSimInspiralDestroyWaveformFlags(waveFlags);
    XLALSimInspiralDestroyTestGRParam(nonGRparams);
    if (ret == XLAL_FAILURE || hplus == NULL || hcross == NULL)
      {
	XLALPrintError(" ERROR in XLALSimInspiralChooseWaveform(): error generating waveform. errnum=%d\n",errnum );
	for (i=0; i<IFOdata->timeData->data->length; i++){
	  IFOdata->timeModelhPlus->data->data[i] = 0.0;
	  IFOdata->timeModelhCross->data->data[i] = 0.0;
	}
	return;
      }

    /* The following complicated mess is a result of the following considerations:
       
       1) The discrete time samples of the template and the timeModel
       buffers will not, in general line up.

       2) The likelihood function will timeshift the template in the
       frequency domain to align it properly with the desired tc in
       each detector (these are different because the detectors
       receive the signal at different times).  Because this
       timeshifting is done in the frequency domain, the effective
       time-domain template is periodic.  We want to avoid the
       possibility of non-zero template samples wrapping around from
       the start/end of the buffer, since real templates are not
       periodic!

       3) If the template apporaches the ends of the timeModel buffer,
       then it should be tapered in the same way as the timeData
       (currently 0.4 seconds, hard-coded! Tukey window; see
       LALInferenceReadData.c, near line 233) so that template and
       signal in the data match.  However, as an optimization, we
       perform only one tapering and FFT-ing in the likelihood
       function; subsequent timeshifts for the different detectors
       will cause the tapered regions of the template and data to
       become mis-aligned.

       The algorthim we use is the following:

       1) Inject the template to align with the nearest sample in the
       timeModel buffer to the desired geocent_end time.

       2) Check whether either the start or the end of the template
       overlaps the tapered region, plus a safety buffer corresponding
       to a conservative estimate of the largest geocenter <-->
       detector timeshift.
       
         a) If there is no overlap at the start or end of the buffer,
         we're done.

	 b) If there is an overlap, issue one warning per process
	 (which can be disabled by setting the LAL debug level) about
	 a too-short segment length, and return.
*/

    size_t waveLength = hplus->data->length;
    size_t bufLength = IFOdata->timeData->data->length;

    /* 2*Rearth/(c*deltaT)---2 is safety factor---is the maximum time
       shift for any earth-based detector. */
    size_t maxShift = (size_t)lround(4.255e-4/hplus->deltaT); 

    /* Taper 0.4 seconds at start and end (hard-coded! in
       LALInferenceReadData.c, around line 233). */
    size_t taperLength = (size_t)lround(0.4/hplus->deltaT); 

    /* Within unsafeLength of ends of buffer, possible danger of
       wrapping and/or tapering interactions. */
    size_t unsafeLength = taperLength + maxShift;

    REAL8 desiredTc = *(REAL8 *)LALInferenceGetVariable(IFOdata->modelParams, "time");
    REAL8 tStart = XLALGPSGetREAL8(&(IFOdata->timeModelhPlus->epoch));
    REAL8 tEnd = tStart + IFOdata->timeModelhPlus->deltaT * IFOdata->timeModelhPlus->data->length;

    if (desiredTc < tStart || desiredTc > tEnd) {
      XLALDestroyREAL8TimeSeries(hplus);
      XLALDestroyREAL8TimeSeries(hcross);

      XLAL_PRINT_ERROR("desired tc (%.4f) outside data buffer\n", desiredTc);
      XLAL_ERROR_VOID(XLAL_EDOM);
    }

    /* The nearest sample in model buffer to the desired tc. */
    size_t tcSample = (size_t)lround((desiredTc - XLALGPSGetREAL8(&(IFOdata->timeModelhPlus->epoch)))/IFOdata->timeModelhPlus->deltaT);

    /* The acutal coalescence time that corresponds to the buffer
       sample on which the waveform's tC lands. */
    REAL8 injTc = XLALGPSGetREAL8(&(IFOdata->timeModelhPlus->epoch)) + tcSample*IFOdata->timeModelhPlus->deltaT;

    /* The sample at which the waveform reaches tc. */
    size_t waveTcSample = (size_t)lround(-XLALGPSGetREAL8(&(hplus->epoch))/hplus->deltaT);

    /* 1 + (number of samples post-tc in waveform) */
    size_t wavePostTc = waveLength - waveTcSample;

    size_t bufStartIndex = (tcSample >= waveTcSample ? tcSample - waveTcSample : 0);
    size_t bufEndIndex = (wavePostTc + tcSample <= bufLength ? wavePostTc + tcSample : bufLength);
    size_t bufWaveLength = bufEndIndex - bufStartIndex;
    size_t waveStartIndex = (tcSample >= waveTcSample ? 0 : waveTcSample - tcSample);    

    if (bufStartIndex < unsafeLength || (bufLength - bufEndIndex) <= unsafeLength) {
      /* The waveform could be timeshifted into a region where it will
	 be tapered improperly, or even wrap around from the periodic
	 timeshift.  Issue warning. */
      if (!sizeWarning) {
	fprintf(stderr, "WARNING: Generated template is too long to guarantee that it will not\n");
	fprintf(stderr, "WARNING:  (a) lie in a tapered region of the time-domain buffer\n");
	fprintf(stderr, "WARNING:  (b) wrap periodically when timeshifted in likelihood computation\n");
	fprintf(stderr, "WARNING: Either of these may cause differences between the template and the\n");
	fprintf(stderr, "WARNING: correct GW waveform in each detector.\n");
	fprintf(stderr, "WARNING: Parameter estimation will continue, but you should consider\n");
	fprintf(stderr, "WARNING: increasing the data segment length (using the --seglen) option.\n");
	sizeWarning = 1;
      }
    }

    /* Clear IFOdata buffers */
    memset(IFOdata->timeModelhPlus->data->data, 0, sizeof(REAL8)*IFOdata->timeModelhPlus->data->length);
    memset(IFOdata->timeModelhCross->data->data, 0, sizeof(REAL8)*IFOdata->timeModelhCross->data->length);
    
    /* Inject */
    memcpy(IFOdata->timeModelhPlus->data->data + bufStartIndex,
	   hplus->data->data + waveStartIndex,
	   bufWaveLength*sizeof(REAL8));
    memcpy(IFOdata->timeModelhCross->data->data + bufStartIndex,
	   hcross->data->data + waveStartIndex,
	   bufWaveLength*sizeof(REAL8));

    LALInferenceSetVariable(IFOdata->modelParams, "time", &injTc);
  }
  if ( hplus ) XLALDestroyREAL8TimeSeries(hplus);
  if ( hcross ) XLALDestroyREAL8TimeSeries(hcross);
  if ( hptilde ) XLALDestroyCOMPLEX16FrequencySeries(hptilde);
  if ( hctilde ) XLALDestroyCOMPLEX16FrequencySeries(hctilde);
  
  return;
}



static void destroyCoherentGW( CoherentGW *waveform )
{
  if ( waveform->h )
    {
      XLALDestroyREAL4VectorSequence( waveform->h->data );
      LALFree( waveform->h );
    }
  if ( waveform->a )
    {
      XLALDestroyREAL4VectorSequence( waveform->a->data );
      LALFree( waveform->a );
    }
  if ( waveform->phi )
    {
      XLALDestroyREAL8Vector( waveform->phi->data );
      LALFree( waveform->phi );
    }
  if ( waveform->f )
    {
      XLALDestroyREAL4Vector( waveform->f->data );
      LALFree( waveform->f );
    }
  if ( waveform->shift )
    {
      XLALDestroyREAL4Vector( waveform->shift->data );
      LALFree( waveform->shift );
    }
	
  return;
}


void LALInferenceDumptemplateFreqDomain(LALInferenceVariables *currentParams, LALInferenceIFOData * data, 
					LALInferenceTemplateFunction templt, const char *filename)
/* de-bugging function writing (frequency-domain) template to a CSV file */
/* File contains real & imaginary parts of plus & cross components.      */
/* Template amplitude is scaled to 1Mpc distance.                        */
{
  FILE *outfile=NULL; 
  LALInferenceIFOData *dataPtr;
  double deltaT, deltaF, f;
  UINT4 i;

  LALInferenceCopyVariables(currentParams, data->modelParams);
  dataPtr = data;
  while (dataPtr != NULL) { /* this loop actually does nothing (yet) here. */
    templt(data);
    if (data->modelDomain == LAL_SIM_DOMAIN_TIME)
      LALInferenceExecuteFT(data);

    outfile = fopen(filename, "w");
    /*fprintf(outfile, "f PSD dataRe dataIm signalPlusRe signalPlusIm signalCrossRe signalCrossIm\n");*/
    fprintf(outfile, "\"f\",\"PSD\",\"signalPlusRe\",\"signalPlusIm\",\"signalCrossRe\",\"signalCrossIm\"\n");
    deltaT = dataPtr->timeData->deltaT;
    deltaF = 1.0 / (((double)dataPtr->timeData->data->length) * deltaT);
    for (i=0; i<data->freqModelhPlus->data->length; ++i){
      f = ((double) i) * deltaF;
      fprintf(outfile, "%f,%e,%e,%e,%e,%e\n",
              f, data->oneSidedNoisePowerSpectrum->data->data[i],
              /*data->freqData->data->data[i].re, data->freqData->data->data[i].im,*/
              creal(data->freqModelhPlus->data->data[i]),
              cimag(data->freqModelhPlus->data->data[i]),
              creal(data->freqModelhCross->data->data[i]),
              cimag(data->freqModelhCross->data->data[i]));
    }
    fclose(outfile);
    dataPtr = NULL;
  }
  fprintf(stdout, " wrote (frequency-domain) template to CSV file \"%s\".\n", filename);
}


void LALInferenceDumptemplateTimeDomain(LALInferenceVariables *currentParams, LALInferenceIFOData * data, 
					LALInferenceTemplateFunction templt, const char *filename)
/* de-bugging function writing (frequency-domain) template to a CSV file */
/* File contains real & imaginary parts of plus & cross components.      */
/* Template amplitude is scaled to 1Mpc distance.                        */
{
  FILE *outfile=NULL; 
  LALInferenceIFOData *dataPtr;
  double deltaT, t, epoch; // deltaF - set but not used
  UINT4 i;

  LALInferenceCopyVariables(currentParams, data->modelParams);
  dataPtr = data;
  while (dataPtr != NULL) { /* this loop actually does nothing (yet) here. */
    templt(data);
    if (data->modelDomain == LAL_SIM_DOMAIN_FREQUENCY)
      LALInferenceExecuteInvFT(data);

    outfile = fopen(filename, "w");
    fprintf(outfile, "\"t\",\"signalPlus\",\"signalCross\"\n");
    deltaT = dataPtr->timeData->deltaT;
    //deltaF = 1.0 / (((double)dataPtr->timeData->data->length) * deltaT); - set but not used
    epoch = XLALGPSGetREAL8(&data->timeData->epoch);
    for (i=0; i<data->timeModelhPlus->data->length; ++i){
      t =  epoch + ((double) i) * deltaT;
      fprintf(outfile, "%f,%e,%e\n",
              t,
              data->timeModelhPlus->data->data[i],
              data->timeModelhCross->data->data[i]);
    }
    fclose(outfile);
    dataPtr = NULL;
  }
  fprintf(stdout, " wrote (time-domain) template to CSV file \"%s\".\n", filename);
}

<|MERGE_RESOLUTION|>--- conflicted
+++ resolved
@@ -1713,20 +1713,8 @@
   REAL8 mc;
   REAL8 phi0, deltaT, m1, m2, spin1x, spin1y, spin1z, spin2x, spin2y, spin2z, f_low, f_start, distance, inclination;
   
-<<<<<<< HEAD
-  /*static REAL8 previous_m1;
-  static REAL8 previous_m2;
-  static REAL8 previous_spin1z, previous_spin1y, previous_spin1x;
-  static REAL8 previous_spin2z, previous_spin2y, previous_spin2x;
-  static REAL8 previous_phi0;
-  static REAL8 previous_inclination, previous_distance;
-  static REAL8 previous_deltaF, previous_f_min, previous_f_max;
-  static REAL8 previous_lambda1, previous_lambda2;
-  static int previous_order, previous_amporder;
-  static Approximant previous_approximant;*/
   LALEquationOfState eos = LAL_SIM_INSPIRAL_EOS_NONE;
-=======
->>>>>>> f2d4c8e1
+
   REAL8 *m1_p,*m2_p;
   REAL8 deltaF, f_max;
   
