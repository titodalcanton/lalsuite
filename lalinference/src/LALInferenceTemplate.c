--- conflicted
+++ resolved
@@ -301,14 +301,7 @@
     return fStart;
 }
 
-<<<<<<< HEAD
-void LALInferenceTemplateSineGaussian(LALInferenceIFOData *IFOdata)
-=======
-
-
-
 void LALInferenceTemplateSineGaussian(LALInferenceModel *model)
->>>>>>> 706e2d78
 /*****************************************************/
 /* Sine-Gaussian (burst) template.                   */
 /* Signal is (by now?) linearly polarised,           */
@@ -544,12 +537,6 @@
   static int sizeWarning = 0;
   int ret=0;
   INT4 errnum=0;
-<<<<<<< HEAD
-  REAL8 instant;
-
-  
-=======
->>>>>>> 706e2d78
   
   REAL8TimeSeries *hplus=NULL;  /**< +-polarization waveform [returned] */
   REAL8TimeSeries *hcross=NULL; /**< x-polarization waveform [returned] */
@@ -630,12 +617,8 @@
     f_low = model->fLow /** 0.9 */;
 
   f_start = fLow2fStart(f_low, amporder, approximant);
-<<<<<<< HEAD
   f_max = 0.0; /* for freq domain waveforms this will stop at ISCO. Previously found using IFOdata->fHigh causes NaNs in waveform (see redmine issue #750)*/
-  if (LALInferenceCheckVariable(IFOdata->modelParams, "fMax")) f_max = *(REAL8 *)LALInferenceGetVariable(IFOdata->modelParams, "fMax");
-=======
-  f_max = 0.0; /* for freq domain waveforms this will stop at ISCO. Previously found using model->fHigh causes NaNs in waveform (see redmine issue #750)*/
->>>>>>> 706e2d78
+  if (LALInferenceCheckVariable(model->params, "fMax")) f_max = *(REAL8 *)LALInferenceGetVariable(model->params, "fMax");
 
   int aligned_spins=0;
   /* We first check if we are deadling with a spin-aligned only template, for which we use "spin1" and "spin2" names */
@@ -740,34 +723,18 @@
 
   LALSimInspiralTestGRParam *nonGRparams = NULL;
   
-<<<<<<< HEAD
-  if (IFOdata->timeData==NULL) {
-    XLALPrintError(" ERROR in LALInferenceTemplateXLALSimInspiralChooseWaveform(): encountered unallocated 'timeData'.\n");
-    XLAL_ERROR_VOID(XLAL_EFAULT);
-  }
-  deltaT = IFOdata->timeData->deltaT;
-  
-  if(IFOdata->modelDomain == LAL_SIM_DOMAIN_FREQUENCY) {
-    if (IFOdata->freqData==NULL) {
-      XLALPrintError(" ERROR in LALInferenceTemplateXLALSimInspiralChooseWaveform(): encountered unallocated 'freqData'.\n");
-      XLAL_ERROR_VOID(XLAL_EFAULT);
-    }
-
-    deltaF = IFOdata->freqData->deltaF;
-=======
   deltaT = model->deltaT;
   
   if(model->domain == LAL_SIM_DOMAIN_FREQUENCY) {
     deltaF = model->deltaF;
->>>>>>> 706e2d78
     
     const char list_extra_parameters[32][16] = {"dchi0","dchi1","dchi2","dchi3","dchi4","dchi5","dchi5l","dchi6","dchi6l","dchi7","aPPE","alphaPPE","bPPE","betaPPE","betaStep","fStep"};
     
     for (UINT4 k=0; k<16; k++) 
     {
-        if(LALInferenceCheckVariable(IFOdata->modelParams,list_extra_parameters[k])) 
+        if(LALInferenceCheckVariable(model->params,list_extra_parameters[k])) 
         {
-			XLALSimInspiralAddTestGRParam(&nonGRparams,list_extra_parameters[k],*(REAL8 *)LALInferenceGetVariable(IFOdata->modelParams,list_extra_parameters[k]));
+			XLALSimInspiralAddTestGRParam(&nonGRparams,list_extra_parameters[k],*(REAL8 *)LALInferenceGetVariable(model->params,list_extra_parameters[k]));
 		}
     }
   char aPPEparam[64]="";
@@ -779,15 +746,15 @@
   do
   {
       sprintf(aPPEparam, "%s%d","aPPE",++counters[0]);
-      if(LALInferenceCheckVariable(IFOdata->modelParams,aPPEparam)) XLALSimInspiralAddTestGRParam(&nonGRparams,aPPEparam,*(REAL8 *)LALInferenceGetVariable(IFOdata->modelParams,aPPEparam));
+      if(LALInferenceCheckVariable(model->params,aPPEparam)) XLALSimInspiralAddTestGRParam(&nonGRparams,aPPEparam,*(REAL8 *)LALInferenceGetVariable(model->params,aPPEparam));
       sprintf(alphaPPEparam, "%s%d","alphaPPE",++counters[1]);
-      if(LALInferenceCheckVariable(IFOdata->modelParams,alphaPPEparam)) XLALSimInspiralAddTestGRParam(&nonGRparams,alphaPPEparam,*(REAL8 *)LALInferenceGetVariable(IFOdata->modelParams,alphaPPEparam));
+      if(LALInferenceCheckVariable(model->params,alphaPPEparam)) XLALSimInspiralAddTestGRParam(&nonGRparams,alphaPPEparam,*(REAL8 *)LALInferenceGetVariable(model->params,alphaPPEparam));
       sprintf(bPPEparam, "%s%d","bPPE",++counters[2]);
-      if(LALInferenceCheckVariable(IFOdata->modelParams,bPPEparam)) XLALSimInspiralAddTestGRParam(&nonGRparams,bPPEparam,*(REAL8 *)LALInferenceGetVariable(IFOdata->modelParams,bPPEparam));
+      if(LALInferenceCheckVariable(model->params,bPPEparam)) XLALSimInspiralAddTestGRParam(&nonGRparams,bPPEparam,*(REAL8 *)LALInferenceGetVariable(model->params,bPPEparam));
       sprintf(betaPPEparam, "%s%d","betaPPE",++counters[3]);
-      if(LALInferenceCheckVariable(IFOdata->modelParams,betaPPEparam)) XLALSimInspiralAddTestGRParam(&nonGRparams,betaPPEparam,*(REAL8 *)LALInferenceGetVariable(IFOdata->modelParams,betaPPEparam));
+      if(LALInferenceCheckVariable(model->params,betaPPEparam)) XLALSimInspiralAddTestGRParam(&nonGRparams,betaPPEparam,*(REAL8 *)LALInferenceGetVariable(model->params,betaPPEparam));
       
-  } while((LALInferenceCheckVariable(IFOdata->modelParams,aPPEparam))||(LALInferenceCheckVariable(IFOdata->modelParams,alphaPPEparam))||(LALInferenceCheckVariable(IFOdata->modelParams,bPPEparam))||(LALInferenceCheckVariable(IFOdata->modelParams,betaPPEparam)));
+  } while((LALInferenceCheckVariable(model->params,aPPEparam))||(LALInferenceCheckVariable(model->params,alphaPPEparam))||(LALInferenceCheckVariable(model->params,bPPEparam))||(LALInferenceCheckVariable(model->params,betaPPEparam)));
 
 	XLAL_TRY(ret=XLALSimInspiralChooseFDWaveformFromCache(&hptilde, &hctilde, phi0,
             deltaF, m1*LAL_MSUN_SI, m2*LAL_MSUN_SI, spin1x, spin1y, spin1z,
@@ -836,10 +803,10 @@
     
     for (UINT4 k=0; k<16; k++) 
     {
-        if(LALInferenceCheckVariable(IFOdata->modelParams,list_extra_parameters[k])) 
+        if(LALInferenceCheckVariable(model->params,list_extra_parameters[k])) 
             XLALSimInspiralAddTestGRParam(&nonGRparams,
                                     list_extra_parameters[k],
-                                    *(REAL8 *)LALInferenceGetVariable(IFOdata->modelParams,list_extra_parameters[k]));
+                                    *(REAL8 *)LALInferenceGetVariable(model->params,list_extra_parameters[k]));
     }
 
     XLAL_TRY(ret=XLALSimInspiralChooseTDWaveformFromCache(&hplus, &hcross, phi0, deltaT,
