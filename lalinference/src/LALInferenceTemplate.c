--- conflicted
+++ resolved
@@ -2597,14 +2597,7 @@
 
         /* Generate Waveform */
 
-<<<<<<< HEAD
-        // XXX: set peak amplitude = 1 and handle correctly in likelihood
-        //double hrss = 0.5*sqrt(quality/(LAL_SQRT2*LAL_PI*frequency));
-
-        XLAL_TRY(ret=XLALSimRingdownFD(&htilde, f_min, f_max, deltaF,
-=======
         XLAL_TRY(ret=XLALSimRingdownFD(&hptilde, f_min, f_max, deltaF,
->>>>>>> 2083ef7f
                     frequency, quality, hrss), errnum);
 
         /* XXX: beware XLALSimBurstSineGaussianF() - hp=0, hc!=0. Later in THIS
