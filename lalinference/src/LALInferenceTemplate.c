/*
 *  LALInferenceTemplate.c: Bayesian Followup, template calls to LAL
 *  template functions. Temporary GeneratePPN
 *
 *  Copyright (C) 2009 Ilya Mandel, Vivien Raymond, Christian Roever,
 *  Marc van der Sluys, John Veitch, Will M. Farr and Salvatore Vitale
 *
 *
 *  This program is free software; you can redistribute it and/or modify
 *  it under the terms of the GNU General Public License as published by
 *  the Free Software Foundation; either version 2 of the License, or
 *  (at your option) any later version.
 *
 *  This program is distributed in the hope that it will be useful,
 *  but WITHOUT ANY WARRANTY; without even the implied warranty of
 *  MERCHANTABILITY or FITNESS FOR A PARTICULAR PURPOSE.  See the
 *  GNU General Public License for more details.
 *
 *  You should have received a copy of the GNU General Public License
 *  along with with program; see the file COPYING. If not, write to the
 *  Free Software Foundation, Inc., 59 Temple Place, Suite 330, Boston,
 *  MA  02111-1307  USA
 */

#include <stdio.h>
#include <stdlib.h>
#include <lal/LALInspiral.h>
#include <lal/SeqFactories.h>
#include <lal/TimeSeries.h>
#include <lal/FrequencySeries.h>
#include <lal/Date.h>
#include <lal/VectorOps.h>
#include <lal/TimeFreqFFT.h>
#include <lal/GenerateInspiral.h>
#include <lal/GenerateInspRing.h>
#include <lal/LALStatusMacros.h>
#include <lal/LALInference.h>
#include <lal/XLALError.h>
#include <lal/LIGOMetadataRingdownUtils.h>
#include <lal/RingUtils.h>
#include <lal/LALSimInspiral.h>
#include <lal/LALInferenceTemplate.h>
<<<<<<< HEAD
#include <lal/LALSimBlackHoleRingdownTiger.h>
=======
#include <lal/LALInferenceMultibanding.h>
>>>>>>> 456c562d

/* LIB imports*/
#include <lal/LALInferenceBurstRoutines.h>


#define PROGRAM_NAME "LALInferenceTemplate.c"
#define CVS_ID_STRING "$Id$"
#define CVS_REVISION "$Revision$"
#define CVS_SOURCE "$Source$"
#define CVS_DATE "$Date$"
#define CVS_NAME_STRING "$Name$"

#ifdef __GNUC__
#define UNUSED __attribute__ ((unused))
#else
#define UNUSED
#endif

/* Max amplitude orders found in LALSimulation (not accessible from outside of LALSim) */
#define MAX_NONPRECESSING_AMP_PN_ORDER 6
#define MAX_PRECESSING_AMP_PN_ORDER 3

#define Pi_p2 9.8696044010893586188344909998761511
#define Pi_p2by3 2.1450293971110256000774441009412356
#define log4 1.3862943611198906188344642429163531

static void q2masses(double mc, double q, double *m1, double *m2);
static void eta2q(REAL8 eta, REAL8 *q);

/* list of testing GR parameters to be passed to the waveform */

const char list_extra_parameters[34][16] = {"dchi0","dchi1","dchi2","dchi3","dchi4","dchi5","dchi5l","dchi6","dchi6l","dchi7","aPPE","alphaPPE","bPPE","betaPPE","betaStep","fStep","dxi1","dxi2","dxi3","dxi4","dxi5","dxi6","dalpha1","dalpha2","dalpha3","dalpha4","dalpha5","dbeta1","dbeta2","dbeta3","dsigma1","dsigma2","dsigma3","dsigma4"};
const char list_hairy_parameters[8][16] = {"dtau21","dtau22","dtau33","dtau44","dfreq21","dfreq22","dfreq33","dfreq44"};

const UINT4 N_extra_params = 34;
const UINT4 N_hairy_params = 8;


static int InterpolateWaveform(REAL8Vector *freqs, COMPLEX16FrequencySeries *src, COMPLEX16FrequencySeries *dest);
static int InterpolateWaveform(REAL8Vector *freqs, COMPLEX16FrequencySeries *src, COMPLEX16FrequencySeries *dest)
{
  REAL8 deltaF = dest->deltaF;
  UINT4 j=ceil(freqs->data[0] / deltaF);
  COMPLEX16 *d=dest->data->data;
  memset(d, 0, sizeof(*(d))*j);
  
  /* Loop over reduced frequency set */
  for(UINT4 i=0;i<freqs->length-1;i++)
  {  
    double startpsi = carg(src->data->data[i]);
    double startamp = cabs(src->data->data[i]);
    double endpsi = carg(src->data->data[i+1]);
    double endamp = cabs(src->data->data[i+1]);

    double startf=freqs->data[i];
    double endf=freqs->data[i+1];

    double df = endf - startf; /* Big freq step */
    
    /* linear interpolation setup */
    double dpsi = (endpsi - startpsi);

    /* Catch case where phase wraps around */
    /* NOTE: If changing this check that waveforms are not corrupted
     * at high frequencies when dpsi/df can go slightly -ve without
     * the phase wrapping around (e.g. TF2 1.4-1.4 srate=4096)
     */
    if (dpsi/df<-LAL_PI ) {dpsi+=LAL_TWOPI;}
    
    double dpsidf = dpsi/df;
    double dampdf = (endamp - startamp)/df;

    double damp = dampdf *deltaF;
    
    const double dim = sin(dpsidf*deltaF);
    const double dre = 2.0*sin(dpsidf*deltaF*0.5)*sin(dpsidf*deltaF*0.5);

    /* Loop variables */
    double newRe,newIm,f,re,im,a;
    for(f=j*deltaF,
	re = cos(startpsi), im = sin(startpsi),
        a = startamp;
        
        f<endf;
        
        j++, f+=deltaF,
        newRe = re - dre*re-dim*im,
        newIm = im + re*dim-dre*im,
        re=newRe, im = newIm,
        a += damp )
    {
      d[j] = a * (re + I*im);
    }
  }
  memset(&(d[j]), 0, sizeof(d[j])*(dest->data->length - j));
  return 0;
}


void LALInferenceTemplateNullFreqdomain(LALInferenceModel *model)
/**********************************************/
/* returns a frequency-domain 'null' template */
/* (all zeroes, implying no signal present).  */
/**********************************************/
{
  UINT4 i;
  if ((model->freqhPlus==NULL) || (model->freqhCross==NULL)) {
    XLALPrintError(" ERROR in templateNullFreqdomain(): encountered unallocated 'freqModelhPlus/-Cross'.\n");
    XLAL_ERROR_VOID(XLAL_EFAULT);
  }
  for (i=0; i<model->freqhPlus->data->length; ++i){
    model->freqhPlus->data->data[i] = 0.0;
    model->freqhCross->data->data[i] = 0.0;
  }
  model->domain = LAL_SIM_DOMAIN_FREQUENCY;
  return;
}



void LALInferenceTemplateNullTimedomain(LALInferenceModel *model)
/*********************************************/
/* returns a time-domain 'null' template     */
/* (all zeroes, implying no signal present). */
/*********************************************/
{
  UINT4 i;
  if ((model->timehPlus==NULL) || (model->timehCross==NULL)) {
    XLALPrintError(" ERROR in templateNullTimedomain(): encountered unallocated 'timeModelhPlus/-Cross'.\n");
    XLAL_ERROR_VOID(XLAL_EFAULT);
  }
  for (i=0; i<model->timehPlus->data->length; ++i){
    model->timehPlus->data->data[i]  = 0.0;
    model->timehCross->data->data[i] = 0.0;
  }
  model->domain = LAL_SIM_DOMAIN_TIME;
  return;
}



/* ============ LAL template wrapper function: ========== */


static void mc2masses(double mc, double eta, double *m1, double *m2);

static void mc2masses(double mc, double eta, double *m1, double *m2)
/*  Compute individual companion masses (m1, m2)   */
/*  for given chirp mass (m_c) & mass ratio (eta)  */
/*  (note: m1 >= m2).                              */
{
  double root = sqrt(0.25-eta);
  double fraction = (0.5+root) / (0.5-root);
  *m2 = mc * (pow(1+fraction,0.2) / pow(fraction,0.6));
  *m1 = mc * (pow(1+1.0/fraction,0.2) / pow(1.0/fraction,0.6));
  return;
}

static void q2masses(double mc, double q, double *m1, double *m2)
/*  Compute individual companion masses (m1, m2)   */
/*  for given chirp mass (m_c) & asymmetric mass   */
/*  ratio (q).  note: q = m2/m1, where m1 >= m2    */
{
  *m1 = mc * pow(q, -3.0/5.0) * pow(q+1, 1.0/5.0);
  *m2 = (*m1) * q;
  return;
}

<<<<<<< HEAD
static void eta2q(REAL8 eta, REAL8 *q)
/* Compute assymetric mass ratio q, given a
 * symmetric mass ratio, eta.
 */
{
  *q = (1. - sqrt(1. - 4.*eta))/(1. + sqrt(1. - 4.*eta)) ;
}

void LALInferenceTemplateROQ(LALInferenceModel *model)
{
double m1,m2,mc,eta,q,iota=0;
/* Prefer m1 and m2 if available (i.e. for injection template) */
  if(LALInferenceCheckVariable(model->params,"mass1")&&LALInferenceCheckVariable(model->params,"mass2"))
  {
    m1=*(REAL8 *)LALInferenceGetVariable(model->params,"mass1");
    m2=*(REAL8 *)LALInferenceGetVariable(model->params,"mass2");
    eta=m1*m2/((m1+m2)*(m1+m2));
    mc=pow(eta , 0.6)*(m1+m2);
  }
  else
  {
    if (LALInferenceCheckVariable(model->params,"q")) {
      q = *(REAL8 *)LALInferenceGetVariable(model->params,"q");
      q2eta(q, &eta);
    }
    else
      eta = *(REAL8*) LALInferenceGetVariable(model->params, "eta");
    mc       = *(REAL8*) LALInferenceGetVariable(model->params, "chirpmass");
    mc2masses(mc, eta, &m1, &m2);
  }
=======
void LALInferenceROQWrapperForXLALSimInspiralChooseFDWaveformSequence(LALInferenceModel *model){
/*************************************************************************************************************************/
  Approximant approximant = (Approximant) 0;
  INT4 order=-1;
  INT4 amporder;
>>>>>>> 456c562d

  int ret=0;
  INT4 errnum=0;

  model->roq->hptildeLinear=NULL, model->roq->hctildeLinear=NULL;
  model->roq->hptildeQuadratic=NULL, model->roq->hctildeQuadratic=NULL;
  REAL8 mc;
  REAL8 phi0, m1, m2, distance, inclination;

  REAL8 *m1_p,*m2_p;

  if (LALInferenceCheckVariable(model->params, "LAL_APPROXIMANT"))
    approximant = *(Approximant*) LALInferenceGetVariable(model->params, "LAL_APPROXIMANT");
  else {
    XLALPrintError(" ERROR in templateLALGenerateInspiral(): (INT4) \"LAL_APPROXIMANT\" parameter not provided!\n");
    XLAL_ERROR_VOID(XLAL_EDATA);
  }

  if (LALInferenceCheckVariable(model->params, "LAL_PNORDER"))
    order = *(INT4*) LALInferenceGetVariable(model->params, "LAL_PNORDER");
  else {
    XLALPrintError(" ERROR in templateLALGenerateInspiral(): (INT4) \"LAL_PNORDER\" parameter not provided!\n");
    XLAL_ERROR_VOID(XLAL_EDATA);
  }

  /* Explicitly set the default amplitude order if one is not specified.
   *   This serves two purposes:
   *     1) The default behavior of the code won't change unexpectedly due to changes in LALSimulation.
   *     2) We need to know the amplitude order in order to set the starting frequency of the waveform properly. */
  if (LALInferenceCheckVariable(model->params, "LAL_AMPORDER"))
    amporder = *(INT4*) LALInferenceGetVariable(model->params, "LAL_AMPORDER");
  else
    amporder = -1;
  REAL8 f_ref = 100.0;
  if (LALInferenceCheckVariable(model->params, "f_ref")) f_ref = *(REAL8 *)LALInferenceGetVariable(model->params, "f_ref");

  REAL8 fTemp = f_ref;
  if(LALInferenceCheckVariable(model->params,"chirpmass"))
    {
      mc  = *(REAL8*) LALInferenceGetVariable(model->params, "chirpmass");
      if (LALInferenceCheckVariable(model->params,"q")) {
	REAL8 q = *(REAL8 *)LALInferenceGetVariable(model->params,"q");
	q2masses(mc, q, &m1, &m2);
      } else {
	REAL8 eta = *(REAL8*) LALInferenceGetVariable(model->params, "eta");
	mc2masses(mc, eta, &m1, &m2);
      }
    }
  else if((m1_p=(REAL8 *)LALInferenceGetVariable(model->params, "mass1")) && (m2_p=(REAL8 *)LALInferenceGetVariable(model->params, "mass2")))
    {
      m1=*m1_p;
      m2=*m2_p;
    }
  else
    {
      fprintf(stderr,"No mass parameters found!");
      exit(0);
    }

  distance = exp(LALInferenceGetREAL8Variable(model->params, "logdistance"))* LAL_PC_SI * 1.0e6;        /* distance (1 Mpc) in units of metres */

  phi0 = LALInferenceGetREAL8Variable(model->params, "phase"); /* START phase as per lalsimulation convention, radians*/
  /* Zenith angle between J and N in radians. Also known as inclination angle when spins are aligned */
  REAL8 thetaJN = acos(LALInferenceGetREAL8Variable(model->params, "costheta_jn"));     /* zenith angle between J and N in radians */

  /* ==== SPINS ==== */
  /* We will default to spinless signal and then add in the spin components if required */
  /* If there are non-aligned spins, we must convert between the System Frame coordinates
   * and the cartestian coordinates */

  /* The cartesian spin coordinates (default 0), as passed to LALSimulation */
  REAL8 spin1x = 0.0;
  REAL8 spin1y = 0.0;
  REAL8 spin1z = 0.0;
  REAL8 spin2x = 0.0;
  REAL8 spin2y = 0.0;
  REAL8 spin2z = 0.0;

  /* System frame coordinates as used for jump proposals */
  REAL8 a_spin1 = 0.0;  /* Magnitude of spin1 */
  REAL8 a_spin2 = 0.0;  /* Magnitude of spin2 */
  REAL8 phiJL  = 0.0;  /* azimuthal angle of L_N on its cone about J radians */
  REAL8 tilt1   = 0.0;  /* zenith angle between S1 and LNhat in radians */
  REAL8 tilt2   = 0.0;  /* zenith angle between S2 and LNhat in radians */
  REAL8 phi12   = 0.0;  /* difference in azimuthal angle btwn S1, S2 in radians */

  /* Now check if we have spin amplitudes */
  if(LALInferenceCheckVariable(model->params, "a_spin1"))    a_spin1   = *(REAL8*) LALInferenceGetVariable(model->params, "a_spin1");
  if(LALInferenceCheckVariable(model->params, "a_spin2"))    a_spin2   = *(REAL8*) LALInferenceGetVariable(model->params, "a_spin2");

  /* Check if we have spin angles too */
  if(LALInferenceCheckVariable(model->params, "phi_jl"))
      phiJL = LALInferenceGetREAL8Variable(model->params, "phi_jl");
  if(LALInferenceCheckVariable(model->params, "tilt_spin1"))
      tilt1 = LALInferenceGetREAL8Variable(model->params, "tilt_spin1");
  if(LALInferenceCheckVariable(model->params, "tilt_spin2"))
      tilt2 = LALInferenceGetREAL8Variable(model->params, "tilt_spin2");
  if(LALInferenceCheckVariable(model->params, "phi12"))
      phi12 = LALInferenceGetREAL8Variable(model->params, "phi12");

  /* If we have tilt angles zero, then the spins are aligned and we just set the z component */
  /* However, if the waveform supports precession then we still need to get the right coordinate components */
  SpinSupport spin_support=XLALSimInspiralGetSpinSupportFromApproximant(approximant);
  if(tilt1==0.0 && tilt2==0.0 && (spin_support==LAL_SIM_INSPIRAL_SPINLESS || spin_support==LAL_SIM_INSPIRAL_ALIGNEDSPIN))
  {
      spin1z=a_spin1;
      spin2z=a_spin2;
      inclination = thetaJN; /* Inclination angle is just thetaJN */
  }
  else
  {   /* Template is not aligned-spin only. */
      /* Set all the other spin components according to the angles we received above */
      /* The transformation function doesn't know fLow, so f_ref==0 isn't interpretted as a request to use the starting frequency for reference. */
      XLAL_TRY(ret=XLALSimInspiralTransformPrecessingNewInitialConditions(
                    &inclination, &spin1x, &spin1y, &spin1z, &spin2x, &spin2y, &spin2z,
                    thetaJN, phiJL, tilt1, tilt2, phi12, a_spin1, a_spin2, m1*LAL_MSUN_SI, m2*LAL_MSUN_SI, fTemp), errnum);
      if (ret == XLAL_FAILURE)
      {
        XLALPrintError(" ERROR in XLALSimInspiralTransformPrecessingNewInitialConditions(): error converting angles. errnum=%d\n",errnum );
        return;
      }
  }

  /* ==== TIDAL PARAMETERS ==== */
  REAL8 lambda1 = 0.;
  if(LALInferenceCheckVariable(model->params, "lambda1")) lambda1 = *(REAL8*) LALInferenceGetVariable(model->params, "lambda1");
  REAL8 lambda2 = 0.;
  if(LALInferenceCheckVariable(model->params, "lambda2")) lambda2 = *(REAL8*) LALInferenceGetVariable(model->params, "lambda2");
  REAL8 lambdaT = 0.;
  REAL8 dLambdaT = 0.;
  REAL8 sym_mass_ratio_eta = 0.;
  if(LALInferenceCheckVariable(model->params, "lambdaT")&&LALInferenceCheckVariable(model->params, "dLambdaT")){
    lambdaT = *(REAL8*) LALInferenceGetVariable(model->params, "lambdaT");
    dLambdaT = *(REAL8*) LALInferenceGetVariable(model->params, "dLambdaT");
    sym_mass_ratio_eta = m1*m2/((m1+m2)*(m1+m2));
    LALInferenceLambdaTsEta2Lambdas(lambdaT,dLambdaT,sym_mass_ratio_eta,&lambda1,&lambda2);
  }


  /* Only use GR templates */
  LALSimInspiralTestGRParam *nonGRparams = NULL;

  /* Fill in the extra parameters for testing GR, if necessary */
  for (UINT4 k=0; k<N_extra_params; k++)
  {
    if(LALInferenceCheckVariable(model->params,list_extra_parameters[k]))
    {
      XLALSimInspiralAddTestGRParam(&nonGRparams,list_extra_parameters[k],*(REAL8 *)LALInferenceGetVariable(model->params,list_extra_parameters[k]));
    }
  }
  /* Fill in PPE params if they are available */
  char PPEparam[64]="";
  const char *PPEnames[]={"aPPE","alphaPPE","bPPE","betaPPE",NULL};
  for(UINT4 idx=0;PPEnames[idx];idx++)
  {
    for(UINT4 ppeidx=0;;ppeidx++)
    {
      sprintf(PPEparam, "%s%d",PPEnames[idx],ppeidx);
      if(LALInferenceCheckVariable(model->params,PPEparam))
        XLALSimInspiralAddTestGRParam(&nonGRparams,PPEparam,LALInferenceGetREAL8Variable(model->params,PPEparam));
      else
        break;
    }
  }

  /* ==== Call the waveform generator ==== */
  XLAL_TRY(ret=XLALSimInspiralChooseFDWaveformSequence (&(model->roq->hptildeLinear), &(model->roq->hctildeLinear), phi0, m1*LAL_MSUN_SI, m2*LAL_MSUN_SI,
                spin1x, spin1y, spin1z, spin2x, spin2y, spin2z, f_ref, distance, inclination, lambda1, lambda2,
                model->waveFlags, nonGRparams, amporder, order, approximant, (model->roq->frequencyNodesLinear)), errnum);

  XLAL_TRY(ret=XLALSimInspiralChooseFDWaveformSequence (&(model->roq->hptildeQuadratic), &(model->roq->hctildeQuadratic), phi0, m1*LAL_MSUN_SI, m2*LAL_MSUN_SI,
                  spin1x, spin1y, spin1z, spin2x, spin2y, spin2z, f_ref, distance, inclination, lambda1, lambda2,
                  model->waveFlags, nonGRparams, amporder, order, approximant, (model->roq->frequencyNodesQuadratic)), errnum);
    /* Destroy the nonGr params */
    XLALSimInspiralDestroyTestGRParam(nonGRparams);

    REAL8 instant = model->freqhPlus->epoch.gpsSeconds + 1e-9*model->freqhPlus->epoch.gpsNanoSeconds;
    LALInferenceSetVariable(model->params, "time", &instant);

        return;
}

void LALInferenceTemplateSineGaussian(LALInferenceModel *model)
/*****************************************************/
/* Sine-Gaussian (burst) template.                   */
/* Signal is (by now?) linearly polarised,           */
/* i.e., the cross-waveform remains zero.            */
/* * * * * * * * * * * * * * * * * * * * * * * * * * */
/* The (plus-) waveform is:                          */
/*   a * exp(-((t-mu)/sigma)^2) * sin(2*pi*f*t-phi)  */
/* Note that by setting f=0, phi=pi/2 you also get   */
/* a `pure' Gaussian template.                       */
/*                                                   */
/* * * * * * * * * * * * * * * * * * * * * * * * * * ************************************/
/* Required (`model->params') parameters are:                                    */
/*   - "time"       (the "mu" parameter of the Gaussian part; REAL8, GPS sec.)          */
/*   - "sigma"      (width, the "sigma" parameter of the Gaussian part; REAL8, seconds) */
/*   - "frequency"  (frequency of the sine part; REAL8, Hertz)                          */
/*   - "phase"      (phase (at above "mu"); REAL8, radians)                             */
/*   - "amplitude"  (amplitude, REAL8)                                                  */
/****************************************************************************************/
{
  double endtime  = *(REAL8*) LALInferenceGetVariable(model->params, "time");       /* time parameter ("mu"), GPS sec.  */
  double sigma = *(REAL8*) LALInferenceGetVariable(model->params, "sigma");      /* width parameter, seconds         */
  double f     = *(REAL8*) LALInferenceGetVariable(model->params, "frequency");  /* frequency, Hz                    */
  double phi   = *(REAL8*) LALInferenceGetVariable(model->params, "phase");      /* phase, rad                       */
  double a     = *(REAL8*) LALInferenceGetVariable(model->params, "amplitude");  /* amplitude                        */
  double t, tsigma, twopif = LAL_TWOPI*f;
  double epochGPS = XLALGPSGetREAL8(&(model->timehPlus->epoch));
  unsigned long i;
  if (sigma <= 0.0) {
    fprintf(stderr, " ERROR in templateSineGaussian(): zero or negative \"sigma\" parameter (sigma=%e).\n", sigma);
    exit(1);
  }
  if (f < 0.0)
    fprintf(stderr, " WARNING in templateSineGaussian(): negative \"frequency\" parameter (f=%e).\n", f);
  if (a < 0.0)
    fprintf(stderr, " WARNING in templateSineGaussian(): negative \"amplitude\" parameter (a=%e).\n", a);
  for (i=0; i<model->timehPlus->data->length; ++i){
    t = ((double)i)*model->deltaT + (epochGPS-endtime);  /* t-mu         */
    tsigma = t/sigma;                                             /* (t-mu)/sigma */
    if (fabs(tsigma) < 5.0)   /*  (only do computations within a 10 sigma range)  */
      model->timehPlus->data->data[i] = a * exp(-0.5*tsigma*tsigma) * sin(twopif*t+phi);
    else
      model->timehPlus->data->data[i] = 0.0;
    model->timehCross->data->data[i] = 0.0;
  }
  model->domain = LAL_SIM_DOMAIN_TIME;
  return;
}

void LALInferenceTemplateDampedSinusoid(LALInferenceModel *model)
/*****************************************************/
/* Damped Sinusoid (burst) template.                 */
/* Signal is linearly polarized,                     */
/* i.e., cross term is zero.                         */
/* * * * * * * * * * * * * * * * * * * * * * * * * * */
/* The (plus-) waveform is an exponentially decaying */
/* sine wave:                                        */
/*   a * exp((t-time)/tau) * sin(2*pi*f*(t-time))    */
/* where "time" is the time parameter denoting the   */
/* instant where the signal starts.                  */
/* * * * * * * * * * * * * * * * * * * * * * * * * * **************************/
/* Required (`model->params') parameters are:                          */
/*   - "time"       (the instant at which the signal starts; REAL8, GPS sec.) */
/*   - "tau"        (width parameter; REAL8, seconds)                         */
/*   - "frequency"  (frequency of the sine part; REAL8, Hertz)                */
/*   - "amplitude"  (amplitude, REAL8)                                        */
/******************************************************************************/
{
  double endtime  = *(REAL8*) LALInferenceGetVariable(model->params, "time");       /* time parameter ("mu"), GPS sec.  */
  double tau   = *(REAL8*) LALInferenceGetVariable(model->params, "tau");        /* width parameter, seconds         */
  double f     = *(REAL8*) LALInferenceGetVariable(model->params, "frequency");  /* frequency, Hz                    */
  double a     = *(REAL8*) LALInferenceGetVariable(model->params, "amplitude");  /* amplitude                        */
  double t, ttau, twopif = LAL_TWOPI*f;
  double epochGPS = XLALGPSGetREAL8(&(model->timehPlus->epoch));
  unsigned long i;
  if (tau <= 0.0) {
    fprintf(stderr, " ERROR in templateDampedSinusoid(): zero or negative \"tau\" parameter (tau=%e).\n", tau);
    exit(1);
  }
  if (f < 0.0)
    fprintf(stderr, " WARNING in templateDampedSinusoid(): negative \"frequency\" parameter (f=%e).\n", f);
  for (i=0; i<model->timehPlus->data->length; ++i){
    t = ((double)i)*model->deltaT + (epochGPS-endtime);  /* t-mu       */
    if ((t>0.0) && ((ttau=t/tau) < 10.0)) /*  (only do computations within a 10 tau range)  */
      model->timehPlus->data->data[i] = a * exp(-ttau) * sin(twopif*t);
    else
      model->timehPlus->data->data[i] = 0.0;
    model->timehCross->data->data[i] = 0.0;
  }
  model->domain = LAL_SIM_DOMAIN_TIME;
  return;
}



void LALInferenceTemplateSinc(LALInferenceModel *model)
/*****************************************************/
/* Sinc function (burst) template.                   */
/* Signal is linearly polarized,                     */
/* i.e., cross term is zero.                         */
/* * * * * * * * * * * * * * * * * * * * * * * * * * */
/* The (plus-) waveform is a sinc function of given  */
/* frequency:                                        */
/*   a * sinc(2*pi*f*(t-time))                       */
/*   = a * sin(2*pi*f*(t-time)) / (2*pi*f*(t-time))  */
/* where "time" is the time parameter denoting the   */
/* signal's central peak location.                   */
/* * * * * * * * * * * * * * * * * * * * * * * * * * *************************/
/* Required (`model->params') parameters are:                         */
/*   - "time"       (the instant at which the signal peaks; REAL8, GPS sec.) */
/*   - "frequency"  (frequency of the sine part; REAL8, Hertz)               */
/*   - "amplitude"  (amplitude, REAL8)                                       */
/*****************************************************************************/
{
  double endtime  = *(REAL8*) LALInferenceGetVariable(model->params, "time");       /* time parameter ("mu"), GPS sec.  */
  double f     = *(REAL8*) LALInferenceGetVariable(model->params, "frequency");  /* frequency, Hz                    */
  double a     = *(REAL8*) LALInferenceGetVariable(model->params, "amplitude");  /* amplitude                        */
  double t, sinArg, sinc, twopif = LAL_TWOPI*f;
  double epochGPS = XLALGPSGetREAL8(&(model->timehPlus->epoch));
  unsigned long i;
  if (f < 0.0)
    fprintf(stderr, " WARNING in templateSinc(): negative \"frequency\" parameter (f=%e).\n", f);
  for (i=0; i<model->timehPlus->data->length; ++i){
    t = ((double)i)*model->deltaT + (epochGPS-endtime);  /* t-mu       */
    sinArg = twopif*t;
    sinc = (sinArg==0.0) ? 1.0 : sin(sinArg)/sinArg;
    model->timehPlus->data->data[i] = a * sinc;
    model->timehCross->data->data[i] = 0.0;
  }
  model->domain = LAL_SIM_DOMAIN_TIME;
  return;
}


void LALInferenceTemplateASinOmegaT(LALInferenceModel *model)
/************************************************************/
/* Trivial h(t)=A*sin(Omega*t) template						*/
/*  Required (`model->params') parameters are:       */
/*   - "A"       (dimensionless amplitude, REAL8)			*/
/*   - "Omega"   (frequency; REAL8, radians/sec)            */
/************************************************************/
{
  double A		= *(REAL8*) LALInferenceGetVariable(model->params, "A");				/* dim-less	   */
  double Omega	= *(REAL8*) LALInferenceGetVariable(model->params, "Omega");			/* rad/sec     */
  double t;
  double epochGPS = XLALGPSGetREAL8(&(model->timehPlus->epoch));

  unsigned long i;
  for (i=0; i<model->timehPlus->data->length; ++i){
    t = ((double)i)*model->deltaT + (epochGPS);  /* t-mu       */
    model->timehPlus->data->data[i] = A * sin(Omega*t);
    model->timehCross->data->data[i] = 0.0;
  }
  model->domain = LAL_SIM_DOMAIN_TIME;
  return;
}

void LALInferenceTemplateXLALSimBlackHoleRingdown(LALInferenceModel *model)  // TODO: add comments!
/*************************************************************************************************/
/* Wrapper for Ringdown waveforms:
 * LALSimBlackHoleRingdown and LALSimBlackHoleRingdownTiger.
 *
 * IFOdata->modelParams parameters:
 * 
 
 */

{
  Approximant UNUSED approximant = (Approximant) 0;
  UINT4 qnmorder=0;
  
  unsigned long	i;
  static int sizeWarning = 0;
  int ret=0;
  INT4 errnum=0;
  REAL8 instant;
  
  
  REAL8TimeSeries *hplus=NULL;  /**< +-polarization waveform [returned] */
  REAL8TimeSeries *hcross=NULL; /**< x-polarization waveform [returned] */
  COMPLEX16FrequencySeries *hptilde=NULL, *hctilde=NULL;
  
  // REAL8 mc;
  REAL8 phi, deltaT, m1, m2, mass, eta, q, distance, inclination, f_low, UNUSED f_min;
  REAL8 frac_mass_loss = 0.0;
  REAL8 chiEff = 0.0;

  //REAL8 *mass_p;
  LALSimulationDomain model_domain = model->domain;
  REAL8 f_max;
  //HARD CODED: haven't figured out how to pass deltaF into this function. 
  REAL8 deltaF = 0.25;
  
  // LALSimInspiralWaveformFlags *waveFlags = XLALSimInspiralCreateWaveformFlags();
  LALSimInspiralTestGRParam *nonGRparams = NULL;

  if (LALInferenceCheckVariable(model->params, "LAL_APPROXIMANT")){
    approximant = *(Approximant*) LALInferenceGetVariable(model->params, "LAL_APPROXIMANT");
  }
  else {
    XLALPrintError(" ERROR in LALInferenceTemplateXLALSimBlackHoleRingdown(): (INT4) \"LAL_APPROXIMANT\" parameter not provided!\n");
    XLAL_ERROR_VOID(XLAL_EDATA);
  }
  
  qnmorder = 4 ;
  /* NOTE: For now I'm hardcoding qnmorder, there does not appear to be a commandline option yet.
  if (LALInferenceCheckVariable(model->params, "LAL_QNM_ORDER"))
    qnmorder = *(UINT4*) LALInferenceGetVariable(model->params, "LAL_QNM_ORDER");
  else {
    XLALPrintError(" ERROR in LALInferenceTemplateXLALSimBlackHoleRingdown(): (INT4) \"LAL_QNM_ORDER\" parameter not provided!\n");
    XLAL_ERROR_VOID(XLAL_EDATA);
  }
  */

  REAL8 f_ref = 100.0;
  if (LALInferenceCheckVariable(model->params, "f_ref")) f_ref = *(REAL8 *)LALInferenceGetVariable(model->params, "f_ref");

  REAL8 fTemp = f_ref;

  if (model->timehCross==NULL) {
    XLALPrintError(" ERROR in LALInferenceTemplateXLALSimBlackHoleRingdown(): encountered unallocated 'timeData'.\n");
    XLAL_ERROR_VOID(XLAL_EFAULT);
  }
  deltaT = model->timehCross->deltaT;
  
  if(model->domain == LAL_SIM_DOMAIN_FREQUENCY) {
    if (model->freqhCross==NULL) {
      XLALPrintError(" ERROR in LALInferenceTemplateXLALSimBlackHoleRingdown(): encountered unallocated 'freqhCross'.\n");
      XLAL_ERROR_VOID(XLAL_EFAULT);
    }
    
    deltaF = model->deltaF;
  }
    
  if (LALInferenceCheckVariable(model->params,"rd_chi_eff"))
    {
      chiEff = *(REAL8*) LALInferenceGetVariable(model->params, "rd_chi_eff");
    }
  
  if(LALInferenceCheckVariable(model->params,"rd_mass"))
    {
      mass = *(REAL8 *)LALInferenceGetVariable(model->params,"rd_mass");
      if (LALInferenceCheckVariable(model->params,"asym_massratio")) 
	{
	  q = *(REAL8 *)LALInferenceGetVariable(model->params,"asym_massratio");
	  q2eta(q, &eta);
	} 
      else if (LALInferenceCheckVariable(model->params, "massratio")) 
	{
	  eta = *(REAL8*) LALInferenceGetVariable(model->params, "massratio");
	  eta2q(eta, &q);
	}
      else
	{
	  fprintf(stderr, "No mass parameters found\n");
	  exit(0);
	}
      if(LALInferenceCheckVariable(model->params, "fractionalmassloss")) frac_mass_loss = *(REAL8 *)LALInferenceGetVariable(model->params, "frac_mass_loss");
      m1 = mass*(1. - frac_mass_loss)/(1+q);
      m2 = m1*q;
    }
  else if(LALInferenceCheckVariable(model->params, "nospincomponentmasses") && LALInferenceGetVariable(model->params, "mass1") && LALInferenceGetVariable(model->params, "mass2"))
    { 
      m1 = *(REAL8 *)LALInferenceGetVariable(model->params, "mass1");
      m2 = *(REAL8 *)LALInferenceGetVariable(model->params, "mass2");
      eta = m1*m2/((m1+m2)*(m1+m2));
      mass = XLALNonSpinBinaryFinalBHMass(eta, m1, m2); 
    }
  else if(LALInferenceCheckVariable(model->params, "fractionalmassloss") && LALInferenceGetVariable(model->params, "mass1") && LALInferenceGetVariable(model->params, "mass2"))
    { 
      frac_mass_loss = *(REAL8 *)LALInferenceGetVariable(model->params, "frac_mass_loss");
      m1 = *(REAL8 *)LALInferenceGetVariable(model->params, "mass1");
      m2 = *(REAL8 *)LALInferenceGetVariable(model->params, "mass2");
      eta = m1*m2/((m1+m2)*(m1+m2));
      mass = (m1 + m2)*(1. - frac_mass_loss); 
    }
  else
    {
      fprintf(stderr,"No mass parameters found!\n");
      exit(0);
    }
  
  /* Zenith angle between J and N in radians. Also known as inclination angle when spins are aligned */
  REAL8 thetaJN = acos(LALInferenceGetREAL8Variable(model->params, "costheta_jn"));     /* zenith angle between J and N in radians */
  
  /* Check if fLow is a model parameter, otherwise use data structure definition */
  if(LALInferenceCheckVariable(model->params, "flow"))
    f_low = *(REAL8*) LALInferenceGetVariable(model->params, "flow");
  else
    f_low = model->fLow;
  
  f_max = 0.0; /* for freq domain waveforms this will stop at ISCO. Previously found using model->fHigh causes NaNs in waveform (see redmine issue #750)*/

  /* ==== SPINS ==== */
  /* We will default to spinless signal and then add in the spin components if required */
  /* If there are non-aligned spins, we must convert between the System Frame coordinates
   * and the cartestian coordinates */

  /* The cartesian spin coordinates (default 0), as passed to LALSimulation */
  REAL8 spin1x = 0.0;
  REAL8 spin1y = 0.0;
  REAL8 spin1z = 0.0;
  REAL8 spin2x = 0.0;
  REAL8 spin2y = 0.0;
  REAL8 spin2z = 0.0;
  
  /* System frame coordinates as used for jump proposals */
  REAL8 a_spin1 = 0.0;  /* Magnitude of spin1 */
  REAL8 a_spin2 = 0.0;  /* Magnitude of spin2 */
  REAL8 phiJL  = 0.0;  /* azimuthal angle of L_N on its cone about J radians */ 
  REAL8 tilt1   = 0.0;  /* zenith angle between S1 and LNhat in radians */
  REAL8 tilt2   = 0.0;  /* zenith angle between S2 and LNhat in radians */
  REAL8 phi12   = 0.0;  /* difference in azimuthal angle btwn S1, S2 in radians */

  /* Now check if we have spin amplitudes */
  if(LALInferenceCheckVariable(model->params, "a_spin1"))    a_spin1   = *(REAL8*) LALInferenceGetVariable(model->params, "a_spin1");
  if(LALInferenceCheckVariable(model->params, "a_spin2"))    a_spin2   = *(REAL8*) LALInferenceGetVariable(model->params, "a_spin2");

  /* Check if we have spin angles too */
  if(LALInferenceCheckVariable(model->params, "phi_jl"))
      phiJL = LALInferenceGetREAL8Variable(model->params, "phi_jl");
  if(LALInferenceCheckVariable(model->params, "tilt_spin1"))
      tilt1 = LALInferenceGetREAL8Variable(model->params, "tilt_spin1");
  if(LALInferenceCheckVariable(model->params, "tilt_spin2"))
      tilt2 = LALInferenceGetREAL8Variable(model->params, "tilt_spin2");
  if(LALInferenceCheckVariable(model->params, "phi12"))
      phi12 = LALInferenceGetREAL8Variable(model->params, "phi12");

  /* If we have tilt angles zero, then the spins are aligned and we just set the z component */
  /* However, if the waveform supports precession then we still need to get the right coordinate components */
  SpinSupport spin_support=XLALSimInspiralGetSpinSupportFromApproximant(approximant);
  if(tilt1==0.0 && tilt2==0.0 && (spin_support==LAL_SIM_INSPIRAL_SPINLESS || spin_support==LAL_SIM_INSPIRAL_ALIGNEDSPIN))
  {
      spin1z=a_spin1;
      spin2z=a_spin2;
      inclination = thetaJN; /* Inclination angle is just thetaJN */
  }
  else
  {   /* Template is not aligned-spin only. */
      /* Set all the other spin components according to the angles we received above */
      /* The transformation function doesn't know fLow, so f_ref==0 isn't interpretted as a request to use the starting frequency for reference. */
      if(fTemp==0.0)
        fTemp = f_low;

      XLAL_TRY(ret=XLALSimInspiralTransformPrecessingNewInitialConditions(
                    &inclination, &spin1x, &spin1y, &spin1z, &spin2x, &spin2y, &spin2z,
                    thetaJN, phiJL, tilt1, tilt2, phi12, a_spin1, a_spin2, m1*LAL_MSUN_SI, m2*LAL_MSUN_SI, fTemp), errnum);
      if (ret == XLAL_FAILURE)
      {
        XLALPrintError(" ERROR in XLALSimInspiralTransformPrecessingNewInitialConditions(): error converting angles. errnum=%d: %s\n",errnum, XLALErrorString(errnum) );
        return;
      }
  }

  phi		= LALInferenceGetREAL8Variable(model->params, "phase"); /* START phase as per lalsimulation convention, radians*/
  /*  distance  = 1.0; // *(REAL8*) LALInferenceGetVariable(model->params, "distance");
      distance *= LAL_PC_SI*1.0e6;  */ /* Distance to source in meters */
  distance	= exp(LALInferenceGetREAL8Variable(model->params, "logdistance"))* LAL_PC_SI * 1.0e6;        /* distance (1 Mpc) in units of metres */
  
  
  REAL8 spin = 0.0;  /* Spin of the final black hole */
  
  // TODO: see if the final spin/mass functions can be updated with more recent results
  /* Fill in final black hole spin magnitude.
   * Three options are available here :
   * 1) Final BH spin distribution is defined 
   * 2) Final BH spin is calculated from progenitor mass and spin parameters
   * 3) Final BH spin is calculated from non-spinning progenitor mass ratio. 
   * If --enable-a is used, with the related options, then 1) is chosen.
   * If --disable-a is used, then 2) or 3) is chosen, depending on spins being 0 or not. */
  
  if(LALInferenceCheckVariable(model->params, "rd_spin")){
    spin = *(REAL8*) LALInferenceGetVariable(model->params, "rd_spin");
  }
  else if (LALInferenceCheckVariable(model->params, "spin_from_components") && (m1 > 0.0) && (m2 > 0.0)){
    if ( fabs(spin1x) + fabs(spin1y) + fabs(spin1z) + fabs(spin2x) + fabs(spin2y) + fabs(spin2z) != 0.0) {
      spin = XLALSpinBinaryFinalBHSpin(eta, m1, m2, spin1x, spin2x, spin1y, spin2y, spin1z, spin2z); /* Barausse & Rezzolla arxiv:0904.2577 */
    }
    else {
      spin = XLALNonSpinBinaryFinalBHSpin(eta); /* Buonanno et al arxiv:0706.3732v3 */
    }
  }
  else {
    XLALPrintError(" ERROR in LALInferenceTemplateXLALSimBlackHoleRingdown(): encountered undefined 'spin'.\n");
    XLAL_ERROR_VOID(XLAL_EFAULT);
    
  }
  
  REAL8 spin1[3];
  REAL8 spin2[3];
  
  spin1[0] = spin1x;
  spin1[1] = spin1y;
  spin1[2] = spin1z;
  spin2[0] = spin2x;
  spin2[1] = spin2y;
  spin2[2] = spin2z;


  for (UINT4 k=0; k<N_hairy_params; k++)
  {
    if(LALInferenceCheckVariable(model->params,list_hairy_parameters[k]))
    {
      XLALSimInspiralAddTestGRParam(&nonGRparams,list_hairy_parameters[k],*(REAL8 *)LALInferenceGetVariable(model->params,list_hairy_parameters[k]));
      //printf("added TestGRParam %s, with value %.3f\n",list_hairy_parameters[k],XLALSimInspiralGetTestGRParam(nonGRparams,list_hairy_parameters[k])) ;
    }
  }

  
  SphHarmTimeSeries *qnmodes=NULL;        /**< List containing empty Quasi-Normal Modes  */
  
  // TODO: Get maxl or (l,m) pairs from commandLine.

  UINT4 maxl = qnmorder;
      
  if (!qnmodes){
    qnmodes = XLALSphHarmTimeSeriesAddMode(qnmodes, NULL, 2, 2);
    qnmodes = XLALSphHarmTimeSeriesAddMode(qnmodes, NULL, 2, 1);
    qnmodes = XLALSphHarmTimeSeriesAddMode(qnmodes, NULL, 3, 3);
    qnmodes = XLALSphHarmTimeSeriesAddMode(qnmodes, NULL, 4, 4);
  }
  else maxl = XLALSphHarmTimeSeriesGetMaxL(qnmodes);
  qnmorder = maxl; 
      

  if (model_domain == LAL_SIM_DOMAIN_FREQUENCY){
    
    /*XLALPrintError(" ERROR in LALInferenceTemplateXLALSimBlackHoleRingdown(): FD waveform not implemented yet.\n");
    XLAL_ERROR_VOID(XLAL_EFAILED);*/
    
    //TODO: add spin parameter like effective spin or component spins or whatever is necessary
    XLAL_TRY(ret = XLALSimBlackHoleRingdownTigerFD(&hptilde, &hctilde, phi, deltaF, f_max, f_low, 
                                                 mass*LAL_MSUN_SI, spin, eta, chiEff, distance,
                                                 inclination, nonGRparams), errnum); 

	if (hptilde==NULL || hptilde->data==NULL || hptilde->data->data==NULL ) {
	if (hptilde==NULL){ XLALPrintError("Error1");}
	if (hptilde->data==NULL){ XLALPrintError("Error2");}
	if (hptilde->data->data==NULL){ XLALPrintError("Error3");}
	  XLALPrintError(" ERROR in LALInferenceTemplateXLALSimBlackHoleRingdown(): encount/ered unallocated 'hptilde'.\n");
	  XLAL_ERROR_VOID(XLAL_EFAULT);
	}
	if (hctilde==NULL || hctilde->data==NULL || hctilde->data->data==NULL ) {
	  XLALPrintError(" ERROR in LALInferenceTemplateXLALSimBlackHoleRingdown(): encountered unallocated 'hctilde'.\n");
	  XLAL_ERROR_VOID(XLAL_EFAULT);
	}
      
	COMPLEX16 *dataPtr = hptilde->data->data;

    for (i=0; i<model->freqhCross->data->length; ++i) {
      dataPtr = hptilde->data->data;
      if(i < hptilde->data->length){
        model->freqhPlus->data->data[i] = dataPtr[i];
      }else{
        model->freqhPlus->data->data[i] = 0.0;
        //model->freqhPlus->data->data[i].imag_FIXME = 0.0;
      }
    }

    dataPtr = hctilde->data->data;
    for (i=0; i<model->freqhCross->data->length; ++i) {
      dataPtr = hctilde->data->data;
      if(i < hctilde->data->length){
        model->freqhCross->data->data[i] = dataPtr[i];
      }else{
        model->freqhCross->data->data[i] = 0.0;
        //model->freqhCross->data->data[i].imag_FIXME = 0.0;
      }
    }
    /* nomalise (apply same scaling as in XLALREAL8TimeFreqFFT()") : */
    //for (i=0; i<model->freqhCross->data->length; ++i) {
    //model->freqhCross->data->data[i].re *= ((REAL8) model->timehPlus->data->length) * deltaT;
    //model->freqhCross->data->data[i].im *= ((REAL8) model->timehPlus->data->length) * deltaT;
    //}
    
    
    /* Destroy the WF flags and the nonGr params */
    //XLALSimInspiralDestroyWaveformFlags(waveFlags);
    XLALSimInspiralDestroyTestGRParam(nonGRparams);
    
    instant= (model->timehCross->epoch.gpsSeconds + 1e-9*model->timehCross->epoch.gpsNanoSeconds);
    LALInferenceSetVariable(model->params, "time", &instant);


  }
  else if (model_domain == LAL_SIM_DOMAIN_TIME){
    //TODO: add spin parameter like effective spin or component spins or whatever is necessary
    /* XLAL_TRY(ret=XLALSimRingdownChooseTDWaveform(&hplus, &hcross, phi, deltaT,
                                                 mass*LAL_MSUN_SI, spin, eta, distance,
                                                 inclination, waveFlags, nonGRparams,
                                                 qnmorder, qnmodes, approximant), errnum); */
    XLAL_TRY(ret=XLALSimBlackHoleRingdownTiger(&hplus, &hcross, qnmodes, (&model->timehCross->epoch), phi, 
					       deltaT, mass*LAL_MSUN_SI,
					       spin, eta, spin1, spin2, chiEff, distance, 
					       inclination, nonGRparams), errnum);
    // XLALSimInspiralDestroyWaveformFlags(waveFlags);
    XLALSimInspiralDestroyTestGRParam(nonGRparams);
    if (ret == XLAL_FAILURE || hplus == NULL || hcross == NULL)
    {
      for (i=0; i<model->timehCross->data->length; i++){
        model->timehPlus->data->data[i] = 0.0;
        model->timehCross->data->data[i] = 0.0;
      }
      XLALPrintError(" ERROR in XLALSimBlackHoleRingdownTiger(): error generating waveform. errnum=%d\n",errnum );
      return;
    }
    /* if the waveform failed to generate, fill the buffer with zeros
     * so that the previous waveform is not left there
     */
    if(ret!=XLAL_SUCCESS){
      memset(model->freqhPlus->data->data,0,sizeof(model->freqhPlus->data->data[0])*model->freqhPlus->data->length);
      memset(model->freqhCross->data->data,0,sizeof(model->freqhCross->data->data[0])*model->freqhCross->data->length);
      if ( hptilde ) XLALDestroyCOMPLEX16FrequencySeries(hptilde);
      if ( hctilde ) XLALDestroyCOMPLEX16FrequencySeries(hctilde);
      XLALSimInspiralDestroyTestGRParam(nonGRparams);
      errnum&=~XLAL_EFUNC; /* Mask out the internal function failure bit */
      switch(errnum)
      {
        case XLAL_EDOM:
          /* The waveform was called outside its domain. Return an empty vector but not an error */
          XLAL_ERROR_VOID(XLAL_FAILURE);
        default:
          /* Another error occurred that we can't handle. Propogate upward */
          XLALSetErrno(errnum);
          XLAL_ERROR_VOID(errnum,"%s: Template generation failed in XLALSimBlackHoleRingdownTiger",__func__);
      }
    }

    size_t waveLength = hplus->data->length;
    size_t bufLength = model->timehPlus->data->length;
    
    /* Note: For ringdown, waveform is assumed to start at 0.0 always! */

    /* 2*Rearth/(c*deltaT)---2 is safety factor---is the maximum time
     shift for any earth-based detector. */
    size_t maxShift = (size_t)lround(4.255e-2/hplus->deltaT); 
    
    /* Taper 0.4 seconds at start and end (hard-coded! in
     LALInferenceReadData.c, around line 233). */
    size_t taperLength = (size_t)lround(0.4/hplus->deltaT); 
    
    /* Within unsafeLength of ends of buffer, possible danger of
     wrapping and/or tapering interactions. */
    size_t unsafeLength = taperLength + maxShift;
    
    REAL8 desiredTc = *(REAL8 *)LALInferenceGetVariable(model->params, "time");
    REAL8 tStart = XLALGPSGetREAL8(&(model->timehPlus->epoch));
    REAL8 tEnd = tStart + deltaT * model->timehPlus->data->length;
    
    if (desiredTc < tStart || desiredTc > tEnd) {
      XLALDestroyREAL8TimeSeries(hplus);
      XLALDestroyREAL8TimeSeries(hcross);
      
      XLAL_PRINT_ERROR("desired ringdown start time (%.4f) outside data buffer\n", desiredTc);
      XLAL_ERROR_VOID(XLAL_EDOM);
    }
    
    /* The nearest sample in model buffer to the desired tc. */
    size_t tcSample = (size_t)lround((desiredTc - XLALGPSGetREAL8(&(model->timehPlus->epoch)))/deltaT);
    
    /* The acutal coalescence time that corresponds to the buffer
     sample on which the waveform's tC lands. */
    REAL8 injT = XLALGPSGetREAL8(&(model->timehPlus->epoch)) + tcSample*deltaT;
        
    size_t bufStartIndex = tcSample; // (tcSample >= 0 ? tcSample : 0);
    size_t bufEndIndex = (waveLength + tcSample <= bufLength ? waveLength + tcSample : bufLength);
    size_t bufWaveLength = bufEndIndex - bufStartIndex;
    size_t waveStartIndex = 0; // (tcSample >= 0 ? 0 : - tcSample);    
    
    if (bufStartIndex < unsafeLength || (bufLength - bufEndIndex) <= unsafeLength) {
      /* The waveform could be timeshifted into a region where it will
       be tapered improperly, or even wrap around from the periodic
       timeshift.  Issue warning. */
      if (!sizeWarning) {
        fprintf(stderr, "WARNING: Generated template is too long to guarantee that it will not\n");
        fprintf(stderr, "WARNING:  (a) lie in a tapered region of the time-domain buffer\n");
        fprintf(stderr, "WARNING:  (b) wrap periodically when timeshifted in likelihood computation\n");
        fprintf(stderr, "WARNING: Either of these may cause differences between the template and the\n");
        fprintf(stderr, "WARNING: correct GW waveform in each detector.\n");
        fprintf(stderr, "WARNING: Parameter estimation will continue, but you should consider\n");
        fprintf(stderr, "WARNING: increasing the data segment length (using the --seglen) option.\n");
        sizeWarning = 1;
      }
    }
    
    /* Clear model buffers */
    memset(model->timehPlus->data->data, 0, sizeof(REAL8)*model->timehPlus->data->length);
    memset(model->timehCross->data->data, 0, sizeof(REAL8)*model->timehCross->data->length);
    
    /* Inject */
    memcpy(model->timehPlus->data->data + bufStartIndex,
           hplus->data->data + waveStartIndex,
           bufWaveLength*sizeof(REAL8));
    memcpy(model->timehCross->data->data + bufStartIndex,
           hcross->data->data + waveStartIndex,
           bufWaveLength*sizeof(REAL8));
    
    LALInferenceSetVariable(model->params, "time", &injT);
  }
  else {
    XLALPrintError(" ERROR in LALInferenceTemplateXLALSimBlackHoleRingdown(): parameter 'modelDomain' not defined.\n");
    XLAL_ERROR_VOID(XLAL_EFAULT);
  }
    
  if ( hplus ) XLALDestroyREAL8TimeSeries(hplus);
  if ( hcross ) XLALDestroyREAL8TimeSeries(hcross);
  if ( hptilde ) XLALDestroyCOMPLEX16FrequencySeries(hptilde);
  if ( hctilde ) XLALDestroyCOMPLEX16FrequencySeries(hctilde);

  if ( qnmodes ) XLALDestroySphHarmTimeSeries(qnmodes) ;

  
  return;
}

void LALInferenceTemplateXLALSimInspiralChooseWaveform(LALInferenceModel *model)
/*************************************************************************************************************************/
/* Wrapper for LALSimulation waveforms:						                                                             */
/* XLALSimInspiralChooseFDWaveform() and XLALSimInspiralChooseTDWaveform().                                              */
/*                                                                                                                       */
/*  model->params parameters are:										                                                 */
/*  - "name" description; type OPTIONAL (default value)										                             */
/*										                                                                                 */
/*   MODEL PARAMETERS										                                                             */
/*   - "LAL_APPROXIMANT     Approximant;        Approximant                                                              */
/*   - "LAL_PNORDER"        Phase PN order;     INT4                                                                     */
/*   - "LAL_AMPORDER"       Amplitude PN order; INT4 OPTIONAL (-1)                                                       */
/*   - "spinO"              Spin order;         LALSimInspiralSpinOrder OPTIONAL (LAL_SIM_INSPIRAL_SPIN_ORDER_DEFAULT)   */
/*   - "tideO"              Tidal order;        LALSimInspiralTidalOrder OPTIONAL (LAL_SIM_INSPIRAL_TIDAL_ORDER_DEFAULT) */
/*   - "f_ref"               frequency at which the (frequency dependent) parameters are defined; REAL8 OPTIONAL (0.0)    */
/*   - "fLow"               lower frequency bound; REAL8 OPTIONAL (model->fLow)                                          */
/*                                                                                                                       */
/*   MASS PARAMETERS; either:                                                                                            */
/*      - "mass1"           mass of object 1 in solar mass; REAL8								                         */
/*      - "mass2"		        mass of object 1 in solar mass; REAL8								                     */
/*      OR                                                                                                               */
/*      - "chirpmass"       chirpmass in solar mass; REAL8                                                               */
/*      - "q"  asymmetric mass ratio m2/m1, 0<q<1; REAL8                                      */
/*      OR                                                                                                               */
/*      - "chirpmass"       chirpmass in solar mass; REAL8                                                               */
/*      - "eta"             symmetric mass ratio (m1*m2)/(m1+m2)^2; REAL8                                                */
/*                                                                                                                       */
/*   ORIENTATION AND SPIN PARAMETERS                                                                                     */
/*   - "phi0"               reference phase as per LALSimulation convention; REAL8                                       */
/*   - "logdistance"           distance in Mpc                                                                              */
/*   - "costheta_jn");      cos of zenith angle between J and N in radians;            REAL8                                    */
/*   - "phi_jl");        azimuthal angle of L_N on its cone about J radians; REAL8                                    */
/*   - "tilt_spin1");    zenith angle between S1 and LNhat in radians;       REAL8                                    */
/*   - "tilt_spin2");    zenith angle between S2 and LNhat in radians;       REAL8                                    */
/*   - "phi12");         difference in azimuthal angle between S1, S2 in radians;   REAL8                             */
/*   - "a_spin1"            magnitude of spin 1 in general configuration, -1<a_spin1<1; REAL8 OPTIONAL (0.0)              */
/*   - "a_spin2"            magnitude of spin 2 in general configuration, -1<a_spin1<1; REAL8 OPTIONAL (0.0)              */
/*                                                                                                                       */
/*   OTHER PARAMETERS                                                                                                    */
/*   - "lambda1"            tidal parameter of object 1; REAL8  OPTIONAL (0.0)                                           */
/*   - "lambda2"            tidal parameter of object 1; REAL8  OPTIONAL (0.0)                                           */
/*                                                                                                                       */
/*   - "time"               used as an OUTPUT only; REAL8								                                 */
/*                                                                                                                       */
/*                                                                                                                       */
/*   model needs to also contain:                                                                                        */
/*   - model->fLow Unless  - "fLow" OPTIONAL                                                                             */
/*   - model->deltaT                                                                                                     */
/*   - if model->domain == LAL_SIM_DOMAIN_FREQUENCY                                                                      */
/*      - model->deltaF                                                                                                  */
/*      - model->freqhCross                                                                                              */
/*      - model->freqhPlus                                                                                               */
/*   - else                                                                                                              */
/*      - model->timehPlus                                                                                               */
/*      - model->timehCross                                                                                              */
/*************************************************************************************************************************/
{

  Approximant approximant = (Approximant) 0;
  INT4 order=-1;
  INT4 amporder;

  static int sizeWarning = 0;
  int ret=0;
  INT4 errnum=0;

  REAL8TimeSeries *hplus=NULL;  /**< +-polarization waveform [returned] */
  REAL8TimeSeries *hcross=NULL; /**< x-polarization waveform [returned] */
  COMPLEX16FrequencySeries *hptilde=NULL, *hctilde=NULL;
  REAL8 mc;
  REAL8 phi0, deltaT, m1, m2, f_low, f_start, distance, inclination;

  REAL8 *m1_p,*m2_p;
  REAL8 deltaF, f_max;

  /* Sampling rate for time domain models */
  deltaT = model->deltaT;

  if (LALInferenceCheckVariable(model->params, "LAL_APPROXIMANT"))
    approximant = *(Approximant*) LALInferenceGetVariable(model->params, "LAL_APPROXIMANT");
  else {
    XLALPrintError(" ERROR in templateLALGenerateInspiral(): (INT4) \"LAL_APPROXIMANT\" parameter not provided!\n");
    XLAL_ERROR_VOID(XLAL_EDATA);
  }

  if (LALInferenceCheckVariable(model->params, "LAL_PNORDER"))
    order = *(INT4*) LALInferenceGetVariable(model->params, "LAL_PNORDER");
  else {
    XLALPrintError(" ERROR in templateLALGenerateInspiral(): (INT4) \"LAL_PNORDER\" parameter not provided!\n");
    XLAL_ERROR_VOID(XLAL_EDATA);
  }

  /* Explicitly set the default amplitude order if one is not specified.
   *   This serves two purposes:
   *     1) The default behavior of the code won't change unexpectedly due to changes in LALSimulation.
   *     2) We need to know the amplitude order in order to set the starting frequency of the waveform properly. */
  if (LALInferenceCheckVariable(model->params, "LAL_AMPORDER"))
    amporder = *(INT4*) LALInferenceGetVariable(model->params, "LAL_AMPORDER");
  else
    amporder = -1;

  REAL8 f_ref = 100.0;
  if (LALInferenceCheckVariable(model->params, "f_ref")) f_ref = *(REAL8 *)LALInferenceGetVariable(model->params, "f_ref");

  REAL8 fTemp = f_ref;

  if(LALInferenceCheckVariable(model->params,"chirpmass"))
    {
      mc  = *(REAL8*) LALInferenceGetVariable(model->params, "chirpmass");
      if (LALInferenceCheckVariable(model->params,"q")) {
	REAL8 q = *(REAL8 *)LALInferenceGetVariable(model->params,"q");
	q2masses(mc, q, &m1, &m2);
      } else {
	REAL8 eta = *(REAL8*) LALInferenceGetVariable(model->params, "eta");
	mc2masses(mc, eta, &m1, &m2);
      }
    }
  else if((m1_p=(REAL8 *)LALInferenceGetVariable(model->params, "mass1")) && (m2_p=(REAL8 *)LALInferenceGetVariable(model->params, "mass2")))
    {
      m1=*m1_p;
      m2=*m2_p;
    }
  else
    {
      fprintf(stderr,"No mass parameters found!");
      exit(0);
    }

  distance	= exp(LALInferenceGetREAL8Variable(model->params, "logdistance"))* LAL_PC_SI * 1.0e6;        /* distance (1 Mpc) in units of metres */

  phi0		= LALInferenceGetREAL8Variable(model->params, "phase"); /* START phase as per lalsimulation convention, radians*/

  /* Zenith angle between J and N in radians. Also known as inclination angle when spins are aligned */
  REAL8 thetaJN = acos(LALInferenceGetREAL8Variable(model->params, "costheta_jn"));     /* zenith angle between J and N in radians */

  /* Check if fLow is a model parameter, otherwise use data structure definition */
  if(LALInferenceCheckVariable(model->params, "flow"))
    f_low = *(REAL8*) LALInferenceGetVariable(model->params, "flow");
  else
    f_low = model->fLow;

  f_start = XLALSimInspiralfLow2fStart(f_low, amporder, approximant);
  f_max = 0.0; /* for freq domain waveforms this will stop at ISCO. Previously found using model->fHigh causes NaNs in waveform (see redmine issue #750)*/

  /* ==== SPINS ==== */
  /* We will default to spinless signal and then add in the spin components if required */
  /* If there are non-aligned spins, we must convert between the System Frame coordinates
   * and the cartestian coordinates */

  /* The cartesian spin coordinates (default 0), as passed to LALSimulation */
  REAL8 spin1x = 0.0;
  REAL8 spin1y = 0.0;
  REAL8 spin1z = 0.0;
  REAL8 spin2x = 0.0;
  REAL8 spin2y = 0.0;
  REAL8 spin2z = 0.0;

  /* System frame coordinates as used for jump proposals */
  REAL8 a_spin1 = 0.0;  /* Magnitude of spin1 */
  REAL8 a_spin2 = 0.0;  /* Magnitude of spin2 */
  REAL8 phiJL  = 0.0;  /* azimuthal angle of L_N on its cone about J radians */
  REAL8 tilt1   = 0.0;  /* zenith angle between S1 and LNhat in radians */
  REAL8 tilt2   = 0.0;  /* zenith angle between S2 and LNhat in radians */
  REAL8 phi12   = 0.0;  /* difference in azimuthal angle btwn S1, S2 in radians */

  /* Now check if we have spin amplitudes */
  if(LALInferenceCheckVariable(model->params, "a_spin1"))    a_spin1   = *(REAL8*) LALInferenceGetVariable(model->params, "a_spin1");
  if(LALInferenceCheckVariable(model->params, "a_spin2"))    a_spin2   = *(REAL8*) LALInferenceGetVariable(model->params, "a_spin2");

  /* Check if we have spin angles too */
  if(LALInferenceCheckVariable(model->params, "phi_jl"))
      phiJL = LALInferenceGetREAL8Variable(model->params, "phi_jl");
  if(LALInferenceCheckVariable(model->params, "tilt_spin1"))
      tilt1 = LALInferenceGetREAL8Variable(model->params, "tilt_spin1");
  if(LALInferenceCheckVariable(model->params, "tilt_spin2"))
      tilt2 = LALInferenceGetREAL8Variable(model->params, "tilt_spin2");
  if(LALInferenceCheckVariable(model->params, "phi12"))
      phi12 = LALInferenceGetREAL8Variable(model->params, "phi12");

  /* If we have tilt angles zero, then the spins are aligned and we just set the z component */
  /* However, if the waveform supports precession then we still need to get the right coordinate components */
  SpinSupport spin_support=XLALSimInspiralGetSpinSupportFromApproximant(approximant);
  if(tilt1==0.0 && tilt2==0.0 && (spin_support==LAL_SIM_INSPIRAL_SPINLESS || spin_support==LAL_SIM_INSPIRAL_ALIGNEDSPIN))
  {
      spin1z=a_spin1;
      spin2z=a_spin2;
      inclination = thetaJN; /* Inclination angle is just thetaJN */
  }
  else
  {   /* Template is not aligned-spin only. */
      /* Set all the other spin components according to the angles we received above */
      /* The transformation function doesn't know fLow, so f_ref==0 isn't interpretted as a request to use the starting frequency for reference. */
      if(fTemp==0.0)
        fTemp = f_start;

      XLAL_TRY(ret=XLALSimInspiralTransformPrecessingNewInitialConditions(
                    &inclination, &spin1x, &spin1y, &spin1z, &spin2x, &spin2y, &spin2z,
                    thetaJN, phiJL, tilt1, tilt2, phi12, a_spin1, a_spin2, m1*LAL_MSUN_SI, m2*LAL_MSUN_SI, fTemp), errnum);
      if (ret == XLAL_FAILURE)
      {
        XLALPrintError(" ERROR in XLALSimInspiralTransformPrecessingNewInitialConditions(): error converting angles. errnum=%d: %s\n",errnum, XLALErrorString(errnum) );
        return;
      }
  }


  /* ==== TIDAL PARAMETERS ==== */
  REAL8 lambda1 = 0.;
  if(LALInferenceCheckVariable(model->params, "lambda1")) lambda1 = *(REAL8*) LALInferenceGetVariable(model->params, "lambda1");
  REAL8 lambda2 = 0.;
  if(LALInferenceCheckVariable(model->params, "lambda2")) lambda2 = *(REAL8*) LALInferenceGetVariable(model->params, "lambda2");
  REAL8 lambdaT = 0.;
  REAL8 dLambdaT = 0.;
  REAL8 sym_mass_ratio_eta = 0.;
  if(LALInferenceCheckVariable(model->params, "lambdaT")&&LALInferenceCheckVariable(model->params, "dLambdaT")){
    lambdaT = *(REAL8*) LALInferenceGetVariable(model->params, "lambdaT");
    dLambdaT = *(REAL8*) LALInferenceGetVariable(model->params, "dLambdaT");
    sym_mass_ratio_eta = m1*m2/((m1+m2)*(m1+m2));
    LALInferenceLambdaTsEta2Lambdas(lambdaT,dLambdaT,sym_mass_ratio_eta,&lambda1,&lambda2);
  }


  /* Only use GR templates */
  LALSimInspiralTestGRParam *nonGRparams = NULL;

  /* Fill in the extra parameters for testing GR, if necessary */
  for (UINT4 k=0; k<N_extra_params; k++)
  {
      if(LALInferenceCheckVariable(model->params,list_extra_parameters[k]))
      {
          XLALSimInspiralAddTestGRParam(&nonGRparams,list_extra_parameters[k],*(REAL8 *)LALInferenceGetVariable(model->params,list_extra_parameters[k]));
      }
  }
  /* Fill in PPE params if they are available */
  char PPEparam[64]="";
  const char *PPEnames[]={"aPPE","alphaPPE","bPPE","betaPPE",NULL};
  for(UINT4 idx=0;PPEnames[idx];idx++)
  {
    for(UINT4 ppeidx=0;;ppeidx++)
    {
      sprintf(PPEparam, "%s%d",PPEnames[idx],ppeidx);
      if(LALInferenceCheckVariable(model->params,PPEparam))
        XLALSimInspiralAddTestGRParam(&nonGRparams,PPEparam,LALInferenceGetREAL8Variable(model->params,PPEparam));
      else
        break;
    }
  }



  /* ==== Call the waveform generator ==== */
  if(model->domain == LAL_SIM_DOMAIN_FREQUENCY) {
    deltaF = model->deltaF;

	XLAL_TRY(ret=XLALSimInspiralChooseFDWaveformFromCache(&hptilde, &hctilde, phi0,
            deltaF, m1*LAL_MSUN_SI, m2*LAL_MSUN_SI, spin1x, spin1y, spin1z,
            spin2x, spin2y, spin2z, f_start, f_max, f_ref, distance, inclination,lambda1, lambda2, model->waveFlags, nonGRparams, amporder, order,
            approximant,model->waveformCache, NULL), errnum);


    /* if the waveform failed to generate, fill the buffer with zeros
     * so that the previous waveform is not left there
     */
    if(ret!=XLAL_SUCCESS){
      memset(model->freqhPlus->data->data,0,sizeof(model->freqhPlus->data->data[0])*model->freqhPlus->data->length);
      memset(model->freqhCross->data->data,0,sizeof(model->freqhCross->data->data[0])*model->freqhCross->data->length);
      if ( hptilde ) XLALDestroyCOMPLEX16FrequencySeries(hptilde);
      if ( hctilde ) XLALDestroyCOMPLEX16FrequencySeries(hctilde);
      XLALSimInspiralDestroyTestGRParam(nonGRparams);
      errnum&=~XLAL_EFUNC; /* Mask out the internal function failure bit */
      switch(errnum)
      {
        case XLAL_EDOM:
          /* The waveform was called outside its domain. Return an empty vector but not an error */
          XLAL_ERROR_VOID(XLAL_EUSR0);
        default:
          /* Another error occurred that we can't handle. Propogate upward */
          XLALSetErrno(errnum);
          XLAL_ERROR_VOID(errnum,"%s: Template generation failed in XLALSimInspiralChooseFDWaveformFromCache:\n\
XLALSimInspiralChooseFDWaveformFromCache(&hptilde, &hctilde, \
%g, %g, %g, %g, %g, %g, %g, %g, %g, %g, %g, %g, %g, %g, %g, %g, %g, \
model->waveFlags(%d,%d,%d,%d,numreldata),nonGRparams,%d,%d,%d,model->waveformCache)\n",__func__,
            phi0, deltaF, m1*LAL_MSUN_SI, m2*LAL_MSUN_SI, spin1x, spin1y, spin1z, spin2x, spin2y, spin2z,
            f_start, f_max, f_ref, distance, inclination, lambda1, lambda2, (int) XLALSimInspiralGetSpinOrder(model->waveFlags),
            (int) XLALSimInspiralGetTidalOrder(model->waveFlags),(int) XLALSimInspiralGetFrameAxis(model->waveFlags),
            (int) XLALSimInspiralGetModesChoice(model->waveFlags),amporder, order, approximant);
      }
    }

    if (hptilde==NULL || hptilde->data==NULL || hptilde->data->data==NULL ) {
	  XLALPrintError(" ERROR in %s: encountered unallocated 'hptilde'.\n",__func__);
	  XLAL_ERROR_VOID(XLAL_EFAULT);
	}
	if (hctilde==NULL || hctilde->data==NULL || hctilde->data->data==NULL ) {
	  XLALPrintError(" ERROR in %s: encountered unallocated 'hctilde'.\n",__func__);
	  XLAL_ERROR_VOID(XLAL_EFAULT);
	}

    INT4 rem=0;
    UINT4 size=hptilde->data->length;
    if(size>model->freqhPlus->data->length) size=model->freqhPlus->data->length;
    memcpy(model->freqhPlus->data->data,hptilde->data->data,sizeof(hptilde->data->data[0])*size);
    if( (rem=(model->freqhPlus->data->length - size)) > 0)
        memset(&(model->freqhPlus->data->data[size]),0, rem*sizeof(hptilde->data->data[0]) );

    size=hctilde->data->length;
    if(size>model->freqhCross->data->length) size=model->freqhCross->data->length;
    memcpy(model->freqhCross->data->data,hctilde->data->data,sizeof(hctilde->data->data[0])*size);
    if( (rem=(model->freqhCross->data->length - size)) > 0)
        memset(&(model->freqhCross->data->data[size]),0, rem*sizeof(hctilde->data->data[0]) );

    REAL8 instant = model->freqhPlus->epoch.gpsSeconds + 1e-9*model->freqhPlus->epoch.gpsNanoSeconds;
    LALInferenceSetVariable(model->params, "time", &instant);

  } else {

    XLAL_TRY(ret=XLALSimInspiralChooseTDWaveformFromCache(&hplus, &hcross, phi0, deltaT,
            m1*LAL_MSUN_SI, m2*LAL_MSUN_SI, spin1x, spin1y, spin1z,
            spin2x, spin2y, spin2z, f_start, f_ref, distance,
            inclination, lambda1, lambda2, model->waveFlags, nonGRparams,
            amporder, order, approximant,model->waveformCache), errnum);
    /* if the waveform failed to generate, fill the buffer with zeros
     * so that the previous waveform is not left there
     */
    if(ret!=XLAL_SUCCESS){
      memset(model->freqhPlus->data->data,0,sizeof(model->freqhPlus->data->data[0])*model->freqhPlus->data->length);
      memset(model->freqhCross->data->data,0,sizeof(model->freqhCross->data->data[0])*model->freqhCross->data->length);
      if ( hptilde ) XLALDestroyCOMPLEX16FrequencySeries(hptilde);
      if ( hctilde ) XLALDestroyCOMPLEX16FrequencySeries(hctilde);
      if ( hplus) XLALDestroyREAL8TimeSeries(hplus);
      if ( hcross ) XLALDestroyREAL8TimeSeries(hcross);
      XLALSimInspiralDestroyTestGRParam(nonGRparams);
      errnum&=~XLAL_EFUNC; /* Mask out the internal function failure bit */
      switch(errnum)
      {
        case XLAL_EDOM:
          /* The waveform was called outside its domain. Return an empty vector but not an error */
          XLAL_ERROR_VOID(XLAL_EUSR0);
        default:
          /* Another error occurred that we can't handle. Propogate upward */
          XLALSetErrno(errnum);
          XLAL_ERROR_VOID(errnum,"%s: Template generation failed in XLALSimInspiralChooseTDWaveformFromCache\n\
XLALSimInspiralChooseTDWaveformFromCache(&hplus, &hcross, \
%g, %g, %g, %g, %g, %g, %g, %g, %g, %g, %g, %g, %g, %g, %g, %g, \
model->waveFlags(%d,%d,%d,%d,numreldata),nonGRparams,%d,%d,%d,model->waveformCache)\n",__func__,
            phi0, deltaT, m1*LAL_MSUN_SI, m2*LAL_MSUN_SI, spin1x, spin1y, spin1z, spin2x, spin2y, spin2z,
            f_start, f_ref, distance, inclination, lambda1, lambda2, (int) XLALSimInspiralGetSpinOrder(model->waveFlags),
            (int) XLALSimInspiralGetTidalOrder(model->waveFlags),(int) XLALSimInspiralGetFrameAxis(model->waveFlags),
            (int) XLALSimInspiralGetModesChoice(model->waveFlags),amporder, order, approximant);
      }
    }

    /* The following complicated mess is a result of the following considerations:

       1) The discrete time samples of the template and the timeModel
       buffers will not, in general line up.

       2) The likelihood function will timeshift the template in the
       frequency domain to align it properly with the desired tc in
       each detector (these are different because the detectors
       receive the signal at different times).  Because this
       timeshifting is done in the frequency domain, the effective
       time-domain template is periodic.  We want to avoid the
       possibility of non-zero template samples wrapping around from
       the start/end of the buffer, since real templates are not
       periodic!

       3) If the template apporaches the ends of the timeModel buffer,
       then it should be tapered in the same way as the timeData
       (currently 0.4 seconds, hard-coded! Tukey window; see
       LALInferenceReadData.c, near line 233) so that template and
       signal in the data match.  However, as an optimization, we
       perform only one tapering and FFT-ing in the likelihood
       function; subsequent timeshifts for the different detectors
       will cause the tapered regions of the template and data to
       become mis-aligned.

       The algorthim we use is the following:

       1) Inject the template to align with the nearest sample in the
       timeModel buffer to the desired geocent_end time.

       2) Check whether either the start or the end of the template
       overlaps the tapered region, plus a safety buffer corresponding
       to a conservative estimate of the largest geocenter <-->
       detector timeshift.

         a) If there is no overlap at the start or end of the buffer,
         we're done.

	 b) If there is an overlap, issue one warning per process
	 (which can be disabled by setting the LAL debug level) about
	 a too-short segment length, and return.
*/

    size_t waveLength = hplus->data->length;
    size_t bufLength = model->timehPlus->data->length;

    /* 2*Rearth/(c*deltaT)---2 is safety factor---is the maximum time
       shift for any earth-based detector. */
    size_t maxShift = (size_t)lround(4.255e-2/deltaT);

    /* Taper 0.4 seconds at start and end (hard-coded! in
       LALInferenceReadData.c, around line 233). */
    size_t taperLength = (size_t)lround(0.4/deltaT);

    /* Within unsafeLength of ends of buffer, possible danger of
       wrapping and/or tapering interactions. */
    size_t unsafeLength = taperLength + maxShift;

    REAL8 desiredTc = *(REAL8 *)LALInferenceGetVariable(model->params, "time");
    REAL8 tStart = XLALGPSGetREAL8(&(model->timehPlus->epoch));
    REAL8 tEnd = tStart + deltaT * model->timehPlus->data->length;

    if (desiredTc < tStart || desiredTc > tEnd) {
      XLALDestroyREAL8TimeSeries(hplus);
      XLALDestroyREAL8TimeSeries(hcross);

      XLAL_PRINT_ERROR("desired tc (%.4f) outside data buffer\n", desiredTc);
      XLAL_ERROR_VOID(XLAL_EDOM);
    }

    /* The nearest sample in model buffer to the desired tc. */
    size_t tcSample = (size_t)lround((desiredTc - XLALGPSGetREAL8(&(model->timehPlus->epoch)))/deltaT);

    /* The acutal coalescence time that corresponds to the buffer
       sample on which the waveform's tC lands. */
    REAL8 injTc = XLALGPSGetREAL8(&(model->timehPlus->epoch)) + tcSample*deltaT;

    /* The sample at which the waveform reaches tc. */
    size_t waveTcSample = (size_t)lround(-XLALGPSGetREAL8(&(hplus->epoch))/deltaT);

    /* 1 + (number of samples post-tc in waveform) */
    size_t wavePostTc = waveLength - waveTcSample;

    size_t bufStartIndex = (tcSample >= waveTcSample ? tcSample - waveTcSample : 0);
    size_t bufEndIndex = (wavePostTc + tcSample <= bufLength ? wavePostTc + tcSample : bufLength);
    size_t bufWaveLength = bufEndIndex - bufStartIndex;
    size_t waveStartIndex = (tcSample >= waveTcSample ? 0 : waveTcSample - tcSample);

    if (bufStartIndex < unsafeLength || (bufLength - bufEndIndex) <= unsafeLength) {
      /* The waveform could be timeshifted into a region where it will
	 be tapered improperly, or even wrap around from the periodic
	 timeshift.  Issue warning. */
      if (!sizeWarning) {
	fprintf(stderr, "WARNING: Generated template is too long to guarantee that it will not\n");
	fprintf(stderr, "WARNING:  (a) lie in a tapered region of the time-domain buffer\n");
	fprintf(stderr, "WARNING:  (b) wrap periodically when timeshifted in likelihood computation\n");
	fprintf(stderr, "WARNING: Either of these may cause differences between the template and the\n");
	fprintf(stderr, "WARNING: correct GW waveform in each detector.\n");
	fprintf(stderr, "WARNING: Parameter estimation will continue, but you should consider\n");
	fprintf(stderr, "WARNING: increasing the data segment length (using the --seglen) option.\n");
	sizeWarning = 1;
      }
    }

    /* Clear model buffers */
    memset(model->timehPlus->data->data, 0, sizeof(REAL8)*model->timehPlus->data->length);
    memset(model->timehCross->data->data, 0, sizeof(REAL8)*model->timehCross->data->length);

    /* Inject */
    memcpy(model->timehPlus->data->data + bufStartIndex,
	   hplus->data->data + waveStartIndex,
	   bufWaveLength*sizeof(REAL8));
    memcpy(model->timehCross->data->data + bufStartIndex,
	   hcross->data->data + waveStartIndex,
	   bufWaveLength*sizeof(REAL8));

    LALInferenceSetVariable(model->params, "time", &injTc);
  }

  if ( hplus ) XLALDestroyREAL8TimeSeries(hplus);
  if ( hcross ) XLALDestroyREAL8TimeSeries(hcross);
  if ( hptilde ) XLALDestroyCOMPLEX16FrequencySeries(hptilde);
  if ( hctilde ) XLALDestroyCOMPLEX16FrequencySeries(hctilde);

  return;
}


void LALInferenceTemplateXLALSimInspiralChooseWaveformPhaseInterpolated(LALInferenceModel *model)
/*************************************************************************************************************************/
/* Wrapper for LALSimulation waveforms:						                                                             */
/* XLALSimInspiralChooseFDWaveform() and XLALSimInspiralChooseTDWaveform().                                              */
/*                                                                                                                       */
/*  model->params parameters are:										                                                 */
/*  - "name" description; type OPTIONAL (default value)										                             */
/*										                                                                                 */
/*   MODEL PARAMETERS										                                                             */
/*   - "LAL_APPROXIMANT     Approximant;        Approximant                                                              */
/*   - "LAL_PNORDER"        Phase PN order;     INT4                                                                     */
/*   - "LAL_AMPORDER"       Amplitude PN order; INT4 OPTIONAL (-1)                                                       */
/*   - "spinO"              Spin order;         LALSimInspiralSpinOrder OPTIONAL (LAL_SIM_INSPIRAL_SPIN_ORDER_DEFAULT)   */
/*   - "tideO"              Tidal order;        LALSimInspiralTidalOrder OPTIONAL (LAL_SIM_INSPIRAL_TIDAL_ORDER_DEFAULT) */
/*   - "f_ref"               frequency at which the (frequency dependent) parameters are defined; REAL8 OPTIONAL (0.0)    */
/*   - "fLow"               lower frequency bound; REAL8 OPTIONAL (model->fLow)                                          */
/*                                                                                                                       */
/*   MASS PARAMETERS; either:                                                                                            */
/*      - "mass1"           mass of object 1 in solar mass; REAL8								                         */
/*      - "mass2"		        mass of object 1 in solar mass; REAL8								                     */
/*      OR                                                                                                               */
/*      - "chirpmass"       chirpmass in solar mass; REAL8                                                               */
/*      - "q"  asymmetric mass ratio m2/m1, 0<q<1; REAL8                                      */
/*      OR                                                                                                               */
/*      - "chirpmass"       chirpmass in solar mass; REAL8                                                               */
/*      - "eta"             symmetric mass ratio (m1*m2)/(m1+m2)^2; REAL8                                                */
/*                                                                                                                       */
/*   ORIENTATION AND SPIN PARAMETERS                                                                                     */
/*   - "phi0"               reference phase as per LALSimulation convention; REAL8                                       */
/*   - "logdistance"           distance in Mpc                                                                              */
/*   - "costheta_jn");      cos of zenith angle between J and N in radians;            REAL8                                    */
/*   - "phi_jl");        azimuthal angle of L_N on its cone about J radians; REAL8                                    */
/*   - "tilt_spin1");    zenith angle between S1 and LNhat in radians;       REAL8                                    */
/*   - "tilt_spin2");    zenith angle between S2 and LNhat in radians;       REAL8                                    */
/*   - "phi12");         difference in azimuthal angle between S1, S2 in radians;   REAL8                             */
/*   - "a_spin1"            magnitude of spin 1 in general configuration, -1<a_spin1<1; REAL8 OPTIONAL (0.0)              */
/*   - "a_spin2"            magnitude of spin 2 in general configuration, -1<a_spin1<1; REAL8 OPTIONAL (0.0)              */
/*                                                                                                                       */
/*   OTHER PARAMETERS                                                                                                    */
/*   - "lambda1"            tidal parameter of object 1; REAL8  OPTIONAL (0.0)                                           */
/*   - "lambda2"            tidal parameter of object 1; REAL8  OPTIONAL (0.0)                                           */
/*                                                                                                                       */
/*   - "time"               used as an OUTPUT only; REAL8								                                 */
/*                                                                                                                       */
/*                                                                                                                       */
/*   model needs to also contain:                                                                                        */
/*   - model->fLow Unless  - "fLow" OPTIONAL                                                                             */
/*   - model->deltaT                                                                                                     */
/*   - if model->domain == LAL_SIM_DOMAIN_FREQUENCY                                                                      */
/*      - model->deltaF                                                                                                  */
/*      - model->freqhCross                                                                                              */
/*      - model->freqhPlus                                                                                               */
/*   - else                                                                                                              */
/*      - model->timehPlus                                                                                               */
/*      - model->timehCross                                                                                              */
/*************************************************************************************************************************/
{
    Approximant approximant = (Approximant) 0;
    INT4 order=-1;
    INT4 amporder;

    static int sizeWarning = 0;
    int ret=0;
    INT4 errnum=0;
    REAL8TimeSeries *hplus=NULL;  /**< +-polarization waveform [returned] */
    REAL8TimeSeries *hcross=NULL; /**< x-polarization waveform [returned] */
    COMPLEX16FrequencySeries *hptilde=NULL, *hctilde=NULL;
    REAL8 mc;
    REAL8 phi0, deltaT, m1, m2, f_low, f_start, distance, inclination;

    REAL8 *m1_p,*m2_p;
    REAL8 f_max;

    /* Sampling rate for time domain models */
    deltaT = model->deltaT;

    if (LALInferenceCheckVariable(model->params, "LAL_APPROXIMANT"))
        approximant = *(Approximant*) LALInferenceGetVariable(model->params, "LAL_APPROXIMANT");
    else {
        XLALPrintError(" ERROR in templateLALGenerateInspiral(): (INT4) \"LAL_APPROXIMANT\" parameter not provided!\n");
        XLAL_ERROR_VOID(XLAL_EDATA);
    }

    if (LALInferenceCheckVariable(model->params, "LAL_PNORDER"))
        order = *(INT4*) LALInferenceGetVariable(model->params, "LAL_PNORDER");
    else {
        XLALPrintError(" ERROR in templateLALGenerateInspiral(): (INT4) \"LAL_PNORDER\" parameter not provided!\n");
        XLAL_ERROR_VOID(XLAL_EDATA);
    }

    /* Explicitly set the default amplitude order if one is not specified.
     *   This serves two purposes:
     *     1) The default behavior of the code won't change unexpectedly due to changes in LALSimulation.
     *     2) We need to know the amplitude order in order to set the starting frequency of the waveform properly. */

    if (LALInferenceCheckVariable(model->params, "LAL_AMPORDER"))
        amporder = *(INT4*) LALInferenceGetVariable(model->params, "LAL_AMPORDER");
    else
        amporder = -1;

    REAL8 f_ref = 100.0;
    if (LALInferenceCheckVariable(model->params, "f_ref")) f_ref = *(REAL8 *)LALInferenceGetVariable(model->params, "f_ref");

    REAL8 fTemp = f_ref;

    if(LALInferenceCheckVariable(model->params,"chirpmass"))
    {
        mc  = *(REAL8*) LALInferenceGetVariable(model->params, "chirpmass");
        if (LALInferenceCheckVariable(model->params,"q")) {
            REAL8 q = *(REAL8 *)LALInferenceGetVariable(model->params,"q");
            q2masses(mc, q, &m1, &m2);
        } else {
            REAL8 eta = *(REAL8*) LALInferenceGetVariable(model->params, "eta");
            mc2masses(mc, eta, &m1, &m2);
        }
    }
    else if((m1_p=(REAL8 *)LALInferenceGetVariable(model->params, "mass1")) && (m2_p=(REAL8 *)LALInferenceGetVariable(model->params, "mass2")))
    {
        m1=*m1_p;
        m2=*m2_p;
    }
    else
    {
        fprintf(stderr,"No mass parameters found!");
        exit(0);
    }

    distance	= exp(LALInferenceGetREAL8Variable(model->params, "logdistance"))* LAL_PC_SI * 1.0e6;        /* distance (1 Mpc) in units of metres */

    phi0		= LALInferenceGetREAL8Variable(model->params, "phase"); /* START phase as per lalsimulation convention, radians*/

    /* Zenith angle between J and N in radians. Also known as inclination angle when spins are aligned */
    REAL8 thetaJN = acos(LALInferenceGetREAL8Variable(model->params, "costheta_jn"));     /* zenith angle between J and N in radians */

    /* Check if fLow is a model parameter, otherwise use data structure definition */
    if(LALInferenceCheckVariable(model->params, "flow"))
        f_low = *(REAL8*) LALInferenceGetVariable(model->params, "flow");
    else
        f_low = model->fLow;

    f_start = XLALSimInspiralfLow2fStart(f_low, amporder, approximant);
    f_max = 0.0; /* for freq domain waveforms this will stop at ISCO. Previously found using model->fHigh causes NaNs in waveform (see redmine issue #750)*/

    /* ==== SPINS ==== */
    /* We will default to spinless signal and then add in the spin components if required */
    /* If there are non-aligned spins, we must convert between the System Frame coordinates
     * and the cartestian coordinates */

    /* The cartesian spin coordinates (default 0), as passed to LALSimulation */
    REAL8 spin1x = 0.0;
    REAL8 spin1y = 0.0;
    REAL8 spin1z = 0.0;
    REAL8 spin2x = 0.0;
    REAL8 spin2y = 0.0;
    REAL8 spin2z = 0.0;

    /* System frame coordinates as used for jump proposals */
    REAL8 a_spin1 = 0.0;  /* Magnitude of spin1 */
    REAL8 a_spin2 = 0.0;  /* Magnitude of spin2 */
    REAL8 phiJL  = 0.0;  /* azimuthal angle of L_N on its cone about J radians */
    REAL8 tilt1   = 0.0;  /* zenith angle between S1 and LNhat in radians */
    REAL8 tilt2   = 0.0;  /* zenith angle between S2 and LNhat in radians */
    REAL8 phi12   = 0.0;  /* difference in azimuthal angle btwn S1, S2 in radians */

    /* Now check if we have spin amplitudes */
    if(LALInferenceCheckVariable(model->params, "a_spin1"))    a_spin1   = *(REAL8*) LALInferenceGetVariable(model->params, "a_spin1");
    if(LALInferenceCheckVariable(model->params, "a_spin2"))    a_spin2   = *(REAL8*) LALInferenceGetVariable(model->params, "a_spin2");

    /* Check if we have spin angles too */
    if(LALInferenceCheckVariable(model->params, "phi_jl"))
        phiJL = LALInferenceGetREAL8Variable(model->params, "phi_jl");
    if(LALInferenceCheckVariable(model->params, "tilt_spin1"))
        tilt1 = LALInferenceGetREAL8Variable(model->params, "tilt_spin1");
    if(LALInferenceCheckVariable(model->params, "tilt_spin2"))
        tilt2 = LALInferenceGetREAL8Variable(model->params, "tilt_spin2");
    if(LALInferenceCheckVariable(model->params, "phi12"))
        phi12 = LALInferenceGetREAL8Variable(model->params, "phi12");

    /* If we have tilt angles zero, then the spins are aligned and we just set the z component */
    /* However, if the waveform supports precession then we still need to get the right coordinate components */
    SpinSupport spin_support=XLALSimInspiralGetSpinSupportFromApproximant(approximant);
    if(tilt1==0.0 && tilt2==0.0 && (spin_support==LAL_SIM_INSPIRAL_SPINLESS || spin_support==LAL_SIM_INSPIRAL_ALIGNEDSPIN))
    {
        spin1z=a_spin1;
        spin2z=a_spin2;
        inclination = thetaJN; /* Inclination angle is just thetaJN */
    }
    else
    {   /* Template is not aligned-spin only. */
        /* Set all the other spin components according to the angles we received above */
        /* The transformation function doesn't know fLow, so f_ref==0 isn't interpretted as a request to use the starting frequency for reference. */
        if(fTemp==0.0)
            fTemp = f_start;

        XLAL_TRY(ret=XLALSimInspiralTransformPrecessingNewInitialConditions(
                                                                            &inclination, &spin1x, &spin1y, &spin1z, &spin2x, &spin2y, &spin2z,
                                                                            thetaJN, phiJL, tilt1, tilt2, phi12, a_spin1, a_spin2, m1*LAL_MSUN_SI, m2*LAL_MSUN_SI, fTemp), errnum);
        if (ret == XLAL_FAILURE)
        {
            XLALPrintError(" ERROR in XLALSimInspiralTransformPrecessingNewInitialConditions(): error converting angles. errnum=%d: %s\n",errnum, XLALErrorString(errnum) );
            return;
        }
    }

    /* ==== TIDAL PARAMETERS ==== */
    REAL8 lambda1 = 0.;
    if(LALInferenceCheckVariable(model->params, "lambda1")) lambda1 = *(REAL8*) LALInferenceGetVariable(model->params, "lambda1");
    REAL8 lambda2 = 0.;
    if(LALInferenceCheckVariable(model->params, "lambda2")) lambda2 = *(REAL8*) LALInferenceGetVariable(model->params, "lambda2");
    REAL8 lambdaT = 0.;
    REAL8 dLambdaT = 0.;
    REAL8 sym_mass_ratio_eta = 0.;
    if(LALInferenceCheckVariable(model->params, "lambdaT")&&LALInferenceCheckVariable(model->params, "dLambdaT")){
        lambdaT = *(REAL8*) LALInferenceGetVariable(model->params, "lambdaT");
        dLambdaT = *(REAL8*) LALInferenceGetVariable(model->params, "dLambdaT");
        sym_mass_ratio_eta = m1*m2/((m1+m2)*(m1+m2));
        LALInferenceLambdaTsEta2Lambdas(lambdaT,dLambdaT,sym_mass_ratio_eta,&lambda1,&lambda2);
    }

    /* Only use GR templates */
    LALSimInspiralTestGRParam *nonGRparams = NULL;
    /* Fill in the extra parameters for testing GR, if necessary */
    for (UINT4 k=0; k<N_extra_params; k++)
    {
        if(LALInferenceCheckVariable(model->params,list_extra_parameters[k]))
        {
            XLALSimInspiralAddTestGRParam(&nonGRparams,list_extra_parameters[k],*(REAL8 *)LALInferenceGetVariable(model->params,list_extra_parameters[k]));
        }
    }
    /* Fill in PPE params if they are available */
    char PPEparam[64]="";
    const char *PPEnames[]= {"aPPE","alphaPPE","bPPE","betaPPE",NULL};
    for(UINT4 idx=0; PPEnames[idx]; idx++)
    {
        for(UINT4 ppeidx=0;; ppeidx++)
        {
            sprintf(PPEparam, "%s%d",PPEnames[idx],ppeidx);
            if(LALInferenceCheckVariable(model->params,PPEparam))
                XLALSimInspiralAddTestGRParam(&nonGRparams,PPEparam,LALInferenceGetREAL8Variable(model->params,PPEparam));
            else
                break;
        }
    }
    INT4 Nbands=-1; /* Use optimum number of bands */
    double mc_min=1.0/pow(2,0.2); /* For min 1.0-1.0 waveform */

    /* Vector of frequencies at which to compute FD template */
    static REAL8Sequence *frequencies = NULL;

    /* ==== Call the waveform generator ==== */
    if(model->domain == LAL_SIM_DOMAIN_FREQUENCY) {
        if(!frequencies) frequencies = LALInferenceMultibandFrequencies(Nbands,f_start,0.5/deltaT, model->deltaF, mc_min);


        XLAL_TRY(ret=XLALSimInspiralChooseFDWaveformFromCache(&hptilde, &hctilde, phi0,
                                                              0.0, m1*LAL_MSUN_SI, m2*LAL_MSUN_SI, spin1x, spin1y, spin1z,
                                                              spin2x, spin2y, spin2z, f_start, f_max, f_ref, distance, inclination,lambda1, lambda2, model->waveFlags, nonGRparams, amporder, order,
                                                              approximant,model->waveformCache, frequencies), errnum);

        /* if the waveform failed to generate, fill the buffer with zeros
         * so that the previous waveform is not left there
         */
        if(ret!=XLAL_SUCCESS){
            memset(model->freqhPlus->data->data,0,sizeof(model->freqhPlus->data->data[0])*model->freqhPlus->data->length);
            memset(model->freqhCross->data->data,0,sizeof(model->freqhCross->data->data[0])*model->freqhCross->data->length);
            if ( hptilde ) XLALDestroyCOMPLEX16FrequencySeries(hptilde);
            if ( hctilde ) XLALDestroyCOMPLEX16FrequencySeries(hctilde);
            XLALSimInspiralDestroyTestGRParam(nonGRparams);
            errnum&=~XLAL_EFUNC; /* Mask out the internal function failure bit */
            switch(errnum)
            {
                case XLAL_EDOM:
                    /* The waveform was called outside its domain. Return an empty vector but not an error */
                    XLAL_ERROR_VOID(XLAL_EUSR0);
                default:
                    /* Another error occurred that we can't handle. Propogate upward */
                    XLALSetErrno(errnum);
                    XLAL_ERROR_VOID(errnum,"%s: Template generation failed in XLALSimInspiralChooseFDWaveformFromCache:\n\
XLALSimInspiralChooseFDWaveformFromCache(&hptilde, &hctilde, \
%g, %g, %g, %g, %g, %g, %g, %g, %g, %g, %g, %g, %g, %g, %g, %g, \
model->waveFlags(%d,%d,%d,%d,numreldata),nonGRparams,%d,%d,%d,model->waveformCache)\n",__func__,
		      phi0, m1*LAL_MSUN_SI, m2*LAL_MSUN_SI, spin1x, spin1y, spin1z, spin2x, spin2y, spin2z,
		      f_start, f_max, f_ref, distance, inclination, lambda1, lambda2, (int) XLALSimInspiralGetSpinOrder(model->waveFlags),
		      (int) XLALSimInspiralGetTidalOrder(model->waveFlags),(int) XLALSimInspiralGetFrameAxis(model->waveFlags),
		      (int) XLALSimInspiralGetModesChoice(model->waveFlags),amporder, order, approximant);
            }
        }

        if (hptilde==NULL || hptilde->data==NULL || hptilde->data->data==NULL ) {
            XLALPrintError(" ERROR in LALInferenceTemplateXLALSimInspiralChooseWaveform(): encountered unallocated 'hptilde'.\n");
            XLAL_ERROR_VOID(XLAL_EFAULT);
        }
        if (hctilde==NULL || hctilde->data==NULL || hctilde->data->data==NULL ) {
            XLALPrintError(" ERROR in LALInferenceTemplateXLALSimInspiralChooseWaveform(): encountered unallocated 'hctilde'.\n");
            XLAL_ERROR_VOID(XLAL_EFAULT);
        }
        
        
        InterpolateWaveform(frequencies, hptilde, model->freqhPlus);
        InterpolateWaveform(frequencies, hctilde, model->freqhCross);

        /* Destroy the nonGr params */
        XLALSimInspiralDestroyTestGRParam(nonGRparams);

        REAL8 instant = model->freqhPlus->epoch.gpsSeconds + 1e-9*model->freqhPlus->epoch.gpsNanoSeconds;
        LALInferenceSetVariable(model->params, "time", &instant);


    } else {

        XLAL_TRY(ret=XLALSimInspiralChooseTDWaveformFromCache(&hplus, &hcross, phi0, deltaT,
                                                              m1*LAL_MSUN_SI, m2*LAL_MSUN_SI, spin1x, spin1y, spin1z,
                                                              spin2x, spin2y, spin2z, f_start, f_ref, distance,
                                                              inclination, lambda1, lambda2, model->waveFlags, nonGRparams,
                                                              amporder, order, approximant,model->waveformCache), errnum);
        /* if the waveform failed to generate, fill the buffer with zeros
         * so that the previous waveform is not left there
         */
        if(ret!=XLAL_SUCCESS){
            memset(model->freqhPlus->data->data,0,sizeof(model->freqhPlus->data->data[0])*model->freqhPlus->data->length);
            memset(model->freqhCross->data->data,0,sizeof(model->freqhCross->data->data[0])*model->freqhCross->data->length);
            if ( hptilde ) XLALDestroyCOMPLEX16FrequencySeries(hptilde);
            if ( hctilde ) XLALDestroyCOMPLEX16FrequencySeries(hctilde);
            XLALSimInspiralDestroyTestGRParam(nonGRparams);
            errnum&=~XLAL_EFUNC; /* Mask out the internal function failure bit */
            switch(errnum)
            {
                case XLAL_EDOM:
                    /* The waveform was called outside its domain. Return an empty vector but not an error */
                    XLAL_ERROR_VOID(XLAL_EUSR0);
                default:
                    /* Another error occurred that we can't handle. Propogate upward */
                    XLALSetErrno(errnum);
                    XLAL_ERROR_VOID(errnum,"%s: Template generation failed in XLALSimInspiralChooseTDWaveformFromCache",__func__);
            }
        }

        /* The following complicated mess is a result of the following considerations:

         1) The discrete time samples of the template and the timeModel
         buffers will not, in general line up.

         2) The likelihood function will timeshift the template in the
         frequency domain to align it properly with the desired tc in
         each detector (these are different because the detectors
         receive the signal at different times).  Because this
         timeshifting is done in the frequency domain, the effective
         time-domain template is periodic.  We want to avoid the
         possibility of non-zero template samples wrapping around from
         the start/end of the buffer, since real templates are not
         periodic!

         3) If the template apporaches the ends of the timeModel buffer,
         then it should be tapered in the same way as the timeData
         (currently 0.4 seconds, hard-coded! Tukey window; see
         LALInferenceReadData.c, near line 233) so that template and
         signal in the data match.  However, as an optimization, we
         perform only one tapering and FFT-ing in the likelihood
         function; subsequent timeshifts for the different detectors
         will cause the tapered regions of the template and data to
         become mis-aligned.

         The algorthim we use is the following:

         1) Inject the template to align with the nearest sample in the
         timeModel buffer to the desired geocent_end time.

         2) Check whether either the start or the end of the template
         overlaps the tapered region, plus a safety buffer corresponding
         to a conservative estimate of the largest geocenter <-->
         detector timeshift.

         a) If there is no overlap at the start or end of the buffer,
         we're done.

         b) If there is an overlap, issue one warning per process
         (which can be disabled by setting the LAL debug level) about
         a too-short segment length, and return.
         */

        size_t waveLength = hplus->data->length;
        size_t bufLength = model->timehPlus->data->length;

        /* 2*Rearth/(c*deltaT)---2 is safety factor---is the maximum time
         shift for any earth-based detector. */
        size_t maxShift = (size_t)lround(4.255e-2/deltaT);

        /* Taper 0.4 seconds at start and end (hard-coded! in
         LALInferenceReadData.c, around line 233). */
        size_t taperLength = (size_t)lround(0.4/deltaT);

        /* Within unsafeLength of ends of buffer, possible danger of
         wrapping and/or tapering interactions. */
        size_t unsafeLength = taperLength + maxShift;

        REAL8 desiredTc = *(REAL8 *)LALInferenceGetVariable(model->params, "time");
        REAL8 tStart = XLALGPSGetREAL8(&(model->timehPlus->epoch));
        REAL8 tEnd = tStart + deltaT * model->timehPlus->data->length;

        if (desiredTc < tStart || desiredTc > tEnd) {
            XLALDestroyREAL8TimeSeries(hplus);
            XLALDestroyREAL8TimeSeries(hcross);

            XLAL_PRINT_ERROR("desired tc (%.4f) outside data buffer\n", desiredTc);
            XLAL_ERROR_VOID(XLAL_EDOM);
        }

        /* The nearest sample in model buffer to the desired tc. */
        size_t tcSample = (size_t)lround((desiredTc - XLALGPSGetREAL8(&(model->timehPlus->epoch)))/deltaT);

        /* The acutal coalescence time that corresponds to the buffer
         sample on which the waveform's tC lands. */
        REAL8 injTc = XLALGPSGetREAL8(&(model->timehPlus->epoch)) + tcSample*deltaT;

        /* The sample at which the waveform reaches tc. */
        size_t waveTcSample = (size_t)lround(-XLALGPSGetREAL8(&(hplus->epoch))/deltaT);

        /* 1 + (number of samples post-tc in waveform) */
        size_t wavePostTc = waveLength - waveTcSample;

        size_t bufStartIndex = (tcSample >= waveTcSample ? tcSample - waveTcSample : 0);
        size_t bufEndIndex = (wavePostTc + tcSample <= bufLength ? wavePostTc + tcSample : bufLength);
        size_t bufWaveLength = bufEndIndex - bufStartIndex;
        size_t waveStartIndex = (tcSample >= waveTcSample ? 0 : waveTcSample - tcSample);

        if (bufStartIndex < unsafeLength || (bufLength - bufEndIndex) <= unsafeLength) {
            /* The waveform could be timeshifted into a region where it will
             be tapered improperly, or even wrap around from the periodic
             timeshift.  Issue warning. */
            if (!sizeWarning) {
                fprintf(stderr, "WARNING: Generated template is too long to guarantee that it will not\n");
                fprintf(stderr, "WARNING:  (a) lie in a tapered region of the time-domain buffer\n");
                fprintf(stderr, "WARNING:  (b) wrap periodically when timeshifted in likelihood computation\n");
                fprintf(stderr, "WARNING: Either of these may cause differences between the template and the\n");
                fprintf(stderr, "WARNING: correct GW waveform in each detector.\n");
                fprintf(stderr, "WARNING: Parameter estimation will continue, but you should consider\n");
                fprintf(stderr, "WARNING: increasing the data segment length (using the --seglen) option.\n");
                sizeWarning = 1;
            }
        }

        /* Clear model buffers */
        memset(model->timehPlus->data->data, 0, sizeof(REAL8)*model->timehPlus->data->length);
        memset(model->timehCross->data->data, 0, sizeof(REAL8)*model->timehCross->data->length);

        /* Inject */
        memcpy(model->timehPlus->data->data + bufStartIndex,
               hplus->data->data + waveStartIndex,
               bufWaveLength*sizeof(REAL8));
        memcpy(model->timehCross->data->data + bufStartIndex,
               hcross->data->data + waveStartIndex,
               bufWaveLength*sizeof(REAL8));

        LALInferenceSetVariable(model->params, "time", &injTc);
    }

    if ( hplus ) XLALDestroyREAL8TimeSeries(hplus);
    if ( hcross ) XLALDestroyREAL8TimeSeries(hcross);
    if ( hptilde ) XLALDestroyCOMPLEX16FrequencySeries(hptilde);
    if ( hctilde ) XLALDestroyCOMPLEX16FrequencySeries(hctilde);

    return;
}

void LALInferenceTemplateXLALSimBurstChooseWaveform(LALInferenceModel *model)
/*************************************************************************************************************************/
/* Wrapper for LALSimulation waveforms:						                                                             */
/* XLALSimBurstChooseFDWaveform() and XLALSimBurstChooseTDWaveform().                                              */
/*                                                                                                                       */
/*  model->params parameters are:										                                         */
/*  - "name" description; type OPTIONAL (default value)										                             */
/*   "LAL_APPROXIMANT" burst approximant, BurstApproximant */
/*	"frequency" central frequency, REAL8                                                                          */
/*   "Q" quality, REAL8 (optional, depending on the WF)                                              */
/*   "duration" duration, REAL8 (optional, depending on the WF)                                      */
/*   "polar_angle" ellipticity polar angle, REAL8 */
/*   "polar_eccentricity" ellipticity ellipse eccentricity, REAL8 (optional)                                     */
/*                                                                                                                      */
/*************************************************************************************************************************/
{

  BurstApproximant approximant = (BurstApproximant) 0;
  unsigned long	i;
  static int sizeWarning = 0;
  int ret=0;
  INT4 errnum=0;
  REAL8 instant;


  REAL8TimeSeries *hplus=NULL;  /**< +-polarization waveform [returned] */
  REAL8TimeSeries *hcross=NULL; /**< x-polarization waveform [returned] */
  COMPLEX16FrequencySeries *hptilde=NULL, *hctilde=NULL;
  REAL8 deltaT,deltaF,
  freq=0.0,
  quality=0.0,
  duration=0.0,
  f_low, f_max,
  hrss=1.0,
  polar_ecc=1.0,polar_angle=LAL_PI/2.;
  LALSimBurstExtraParam *extraParams = NULL;

  if (LALInferenceCheckVariable(model->params, "LAL_APPROXIMANT"))
    approximant = *(BurstApproximant*) LALInferenceGetVariable(model->params, "LAL_APPROXIMANT");
  else {
    XLALPrintError(" ERROR in LALInferenceTemplateXLALSimBurstChooseWaveform(): (INT4) \"LAL_APPROXIMANT\" parameter not provided!\n");
    XLAL_ERROR_VOID(XLAL_EDATA);
  }

  if(LALInferenceCheckVariable(model->params,"frequency"))
    {
      freq=*(REAL8*) LALInferenceGetVariable(model->params, "frequency");
  }

  if(LALInferenceCheckVariable(model->params,"quality"))
    {
      quality=*(REAL8*) LALInferenceGetVariable(model->params, "quality");
  }
  if(LALInferenceCheckVariable(model->params,"duration"))
    {
      duration=*(REAL8*) LALInferenceGetVariable(model->params, "duration");
  }
  /*
   * not needed since template is calculated at hrss=1 and scaled back in the likelihood
    if(LALInferenceCheckVariable(model->params,"hrss"))
      {
        hrss=*(REAL8*) LALInferenceGetVariable(model->params, "hrss");
    } else if (LALInferenceCheckVariable(model->params,"loghrss"))
        hrss=exp(*(REAL8*) LALInferenceGetVariable(model->params, "hrss"));

  if(LALInferenceCheckVariable(model->params,"alpha"))
    {
      alpha=*(REAL8*) LALInferenceGetVariable(model->params, "alpha");
      if (!extraParams) extraParams=XLALSimBurstCreateExtraParam("alpha",alpha);
      else XLALSimBurstAddExtraParam(&extraParams,"alpha",alpha);
      polar_angle=alpha;
  }
  */
  /* If someone wants to use old parametrization, allow for */
  if(LALInferenceCheckVariable(model->params,"polar_angle"))
    polar_angle=*(REAL8*) LALInferenceGetVariable(model->params, "polar_angle");
  if(LALInferenceCheckVariable(model->params,"polar_eccentricity"))
    polar_ecc=*(REAL8*) LALInferenceGetVariable(model->params, "polar_eccentricity");

  f_low=0.0; // These are not really used for burst signals.
  f_max = 0.0; /* for freq domain waveforms this will stop at Nyquist of lower, if the WF allows.*/


  if (model->timehCross==NULL) {
    XLALPrintError(" ERROR in LALInferenceTemplateXLALSimInspiralChooseWaveform(): encountered unallocated 'timeData'.\n");
    XLAL_ERROR_VOID(XLAL_EFAULT);
  }
  deltaT = model->timehCross->deltaT;

  if(model->domain == LAL_SIM_DOMAIN_FREQUENCY) {
    if (model->freqhCross==NULL) {
      XLALPrintError(" ERROR in LALInferenceTemplateXLALSimInspiralChooseWaveform(): encountered unallocated 'freqhCross'.\n");
      XLAL_ERROR_VOID(XLAL_EFAULT);
    }

    deltaF = model->deltaF;
<<<<<<< HEAD
    
	/*Create BurstExtra params here and set depending on approx or let chooseFD do that*/ 
  
  
    XLAL_TRY(ret=XLALSimBurstChooseFDWaveformFromCache(&hptilde, &hctilde, deltaF,deltaT,freq,quality,duration,f_low,f_max,hrss,polar_angle,polar_ecc,extraParams,approximant,model->burstWaveformCache), errnum);
    //XLAL_TRY(ret=XLALSimBurstChooseFDWaveform(&hptilde, &hctilde, deltaF,deltaT,freq,quality,duration,f_low,f_max,hrss,polar_angle,polar_ecc,extraParams,approximant), errnum);
    if (ret == XLAL_FAILURE)
=======

	/*Create BurstExtra params here and set depending on approx or let chooseFD do that*/


  XLAL_TRY(ret=XLALSimBurstChooseFDWaveformFromCache(&hptilde, &hctilde, deltaF,deltaT,freq,quality,duration,f_low,f_max,hrss,polar_angle,polar_ecc,extraParams,approximant,model->burstWaveformCache), errnum);
  //XLAL_TRY(ret=XLALSimBurstChooseFDWaveform(&hptilde, &hctilde, deltaF,deltaT,freq,quality,duration,f_low,f_max,hrss,polar_angle,polar_ecc,extraParams,approximant), errnum);
  if (ret == XLAL_FAILURE)
>>>>>>> 456c562d
      {
        XLALPrintError(" ERROR in LALInferenceTemplateXLALSimBurstChooseWaveform(). errnum=%d: %s\n",errnum ,XLALErrorString(errnum));
        return;
      }
<<<<<<< HEAD
    if (hptilde==NULL || hptilde->data==NULL || hptilde->data->data==NULL ) {
      XLALPrintError(" ERROR in LALInferenceTemplateXLALSimBurstChooseWaveform: encountered unallocated 'hptilde'.\n");
      XLAL_ERROR_VOID(XLAL_EFAULT);
    }
    if (hctilde==NULL || hctilde->data==NULL || hctilde->data->data==NULL ) {
      XLALPrintError(" ERROR in LALInferenceTemplateXLALSimBurstChooseWaveform: encountered unallocated 'hctilde'.\n");
      XLAL_ERROR_VOID(XLAL_EFAULT);
    }
    
    COMPLEX16 *dataPtr = hptilde->data->data;
    
=======
	if (hptilde==NULL || hptilde->data==NULL || hptilde->data->data==NULL ) {
	  XLALPrintError(" ERROR in LALInferenceTemplateXLALSimBurstChooseWaveform: encountered unallocated 'hptilde'.\n");
	  XLAL_ERROR_VOID(XLAL_EFAULT);
	}
	if (hctilde==NULL || hctilde->data==NULL || hctilde->data->data==NULL ) {
	  XLALPrintError(" ERROR in LALInferenceTemplateXLALSimBurstChooseWaveform: encountered unallocated 'hctilde'.\n");
	  XLAL_ERROR_VOID(XLAL_EFAULT);
	}

	COMPLEX16 *dataPtr = hptilde->data->data;

>>>>>>> 456c562d
    for (i=0; i<model->freqhCross->data->length; ++i) {
      dataPtr = hptilde->data->data;
      if(i < hptilde->data->length){
        model->freqhPlus->data->data[i] = dataPtr[i];
      }else{
        model->freqhPlus->data->data[i] = 0.0;
      }
    }
    for (i=0; i<model->freqhCross->data->length; ++i) {
      dataPtr = hctilde->data->data;
      if(i < hctilde->data->length){
        model->freqhCross->data->data[i] = dataPtr[i];
      }else{
        model->freqhCross->data->data[i] = 0.0;
      }
    }

    /* Destroy the extra params */
    XLALSimBurstDestroyExtraParam(extraParams);

    instant= (model->timehCross->epoch.gpsSeconds + 1e-9*model->timehCross->epoch.gpsNanoSeconds);
    LALInferenceSetVariable(model->params, "time", &instant);
  }
 else {
    /*Time domain WF*/

   // XLAL_TRY(ret=XLALSimBurstChooseTDWaveform(&hplus, &hcross,deltaT,freq,quality,duration,f_low,f_max,hrss,polar_angle,polar_ecc,extraParams,approximant), errnum);
    XLAL_TRY(ret=XLALSimBurstChooseTDWaveformFromCache(&hplus, &hcross,deltaT,freq,quality,duration,f_low,f_max,hrss,polar_angle,polar_ecc,extraParams,approximant,model->burstWaveformCache), errnum);
    XLALSimBurstDestroyExtraParam(extraParams);
    if (ret == XLAL_FAILURE || hplus == NULL || hcross == NULL)
      {
        XLALPrintError(" ERROR in XLALSimBurstChooseTDWaveform(): error generating waveform. errnum=%d: %s\n",errnum ,XLALErrorString(errnum));
        for (i=0; i<model->timehCross->data->length; i++){
          model->timehPlus->data->data[i] = 0.0;
          model->timehCross->data->data[i] = 0.0;
        }
        return;
      }

    /* The following complicated mess is a result of the following considerations:

       1) The discrete time samples of the template and the timeModel
       buffers will not, in general line up.

       2) The likelihood function will timeshift the template in the
       frequency domain to align it properly with the desired tc in
       each detector (these are different because the detectors
       receive the signal at different times).  Because this
       timeshifting is done in the frequency domain, the effective
       time-domain template is periodic.  We want to avoid the
       possibility of non-zero template samples wrapping around from
       the start/end of the buffer, since real templates are not
       periodic!

       3) If the template apporaches the ends of the timeModel buffer,
       then it should be tapered in the same way as the timeData
       (currently 0.4 seconds, hard-coded! Tukey window; see
       LALInferenceReadData.c, near line 233) so that template and
       signal in the data match.  However, as an optimization, we
       perform only one tapering and FFT-ing in the likelihood
       function; subsequent timeshifts for the different detectors
       will cause the tapered regions of the template and data to
       become mis-aligned.

       The algorthim we use is the following:

       1) Inject the template to align with the nearest sample in the
       timeModel buffer to the desired geocent_end time.

       2) Check whether either the start or the end of the template
       overlaps the tapered region, plus a safety buffer corresponding
       to a conservative estimate of the largest geocenter <-->
       detector timeshift.

         a) If there is no overlap at the start or end of the buffer,
         we're done.

	 b) If there is an overlap, issue one warning per process
	 (which can be disabled by setting the LAL debug level) about
	 a too-short segment length, and return.
*/

    size_t waveLength = hplus->data->length;
    size_t bufLength = model->timehCross->data->length;

    /* 2*Rearth/(c*deltaT)---2 is safety factor---is the maximum time
       shift for any earth-based detector. */
    size_t maxShift = (size_t)lround(4.255e-2/hplus->deltaT);

    /* Taper 0.4 seconds at start and end (hard-coded! in
       LALInferenceReadData.c, around line 233). */
    REAL8 pad=model->padding;
    size_t taperLength = (size_t)lround(pad/hplus->deltaT);

    /* Within unsafeLength of ends of buffer, possible danger of
       wrapping and/or tapering interactions. */
    size_t unsafeLength = taperLength + maxShift;

    REAL8 desiredTc = *(REAL8 *)LALInferenceGetVariable(model->params, "time");
    REAL8 tStart = XLALGPSGetREAL8(&(model->timehCross->epoch));
    REAL8 tEnd = tStart + model->deltaT * model->timehCross->data->length;

    if (desiredTc < tStart || desiredTc > tEnd) {
      XLALDestroyREAL8TimeSeries(hplus);
      XLALDestroyREAL8TimeSeries(hcross);

      XLAL_PRINT_ERROR("desired tc (%.4f) outside data buffer\n", desiredTc);
      XLAL_ERROR_VOID(XLAL_EDOM);
    }

    /* The nearest sample in model buffer to the desired tc. */
    size_t tcSample = (size_t)lround((desiredTc - XLALGPSGetREAL8(&(model->timehPlus->epoch)))/model->deltaT);

    /* The acutal coalescence time that corresponds to the buffer
       sample on which the waveform's tC lands. */
    REAL8 injTc = XLALGPSGetREAL8(&(model->timehPlus->epoch)) + tcSample*model->deltaT;

    /* The sample at which the waveform reaches tc. */
    size_t waveTcSample = (size_t)lround(-XLALGPSGetREAL8(&(hplus->epoch))/hplus->deltaT);

    /* 1 + (number of samples post-tc in waveform) */
    size_t wavePostTc = waveLength - waveTcSample;

    size_t bufStartIndex = (tcSample >= waveTcSample ? tcSample - waveTcSample : 0);
    size_t bufEndIndex = (wavePostTc + tcSample <= bufLength ? wavePostTc + tcSample : bufLength);
    size_t bufWaveLength = bufEndIndex - bufStartIndex;
    size_t waveStartIndex = (tcSample >= waveTcSample ? 0 : waveTcSample - tcSample);

    if (bufStartIndex < unsafeLength || (bufLength - bufEndIndex) <= unsafeLength) {
      /* The waveform could be timeshifted into a region where it will
	 be tapered improperly, or even wrap around from the periodic
	 timeshift.  Issue warning. */
      if (!sizeWarning) {
	fprintf(stderr, "WARNING: Generated template is too long to guarantee that it will not\n");
	fprintf(stderr, "WARNING:  (a) lie in a tapered region of the time-domain buffer\n");
	fprintf(stderr, "WARNING:  (b) wrap periodically when timeshifted in likelihood computation\n");
	fprintf(stderr, "WARNING: Either of these may cause differences between the template and the\n");
	fprintf(stderr, "WARNING: correct GW waveform in each detector.\n");
	fprintf(stderr, "WARNING: Parameter estimation will continue, but you should consider\n");
	fprintf(stderr, "WARNING: increasing the data segment length (using the --seglen) option.\n");
	sizeWarning = 1;

      }
    }

    /* Clear IFOdata buffers */
    memset(model->timehPlus->data->data, 0, sizeof(REAL8)*model->timehPlus->data->length);
    memset(model->timehCross->data->data, 0, sizeof(REAL8)*model->timehCross->data->length);

    /* Inject */
    memcpy(model->timehPlus->data->data + bufStartIndex,
	   hplus->data->data + waveStartIndex,
	   bufWaveLength*sizeof(REAL8));
    memcpy(model->timehCross->data->data + bufStartIndex,
	   hcross->data->data + waveStartIndex,
	   bufWaveLength*sizeof(REAL8));

    LALInferenceSetVariable(model->params, "time", &injTc);
  }


  if ( hplus ) XLALDestroyREAL8TimeSeries(hplus);
  if ( hcross ) XLALDestroyREAL8TimeSeries(hcross);
  if ( hptilde ) XLALDestroyCOMPLEX16FrequencySeries(hptilde);
  if ( hctilde ) XLALDestroyCOMPLEX16FrequencySeries(hctilde);

  return;
}


void LALInferenceTemplateXLALSimBurstSineGaussianF(LALInferenceModel *model)
/*************************************************************************************************************************/
/* Wrapper for LALSimulation waveforms:						                                                             */
/* XLALInferenceBurstChooseFDWaveform() and XLALInferenceBurstChooseTDWaveform().                                              */
/*                                                                                                                       */
/*  model->params parameters are:										                                         */
/*  - "name" description; type OPTIONAL (default value)										                             */
/*   "LAL_APPROXIMANT" burst approximant, BurstApproximant */
/*	"frequency" central frequency, REAL8                                                                          */
/*   "Q" quality, REAL8 (optional, depending on the WF)                                              */
/*   "duration" duration, REAL8 (optional, depending on the WF)                                      */
/*   "polar_angle" ellipticity polar angle, REAL8 */
/*   "polar_eccentricity" ellipticity ellipse eccentricity, REAL8 (optional)                                     */
/*                                                                                                                      */
/*************************************************************************************************************************/
{

  unsigned long	i;
  int ret=0;
  INT4 errnum=0;
  REAL8 instant;


  REAL8TimeSeries *hplus=NULL;  /**< +-polarization waveform [returned] */
  REAL8TimeSeries *hcross=NULL; /**< x-polarization waveform [returned] */
  COMPLEX16FrequencySeries *hptilde=NULL, *hctilde=NULL;
  REAL8 deltaT,deltaF,
  freq=0.0,
  quality=0.0,tau=0.0,
  hrss=1.0;

  freq=*(REAL8*) LALInferenceGetVariable(model->params, "frequency");
  quality=*(REAL8*) LALInferenceGetVariable(model->params, "quality");
  if(LALInferenceCheckVariable(model->params,"duration"))
  {
    tau=*(REAL8*) LALInferenceGetVariable(model->params, "duration");
    quality=tau*freq*LAL_SQRT2*LAL_PI;
  }
  REAL8 polar_angle=*(REAL8*) LALInferenceGetVariable(model->params, "polar_angle");
  /* If someone wants to use old parametrization, allow for */
  REAL8 polar_ecc=*(REAL8*) LALInferenceGetVariable(model->params, "polar_eccentricity");

  if (model->timehCross==NULL) {
    XLALPrintError(" ERROR in LALInferenceTemplateXLALSimInspiralChooseWaveform(): encountered unallocated 'timeData'.\n");
    XLAL_ERROR_VOID(XLAL_EFAULT);
  }
  deltaT = model->timehCross->deltaT;

  if (model->freqhCross==NULL) {
      XLALPrintError(" ERROR in LALInferenceTemplateXLALSimInspiralChooseWaveform(): encountered unallocated 'freqhCross'.\n");
      XLAL_ERROR_VOID(XLAL_EFAULT);
  }

  deltaF = model->deltaF;
  XLAL_TRY(ret=XLALInferenceBurstSineGaussianFFast(&hptilde, &hctilde, quality,freq,hrss, polar_ecc, polar_angle,deltaF,deltaT), errnum);
  if (ret == XLAL_FAILURE)
      {
        XLALPrintError(" ERROR in LALInferenceTemplateXLALSimBurstChooseWaveform(). errnum=%d: %s\n",errnum,XLALErrorString(errnum) );
        return;
      }
	if (hptilde==NULL || hptilde->data==NULL || hptilde->data->data==NULL ) {
	  XLALPrintError(" ERROR in LALInferenceTemplateXLALInferenceBurstChooseWaveform: encountered unallocated 'hptilde'.\n");
	  XLAL_ERROR_VOID(XLAL_EFAULT);
	}
	if (hctilde==NULL || hctilde->data==NULL || hctilde->data->data==NULL ) {
	  XLALPrintError(" ERROR in LALInferenceTemplateXLALInferenceBurstChooseWaveform: encountered unallocated 'hctilde'.\n");
	  XLAL_ERROR_VOID(XLAL_EFAULT);
	}
  size_t lower =(size_t) ( hctilde->f0/hctilde->deltaF);
  size_t upper= (size_t) ( hctilde->data->length + lower);
  COMPLEX16 *dataPtrP = hptilde->data->data;
  COMPLEX16 *dataPtrC = hctilde->data->data;
  for (i=0; i<lower; ++i) {
    model->freqhPlus->data->data[i] = 0.0;
    model->freqhCross->data->data[i] = 0.0;
  }

  if (upper>model->freqhPlus->data->length)
    upper=model->freqhPlus->data->length;
  else{
    for (i=upper; i<model->freqhPlus->data->length; ++i) {
      model->freqhPlus->data->data[i] = 0.0;
      model->freqhCross->data->data[i] = 0.0;
    }
  }
  for (i=lower; i<upper; ++i) {
    model->freqhPlus->data->data[i] = dataPtrP[i-lower];
    model->freqhCross->data->data[i] = dataPtrC[i-lower];
  }

  instant= (model->timehCross->epoch.gpsSeconds + 1e-9*model->timehCross->epoch.gpsNanoSeconds);
  LALInferenceSetVariable(model->params, "time", &instant);


  if ( hplus ) XLALDestroyREAL8TimeSeries(hplus);
  if ( hcross ) XLALDestroyREAL8TimeSeries(hcross);
  if ( hptilde ) XLALDestroyCOMPLEX16FrequencySeries(hptilde);
  if ( hctilde ) XLALDestroyCOMPLEX16FrequencySeries(hctilde);

  return;
}


void LALInferenceDumptemplateFreqDomain(LALInferenceVariables *currentParams,
                                        LALInferenceModel *model,
                                        const char *filename)
/* de-bugging function writing (frequency-domain) template to a CSV file */
/* File contains real & imaginary parts of plus & cross components.      */
/* Template amplitude is scaled to 1Mpc distance.                        */
{
  FILE *outfile=NULL;
  REAL8 f;
  UINT4 i;

  REAL8 deltaF = model->deltaF;

  LALInferenceCopyVariables(currentParams, model->params);
  model->templt(model);
  if (model->domain == LAL_SIM_DOMAIN_TIME)
    LALInferenceExecuteFT(model);

  outfile = fopen(filename, "w");
  /*fprintf(outfile, "f PSD dataRe dataIm signalPlusRe signalPlusIm signalCrossRe signalCrossIm\n");*/
  fprintf(outfile, "\"f\",\"signalPlusRe\",\"signalPlusIm\",\"signalCrossRe\",\"signalCrossIm\"\n");
  for (i=0; i<model->freqhPlus->data->length; ++i){
    f = ((double) i) * deltaF;
    fprintf(outfile, "%f,%e,%e,%e,%e\n",
            f,
            creal(model->freqhPlus->data->data[i]),
            cimag(model->freqhPlus->data->data[i]),
            creal(model->freqhCross->data->data[i]),
            cimag(model->freqhCross->data->data[i]));
  }
  fclose(outfile);
  fprintf(stdout, " wrote (frequency-domain) template to CSV file \"%s\".\n", filename);
}


void LALInferenceDumptemplateTimeDomain(LALInferenceVariables *currentParams,
                                        LALInferenceModel *model,
					                    const char *filename)
/* de-bugging function writing (frequency-domain) template to a CSV file */
/* File contains real & imaginary parts of plus & cross components.      */
/* Template amplitude is scaled to 1Mpc distance.                        */
{
  FILE *outfile=NULL;
  REAL8 deltaT, t, epoch; // deltaF - set but not used
  UINT4 i;

  LALInferenceCopyVariables(currentParams, model->params);
  model->templt(model);
  if (model->domain == LAL_SIM_DOMAIN_FREQUENCY)
    LALInferenceExecuteInvFT(model);

  outfile = fopen(filename, "w");
  fprintf(outfile, "\"t\",\"signalPlus\",\"signalCross\"\n");
  deltaT = model->deltaT;
  epoch = XLALGPSGetREAL8(&model->timehPlus->epoch);
  for (i=0; i<model->timehPlus->data->length; ++i){
    t =  epoch + ((double) i) * deltaT;
    fprintf(outfile, "%f,%e,%e\n",
            t,
            model->timehPlus->data->data[i],
            model->timehCross->data->data[i]);
  }
  fclose(outfile);
  fprintf(stdout, " wrote (time-domain) template to CSV file \"%s\".\n", filename);
}<|MERGE_RESOLUTION|>--- conflicted
+++ resolved
@@ -40,11 +40,8 @@
 #include <lal/RingUtils.h>
 #include <lal/LALSimInspiral.h>
 #include <lal/LALInferenceTemplate.h>
-<<<<<<< HEAD
+#include <lal/LALInferenceMultibanding.h>
 #include <lal/LALSimBlackHoleRingdownTiger.h>
-=======
-#include <lal/LALInferenceMultibanding.h>
->>>>>>> 456c562d
 
 /* LIB imports*/
 #include <lal/LALInferenceBurstRoutines.h>
@@ -213,7 +210,6 @@
   return;
 }
 
-<<<<<<< HEAD
 static void eta2q(REAL8 eta, REAL8 *q)
 /* Compute assymetric mass ratio q, given a
  * symmetric mass ratio, eta.
@@ -222,35 +218,35 @@
   *q = (1. - sqrt(1. - 4.*eta))/(1. + sqrt(1. - 4.*eta)) ;
 }
 
-void LALInferenceTemplateROQ(LALInferenceModel *model)
-{
-double m1,m2,mc,eta,q,iota=0;
-/* Prefer m1 and m2 if available (i.e. for injection template) */
-  if(LALInferenceCheckVariable(model->params,"mass1")&&LALInferenceCheckVariable(model->params,"mass2"))
-  {
-    m1=*(REAL8 *)LALInferenceGetVariable(model->params,"mass1");
-    m2=*(REAL8 *)LALInferenceGetVariable(model->params,"mass2");
-    eta=m1*m2/((m1+m2)*(m1+m2));
-    mc=pow(eta , 0.6)*(m1+m2);
-  }
-  else
-  {
-    if (LALInferenceCheckVariable(model->params,"q")) {
-      q = *(REAL8 *)LALInferenceGetVariable(model->params,"q");
-      q2eta(q, &eta);
-    }
-    else
-      eta = *(REAL8*) LALInferenceGetVariable(model->params, "eta");
-    mc       = *(REAL8*) LALInferenceGetVariable(model->params, "chirpmass");
-    mc2masses(mc, eta, &m1, &m2);
-  }
-=======
+// void LALInferenceTemplateROQ(LALInferenceModel *model)
+// {
+// double m1,m2,mc,eta,q,iota=0;
+// /* Prefer m1 and m2 if available (i.e. for injection template) */
+//   if(LALInferenceCheckVariable(model->params,"mass1")&&LALInferenceCheckVariable(model->params,"mass2"))
+//   {
+//     m1=*(REAL8 *)LALInferenceGetVariable(model->params,"mass1");
+//     m2=*(REAL8 *)LALInferenceGetVariable(model->params,"mass2");
+//     eta=m1*m2/((m1+m2)*(m1+m2));
+//     mc=pow(eta , 0.6)*(m1+m2);
+//   }
+//   else
+//   {
+//     if (LALInferenceCheckVariable(model->params,"q")) {
+//       q = *(REAL8 *)LALInferenceGetVariable(model->params,"q");
+//       q2eta(q, &eta);
+//     }
+//     else
+//       eta = *(REAL8*) LALInferenceGetVariable(model->params, "eta");
+//     mc       = *(REAL8*) LALInferenceGetVariable(model->params, "chirpmass");
+//     mc2masses(mc, eta, &m1, &m2);
+//   }
+// }
+
 void LALInferenceROQWrapperForXLALSimInspiralChooseFDWaveformSequence(LALInferenceModel *model){
 /*************************************************************************************************************************/
   Approximant approximant = (Approximant) 0;
   INT4 order=-1;
   INT4 amporder;
->>>>>>> 456c562d
 
   int ret=0;
   INT4 errnum=0;
@@ -678,7 +674,8 @@
       if (LALInferenceCheckVariable(model->params,"asym_massratio")) 
 	{
 	  q = *(REAL8 *)LALInferenceGetVariable(model->params,"asym_massratio");
-	  q2eta(q, &eta);
+          eta = q / ((1.+q)*(1.+q));
+// 	  q2eta(q, &eta);
 	} 
       else if (LALInferenceCheckVariable(model->params, "massratio")) 
 	{
@@ -2088,15 +2085,6 @@
     }
 
     deltaF = model->deltaF;
-<<<<<<< HEAD
-    
-	/*Create BurstExtra params here and set depending on approx or let chooseFD do that*/ 
-  
-  
-    XLAL_TRY(ret=XLALSimBurstChooseFDWaveformFromCache(&hptilde, &hctilde, deltaF,deltaT,freq,quality,duration,f_low,f_max,hrss,polar_angle,polar_ecc,extraParams,approximant,model->burstWaveformCache), errnum);
-    //XLAL_TRY(ret=XLALSimBurstChooseFDWaveform(&hptilde, &hctilde, deltaF,deltaT,freq,quality,duration,f_low,f_max,hrss,polar_angle,polar_ecc,extraParams,approximant), errnum);
-    if (ret == XLAL_FAILURE)
-=======
 
 	/*Create BurstExtra params here and set depending on approx or let chooseFD do that*/
 
@@ -2104,24 +2092,10 @@
   XLAL_TRY(ret=XLALSimBurstChooseFDWaveformFromCache(&hptilde, &hctilde, deltaF,deltaT,freq,quality,duration,f_low,f_max,hrss,polar_angle,polar_ecc,extraParams,approximant,model->burstWaveformCache), errnum);
   //XLAL_TRY(ret=XLALSimBurstChooseFDWaveform(&hptilde, &hctilde, deltaF,deltaT,freq,quality,duration,f_low,f_max,hrss,polar_angle,polar_ecc,extraParams,approximant), errnum);
   if (ret == XLAL_FAILURE)
->>>>>>> 456c562d
       {
         XLALPrintError(" ERROR in LALInferenceTemplateXLALSimBurstChooseWaveform(). errnum=%d: %s\n",errnum ,XLALErrorString(errnum));
         return;
       }
-<<<<<<< HEAD
-    if (hptilde==NULL || hptilde->data==NULL || hptilde->data->data==NULL ) {
-      XLALPrintError(" ERROR in LALInferenceTemplateXLALSimBurstChooseWaveform: encountered unallocated 'hptilde'.\n");
-      XLAL_ERROR_VOID(XLAL_EFAULT);
-    }
-    if (hctilde==NULL || hctilde->data==NULL || hctilde->data->data==NULL ) {
-      XLALPrintError(" ERROR in LALInferenceTemplateXLALSimBurstChooseWaveform: encountered unallocated 'hctilde'.\n");
-      XLAL_ERROR_VOID(XLAL_EFAULT);
-    }
-    
-    COMPLEX16 *dataPtr = hptilde->data->data;
-    
-=======
 	if (hptilde==NULL || hptilde->data==NULL || hptilde->data->data==NULL ) {
 	  XLALPrintError(" ERROR in LALInferenceTemplateXLALSimBurstChooseWaveform: encountered unallocated 'hptilde'.\n");
 	  XLAL_ERROR_VOID(XLAL_EFAULT);
@@ -2133,7 +2107,6 @@
 
 	COMPLEX16 *dataPtr = hptilde->data->data;
 
->>>>>>> 456c562d
     for (i=0; i<model->freqhCross->data->length; ++i) {
       dataPtr = hptilde->data->data;
       if(i < hptilde->data->length){
