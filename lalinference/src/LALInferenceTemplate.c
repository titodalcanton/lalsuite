--- conflicted
+++ resolved
@@ -69,9 +69,7 @@
 #define log4 1.3862943611198906188344642429163531
 
 static void q2masses(double mc, double q, double *m1, double *m2);
-<<<<<<< HEAD
 static REAL8 SORFUNC (REAL8 x, void *params); // Spin-orbit resonance; Schnittman, Phys.Rev. D70 (2004) 124020
-=======
 
 /* list of testing GR parameters to be passed to the waveform */
 
@@ -139,8 +137,6 @@
   memset(&(d[j]), 0, sizeof(d[j])*(dest->data->length - j));
   return 0;
 }
-
->>>>>>> 25123859
 
 void LALInferenceTemplateNullFreqdomain(LALInferenceModel *model)
 /**********************************************/
@@ -797,8 +793,6 @@
   /* Only use GR templates */
   LALSimInspiralTestGRParam *nonGRparams = NULL;
 
-<<<<<<< HEAD
-=======
   /* Fill in the extra parameters for testing GR, if necessary */
   for (UINT4 k=0; k<N_extra_params; k++)
   {
@@ -821,9 +815,6 @@
         break;
     }
   }
-
->>>>>>> 25123859
-
 
   /* ==== Call the waveform generator ==== */
   if(model->domain == LAL_SIM_DOMAIN_FREQUENCY) {
@@ -886,13 +877,6 @@
     if( (rem=(model->freqhCross->data->length - size)) > 0)
         memset(&(model->freqhCross->data->data[size]),0, rem*sizeof(hctilde->data->data[0]) );
 
-<<<<<<< HEAD
-
-    /* Destroy the nonGr params */
-    XLALSimInspiralDestroyTestGRParam(nonGRparams);
-
-=======
->>>>>>> 25123859
     REAL8 instant = model->freqhPlus->epoch.gpsSeconds + 1e-9*model->freqhPlus->epoch.gpsNanoSeconds;
     LALInferenceSetVariable(model->params, "time", &instant);
 
