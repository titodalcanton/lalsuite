/*
 *  LALInferenceTemplate.c: Bayesian Followup, template calls to LAL
 *  template functions. Temporary GeneratePPN
 *
 *  Copyright (C) 2009 Ilya Mandel, Vivien Raymond, Christian Roever,
 *  Marc van der Sluys, John Veitch, Will M. Farr and Salvatore Vitale
 *
 *
 *  This program is free software; you can redistribute it and/or modify
 *  it under the terms of the GNU General Public License as published by
 *  the Free Software Foundation; either version 2 of the License, or
 *  (at your option) any later version.
 *
 *  This program is distributed in the hope that it will be useful,
 *  but WITHOUT ANY WARRANTY; without even the implied warranty of
 *  MERCHANTABILITY or FITNESS FOR A PARTICULAR PURPOSE.  See the
 *  GNU General Public License for more details.
 *
 *  You should have received a copy of the GNU General Public License
 *  along with with program; see the file COPYING. If not, write to the
 *  Free Software Foundation, Inc., 59 Temple Place, Suite 330, Boston,
 *  MA  02111-1307  USA
 */

#include <stdio.h>
#include <stdlib.h>
#include <lal/LALInspiral.h>
#include <lal/SeqFactories.h>
#include <lal/TimeSeries.h>
#include <lal/FrequencySeries.h>
#include <lal/Date.h>
#include <lal/VectorOps.h>
#include <lal/TimeFreqFFT.h>
#include <lal/GenerateInspiral.h>
#include <lal/GenerateInspRing.h>
#include <lal/LALStatusMacros.h>
#include <lal/LALInference.h>
#include <lal/XLALError.h>
#include <lal/LIGOMetadataRingdownUtils.h>
#include <lal/LALSimInspiral.h>
#include <lal/LALInferenceTemplate.h>
#include <lal/LALInferenceMultibanding.h>

/* LIB imports*/
#include <lal/LALInferenceBurstRoutines.h>


#define PROGRAM_NAME "LALInferenceTemplate.c"
#define CVS_ID_STRING "$Id$"
#define CVS_REVISION "$Revision$"
#define CVS_SOURCE "$Source$"
#define CVS_DATE "$Date$"
#define CVS_NAME_STRING "$Name$"

#ifdef __GNUC__
#define UNUSED __attribute__ ((unused))
#else
#define UNUSED
#endif

/* Max amplitude orders found in LALSimulation (not accessible from outside of LALSim) */
#define MAX_NONPRECESSING_AMP_PN_ORDER 6
#define MAX_PRECESSING_AMP_PN_ORDER 3

#define Pi_p2 9.8696044010893586188344909998761511
#define Pi_p2by3 2.1450293971110256000774441009412356
#define log4 1.3862943611198906188344642429163531

static void q2eta(double q, double *eta);
static void q2masses(double mc, double q, double *m1, double *m2);


void LALInferenceTemplateNullFreqdomain(LALInferenceModel *model)
/**********************************************/
/* returns a frequency-domain 'null' template */
/* (all zeroes, implying no signal present).  */
/**********************************************/
{
  UINT4 i;
  if ((model->freqhPlus==NULL) || (model->freqhCross==NULL)) {
    XLALPrintError(" ERROR in templateNullFreqdomain(): encountered unallocated 'freqModelhPlus/-Cross'.\n");
    XLAL_ERROR_VOID(XLAL_EFAULT);
  }
  for (i=0; i<model->freqhPlus->data->length; ++i){
    model->freqhPlus->data->data[i] = 0.0;
    model->freqhCross->data->data[i] = 0.0;
  }
  model->domain = LAL_SIM_DOMAIN_FREQUENCY;
  return;
}



void LALInferenceTemplateNullTimedomain(LALInferenceModel *model)
/*********************************************/
/* returns a time-domain 'null' template     */
/* (all zeroes, implying no signal present). */
/*********************************************/
{
  UINT4 i;
  if ((model->timehPlus==NULL) || (model->timehCross==NULL)) {
    XLALPrintError(" ERROR in templateNullTimedomain(): encountered unallocated 'timeModelhPlus/-Cross'.\n");
    XLAL_ERROR_VOID(XLAL_EFAULT);
  }
  for (i=0; i<model->timehPlus->data->length; ++i){
    model->timehPlus->data->data[i]  = 0.0;
    model->timehCross->data->data[i] = 0.0;
  }
  model->domain = LAL_SIM_DOMAIN_TIME;
  return;
}



/* ============ LAL template wrapper function: ========== */


static void mc2masses(double mc, double eta, double *m1, double *m2);

static void mc2masses(double mc, double eta, double *m1, double *m2)
/*  Compute individual companion masses (m1, m2)   */
/*  for given chirp mass (m_c) & mass ratio (eta)  */
/*  (note: m1 >= m2).                              */
{
  double root = sqrt(0.25-eta);
  double fraction = (0.5+root) / (0.5-root);
  *m2 = mc * (pow(1+fraction,0.2) / pow(fraction,0.6));
  *m1 = mc * (pow(1+1.0/fraction,0.2) / pow(1.0/fraction,0.6));
  return;
}

static void q2eta(double q, double *eta)
/* Compute symmetric mass ratio (eta) for a given  */
/* asymmetric mass ratio (q).                       */
/* (note: q = m2/m1, where m1 >= m2)               */
{
  *eta = q/pow(1+q,2.0);
  return;
}

static void q2masses(double mc, double q, double *m1, double *m2)
/*  Compute individual companion masses (m1, m2)   */
/*  for given chirp mass (m_c) & asymmetric mass   */
/*  ratio (q).  note: q = m2/m1, where m1 >= m2    */
{
  *m1 = mc * pow(q, -3.0/5.0) * pow(q+1, 1.0/5.0);
  *m2 = (*m1) * q;
  return;
}

void LALInferenceTemplateROQ(LALInferenceModel *model)
{
double m1,m2,mc,eta,q,iota=0;
/* Prefer m1 and m2 if available (i.e. for injection template) */
  if(LALInferenceCheckVariable(model->params,"mass1")&&LALInferenceCheckVariable(model->params,"mass2"))
  {
    m1=*(REAL8 *)LALInferenceGetVariable(model->params,"mass1");
    m2=*(REAL8 *)LALInferenceGetVariable(model->params,"mass2");
    eta=m1*m2/((m1+m2)*(m1+m2));
    mc=pow(eta , 0.6)*(m1+m2);
  }
  else
  {
    if (LALInferenceCheckVariable(model->params,"q")) {
      q = *(REAL8 *)LALInferenceGetVariable(model->params,"q");
      q2eta(q, &eta);
    }
    else
      eta = *(REAL8*) LALInferenceGetVariable(model->params, "eta");
    mc       = *(REAL8*) LALInferenceGetVariable(model->params, "chirpmass");
    mc2masses(mc, eta, &m1, &m2);
  }

  iota = acos(LALInferenceGetREAL8Variable(model->params, "costheta_jn"));     /* zenith angle between J and N in radians */

  double cosiota = cos(iota);
  double plusCoef  = 0.5 * (1.0 + cosiota*cosiota);
  double crossCoef = cosiota;
  /* external: SI; internal: solar masses */
  const REAL8 m = m1 + m2;
  const REAL8 m_sec = m * LAL_MTSUN_SI;  /* total mass in seconds */
  const REAL8 etap2 = eta * eta;
  const REAL8 etap3 = etap2 * eta;
  const REAL8 piM = LAL_PI * m_sec;
  const REAL8 mSevenBySix = -7./6.;
  const REAL8 phic = *(REAL8 *)LALInferenceGetVariable(model->params,"phase");
  const REAL8 r = 1e6*LAL_PC_SI;
  REAL8 logv0 = log(1.); //the standard tf2 definition is log(v0), but I've changed it to reflect Scott's convention
  REAL8 shft, amp0;//, f_max;
  REAL8 psiNewt, psi2, psi3, psi4, psi5, psi6, psi6L, psi7, psi3S, psi4S, psi5S;
  REAL8 eta_fac = -113. + 76. * eta;
  REAL8 chi=0; //NOTE: chi isn't used here yet, so we just set it to zero
  gsl_complex h_i;

  /* extrinsic parameters */
  amp0 = -pow(m_sec, 5./6.) * sqrt(5.*eta / 24.) / (Pi_p2by3 * r / LAL_C_SI);
  shft = 0;//LAL_TWOPI * (tStart.gpsSeconds + 1e-9 * tStart.gpsNanoSeconds);

  /* spin terms in the amplitude and phase (in terms of the reduced
   * spin parameter */
  psi3S = 113.*chi/3.;
  psi4S = 63845.*(-81. + 4.*eta)*chi*chi/(8. * eta_fac * eta_fac);
  psi5S = -565.*(-146597. + 135856.*eta + 17136.*etap2)*chi/(2268.*eta_fac);

  /* coefficients of the phase at PN orders from 0 to 3.5PN */
  psiNewt = 3./(128.*eta);
  psi2 = 3715./756. + 55.*eta/9.;
  psi3 = psi3S - 16.*LAL_PI;
  psi4 = 15293365./508032. + 27145.*eta/504. + 3085.*eta*eta/72. + psi4S;
  psi5 = (38645.*LAL_PI/756. - 65.*LAL_PI*eta/9. + psi5S);
  psi6 = 11583231236531./4694215680. - (640.*Pi_p2)/3. - (6848.*LAL_GAMMA)/21.
           + (-5162.983708047263 + 2255.*Pi_p2/12.)*eta
           + (76055.*etap2)/1728. - (127825.*etap3)/1296.;
  psi6L = -6848./21.;
  psi7 = (77096675.*LAL_PI)/254016. + (378515.*LAL_PI*eta)/1512.
           - (74045.*LAL_PI*eta*eta)/756.;

  for (unsigned int i = 0; i < model->roq->frequencyNodes->size; i++) {
    /* fourier frequency corresponding to this bin */
    const REAL8 f = gsl_vector_get(model->roq->frequencyNodes, i);
    const REAL8 v3 = piM*f;

    /* PN expansion parameter */
    REAL8 v, v2, v4, v5, v6, v7, logv, Psi, amp;
    v = cbrt(v3);
    v2 = v*v; v4 = v3*v; v5 = v4*v; v6 = v3*v3; v7 = v6*v;
    logv = log(v);

    /* compute the phase and amplitude */
    Psi = psiNewt / v5 * (1.
         + psi2 * v2 + psi3 * v3 + psi4 * v4
         + psi5 * v5 * (1. + 3. * (logv - logv0))
         + (psi6 + psi6L * (log4 + logv)) * v6 + psi7 * v7);

    amp = amp0 * pow(f, mSevenBySix);

    GSL_SET_COMPLEX(&h_i, amp * cos(Psi + shft * f - 2.*phic - LAL_PI_4), - amp * sin(Psi + shft * f - 2.*phic - LAL_PI_4));

    gsl_vector_complex_set(model->roq->hplus, i, gsl_complex_mul_real(h_i,plusCoef));
    gsl_vector_complex_set(model->roq->hcross, i, gsl_complex_mul_real(gsl_complex_mul_imag(h_i,-1.0),crossCoef));

  }
	return;
}
void LALInferenceTemplateROQ_amp_squared(LALInferenceModel *model)
{

double m1,m2,mc,eta,q;
/* Prefer m1 and m2 if available (i.e. for injection template) */
 if(LALInferenceCheckVariable(model->params,"mass1")&&LALInferenceCheckVariable(model->params,"mass2"))
    {
      m1=*(REAL8 *)LALInferenceGetVariable(model->params,"mass1");
      m2=*(REAL8 *)LALInferenceGetVariable(model->params,"mass2");
      eta=m1*m2/((m1+m2)*(m1+m2));
      mc=pow(eta , 0.6)*(m1+m2);
    }
  else
    {
      if (LALInferenceCheckVariable(model->params,"q")) {
        q = *(REAL8 *)LALInferenceGetVariable(model->params,"q");
        q2eta(q, &eta);
      }
      else
        eta = *(REAL8*) LALInferenceGetVariable(model->params, "eta");
        mc       = *(REAL8*) LALInferenceGetVariable(model->params, "chirpmass");
      mc2masses(mc, eta, &m1, &m2);
    } 
    /* external: SI; internal: solar masses */
    const REAL8 m = m1 + m2;
    const REAL8 m_sec = m * LAL_MTSUN_SI;  /* total mass in seconds */
    const REAL8 r = 1e6*LAL_PC_SI;
    double amp_squared;

    amp_squared = pow( pow(m_sec, 5./6.) * sqrt(5.*eta / 24.) / (Pi_p2by3 * r / LAL_C_SI), 2. );
  
    *(model->roq->amp_squared) = amp_squared;

}


REAL8 fLow2fStart(REAL8 fLow, INT4 ampOrder, INT4 approximant)
/*  Compute the minimum frequency for waveform generation */
/*  using amplitude orders above Newtonian.  The waveform */
/*  generator turns on all orders at the orbital          */
/*  associated with fMin, so information from higher      */
/*  orders is not included at fLow unless fMin is         */
/*  sufficiently low.                                     */
{
  if (ampOrder == -1) {
      if (approximant == SpinTaylorT2 || approximant == SpinTaylorT4)
          ampOrder = MAX_PRECESSING_AMP_PN_ORDER;
      else
          ampOrder = MAX_NONPRECESSING_AMP_PN_ORDER;
  }

    REAL8 fStart;
    fStart = fLow * 2./(ampOrder+2);
    return fStart;
}




void LALInferenceTemplateSineGaussian(LALInferenceModel *model)
/*****************************************************/
/* Sine-Gaussian (burst) template.                   */
/* Signal is (by now?) linearly polarised,           */
/* i.e., the cross-waveform remains zero.            */
/* * * * * * * * * * * * * * * * * * * * * * * * * * */
/* The (plus-) waveform is:                          */
/*   a * exp(-((t-mu)/sigma)^2) * sin(2*pi*f*t-phi)  */
/* Note that by setting f=0, phi=pi/2 you also get   */
/* a `pure' Gaussian template.                       */
/*                                                   */
/* * * * * * * * * * * * * * * * * * * * * * * * * * ************************************/
/* Required (`model->params') parameters are:                                    */
/*   - "time"       (the "mu" parameter of the Gaussian part; REAL8, GPS sec.)          */
/*   - "sigma"      (width, the "sigma" parameter of the Gaussian part; REAL8, seconds) */
/*   - "frequency"  (frequency of the sine part; REAL8, Hertz)                          */
/*   - "phase"      (phase (at above "mu"); REAL8, radians)                             */
/*   - "amplitude"  (amplitude, REAL8)                                                  */
/****************************************************************************************/
{
  double endtime  = *(REAL8*) LALInferenceGetVariable(model->params, "time");       /* time parameter ("mu"), GPS sec.  */
  double sigma = *(REAL8*) LALInferenceGetVariable(model->params, "sigma");      /* width parameter, seconds         */
  double f     = *(REAL8*) LALInferenceGetVariable(model->params, "frequency");  /* frequency, Hz                    */
  double phi   = *(REAL8*) LALInferenceGetVariable(model->params, "phase");      /* phase, rad                       */
  double a     = *(REAL8*) LALInferenceGetVariable(model->params, "amplitude");  /* amplitude                        */
  double t, tsigma, twopif = LAL_TWOPI*f;
  double epochGPS = XLALGPSGetREAL8(&(model->timehPlus->epoch));
  unsigned long i;
  if (sigma <= 0.0) {
    fprintf(stderr, " ERROR in templateSineGaussian(): zero or negative \"sigma\" parameter (sigma=%e).\n", sigma);
    exit(1);
  }
  if (f < 0.0)
    fprintf(stderr, " WARNING in templateSineGaussian(): negative \"frequency\" parameter (f=%e).\n", f);
  if (a < 0.0)
    fprintf(stderr, " WARNING in templateSineGaussian(): negative \"amplitude\" parameter (a=%e).\n", a);
  for (i=0; i<model->timehPlus->data->length; ++i){
    t = ((double)i)*model->deltaT + (epochGPS-endtime);  /* t-mu         */
    tsigma = t/sigma;                                             /* (t-mu)/sigma */
    if (fabs(tsigma) < 5.0)   /*  (only do computations within a 10 sigma range)  */
      model->timehPlus->data->data[i] = a * exp(-0.5*tsigma*tsigma) * sin(twopif*t+phi);
    else 
      model->timehPlus->data->data[i] = 0.0;
    model->timehCross->data->data[i] = 0.0;
  }
  model->domain = LAL_SIM_DOMAIN_TIME;
  return;
}

void LALInferenceTemplateDampedSinusoid(LALInferenceModel *model)
/*****************************************************/
/* Damped Sinusoid (burst) template.                 */
/* Signal is linearly polarized,                     */
/* i.e., cross term is zero.                         */
/* * * * * * * * * * * * * * * * * * * * * * * * * * */
/* The (plus-) waveform is an exponentially decaying */
/* sine wave:                                        */
/*   a * exp((t-time)/tau) * sin(2*pi*f*(t-time))    */
/* where "time" is the time parameter denoting the   */
/* instant where the signal starts.                  */
/* * * * * * * * * * * * * * * * * * * * * * * * * * **************************/
/* Required (`model->params') parameters are:                          */
/*   - "time"       (the instant at which the signal starts; REAL8, GPS sec.) */
/*   - "tau"        (width parameter; REAL8, seconds)                         */
/*   - "frequency"  (frequency of the sine part; REAL8, Hertz)                */
/*   - "amplitude"  (amplitude, REAL8)                                        */
/******************************************************************************/
{
  double endtime  = *(REAL8*) LALInferenceGetVariable(model->params, "time");       /* time parameter ("mu"), GPS sec.  */
  double tau   = *(REAL8*) LALInferenceGetVariable(model->params, "tau");        /* width parameter, seconds         */
  double f     = *(REAL8*) LALInferenceGetVariable(model->params, "frequency");  /* frequency, Hz                    */
  double a     = *(REAL8*) LALInferenceGetVariable(model->params, "amplitude");  /* amplitude                        */
  double t, ttau, twopif = LAL_TWOPI*f;
  double epochGPS = XLALGPSGetREAL8(&(model->timehPlus->epoch));
  unsigned long i;
  if (tau <= 0.0) {
    fprintf(stderr, " ERROR in templateDampedSinusoid(): zero or negative \"tau\" parameter (tau=%e).\n", tau);
    exit(1);
  }
  if (f < 0.0)
    fprintf(stderr, " WARNING in templateDampedSinusoid(): negative \"frequency\" parameter (f=%e).\n", f);
  for (i=0; i<model->timehPlus->data->length; ++i){
    t = ((double)i)*model->deltaT + (epochGPS-endtime);  /* t-mu       */
    if ((t>0.0) && ((ttau=t/tau) < 10.0)) /*  (only do computations within a 10 tau range)  */
      model->timehPlus->data->data[i] = a * exp(-ttau) * sin(twopif*t);
    else 
      model->timehPlus->data->data[i] = 0.0;
    model->timehCross->data->data[i] = 0.0;
  }
  model->domain = LAL_SIM_DOMAIN_TIME;
  return;
}



void LALInferenceTemplateSinc(LALInferenceModel *model)
/*****************************************************/
/* Sinc function (burst) template.                   */
/* Signal is linearly polarized,                     */
/* i.e., cross term is zero.                         */
/* * * * * * * * * * * * * * * * * * * * * * * * * * */
/* The (plus-) waveform is a sinc function of given  */
/* frequency:                                        */
/*   a * sinc(2*pi*f*(t-time))                       */
/*   = a * sin(2*pi*f*(t-time)) / (2*pi*f*(t-time))  */
/* where "time" is the time parameter denoting the   */
/* signal's central peak location.                   */
/* * * * * * * * * * * * * * * * * * * * * * * * * * *************************/
/* Required (`model->params') parameters are:                         */
/*   - "time"       (the instant at which the signal peaks; REAL8, GPS sec.) */
/*   - "frequency"  (frequency of the sine part; REAL8, Hertz)               */
/*   - "amplitude"  (amplitude, REAL8)                                       */
/*****************************************************************************/
{
  double endtime  = *(REAL8*) LALInferenceGetVariable(model->params, "time");       /* time parameter ("mu"), GPS sec.  */
  double f     = *(REAL8*) LALInferenceGetVariable(model->params, "frequency");  /* frequency, Hz                    */
  double a     = *(REAL8*) LALInferenceGetVariable(model->params, "amplitude");  /* amplitude                        */
  double t, sinArg, sinc, twopif = LAL_TWOPI*f;
  double epochGPS = XLALGPSGetREAL8(&(model->timehPlus->epoch));
  unsigned long i;
  if (f < 0.0)
    fprintf(stderr, " WARNING in templateSinc(): negative \"frequency\" parameter (f=%e).\n", f);
  for (i=0; i<model->timehPlus->data->length; ++i){
    t = ((double)i)*model->deltaT + (epochGPS-endtime);  /* t-mu       */
    sinArg = twopif*t;
    sinc = (sinArg==0.0) ? 1.0 : sin(sinArg)/sinArg;    
    model->timehPlus->data->data[i] = a * sinc;
    model->timehCross->data->data[i] = 0.0;
  }
  model->domain = LAL_SIM_DOMAIN_TIME;
  return;
}


void LALInferenceTemplateASinOmegaT(LALInferenceModel *model)
/************************************************************/
/* Trivial h(t)=A*sin(Omega*t) template						*/
/*  Required (`model->params') parameters are:       */
/*   - "A"       (dimensionless amplitude, REAL8)			*/
/*   - "Omega"   (frequency; REAL8, radians/sec)            */
/************************************************************/
{
  double A		= *(REAL8*) LALInferenceGetVariable(model->params, "A");				/* dim-less	   */
  double Omega	= *(REAL8*) LALInferenceGetVariable(model->params, "Omega");			/* rad/sec     */
  double t;
  double epochGPS = XLALGPSGetREAL8(&(model->timehPlus->epoch));	

  unsigned long i;
  for (i=0; i<model->timehPlus->data->length; ++i){
    t = ((double)i)*model->deltaT + (epochGPS);  /* t-mu       */   
    model->timehPlus->data->data[i] = A * sin(Omega*t);
    model->timehCross->data->data[i] = 0.0;
  }
  model->domain = LAL_SIM_DOMAIN_TIME;
  return;
}

void LALInferenceTemplateXLALSimInspiralChooseWaveform(LALInferenceModel *model)
/*************************************************************************************************************************/
/* Wrapper for LALSimulation waveforms:						                                                             */
/* XLALSimInspiralChooseFDWaveform() and XLALSimInspiralChooseTDWaveform().                                              */
/*                                                                                                                       */
/*  model->params parameters are:										                                                 */
/*  - "name" description; type OPTIONAL (default value)										                             */
/*										                                                                                 */
/*   MODEL PARAMETERS										                                                             */
/*   - "LAL_APPROXIMANT     Approximant;        Approximant                                                              */
/*   - "LAL_PNORDER"        Phase PN order;     INT4                                                                     */
/*   - "LAL_AMPORDER"       Amplitude PN order; INT4 OPTIONAL (-1)                                                       */
/*   - "spinO"              Spin order;         LALSimInspiralSpinOrder OPTIONAL (LAL_SIM_INSPIRAL_SPIN_ORDER_DEFAULT)   */
/*   - "tideO"              Tidal order;        LALSimInspiralTidalOrder OPTIONAL (LAL_SIM_INSPIRAL_TIDAL_ORDER_DEFAULT) */
/*   - "f_ref"               frequency at which the (frequency dependent) parameters are defined; REAL8 OPTIONAL (0.0)    */
/*   - "fLow"               lower frequency bound; REAL8 OPTIONAL (model->fLow)                                          */
/*                                                                                                                       */
/*   MASS PARAMETERS; either:                                                                                            */
/*      - "mass1"           mass of object 1 in solar mass; REAL8								                         */
/*      - "mass2"		        mass of object 1 in solar mass; REAL8								                     */
/*      OR                                                                                                               */
/*      - "chirpmass"       chirpmass in solar mass; REAL8                                                               */
/*      - "q"  asymmetric mass ratio m2/m1, 0<q<1; REAL8                                      */
/*      OR                                                                                                               */
/*      - "chirpmass"       chirpmass in solar mass; REAL8                                                               */
/*      - "eta"             symmetric mass ratio (m1*m2)/(m1+m2)^2; REAL8                                                */
/*                                                                                                                       */
/*   ORIENTATION AND SPIN PARAMETERS                                                                                     */
/*   - "phi0"               reference phase as per LALSimulation convention; REAL8                                       */
/*   - "logdistance"           distance in Mpc                                                                              */
/*   - "costheta_jn");      cos of zenith angle between J and N in radians;            REAL8                                    */
/*   - "phi_jl");        azimuthal angle of L_N on its cone about J radians; REAL8                                    */
/*   - "tilt_spin1");    zenith angle between S1 and LNhat in radians;       REAL8                                    */
/*   - "tilt_spin2");    zenith angle between S2 and LNhat in radians;       REAL8                                    */
/*   - "phi12");         difference in azimuthal angle between S1, S2 in radians;   REAL8                             */
/*   - "a_spin1"            magnitude of spin 1 in general configuration, -1<a_spin1<1; REAL8 OPTIONAL (0.0)              */
/*   - "a_spin2"            magnitude of spin 2 in general configuration, -1<a_spin1<1; REAL8 OPTIONAL (0.0)              */
/*                                                                                                                       */
/*   OTHER PARAMETERS                                                                                                    */
/*   - "lambda1"            tidal parameter of object 1; REAL8  OPTIONAL (0.0)                                           */
/*   - "lambda2"            tidal parameter of object 1; REAL8  OPTIONAL (0.0)                                           */
/*                                                                                                                       */
/*   - "time"               used as an OUTPUT only; REAL8								                                 */
/*                                                                                                                       */
/*   - "ecc"               eccentricty value at refrence frequency; REAL8								                                 */
/*   - "eccOrder"          eccentricity PN order; INT4 					                                 */
/*   - "f_ecc"             refrence frequency of eccentricity; REAL8								                                 */
/*                                                                                                                       */
/*   model needs to also contain:                                                                                        */
/*   - model->fLow Unless  - "fLow" OPTIONAL                                                                             */
/*   - model->deltaT                                                                                                     */
/*   - if model->domain == LAL_SIM_DOMAIN_FREQUENCY                                                                      */
/*      - model->deltaF                                                                                                  */
/*      - model->freqhCross                                                                                              */
/*      - model->freqhPlus                                                                                               */
/*   - else                                                                                                              */
/*      - model->timehPlus                                                                                               */
/*      - model->timehCross                                                                                              */
/*************************************************************************************************************************/
{

  Approximant approximant = (Approximant) 0;
  INT4 order=-1;
  INT4 amporder;

  static int sizeWarning = 0;
  int ret=0;
  INT4 errnum=0;
  
  REAL8TimeSeries *hplus=NULL;  /**< +-polarization waveform [returned] */
  REAL8TimeSeries *hcross=NULL; /**< x-polarization waveform [returned] */
  COMPLEX16FrequencySeries *hptilde=NULL, *hctilde=NULL;
  REAL8 mc;
  REAL8 phi0, deltaT, m1, m2, f_low, f_start, distance, inclination;
  
  REAL8 *m1_p,*m2_p;
  REAL8 deltaF, f_max;
  
  /* Sampling rate for time domain models */
  deltaT = model->deltaT;
  
  if (LALInferenceCheckVariable(model->params, "LAL_APPROXIMANT"))
    approximant = *(Approximant*) LALInferenceGetVariable(model->params, "LAL_APPROXIMANT");
  else {
    XLALPrintError(" ERROR in templateLALGenerateInspiral(): (INT4) \"LAL_APPROXIMANT\" parameter not provided!\n");
    XLAL_ERROR_VOID(XLAL_EDATA);
  }
	
  if (LALInferenceCheckVariable(model->params, "LAL_PNORDER"))
    order = *(INT4*) LALInferenceGetVariable(model->params, "LAL_PNORDER");
  else {
    XLALPrintError(" ERROR in templateLALGenerateInspiral(): (INT4) \"LAL_PNORDER\" parameter not provided!\n");
    XLAL_ERROR_VOID(XLAL_EDATA);
  }

  /* Explicitly set the default amplitude order if one is not specified.
   *   This serves two purposes:
   *     1) The default behavior of the code won't change unexpectedly due to changes in LALSimulation.
   *     2) We need to know the amplitude order in order to set the starting frequency of the waveform properly. */
  if (LALInferenceCheckVariable(model->params, "LAL_AMPORDER"))
    amporder = *(INT4*) LALInferenceGetVariable(model->params, "LAL_AMPORDER");
  else
    amporder = -1;
    
  REAL8 f_ref = 100.0;
  if (LALInferenceCheckVariable(model->params, "f_ref")) f_ref = *(REAL8 *)LALInferenceGetVariable(model->params, "f_ref");

  REAL8 fTemp = f_ref;

  if(LALInferenceCheckVariable(model->params,"chirpmass"))
    {
      mc  = *(REAL8*) LALInferenceGetVariable(model->params, "chirpmass");
      if (LALInferenceCheckVariable(model->params,"q")) {
	REAL8 q = *(REAL8 *)LALInferenceGetVariable(model->params,"q");
	q2masses(mc, q, &m1, &m2);
      } else {
	REAL8 eta = *(REAL8*) LALInferenceGetVariable(model->params, "eta");
	mc2masses(mc, eta, &m1, &m2);
      }
    }
  else if((m1_p=(REAL8 *)LALInferenceGetVariable(model->params, "mass1")) && (m2_p=(REAL8 *)LALInferenceGetVariable(model->params, "mass2")))
    {
      m1=*m1_p;
      m2=*m2_p;
    }
  else
    {
      fprintf(stderr,"No mass parameters found!");
      exit(0);
    }

  distance	= exp(LALInferenceGetREAL8Variable(model->params, "logdistance"))* LAL_PC_SI * 1.0e6;        /* distance (1 Mpc) in units of metres */
  
  phi0		= LALInferenceGetREAL8Variable(model->params, "phase"); /* START phase as per lalsimulation convention, radians*/
  
  /* Zenith angle between J and N in radians. Also known as inclination angle when spins are aligned */
  REAL8 thetaJN = acos(LALInferenceGetREAL8Variable(model->params, "costheta_jn"));     /* zenith angle between J and N in radians */

  /* Check if fLow is a model parameter, otherwise use data structure definition */
  if(LALInferenceCheckVariable(model->params, "flow"))
    f_low = *(REAL8*) LALInferenceGetVariable(model->params, "flow");
  else
    f_low = model->fLow;

  f_start = fLow2fStart(f_low, amporder, approximant);
  f_max = 0.0; /* for freq domain waveforms this will stop at ISCO. Previously found using model->fHigh causes NaNs in waveform (see redmine issue #750)*/

  /* ==== SPINS ==== */
  /* We will default to spinless signal and then add in the spin components if required */
  /* If there are non-aligned spins, we must convert between the System Frame coordinates
   * and the cartestian coordinates */

  /* The cartesian spin coordinates (default 0), as passed to LALSimulation */
  REAL8 spin1x = 0.0;
  REAL8 spin1y = 0.0;
  REAL8 spin1z = 0.0;
  REAL8 spin2x = 0.0;
  REAL8 spin2y = 0.0;
  REAL8 spin2z = 0.0;
  
  /* System frame coordinates as used for jump proposals */
  REAL8 a_spin1 = 0.0;  /* Magnitude of spin1 */
  REAL8 a_spin2 = 0.0;  /* Magnitude of spin2 */
  REAL8 phiJL  = 0.0;  /* azimuthal angle of L_N on its cone about J radians */ 
  REAL8 tilt1   = 0.0;  /* zenith angle between S1 and LNhat in radians */
  REAL8 tilt2   = 0.0;  /* zenith angle between S2 and LNhat in radians */
  REAL8 phi12   = 0.0;  /* difference in azimuthal angle btwn S1, S2 in radians */

  /* Now check if we have spin amplitudes */
  if(LALInferenceCheckVariable(model->params, "a_spin1"))    a_spin1   = *(REAL8*) LALInferenceGetVariable(model->params, "a_spin1");
  if(LALInferenceCheckVariable(model->params, "a_spin2"))    a_spin2   = *(REAL8*) LALInferenceGetVariable(model->params, "a_spin2");

  /* Check if we have spin angles too */
  if(LALInferenceCheckVariable(model->params, "phi_jl"))
      phiJL = LALInferenceGetREAL8Variable(model->params, "phi_jl");
  if(LALInferenceCheckVariable(model->params, "tilt_spin1"))
      tilt1 = LALInferenceGetREAL8Variable(model->params, "tilt_spin1");
  if(LALInferenceCheckVariable(model->params, "tilt_spin2"))
      tilt2 = LALInferenceGetREAL8Variable(model->params, "tilt_spin2");
  if(LALInferenceCheckVariable(model->params, "phi12"))
      phi12 = LALInferenceGetREAL8Variable(model->params, "phi12");

  /* If we have tilt angles zero, then the spins are aligned and we just set the z component */
  /* However, if the waveform supports precession then we still need to get the right coordinate components */
  SpinSupport spin_support=XLALSimInspiralGetSpinSupportFromApproximant(approximant);
  if(tilt1==0.0 && tilt2==0.0 && (spin_support==LAL_SIM_INSPIRAL_SPINLESS || spin_support==LAL_SIM_INSPIRAL_ALIGNEDSPIN))
  {
      spin1z=a_spin1;
      spin2z=a_spin2;
      inclination = thetaJN; /* Inclination angle is just thetaJN */
  }
  else
  {   /* Template is not aligned-spin only. */
      /* Set all the other spin components according to the angles we received above */
      /* The transformation function doesn't know fLow, so f_ref==0 isn't interpretted as a request to use the starting frequency for reference. */
      if(fTemp==0.0)
        fTemp = f_start;

      XLAL_TRY(ret=XLALSimInspiralTransformPrecessingNewInitialConditions(
                    &inclination, &spin1x, &spin1y, &spin1z, &spin2x, &spin2y, &spin2z,
                    thetaJN, phiJL, tilt1, tilt2, phi12, a_spin1, a_spin2, m1*LAL_MSUN_SI, m2*LAL_MSUN_SI, fTemp), errnum);
      if (ret == XLAL_FAILURE)
      {
        XLALPrintError(" ERROR in XLALSimInspiralTransformPrecessingNewInitialConditions(): error converting angles. errnum=%d: %s\n",errnum, XLALErrorString(errnum) );
        return;
      }
  }

  
  /* ==== TIDAL PARAMETERS ==== */  
  REAL8 lambda1 = 0.;
  if(LALInferenceCheckVariable(model->params, "lambda1")) lambda1 = *(REAL8*) LALInferenceGetVariable(model->params, "lambda1");
  REAL8 lambda2 = 0.;
  if(LALInferenceCheckVariable(model->params, "lambda2")) lambda2 = *(REAL8*) LALInferenceGetVariable(model->params, "lambda2");
  REAL8 lambdaT = 0.;
  REAL8 dLambdaT = 0.;
  REAL8 sym_mass_ratio_eta = 0.;
  if(LALInferenceCheckVariable(model->params, "lambdaT")&&LALInferenceCheckVariable(model->params, "dLambdaT")){
    lambdaT = *(REAL8*) LALInferenceGetVariable(model->params, "lambdaT");
    dLambdaT = *(REAL8*) LALInferenceGetVariable(model->params, "dLambdaT");
    sym_mass_ratio_eta = m1*m2/((m1+m2)*(m1+m2));
    LALInferenceLambdaTsEta2Lambdas(lambdaT,dLambdaT,sym_mass_ratio_eta,&lambda1,&lambda2);
  }

  /* ==== ECCENTRICITY PARAMETERS ==== */  
  /* if we do not add ecc and f_ecc to model parameteres ecc and f_ecc wouild be zero */
  REAL8 ecc = 0.;
  if(LALInferenceCheckVariable(model->params, "ecc")) ecc = *(REAL8*) LALInferenceGetVariable(model->params, "ecc");
  INT4 eccOrder = 0.;
  if(LALInferenceCheckVariable(model->params, "eccOrder")) eccOrder = *(INT4*) LALInferenceGetVariable(model->params, "eccOrder");
  REAL8 f_ecc = 0.;
  if(LALInferenceCheckVariable(model->params, "f_ecc")) f_ecc = *(REAL8*) LALInferenceGetVariable(model->params, "f_ecc");

  /* Only use GR templates */
  LALSimInspiralTestGRParam *nonGRparams = NULL;
<<<<<<< HEAD

  /* Fill in the extra parameters for testing GR, if necessary */
  for (UINT4 k=0; k<N_extra_params; k++)
  {
      if(LALInferenceCheckVariable(model->params,list_extra_parameters[k]))
      {
          XLALSimInspiralAddTestGRParam(&nonGRparams,list_extra_parameters[k],*(REAL8 *)LALInferenceGetVariable(model->params,list_extra_parameters[k]));
      }
  }
  char aPPEparam[64]="";
  char alphaPPEparam[64]="";
  /* phase parameters */
  char bPPEparam[64]="";
  char betaPPEparam[64]="";
  int counters[4]={0};
  do
  {
      sprintf(aPPEparam, "%s%d","aPPE",++counters[0]);
      if(LALInferenceCheckVariable(model->params,aPPEparam)) XLALSimInspiralAddTestGRParam(&nonGRparams,aPPEparam,*(REAL8 *)LALInferenceGetVariable(model->params,aPPEparam));
      sprintf(alphaPPEparam, "%s%d","alphaPPE",++counters[1]);
      if(LALInferenceCheckVariable(model->params,alphaPPEparam)) XLALSimInspiralAddTestGRParam(&nonGRparams,alphaPPEparam,*(REAL8 *)LALInferenceGetVariable(model->params,alphaPPEparam));
      sprintf(bPPEparam, "%s%d","bPPE",++counters[2]);
      if(LALInferenceCheckVariable(model->params,bPPEparam)) XLALSimInspiralAddTestGRParam(&nonGRparams,bPPEparam,*(REAL8 *)LALInferenceGetVariable(model->params,bPPEparam));
      sprintf(betaPPEparam, "%s%d","betaPPE",++counters[3]);
      if(LALInferenceCheckVariable(model->params,betaPPEparam)) XLALSimInspiralAddTestGRParam(&nonGRparams,betaPPEparam,*(REAL8 *)LALInferenceGetVariable(model->params,betaPPEparam));

  } while((LALInferenceCheckVariable(model->params,aPPEparam))||(LALInferenceCheckVariable(model->params,alphaPPEparam))||(LALInferenceCheckVariable(model->params,bPPEparam))||(LALInferenceCheckVariable(model->params,betaPPEparam)));
 
=======
  
  
>>>>>>> bc037129

  /* ==== Call the waveform generator ==== */
  if(model->domain == LAL_SIM_DOMAIN_FREQUENCY) {
    deltaF = model->deltaF;
    
	XLAL_TRY(ret=XLALSimInspiralChooseFDWaveformFromCache(&hptilde, &hctilde, phi0,
            deltaF, m1*LAL_MSUN_SI, m2*LAL_MSUN_SI, spin1x, spin1y, spin1z,
            spin2x, spin2y, spin2z, f_start, f_max, f_ref, distance, inclination,lambda1, lambda2, 
            ecc, eccOrder, f_ecc, model->waveFlags, nonGRparams, amporder, order,
            approximant,model->waveformCache, NULL), errnum);

     
    /* if the waveform failed to generate, fill the buffer with zeros
     * so that the previous waveform is not left there
     */
    if(ret!=XLAL_SUCCESS){
      memset(model->freqhPlus->data->data,0,sizeof(model->freqhPlus->data->data[0])*model->freqhPlus->data->length);
      memset(model->freqhCross->data->data,0,sizeof(model->freqhCross->data->data[0])*model->freqhCross->data->length);
      if ( hptilde ) XLALDestroyCOMPLEX16FrequencySeries(hptilde);
      if ( hctilde ) XLALDestroyCOMPLEX16FrequencySeries(hctilde);
      XLALSimInspiralDestroyTestGRParam(nonGRparams);
      errnum&=~XLAL_EFUNC; /* Mask out the internal function failure bit */
      switch(errnum)
      {
        case XLAL_EDOM:
          /* The waveform was called outside its domain. Return an empty vector but not an error */
          XLAL_ERROR_VOID(XLAL_FAILURE);
        default:
          /* Another error occurred that we can't handle. Propogate upward */
          XLALSetErrno(errnum);
          XLAL_ERROR_VOID(errnum,"%s: Template generation failed in XLALSimInspiralChooseFDWaveformFromCache:\n\
XLALSimInspiralChooseFDWaveformFromCache(&hptilde, &hctilde, \
%g, %g, %g, %g, %g, %g, %g, %g, %g, %g, %g, %g, %g, %g, %g, %g, %g, \
model->waveFlags(%d,%d,%d,%d,numreldata),nonGRparams,%d,%d,%d,model->waveformCache)\n",__func__,
            phi0, deltaF, m1*LAL_MSUN_SI, m2*LAL_MSUN_SI, spin1x, spin1y, spin1z, spin2x, spin2y, spin2z,
            f_start, f_max, f_ref, distance, inclination, lambda1, lambda2, (int) XLALSimInspiralGetSpinOrder(model->waveFlags),
            (int) XLALSimInspiralGetTidalOrder(model->waveFlags),(int) XLALSimInspiralGetFrameAxis(model->waveFlags),
            (int) XLALSimInspiralGetModesChoice(model->waveFlags),amporder, order, approximant);
      }
    }

    if (hptilde==NULL || hptilde->data==NULL || hptilde->data->data==NULL ) {
	  XLALPrintError(" ERROR in %s: encountered unallocated 'hptilde'.\n",__func__);
	  XLAL_ERROR_VOID(XLAL_EFAULT);
	}
	if (hctilde==NULL || hctilde->data==NULL || hctilde->data->data==NULL ) {
	  XLALPrintError(" ERROR in %s: encountered unallocated 'hctilde'.\n",__func__);
	  XLAL_ERROR_VOID(XLAL_EFAULT);
	}

    INT4 rem=0;
    UINT4 size=hptilde->data->length;
    if(size>model->freqhPlus->data->length) size=model->freqhPlus->data->length;
    memcpy(model->freqhPlus->data->data,hptilde->data->data,sizeof(hptilde->data->data[0])*size);
    if( (rem=(model->freqhPlus->data->length - size)) > 0)
        memset(&(model->freqhPlus->data->data[size]),0, rem*sizeof(hptilde->data->data[0]) );

    size=hctilde->data->length;
    if(size>model->freqhCross->data->length) size=model->freqhCross->data->length;
    memcpy(model->freqhCross->data->data,hctilde->data->data,sizeof(hctilde->data->data[0])*size);
    if( (rem=(model->freqhCross->data->length - size)) > 0)
        memset(&(model->freqhCross->data->data[size]),0, rem*sizeof(hctilde->data->data[0]) );
<<<<<<< HEAD
   
=======
    
    
    /* Destroy the nonGr params */
    XLALSimInspiralDestroyTestGRParam(nonGRparams);
    
>>>>>>> bc037129
    REAL8 instant = model->freqhPlus->epoch.gpsSeconds + 1e-9*model->freqhPlus->epoch.gpsNanoSeconds;
    LALInferenceSetVariable(model->params, "time", &instant);
    
  } else {

    XLAL_TRY(ret=XLALSimInspiralChooseTDWaveformFromCache(&hplus, &hcross, phi0, deltaT,
            m1*LAL_MSUN_SI, m2*LAL_MSUN_SI, spin1x, spin1y, spin1z,
            spin2x, spin2y, spin2z, f_start, f_ref, distance,
            inclination, lambda1, lambda2, model->waveFlags, nonGRparams,
            amporder, order, approximant,model->waveformCache), errnum);
    /* if the waveform failed to generate, fill the buffer with zeros
     * so that the previous waveform is not left there
     */
    if(ret!=XLAL_SUCCESS){
      memset(model->freqhPlus->data->data,0,sizeof(model->freqhPlus->data->data[0])*model->freqhPlus->data->length);
      memset(model->freqhCross->data->data,0,sizeof(model->freqhCross->data->data[0])*model->freqhCross->data->length);
      if ( hptilde ) XLALDestroyCOMPLEX16FrequencySeries(hptilde);
      if ( hctilde ) XLALDestroyCOMPLEX16FrequencySeries(hctilde);
      if ( hplus) XLALDestroyREAL8TimeSeries(hplus);
      if ( hcross ) XLALDestroyREAL8TimeSeries(hcross);
      XLALSimInspiralDestroyTestGRParam(nonGRparams);
      errnum&=~XLAL_EFUNC; /* Mask out the internal function failure bit */
      switch(errnum)
      {
        case XLAL_EDOM:
          /* The waveform was called outside its domain. Return an empty vector but not an error */
          XLAL_ERROR_VOID(XLAL_FAILURE);
        default:
          /* Another error occurred that we can't handle. Propogate upward */
          XLALSetErrno(errnum);
          XLAL_ERROR_VOID(errnum,"%s: Template generation failed in XLALSimInspiralChooseTDWaveformFromCache\n\
XLALSimInspiralChooseTDWaveformFromCache(&hplus, &hcross, \
%g, %g, %g, %g, %g, %g, %g, %g, %g, %g, %g, %g, %g, %g, %g, %g, \
model->waveFlags(%d,%d,%d,%d,numreldata),nonGRparams,%d,%d,%d,model->waveformCache)\n",__func__,
            phi0, deltaT, m1*LAL_MSUN_SI, m2*LAL_MSUN_SI, spin1x, spin1y, spin1z, spin2x, spin2y, spin2z,
            f_start, f_ref, distance, inclination, lambda1, lambda2, (int) XLALSimInspiralGetSpinOrder(model->waveFlags),
            (int) XLALSimInspiralGetTidalOrder(model->waveFlags),(int) XLALSimInspiralGetFrameAxis(model->waveFlags),
            (int) XLALSimInspiralGetModesChoice(model->waveFlags),amporder, order, approximant);
      }
    }

    /* The following complicated mess is a result of the following considerations:
       
       1) The discrete time samples of the template and the timeModel
       buffers will not, in general line up.

       2) The likelihood function will timeshift the template in the
       frequency domain to align it properly with the desired tc in
       each detector (these are different because the detectors
       receive the signal at different times).  Because this
       timeshifting is done in the frequency domain, the effective
       time-domain template is periodic.  We want to avoid the
       possibility of non-zero template samples wrapping around from
       the start/end of the buffer, since real templates are not
       periodic!

       3) If the template apporaches the ends of the timeModel buffer,
       then it should be tapered in the same way as the timeData
       (currently 0.4 seconds, hard-coded! Tukey window; see
       LALInferenceReadData.c, near line 233) so that template and
       signal in the data match.  However, as an optimization, we
       perform only one tapering and FFT-ing in the likelihood
       function; subsequent timeshifts for the different detectors
       will cause the tapered regions of the template and data to
       become mis-aligned.

       The algorthim we use is the following:

       1) Inject the template to align with the nearest sample in the
       timeModel buffer to the desired geocent_end time.

       2) Check whether either the start or the end of the template
       overlaps the tapered region, plus a safety buffer corresponding
       to a conservative estimate of the largest geocenter <-->
       detector timeshift.
       
         a) If there is no overlap at the start or end of the buffer,
         we're done.

	 b) If there is an overlap, issue one warning per process
	 (which can be disabled by setting the LAL debug level) about
	 a too-short segment length, and return.
*/

    size_t waveLength = hplus->data->length;
    size_t bufLength = model->timehPlus->data->length;

    /* 2*Rearth/(c*deltaT)---2 is safety factor---is the maximum time
       shift for any earth-based detector. */
    size_t maxShift = (size_t)lround(4.255e-2/deltaT); 

    /* Taper 0.4 seconds at start and end (hard-coded! in
       LALInferenceReadData.c, around line 233). */
    size_t taperLength = (size_t)lround(0.4/deltaT); 

    /* Within unsafeLength of ends of buffer, possible danger of
       wrapping and/or tapering interactions. */
    size_t unsafeLength = taperLength + maxShift;

    REAL8 desiredTc = *(REAL8 *)LALInferenceGetVariable(model->params, "time");
    REAL8 tStart = XLALGPSGetREAL8(&(model->timehPlus->epoch));
    REAL8 tEnd = tStart + deltaT * model->timehPlus->data->length;

    if (desiredTc < tStart || desiredTc > tEnd) {
      XLALDestroyREAL8TimeSeries(hplus);
      XLALDestroyREAL8TimeSeries(hcross);

      XLAL_PRINT_ERROR("desired tc (%.4f) outside data buffer\n", desiredTc);
      XLAL_ERROR_VOID(XLAL_EDOM);
    }

    /* The nearest sample in model buffer to the desired tc. */
    size_t tcSample = (size_t)lround((desiredTc - XLALGPSGetREAL8(&(model->timehPlus->epoch)))/deltaT);

    /* The acutal coalescence time that corresponds to the buffer
       sample on which the waveform's tC lands. */
    REAL8 injTc = XLALGPSGetREAL8(&(model->timehPlus->epoch)) + tcSample*deltaT;

    /* The sample at which the waveform reaches tc. */
    size_t waveTcSample = (size_t)lround(-XLALGPSGetREAL8(&(hplus->epoch))/deltaT);

    /* 1 + (number of samples post-tc in waveform) */
    size_t wavePostTc = waveLength - waveTcSample;

    size_t bufStartIndex = (tcSample >= waveTcSample ? tcSample - waveTcSample : 0);
    size_t bufEndIndex = (wavePostTc + tcSample <= bufLength ? wavePostTc + tcSample : bufLength);
    size_t bufWaveLength = bufEndIndex - bufStartIndex;
    size_t waveStartIndex = (tcSample >= waveTcSample ? 0 : waveTcSample - tcSample);    

    if (bufStartIndex < unsafeLength || (bufLength - bufEndIndex) <= unsafeLength) {
      /* The waveform could be timeshifted into a region where it will
	 be tapered improperly, or even wrap around from the periodic
	 timeshift.  Issue warning. */
      if (!sizeWarning) {
	fprintf(stderr, "WARNING: Generated template is too long to guarantee that it will not\n");
	fprintf(stderr, "WARNING:  (a) lie in a tapered region of the time-domain buffer\n");
	fprintf(stderr, "WARNING:  (b) wrap periodically when timeshifted in likelihood computation\n");
	fprintf(stderr, "WARNING: Either of these may cause differences between the template and the\n");
	fprintf(stderr, "WARNING: correct GW waveform in each detector.\n");
	fprintf(stderr, "WARNING: Parameter estimation will continue, but you should consider\n");
	fprintf(stderr, "WARNING: increasing the data segment length (using the --seglen) option.\n");
	sizeWarning = 1;
      }
    }

    /* Clear model buffers */
    memset(model->timehPlus->data->data, 0, sizeof(REAL8)*model->timehPlus->data->length);
    memset(model->timehCross->data->data, 0, sizeof(REAL8)*model->timehCross->data->length);
    
    /* Inject */
    memcpy(model->timehPlus->data->data + bufStartIndex,
	   hplus->data->data + waveStartIndex,
	   bufWaveLength*sizeof(REAL8));
    memcpy(model->timehCross->data->data + bufStartIndex,
	   hcross->data->data + waveStartIndex,
	   bufWaveLength*sizeof(REAL8));

    LALInferenceSetVariable(model->params, "time", &injTc);
  }

  if ( hplus ) XLALDestroyREAL8TimeSeries(hplus);
  if ( hcross ) XLALDestroyREAL8TimeSeries(hcross);
  if ( hptilde ) XLALDestroyCOMPLEX16FrequencySeries(hptilde);
  if ( hctilde ) XLALDestroyCOMPLEX16FrequencySeries(hctilde);
  XLALSimInspiralDestroyTestGRParam(nonGRparams);

  return;
}


void LALInferenceTemplateXLALSimInspiralChooseWaveformPhaseInterpolated(LALInferenceModel *model)
/*************************************************************************************************************************/
/* Wrapper for LALSimulation waveforms:						                                                             */
/* XLALSimInspiralChooseFDWaveform() and XLALSimInspiralChooseTDWaveform().                                              */
/*                                                                                                                       */
/*  model->params parameters are:										                                                 */
/*  - "name" description; type OPTIONAL (default value)										                             */
/*										                                                                                 */
/*   MODEL PARAMETERS										                                                             */
/*   - "LAL_APPROXIMANT     Approximant;        Approximant                                                              */
/*   - "LAL_PNORDER"        Phase PN order;     INT4                                                                     */
/*   - "LAL_AMPORDER"       Amplitude PN order; INT4 OPTIONAL (-1)                                                       */
/*   - "spinO"              Spin order;         LALSimInspiralSpinOrder OPTIONAL (LAL_SIM_INSPIRAL_SPIN_ORDER_DEFAULT)   */
/*   - "tideO"              Tidal order;        LALSimInspiralTidalOrder OPTIONAL (LAL_SIM_INSPIRAL_TIDAL_ORDER_DEFAULT) */
/*   - "f_ref"               frequency at which the (frequency dependent) parameters are defined; REAL8 OPTIONAL (0.0)    */
/*   - "fLow"               lower frequency bound; REAL8 OPTIONAL (model->fLow)                                          */
/*                                                                                                                       */
/*   MASS PARAMETERS; either:                                                                                            */
/*      - "mass1"           mass of object 1 in solar mass; REAL8								                         */
/*      - "mass2"		        mass of object 1 in solar mass; REAL8								                     */
/*      OR                                                                                                               */
/*      - "chirpmass"       chirpmass in solar mass; REAL8                                                               */
/*      - "q"  asymmetric mass ratio m2/m1, 0<q<1; REAL8                                      */
/*      OR                                                                                                               */
/*      - "chirpmass"       chirpmass in solar mass; REAL8                                                               */
/*      - "eta"             symmetric mass ratio (m1*m2)/(m1+m2)^2; REAL8                                                */
/*                                                                                                                       */
/*   ORIENTATION AND SPIN PARAMETERS                                                                                     */
/*   - "phi0"               reference phase as per LALSimulation convention; REAL8                                       */
/*   - "logdistance"           distance in Mpc                                                                              */
/*   - "costheta_jn");      cos of zenith angle between J and N in radians;            REAL8                                    */
/*   - "phi_jl");        azimuthal angle of L_N on its cone about J radians; REAL8                                    */
/*   - "tilt_spin1");    zenith angle between S1 and LNhat in radians;       REAL8                                    */
/*   - "tilt_spin2");    zenith angle between S2 and LNhat in radians;       REAL8                                    */
/*   - "phi12");         difference in azimuthal angle between S1, S2 in radians;   REAL8                             */
/*   - "a_spin1"            magnitude of spin 1 in general configuration, -1<a_spin1<1; REAL8 OPTIONAL (0.0)              */
/*   - "a_spin2"            magnitude of spin 2 in general configuration, -1<a_spin1<1; REAL8 OPTIONAL (0.0)              */
/*                                                                                                                       */
/*   OTHER PARAMETERS                                                                                                    */
/*   - "lambda1"            tidal parameter of object 1; REAL8  OPTIONAL (0.0)                                           */
/*   - "lambda2"            tidal parameter of object 1; REAL8  OPTIONAL (0.0)                                           */
/*                                                                                                                       */
/*   - "time"               used as an OUTPUT only; REAL8								                                 */
/*                                                                                                                       */
/*                                                                                                                       */
/*   model needs to also contain:                                                                                        */
/*   - model->fLow Unless  - "fLow" OPTIONAL                                                                             */
/*   - model->deltaT                                                                                                     */
/*   - if model->domain == LAL_SIM_DOMAIN_FREQUENCY                                                                      */
/*      - model->deltaF                                                                                                  */
/*      - model->freqhCross                                                                                              */
/*      - model->freqhPlus                                                                                               */
/*   - else                                                                                                              */
/*      - model->timehPlus                                                                                               */
/*      - model->timehCross                                                                                              */
/*************************************************************************************************************************/
{
    Approximant approximant = (Approximant) 0;
    INT4 order=-1;
    INT4 amporder;
    
    unsigned long	i;
    static int sizeWarning = 0;
    int ret=0;
    INT4 errnum=0;
    REAL8TimeSeries *hplus=NULL;  /**< +-polarization waveform [returned] */
    REAL8TimeSeries *hcross=NULL; /**< x-polarization waveform [returned] */
    COMPLEX16FrequencySeries *hptilde=NULL, *hctilde=NULL;
    REAL8 mc;
    REAL8 phi0, deltaT, m1, m2, f_low, f_start, distance, inclination;
    
    REAL8 *m1_p,*m2_p;
    REAL8 f_max;
    
    /* Sampling rate for time domain models */
    deltaT = model->deltaT;
    
    if (LALInferenceCheckVariable(model->params, "LAL_APPROXIMANT"))
        approximant = *(Approximant*) LALInferenceGetVariable(model->params, "LAL_APPROXIMANT");
    else {
        XLALPrintError(" ERROR in templateLALGenerateInspiral(): (INT4) \"LAL_APPROXIMANT\" parameter not provided!\n");
        XLAL_ERROR_VOID(XLAL_EDATA);
    }
    
    if (LALInferenceCheckVariable(model->params, "LAL_PNORDER"))
        order = *(INT4*) LALInferenceGetVariable(model->params, "LAL_PNORDER");
    else {
        XLALPrintError(" ERROR in templateLALGenerateInspiral(): (INT4) \"LAL_PNORDER\" parameter not provided!\n");
        XLAL_ERROR_VOID(XLAL_EDATA);
    }
    
    /* Explicitly set the default amplitude order if one is not specified.
     *   This serves two purposes:
     *     1) The default behavior of the code won't change unexpectedly due to changes in LALSimulation.
     *     2) We need to know the amplitude order in order to set the starting frequency of the waveform properly. */
    
    if (LALInferenceCheckVariable(model->params, "LAL_AMPORDER"))
        amporder = *(INT4*) LALInferenceGetVariable(model->params, "LAL_AMPORDER");
    else
        amporder = -1;
    
    REAL8 f_ref = 100.0;
    if (LALInferenceCheckVariable(model->params, "f_ref")) f_ref = *(REAL8 *)LALInferenceGetVariable(model->params, "f_ref");
    
    REAL8 fTemp = f_ref;
    
    if(LALInferenceCheckVariable(model->params,"chirpmass"))
    {
        mc  = *(REAL8*) LALInferenceGetVariable(model->params, "chirpmass");
        if (LALInferenceCheckVariable(model->params,"q")) {
            REAL8 q = *(REAL8 *)LALInferenceGetVariable(model->params,"q");
            q2masses(mc, q, &m1, &m2);
        } else {
            REAL8 eta = *(REAL8*) LALInferenceGetVariable(model->params, "eta");
            mc2masses(mc, eta, &m1, &m2);
        }
    }
    else if((m1_p=(REAL8 *)LALInferenceGetVariable(model->params, "mass1")) && (m2_p=(REAL8 *)LALInferenceGetVariable(model->params, "mass2")))
    {
        m1=*m1_p;
        m2=*m2_p;
    }
    else
    {
        fprintf(stderr,"No mass parameters found!");
        exit(0);
    }
    
    distance	= exp(LALInferenceGetREAL8Variable(model->params, "logdistance"))* LAL_PC_SI * 1.0e6;        /* distance (1 Mpc) in units of metres */
    
    phi0		= LALInferenceGetREAL8Variable(model->params, "phase"); /* START phase as per lalsimulation convention, radians*/
    
    /* Zenith angle between J and N in radians. Also known as inclination angle when spins are aligned */
    REAL8 thetaJN = acos(LALInferenceGetREAL8Variable(model->params, "costheta_jn"));     /* zenith angle between J and N in radians */
    
    /* Check if fLow is a model parameter, otherwise use data structure definition */
    if(LALInferenceCheckVariable(model->params, "flow"))
        f_low = *(REAL8*) LALInferenceGetVariable(model->params, "flow");
    else
        f_low = model->fLow;
    
    f_start = fLow2fStart(f_low, amporder, approximant);
    f_max = 0.0; /* for freq domain waveforms this will stop at ISCO. Previously found using model->fHigh causes NaNs in waveform (see redmine issue #750)*/
    
    /* ==== SPINS ==== */
    /* We will default to spinless signal and then add in the spin components if required */
    /* If there are non-aligned spins, we must convert between the System Frame coordinates
     * and the cartestian coordinates */
    
    /* The cartesian spin coordinates (default 0), as passed to LALSimulation */
    REAL8 spin1x = 0.0;
    REAL8 spin1y = 0.0;
    REAL8 spin1z = 0.0;
    REAL8 spin2x = 0.0;
    REAL8 spin2y = 0.0;
    REAL8 spin2z = 0.0;
    
    /* System frame coordinates as used for jump proposals */
    REAL8 a_spin1 = 0.0;  /* Magnitude of spin1 */
    REAL8 a_spin2 = 0.0;  /* Magnitude of spin2 */
    REAL8 phiJL  = 0.0;  /* azimuthal angle of L_N on its cone about J radians */
    REAL8 tilt1   = 0.0;  /* zenith angle between S1 and LNhat in radians */
    REAL8 tilt2   = 0.0;  /* zenith angle between S2 and LNhat in radians */
    REAL8 phi12   = 0.0;  /* difference in azimuthal angle btwn S1, S2 in radians */
    
    /* Now check if we have spin amplitudes */
    if(LALInferenceCheckVariable(model->params, "a_spin1"))    a_spin1   = *(REAL8*) LALInferenceGetVariable(model->params, "a_spin1");
    if(LALInferenceCheckVariable(model->params, "a_spin2"))    a_spin2   = *(REAL8*) LALInferenceGetVariable(model->params, "a_spin2");
    
    /* Check if we have spin angles too */
    if(LALInferenceCheckVariable(model->params, "phi_jl"))
        phiJL = LALInferenceGetREAL8Variable(model->params, "phi_jl");
    if(LALInferenceCheckVariable(model->params, "tilt_spin1"))
        tilt1 = LALInferenceGetREAL8Variable(model->params, "tilt_spin1");
    if(LALInferenceCheckVariable(model->params, "tilt_spin2"))
        tilt2 = LALInferenceGetREAL8Variable(model->params, "tilt_spin2");
    if(LALInferenceCheckVariable(model->params, "phi12"))
        phi12 = LALInferenceGetREAL8Variable(model->params, "phi12");
    
    /* If we have tilt angles zero, then the spins are aligned and we just set the z component */
    /* However, if the waveform supports precession then we still need to get the right coordinate components */
    SpinSupport spin_support=XLALSimInspiralGetSpinSupportFromApproximant(approximant);
    if(tilt1==0.0 && tilt2==0.0 && (spin_support==LAL_SIM_INSPIRAL_SPINLESS || spin_support==LAL_SIM_INSPIRAL_ALIGNEDSPIN))
    {
        spin1z=a_spin1;
        spin2z=a_spin2;
        inclination = thetaJN; /* Inclination angle is just thetaJN */
    }
    else
    {   /* Template is not aligned-spin only. */
        /* Set all the other spin components according to the angles we received above */
        /* The transformation function doesn't know fLow, so f_ref==0 isn't interpretted as a request to use the starting frequency for reference. */
        if(fTemp==0.0)
            fTemp = f_start;
        
        XLAL_TRY(ret=XLALSimInspiralTransformPrecessingNewInitialConditions(
                                                                            &inclination, &spin1x, &spin1y, &spin1z, &spin2x, &spin2y, &spin2z,
                                                                            thetaJN, phiJL, tilt1, tilt2, phi12, a_spin1, a_spin2, m1*LAL_MSUN_SI, m2*LAL_MSUN_SI, fTemp), errnum);
        if (ret == XLAL_FAILURE)
        {
            XLALPrintError(" ERROR in XLALSimInspiralTransformPrecessingNewInitialConditions(): error converting angles. errnum=%d: %s\n",errnum, XLALErrorString(errnum) );
            return;
        }
    }
    
    /* ==== TIDAL PARAMETERS ==== */
    REAL8 lambda1 = 0.;
    if(LALInferenceCheckVariable(model->params, "lambda1")) lambda1 = *(REAL8*) LALInferenceGetVariable(model->params, "lambda1");
    REAL8 lambda2 = 0.;
    if(LALInferenceCheckVariable(model->params, "lambda2")) lambda2 = *(REAL8*) LALInferenceGetVariable(model->params, "lambda2");
    REAL8 lambdaT = 0.;
    REAL8 dLambdaT = 0.;
    REAL8 sym_mass_ratio_eta = 0.;
    if(LALInferenceCheckVariable(model->params, "lambdaT")&&LALInferenceCheckVariable(model->params, "dLambdaT")){
        lambdaT = *(REAL8*) LALInferenceGetVariable(model->params, "lambdaT");
        dLambdaT = *(REAL8*) LALInferenceGetVariable(model->params, "dLambdaT");
        sym_mass_ratio_eta = m1*m2/((m1+m2)*(m1+m2));
        LALInferenceLambdaTsEta2Lambdas(lambdaT,dLambdaT,sym_mass_ratio_eta,&lambda1,&lambda2);
    }
    
  /* ==== ECCENTRICITY PARAMETERS ==== */  
  /* if we do not add ecc and f_ecc to model parameteres ecc and f_ecc wouild be zero */
  REAL8 ecc = 0.;
  if(LALInferenceCheckVariable(model->params, "ecc")) ecc = *(REAL8*) LALInferenceGetVariable(model->params, "ecc");
  INT4 eccOrder = 0.;
  if(LALInferenceCheckVariable(model->params, "eccOrder")) eccOrder = *(INT4*) LALInferenceGetVariable(model->params, "eccOrder");
  REAL8 f_ecc = 0.;
  if(LALInferenceCheckVariable(model->params, "f_ecc")) f_ecc = *(REAL8*) LALInferenceGetVariable(model->params, "f_ecc");

    /* Only use GR templates */
    LALSimInspiralTestGRParam *nonGRparams = NULL;
    
    INT4 Nbands=-1; /* Use optimum number of bands */
    double mc_min=1.0/pow(2,0.2); /* For min 1.0-1.0 waveform */
    
    /* Vector of frequencies at which to compute FD template */
    static REAL8Sequence *frequencies = NULL;
    
    /* ==== Call the waveform generator ==== */
    if(model->domain == LAL_SIM_DOMAIN_FREQUENCY) {
        if(!frequencies) frequencies = LALInferenceMultibandFrequencies(Nbands,f_start,0.5/deltaT, model->deltaF, mc_min);
        
        
        XLAL_TRY(ret=XLALSimInspiralChooseFDWaveformFromCache(&hptilde, &hctilde, phi0,
                                                              0.0, m1*LAL_MSUN_SI, m2*LAL_MSUN_SI, spin1x, spin1y, spin1z,
                                                              spin2x, spin2y, spin2z, f_start, f_max, f_ref, distance, 
                                                              inclination,lambda1, lambda2, ecc, eccOrder, f_ecc, 
                                                              model->waveFlags, nonGRparams, amporder, order,
                                                              approximant,model->waveformCache, frequencies), errnum);
        
        /* if the waveform failed to generate, fill the buffer with zeros
         * so that the previous waveform is not left there
         */
        if(ret!=XLAL_SUCCESS){
            memset(model->freqhPlus->data->data,0,sizeof(model->freqhPlus->data->data[0])*model->freqhPlus->data->length);
            memset(model->freqhCross->data->data,0,sizeof(model->freqhCross->data->data[0])*model->freqhCross->data->length);
            if ( hptilde ) XLALDestroyCOMPLEX16FrequencySeries(hptilde);
            if ( hctilde ) XLALDestroyCOMPLEX16FrequencySeries(hctilde);
            XLALSimInspiralDestroyTestGRParam(nonGRparams);
            errnum&=~XLAL_EFUNC; /* Mask out the internal function failure bit */
            switch(errnum)
            {
                case XLAL_EDOM:
                    /* The waveform was called outside its domain. Return an empty vector but not an error */
                    XLAL_ERROR_VOID(XLAL_FAILURE);
                default:
                    /* Another error occurred that we can't handle. Propogate upward */
                    XLALSetErrno(errnum);
                    XLAL_ERROR_VOID(errnum,"%s: Template generation failed in XLALSimInspiralChooseFDWaveformFromCache",__func__);
            }
        }
        
        if (hptilde==NULL || hptilde->data==NULL || hptilde->data->data==NULL ) {
            XLALPrintError(" ERROR in LALInferenceTemplateXLALSimInspiralChooseWaveform(): encountered unallocated 'hptilde'.\n");
            XLAL_ERROR_VOID(XLAL_EFAULT);
        }
        if (hctilde==NULL || hctilde->data==NULL || hctilde->data->data==NULL ) {
            XLALPrintError(" ERROR in LALInferenceTemplateXLALSimInspiralChooseWaveform(): encountered unallocated 'hctilde'.\n");
            XLAL_ERROR_VOID(XLAL_EFAULT);
        }
        
        double re_p, im_p, newRe_p, newIm_p, dre_p, dim_p;
        double re_c, im_c, newRe_c, newIm_c, dre_c, dim_c;
        
        UINT4 j=ceil(frequencies->data[0] / model->freqhPlus->deltaF);
        
        double f=0;
        COMPLEX16 *modelPtrp=model->freqhPlus->data->data;
        COMPLEX16 *modelPtrc=model->freqhCross->data->data;
        memset(modelPtrp, 0, sizeof(*(modelPtrp))*j);
        memset(modelPtrc, 0, sizeof(*(modelPtrc))*j);
        
        double oldpsi_p = atan2(cimag(hptilde->data->data[0]),creal(hptilde->data->data[0]));
        double oldpsi_c = atan2(cimag(hctilde->data->data[0]),creal(hctilde->data->data[0]));
        
        
        for(i=0;i<hptilde->data->length-1;i++)
        {
            double startpsi_p = oldpsi_p;
            double endpsi_p=atan2(cimag(hptilde->data->data[i+1]),creal(hptilde->data->data[i+1]));
            
            double startpsi_c = oldpsi_c;
            double endpsi_c=atan2(cimag(hctilde->data->data[i+1]),creal(hctilde->data->data[i+1]));
            
            double startf=frequencies->data[i];
            double endf=frequencies->data[i+1];
            double df=endf - startf;
            
            double dpsidf_p=(endpsi_p - startpsi_p)/df;
            double dpsidf_c=(endpsi_c - startpsi_c)/df;
            
            if (dpsidf_p<0.0){
                dpsidf_p = dpsidf_p + 2*LAL_PI/df;
            }
            if (dpsidf_c<0.0){
                dpsidf_c = dpsidf_c + 2*LAL_PI/df;
            }
            
            dim_p = sin(dpsidf_p*model->freqhPlus->deltaF);
            dre_p = 2.0*sin(dpsidf_p*model->freqhPlus->deltaF*0.5)*sin(dpsidf_p*model->freqhPlus->deltaF*0.5);
            
            dim_c = sin(dpsidf_c*model->freqhCross->deltaF);
            dre_c = 2.0*sin(dpsidf_c*model->freqhCross->deltaF*0.5)*sin(dpsidf_c*model->freqhCross->deltaF*0.5);
            
            for(f=j*model->freqhPlus->deltaF, re_p = 1.0, im_p = 0.0, re_c = 1.0, im_c = 0.0;
                f<endf;
                j++, f+=model->freqhPlus->deltaF,
                newRe_p=re_p - dre_p*re_p-dim_p*im_p,
                newIm_p = im_p + re_p*dim_p-dre_p*im_p,
                re_p=newRe_p, im_p = newIm_p,
                newRe_c=re_c - dre_c*re_c-dim_c*im_c,
                newIm_c = im_c + re_c*dim_c-dre_c*im_c,
                re_c=newRe_c, im_c = newIm_c)
            {
                modelPtrp[j]=hptilde->data->data[i]*(re_p +1.0j*im_p);
                modelPtrc[j]=hctilde->data->data[i]*(re_c +1.0j*im_c);
            }
            oldpsi_p = endpsi_p;
            oldpsi_c = endpsi_c;
            //  if(f>fmax_checked) break;
        }
        memset(&(modelPtrp[j]), 0, sizeof(COMPLEX16)*(model->freqhPlus->data->length - j));
        memset(&(modelPtrc[j]), 0, sizeof(COMPLEX16)*(model->freqhCross->data->length - j));
        
        
        /* Destroy the nonGr params */
        XLALSimInspiralDestroyTestGRParam(nonGRparams);
        
        REAL8 instant = model->freqhPlus->epoch.gpsSeconds + 1e-9*model->freqhPlus->epoch.gpsNanoSeconds;
        LALInferenceSetVariable(model->params, "time", &instant);
        
        
    } else {
        
        XLAL_TRY(ret=XLALSimInspiralChooseTDWaveformFromCache(&hplus, &hcross, phi0, deltaT,
                                                              m1*LAL_MSUN_SI, m2*LAL_MSUN_SI, spin1x, spin1y, spin1z,
                                                              spin2x, spin2y, spin2z, f_start, f_ref, distance,
                                                              inclination, lambda1, lambda2, model->waveFlags, nonGRparams,
                                                              amporder, order, approximant,model->waveformCache), errnum);
        /* if the waveform failed to generate, fill the buffer with zeros
         * so that the previous waveform is not left there
         */
        if(ret!=XLAL_SUCCESS){
            memset(model->freqhPlus->data->data,0,sizeof(model->freqhPlus->data->data[0])*model->freqhPlus->data->length);
            memset(model->freqhCross->data->data,0,sizeof(model->freqhCross->data->data[0])*model->freqhCross->data->length);
            if ( hptilde ) XLALDestroyCOMPLEX16FrequencySeries(hptilde);
            if ( hctilde ) XLALDestroyCOMPLEX16FrequencySeries(hctilde);
            XLALSimInspiralDestroyTestGRParam(nonGRparams);
            errnum&=~XLAL_EFUNC; /* Mask out the internal function failure bit */
            switch(errnum)
            {
                case XLAL_EDOM:
                    /* The waveform was called outside its domain. Return an empty vector but not an error */
                    XLAL_ERROR_VOID(XLAL_FAILURE);
                default:
                    /* Another error occurred that we can't handle. Propogate upward */
                    XLALSetErrno(errnum);
                    XLAL_ERROR_VOID(errnum,"%s: Template generation failed in XLALSimInspiralChooseTDWaveformFromCache",__func__);
            }
        }
        
        /* The following complicated mess is a result of the following considerations:
         
         1) The discrete time samples of the template and the timeModel
         buffers will not, in general line up.
         
         2) The likelihood function will timeshift the template in the
         frequency domain to align it properly with the desired tc in
         each detector (these are different because the detectors
         receive the signal at different times).  Because this
         timeshifting is done in the frequency domain, the effective
         time-domain template is periodic.  We want to avoid the
         possibility of non-zero template samples wrapping around from
         the start/end of the buffer, since real templates are not
         periodic!
         
         3) If the template apporaches the ends of the timeModel buffer,
         then it should be tapered in the same way as the timeData
         (currently 0.4 seconds, hard-coded! Tukey window; see
         LALInferenceReadData.c, near line 233) so that template and
         signal in the data match.  However, as an optimization, we
         perform only one tapering and FFT-ing in the likelihood
         function; subsequent timeshifts for the different detectors
         will cause the tapered regions of the template and data to
         become mis-aligned.
         
         The algorthim we use is the following:
         
         1) Inject the template to align with the nearest sample in the
         timeModel buffer to the desired geocent_end time.
         
         2) Check whether either the start or the end of the template
         overlaps the tapered region, plus a safety buffer corresponding
         to a conservative estimate of the largest geocenter <-->
         detector timeshift.
         
         a) If there is no overlap at the start or end of the buffer,
         we're done.
         
         b) If there is an overlap, issue one warning per process
         (which can be disabled by setting the LAL debug level) about
         a too-short segment length, and return.
         */
        
        size_t waveLength = hplus->data->length;
        size_t bufLength = model->timehPlus->data->length;
        
        /* 2*Rearth/(c*deltaT)---2 is safety factor---is the maximum time
         shift for any earth-based detector. */
        size_t maxShift = (size_t)lround(4.255e-2/deltaT);
        
        /* Taper 0.4 seconds at start and end (hard-coded! in
         LALInferenceReadData.c, around line 233). */
        size_t taperLength = (size_t)lround(0.4/deltaT);
        
        /* Within unsafeLength of ends of buffer, possible danger of
         wrapping and/or tapering interactions. */
        size_t unsafeLength = taperLength + maxShift;
        
        REAL8 desiredTc = *(REAL8 *)LALInferenceGetVariable(model->params, "time");
        REAL8 tStart = XLALGPSGetREAL8(&(model->timehPlus->epoch));
        REAL8 tEnd = tStart + deltaT * model->timehPlus->data->length;
        
        if (desiredTc < tStart || desiredTc > tEnd) {
            XLALDestroyREAL8TimeSeries(hplus);
            XLALDestroyREAL8TimeSeries(hcross);
            
            XLAL_PRINT_ERROR("desired tc (%.4f) outside data buffer\n", desiredTc);
            XLAL_ERROR_VOID(XLAL_EDOM);
        }
        
        /* The nearest sample in model buffer to the desired tc. */
        size_t tcSample = (size_t)lround((desiredTc - XLALGPSGetREAL8(&(model->timehPlus->epoch)))/deltaT);
        
        /* The acutal coalescence time that corresponds to the buffer
         sample on which the waveform's tC lands. */
        REAL8 injTc = XLALGPSGetREAL8(&(model->timehPlus->epoch)) + tcSample*deltaT;
        
        /* The sample at which the waveform reaches tc. */
        size_t waveTcSample = (size_t)lround(-XLALGPSGetREAL8(&(hplus->epoch))/deltaT);
        
        /* 1 + (number of samples post-tc in waveform) */
        size_t wavePostTc = waveLength - waveTcSample;
        
        size_t bufStartIndex = (tcSample >= waveTcSample ? tcSample - waveTcSample : 0);
        size_t bufEndIndex = (wavePostTc + tcSample <= bufLength ? wavePostTc + tcSample : bufLength);
        size_t bufWaveLength = bufEndIndex - bufStartIndex;
        size_t waveStartIndex = (tcSample >= waveTcSample ? 0 : waveTcSample - tcSample);
        
        if (bufStartIndex < unsafeLength || (bufLength - bufEndIndex) <= unsafeLength) {
            /* The waveform could be timeshifted into a region where it will
             be tapered improperly, or even wrap around from the periodic
             timeshift.  Issue warning. */
            if (!sizeWarning) {
                fprintf(stderr, "WARNING: Generated template is too long to guarantee that it will not\n");
                fprintf(stderr, "WARNING:  (a) lie in a tapered region of the time-domain buffer\n");
                fprintf(stderr, "WARNING:  (b) wrap periodically when timeshifted in likelihood computation\n");
                fprintf(stderr, "WARNING: Either of these may cause differences between the template and the\n");
                fprintf(stderr, "WARNING: correct GW waveform in each detector.\n");
                fprintf(stderr, "WARNING: Parameter estimation will continue, but you should consider\n");
                fprintf(stderr, "WARNING: increasing the data segment length (using the --seglen) option.\n");
                sizeWarning = 1;
            }
        }
        
        /* Clear model buffers */
        memset(model->timehPlus->data->data, 0, sizeof(REAL8)*model->timehPlus->data->length);
        memset(model->timehCross->data->data, 0, sizeof(REAL8)*model->timehCross->data->length);
        
        /* Inject */
        memcpy(model->timehPlus->data->data + bufStartIndex,
               hplus->data->data + waveStartIndex,
               bufWaveLength*sizeof(REAL8));
        memcpy(model->timehCross->data->data + bufStartIndex,
               hcross->data->data + waveStartIndex,
               bufWaveLength*sizeof(REAL8));
        
        LALInferenceSetVariable(model->params, "time", &injTc);
    }
    
    if ( hplus ) XLALDestroyREAL8TimeSeries(hplus);
    if ( hcross ) XLALDestroyREAL8TimeSeries(hcross);
    if ( hptilde ) XLALDestroyCOMPLEX16FrequencySeries(hptilde);
    if ( hctilde ) XLALDestroyCOMPLEX16FrequencySeries(hctilde);
    XLALSimInspiralDestroyTestGRParam(nonGRparams);
    
    return;
}

void LALInferenceTemplateXLALSimBurstChooseWaveform(LALInferenceModel *model)
/*************************************************************************************************************************/
/* Wrapper for LALSimulation waveforms:						                                                             */
/* XLALSimBurstChooseFDWaveform() and XLALSimBurstChooseTDWaveform().                                              */
/*                                                                                                                       */
/*  model->params parameters are:										                                         */
/*  - "name" description; type OPTIONAL (default value)										                             */
/*   "LAL_APPROXIMANT" burst approximant, BurstApproximant */
/*	"frequency" central frequency, REAL8                                                                          */
/*   "Q" quality, REAL8 (optional, depending on the WF)                                              */
/*   "duration" duration, REAL8 (optional, depending on the WF)                                      */
/*   "polar_angle" ellipticity polar angle, REAL8 */
/*   "polar_eccentricity" ellipticity ellipse eccentricity, REAL8 (optional)                                     */
/*                                                                                                                      */
/*************************************************************************************************************************/
{

  BurstApproximant approximant = (BurstApproximant) 0;
  unsigned long	i;
  static int sizeWarning = 0;
  int ret=0;
  INT4 errnum=0;
  REAL8 instant;
  
  
  REAL8TimeSeries *hplus=NULL;  /**< +-polarization waveform [returned] */
  REAL8TimeSeries *hcross=NULL; /**< x-polarization waveform [returned] */
  COMPLEX16FrequencySeries *hptilde=NULL, *hctilde=NULL;
  REAL8 deltaT,deltaF, 
  freq=0.0,
  quality=0.0,
  duration=0.0,
  f_low, f_max,
  hrss=1.0,
  polar_ecc=1.0,polar_angle=LAL_PI/2.; 
  LALSimBurstExtraParam *extraParams = NULL;
  
  if (LALInferenceCheckVariable(model->params, "LAL_APPROXIMANT"))
    approximant = *(BurstApproximant*) LALInferenceGetVariable(model->params, "LAL_APPROXIMANT");
  else {
    XLALPrintError(" ERROR in LALInferenceTemplateXLALSimBurstChooseWaveform(): (INT4) \"LAL_APPROXIMANT\" parameter not provided!\n");
    XLAL_ERROR_VOID(XLAL_EDATA);
  }
	
  if(LALInferenceCheckVariable(model->params,"frequency"))
    {
      freq=*(REAL8*) LALInferenceGetVariable(model->params, "frequency");
  } 

  if(LALInferenceCheckVariable(model->params,"quality"))
    {
      quality=*(REAL8*) LALInferenceGetVariable(model->params, "quality");
  }
  if(LALInferenceCheckVariable(model->params,"duration"))
    {
      duration=*(REAL8*) LALInferenceGetVariable(model->params, "duration");
  } 
  /*
   * not needed since template is calculated at hrss=1 and scaled back in the likelihood
    if(LALInferenceCheckVariable(model->params,"hrss"))
      {
        hrss=*(REAL8*) LALInferenceGetVariable(model->params, "hrss");
    } else if (LALInferenceCheckVariable(model->params,"loghrss"))
        hrss=exp(*(REAL8*) LALInferenceGetVariable(model->params, "hrss"));
  
  if(LALInferenceCheckVariable(model->params,"alpha"))
    {
      alpha=*(REAL8*) LALInferenceGetVariable(model->params, "alpha");
      if (!extraParams) extraParams=XLALSimBurstCreateExtraParam("alpha",alpha);
      else XLALSimBurstAddExtraParam(&extraParams,"alpha",alpha);
      polar_angle=alpha;
  } 
  */
  /* If someone wants to use old parametrization, allow for */
  if(LALInferenceCheckVariable(model->params,"polar_angle"))
    polar_angle=*(REAL8*) LALInferenceGetVariable(model->params, "polar_angle");
  if(LALInferenceCheckVariable(model->params,"polar_eccentricity"))
    polar_ecc=*(REAL8*) LALInferenceGetVariable(model->params, "polar_eccentricity");

  f_low=0.0; // These are not really used for burst signals.
  f_max = 0.0; /* for freq domain waveforms this will stop at Nyquist of lower, if the WF allows.*/


  if (model->timehCross==NULL) {
    XLALPrintError(" ERROR in LALInferenceTemplateXLALSimInspiralChooseWaveform(): encountered unallocated 'timeData'.\n");
    XLAL_ERROR_VOID(XLAL_EFAULT);
  }
  deltaT = model->timehCross->deltaT;
  
  if(model->domain == LAL_SIM_DOMAIN_FREQUENCY) {
    if (model->freqhCross==NULL) {
      XLALPrintError(" ERROR in LALInferenceTemplateXLALSimInspiralChooseWaveform(): encountered unallocated 'freqhCross'.\n");
      XLAL_ERROR_VOID(XLAL_EFAULT);
    }

    deltaF = model->deltaF;
    
	/*Create BurstExtra params here and set depending on approx or let chooseFD do that*/ 
  
  
  XLAL_TRY(ret=XLALSimBurstChooseFDWaveformFromCache(&hptilde, &hctilde, deltaF,deltaT,freq,quality,duration,f_low,f_max,hrss,polar_angle,polar_ecc,extraParams,approximant,model->burstWaveformCache), errnum);
  //XLAL_TRY(ret=XLALSimBurstChooseFDWaveform(&hptilde, &hctilde, deltaF,deltaT,freq,quality,duration,f_low,f_max,hrss,polar_angle,polar_ecc,extraParams,approximant), errnum);
  if (ret == XLAL_FAILURE)
      {
        XLALPrintError(" ERROR in LALInferenceTemplateXLALSimBurstChooseWaveform(). errnum=%d: %s\n",errnum ,XLALErrorString(errnum));
        return;
      }
	if (hptilde==NULL || hptilde->data==NULL || hptilde->data->data==NULL ) {
	  XLALPrintError(" ERROR in LALInferenceTemplateXLALSimBurstChooseWaveform: encountered unallocated 'hptilde'.\n");
	  XLAL_ERROR_VOID(XLAL_EFAULT);
	}
	if (hctilde==NULL || hctilde->data==NULL || hctilde->data->data==NULL ) {
	  XLALPrintError(" ERROR in LALInferenceTemplateXLALSimBurstChooseWaveform: encountered unallocated 'hctilde'.\n");
	  XLAL_ERROR_VOID(XLAL_EFAULT);
	}
      
	COMPLEX16 *dataPtr = hptilde->data->data;

    for (i=0; i<model->freqhCross->data->length; ++i) {
      dataPtr = hptilde->data->data;
      if(i < hptilde->data->length){
        model->freqhPlus->data->data[i] = dataPtr[i];
      }else{
        model->freqhPlus->data->data[i] = 0.0;
      }
    }
    for (i=0; i<model->freqhCross->data->length; ++i) {
      dataPtr = hctilde->data->data;
      if(i < hctilde->data->length){
        model->freqhCross->data->data[i] = dataPtr[i];
      }else{
        model->freqhCross->data->data[i] = 0.0;
      }
    }

    /* Destroy the extra params */
    XLALSimBurstDestroyExtraParam(extraParams);
    
    instant= (model->timehCross->epoch.gpsSeconds + 1e-9*model->timehCross->epoch.gpsNanoSeconds);
    LALInferenceSetVariable(model->params, "time", &instant);    
  }
 else {
    /*Time domain WF*/

   // XLAL_TRY(ret=XLALSimBurstChooseTDWaveform(&hplus, &hcross,deltaT,freq,quality,duration,f_low,f_max,hrss,polar_angle,polar_ecc,extraParams,approximant), errnum);
    XLAL_TRY(ret=XLALSimBurstChooseTDWaveformFromCache(&hplus, &hcross,deltaT,freq,quality,duration,f_low,f_max,hrss,polar_angle,polar_ecc,extraParams,approximant,model->burstWaveformCache), errnum);
    XLALSimBurstDestroyExtraParam(extraParams);
    if (ret == XLAL_FAILURE || hplus == NULL || hcross == NULL)
      {
        XLALPrintError(" ERROR in XLALSimBurstChooseTDWaveform(): error generating waveform. errnum=%d: %s\n",errnum ,XLALErrorString(errnum));
        for (i=0; i<model->timehCross->data->length; i++){
          model->timehPlus->data->data[i] = 0.0;
          model->timehCross->data->data[i] = 0.0;
        }
        return;
      }

    /* The following complicated mess is a result of the following considerations:
       
       1) The discrete time samples of the template and the timeModel
       buffers will not, in general line up.

       2) The likelihood function will timeshift the template in the
       frequency domain to align it properly with the desired tc in
       each detector (these are different because the detectors
       receive the signal at different times).  Because this
       timeshifting is done in the frequency domain, the effective
       time-domain template is periodic.  We want to avoid the
       possibility of non-zero template samples wrapping around from
       the start/end of the buffer, since real templates are not
       periodic!

       3) If the template apporaches the ends of the timeModel buffer,
       then it should be tapered in the same way as the timeData
       (currently 0.4 seconds, hard-coded! Tukey window; see
       LALInferenceReadData.c, near line 233) so that template and
       signal in the data match.  However, as an optimization, we
       perform only one tapering and FFT-ing in the likelihood
       function; subsequent timeshifts for the different detectors
       will cause the tapered regions of the template and data to
       become mis-aligned.

       The algorthim we use is the following:

       1) Inject the template to align with the nearest sample in the
       timeModel buffer to the desired geocent_end time.

       2) Check whether either the start or the end of the template
       overlaps the tapered region, plus a safety buffer corresponding
       to a conservative estimate of the largest geocenter <-->
       detector timeshift.
       
         a) If there is no overlap at the start or end of the buffer,
         we're done.

	 b) If there is an overlap, issue one warning per process
	 (which can be disabled by setting the LAL debug level) about
	 a too-short segment length, and return.
*/

    size_t waveLength = hplus->data->length;
    size_t bufLength = model->timehCross->data->length;

    /* 2*Rearth/(c*deltaT)---2 is safety factor---is the maximum time
       shift for any earth-based detector. */
    size_t maxShift = (size_t)lround(4.255e-2/hplus->deltaT); 

    /* Taper 0.4 seconds at start and end (hard-coded! in
       LALInferenceReadData.c, around line 233). */
    REAL8 pad=model->padding;
    size_t taperLength = (size_t)lround(pad/hplus->deltaT); 

    /* Within unsafeLength of ends of buffer, possible danger of
       wrapping and/or tapering interactions. */
    size_t unsafeLength = taperLength + maxShift;

    REAL8 desiredTc = *(REAL8 *)LALInferenceGetVariable(model->params, "time");
    REAL8 tStart = XLALGPSGetREAL8(&(model->timehCross->epoch));
    REAL8 tEnd = tStart + model->deltaT * model->timehCross->data->length;

    if (desiredTc < tStart || desiredTc > tEnd) {
      XLALDestroyREAL8TimeSeries(hplus);
      XLALDestroyREAL8TimeSeries(hcross);

      XLAL_PRINT_ERROR("desired tc (%.4f) outside data buffer\n", desiredTc);
      XLAL_ERROR_VOID(XLAL_EDOM);
    }

    /* The nearest sample in model buffer to the desired tc. */
    size_t tcSample = (size_t)lround((desiredTc - XLALGPSGetREAL8(&(model->timehPlus->epoch)))/model->deltaT);

    /* The acutal coalescence time that corresponds to the buffer
       sample on which the waveform's tC lands. */
    REAL8 injTc = XLALGPSGetREAL8(&(model->timehPlus->epoch)) + tcSample*model->deltaT;

    /* The sample at which the waveform reaches tc. */
    size_t waveTcSample = (size_t)lround(-XLALGPSGetREAL8(&(hplus->epoch))/hplus->deltaT);

    /* 1 + (number of samples post-tc in waveform) */
    size_t wavePostTc = waveLength - waveTcSample;

    size_t bufStartIndex = (tcSample >= waveTcSample ? tcSample - waveTcSample : 0);
    size_t bufEndIndex = (wavePostTc + tcSample <= bufLength ? wavePostTc + tcSample : bufLength);
    size_t bufWaveLength = bufEndIndex - bufStartIndex;
    size_t waveStartIndex = (tcSample >= waveTcSample ? 0 : waveTcSample - tcSample);    

    if (bufStartIndex < unsafeLength || (bufLength - bufEndIndex) <= unsafeLength) {
      /* The waveform could be timeshifted into a region where it will
	 be tapered improperly, or even wrap around from the periodic
	 timeshift.  Issue warning. */
      if (!sizeWarning) {
	fprintf(stderr, "WARNING: Generated template is too long to guarantee that it will not\n");
	fprintf(stderr, "WARNING:  (a) lie in a tapered region of the time-domain buffer\n");
	fprintf(stderr, "WARNING:  (b) wrap periodically when timeshifted in likelihood computation\n");
	fprintf(stderr, "WARNING: Either of these may cause differences between the template and the\n");
	fprintf(stderr, "WARNING: correct GW waveform in each detector.\n");
	fprintf(stderr, "WARNING: Parameter estimation will continue, but you should consider\n");
	fprintf(stderr, "WARNING: increasing the data segment length (using the --seglen) option.\n");
	sizeWarning = 1;

      }
    }

    /* Clear IFOdata buffers */
    memset(model->timehPlus->data->data, 0, sizeof(REAL8)*model->timehPlus->data->length);
    memset(model->timehCross->data->data, 0, sizeof(REAL8)*model->timehCross->data->length);
    
    /* Inject */
    memcpy(model->timehPlus->data->data + bufStartIndex,
	   hplus->data->data + waveStartIndex,
	   bufWaveLength*sizeof(REAL8));
    memcpy(model->timehCross->data->data + bufStartIndex,
	   hcross->data->data + waveStartIndex,
	   bufWaveLength*sizeof(REAL8));

    LALInferenceSetVariable(model->params, "time", &injTc);
  }
  
  
  if ( hplus ) XLALDestroyREAL8TimeSeries(hplus);
  if ( hcross ) XLALDestroyREAL8TimeSeries(hcross);
  if ( hptilde ) XLALDestroyCOMPLEX16FrequencySeries(hptilde);
  if ( hctilde ) XLALDestroyCOMPLEX16FrequencySeries(hctilde);
  
  return;
}


void LALInferenceTemplateXLALSimBurstSineGaussianF(LALInferenceModel *model)
/*************************************************************************************************************************/
/* Wrapper for LALSimulation waveforms:						                                                             */
/* XLALInferenceBurstChooseFDWaveform() and XLALInferenceBurstChooseTDWaveform().                                              */
/*                                                                                                                       */
/*  model->params parameters are:										                                         */
/*  - "name" description; type OPTIONAL (default value)										                             */
/*   "LAL_APPROXIMANT" burst approximant, BurstApproximant */
/*	"frequency" central frequency, REAL8                                                                          */
/*   "Q" quality, REAL8 (optional, depending on the WF)                                              */
/*   "duration" duration, REAL8 (optional, depending on the WF)                                      */
/*   "polar_angle" ellipticity polar angle, REAL8 */
/*   "polar_eccentricity" ellipticity ellipse eccentricity, REAL8 (optional)                                     */
/*                                                                                                                      */
/*************************************************************************************************************************/
{

  unsigned long	i;
  int ret=0;
  INT4 errnum=0;
  REAL8 instant;
  
  
  REAL8TimeSeries *hplus=NULL;  /**< +-polarization waveform [returned] */
  REAL8TimeSeries *hcross=NULL; /**< x-polarization waveform [returned] */
  COMPLEX16FrequencySeries *hptilde=NULL, *hctilde=NULL;
  REAL8 deltaT,deltaF, 
  freq=0.0,
  quality=0.0,tau=0.0,
  hrss=1.0; 

  freq=*(REAL8*) LALInferenceGetVariable(model->params, "frequency");
  quality=*(REAL8*) LALInferenceGetVariable(model->params, "quality");
  if(LALInferenceCheckVariable(model->params,"duration"))
  {
    tau=*(REAL8*) LALInferenceGetVariable(model->params, "duration");
    quality=tau*freq*LAL_SQRT2*LAL_PI;
  }
  REAL8 polar_angle=*(REAL8*) LALInferenceGetVariable(model->params, "polar_angle");
  /* If someone wants to use old parametrization, allow for */
  REAL8 polar_ecc=*(REAL8*) LALInferenceGetVariable(model->params, "polar_eccentricity");
  
  if (model->timehCross==NULL) {
    XLALPrintError(" ERROR in LALInferenceTemplateXLALSimInspiralChooseWaveform(): encountered unallocated 'timeData'.\n");
    XLAL_ERROR_VOID(XLAL_EFAULT);
  }
  deltaT = model->timehCross->deltaT;
  
  if (model->freqhCross==NULL) {
      XLALPrintError(" ERROR in LALInferenceTemplateXLALSimInspiralChooseWaveform(): encountered unallocated 'freqhCross'.\n");
      XLAL_ERROR_VOID(XLAL_EFAULT);
  }

  deltaF = model->deltaF;
  XLAL_TRY(ret=XLALInferenceBurstSineGaussianFFast(&hptilde, &hctilde, quality,freq,hrss, polar_ecc, polar_angle,deltaF,deltaT), errnum);
  if (ret == XLAL_FAILURE)
      {
        XLALPrintError(" ERROR in LALInferenceTemplateXLALSimBurstChooseWaveform(). errnum=%d: %s\n",errnum,XLALErrorString(errnum) );
        return;
      }
	if (hptilde==NULL || hptilde->data==NULL || hptilde->data->data==NULL ) {
	  XLALPrintError(" ERROR in LALInferenceTemplateXLALInferenceBurstChooseWaveform: encountered unallocated 'hptilde'.\n");
	  XLAL_ERROR_VOID(XLAL_EFAULT);
	}
	if (hctilde==NULL || hctilde->data==NULL || hctilde->data->data==NULL ) {
	  XLALPrintError(" ERROR in LALInferenceTemplateXLALInferenceBurstChooseWaveform: encountered unallocated 'hctilde'.\n");
	  XLAL_ERROR_VOID(XLAL_EFAULT);
	}
  size_t lower =(size_t) ( hctilde->f0/hctilde->deltaF);    
  size_t upper= (size_t) ( hctilde->data->length + lower);
  COMPLEX16 *dataPtrP = hptilde->data->data;
  COMPLEX16 *dataPtrC = hctilde->data->data;
  for (i=0; i<lower; ++i) {
    model->freqhPlus->data->data[i] = 0.0;
    model->freqhCross->data->data[i] = 0.0;
  }
  
  if (upper>model->freqhPlus->data->length)
    upper=model->freqhPlus->data->length;
  else{
    for (i=upper; i<model->freqhPlus->data->length; ++i) {
      model->freqhPlus->data->data[i] = 0.0;
      model->freqhCross->data->data[i] = 0.0;
    }
  }
  for (i=lower; i<upper; ++i) {
    model->freqhPlus->data->data[i] = dataPtrP[i-lower];
    model->freqhCross->data->data[i] = dataPtrC[i-lower];
  }
  
  instant= (model->timehCross->epoch.gpsSeconds + 1e-9*model->timehCross->epoch.gpsNanoSeconds);
  LALInferenceSetVariable(model->params, "time", &instant);    


  if ( hplus ) XLALDestroyREAL8TimeSeries(hplus);
  if ( hcross ) XLALDestroyREAL8TimeSeries(hcross);
  if ( hptilde ) XLALDestroyCOMPLEX16FrequencySeries(hptilde);
  if ( hctilde ) XLALDestroyCOMPLEX16FrequencySeries(hctilde);
  
  return;
}


void LALInferenceDumptemplateFreqDomain(LALInferenceVariables *currentParams,
                                        LALInferenceModel *model,
                                        const char *filename)
/* de-bugging function writing (frequency-domain) template to a CSV file */
/* File contains real & imaginary parts of plus & cross components.      */
/* Template amplitude is scaled to 1Mpc distance.                        */
{
  FILE *outfile=NULL; 
  REAL8 f;
  UINT4 i;

  REAL8 deltaF = model->deltaF;

  LALInferenceCopyVariables(currentParams, model->params);
  model->templt(model);
  if (model->domain == LAL_SIM_DOMAIN_TIME)
    LALInferenceExecuteFT(model);

  outfile = fopen(filename, "w");
  /*fprintf(outfile, "f PSD dataRe dataIm signalPlusRe signalPlusIm signalCrossRe signalCrossIm\n");*/
  fprintf(outfile, "\"f\",\"signalPlusRe\",\"signalPlusIm\",\"signalCrossRe\",\"signalCrossIm\"\n");
  for (i=0; i<model->freqhPlus->data->length; ++i){
    f = ((double) i) * deltaF;
    fprintf(outfile, "%f,%e,%e,%e,%e\n",
            f,
            creal(model->freqhPlus->data->data[i]),
            cimag(model->freqhPlus->data->data[i]),
            creal(model->freqhCross->data->data[i]),
            cimag(model->freqhCross->data->data[i]));
  }
  fclose(outfile);
  fprintf(stdout, " wrote (frequency-domain) template to CSV file \"%s\".\n", filename);
}


void LALInferenceDumptemplateTimeDomain(LALInferenceVariables *currentParams,
                                        LALInferenceModel *model,
					                    const char *filename)
/* de-bugging function writing (frequency-domain) template to a CSV file */
/* File contains real & imaginary parts of plus & cross components.      */
/* Template amplitude is scaled to 1Mpc distance.                        */
{
  FILE *outfile=NULL; 
  REAL8 deltaT, t, epoch; // deltaF - set but not used
  UINT4 i;

  LALInferenceCopyVariables(currentParams, model->params);
  model->templt(model);
  if (model->domain == LAL_SIM_DOMAIN_FREQUENCY)
    LALInferenceExecuteInvFT(model);

  outfile = fopen(filename, "w");
  fprintf(outfile, "\"t\",\"signalPlus\",\"signalCross\"\n");
  deltaT = model->deltaT;
  epoch = XLALGPSGetREAL8(&model->timehPlus->epoch);
  for (i=0; i<model->timehPlus->data->length; ++i){
    t =  epoch + ((double) i) * deltaT;
    fprintf(outfile, "%f,%e,%e\n",
            t,
            model->timehPlus->data->data[i],
            model->timehCross->data->data[i]);
  }
  fclose(outfile);
  fprintf(stdout, " wrote (time-domain) template to CSV file \"%s\".\n", filename);
}<|MERGE_RESOLUTION|>--- conflicted
+++ resolved
@@ -693,39 +693,8 @@
 
   /* Only use GR templates */
   LALSimInspiralTestGRParam *nonGRparams = NULL;
-<<<<<<< HEAD
-
-  /* Fill in the extra parameters for testing GR, if necessary */
-  for (UINT4 k=0; k<N_extra_params; k++)
-  {
-      if(LALInferenceCheckVariable(model->params,list_extra_parameters[k]))
-      {
-          XLALSimInspiralAddTestGRParam(&nonGRparams,list_extra_parameters[k],*(REAL8 *)LALInferenceGetVariable(model->params,list_extra_parameters[k]));
-      }
-  }
-  char aPPEparam[64]="";
-  char alphaPPEparam[64]="";
-  /* phase parameters */
-  char bPPEparam[64]="";
-  char betaPPEparam[64]="";
-  int counters[4]={0};
-  do
-  {
-      sprintf(aPPEparam, "%s%d","aPPE",++counters[0]);
-      if(LALInferenceCheckVariable(model->params,aPPEparam)) XLALSimInspiralAddTestGRParam(&nonGRparams,aPPEparam,*(REAL8 *)LALInferenceGetVariable(model->params,aPPEparam));
-      sprintf(alphaPPEparam, "%s%d","alphaPPE",++counters[1]);
-      if(LALInferenceCheckVariable(model->params,alphaPPEparam)) XLALSimInspiralAddTestGRParam(&nonGRparams,alphaPPEparam,*(REAL8 *)LALInferenceGetVariable(model->params,alphaPPEparam));
-      sprintf(bPPEparam, "%s%d","bPPE",++counters[2]);
-      if(LALInferenceCheckVariable(model->params,bPPEparam)) XLALSimInspiralAddTestGRParam(&nonGRparams,bPPEparam,*(REAL8 *)LALInferenceGetVariable(model->params,bPPEparam));
-      sprintf(betaPPEparam, "%s%d","betaPPE",++counters[3]);
-      if(LALInferenceCheckVariable(model->params,betaPPEparam)) XLALSimInspiralAddTestGRParam(&nonGRparams,betaPPEparam,*(REAL8 *)LALInferenceGetVariable(model->params,betaPPEparam));
-
-  } while((LALInferenceCheckVariable(model->params,aPPEparam))||(LALInferenceCheckVariable(model->params,alphaPPEparam))||(LALInferenceCheckVariable(model->params,bPPEparam))||(LALInferenceCheckVariable(model->params,betaPPEparam)));
- 
-=======
-  
-  
->>>>>>> bc037129
+
+  
 
   /* ==== Call the waveform generator ==== */
   if(model->domain == LAL_SIM_DOMAIN_FREQUENCY) {
@@ -788,15 +757,11 @@
     memcpy(model->freqhCross->data->data,hctilde->data->data,sizeof(hctilde->data->data[0])*size);
     if( (rem=(model->freqhCross->data->length - size)) > 0)
         memset(&(model->freqhCross->data->data[size]),0, rem*sizeof(hctilde->data->data[0]) );
-<<<<<<< HEAD
-   
-=======
     
     
     /* Destroy the nonGr params */
     XLALSimInspiralDestroyTestGRParam(nonGRparams);
     
->>>>>>> bc037129
     REAL8 instant = model->freqhPlus->epoch.gpsSeconds + 1e-9*model->freqhPlus->epoch.gpsNanoSeconds;
     LALInferenceSetVariable(model->params, "time", &instant);
     
