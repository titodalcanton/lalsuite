/*
 *  LALInferenceTemplate.c: Bayesian Followup, template calls to LAL
 *  template functions. Temporary GeneratePPN
 *
 *  Copyright (C) 2009 Ilya Mandel, Vivien Raymond, Christian Roever,
 *  Marc van der Sluys, John Veitch, Will M. Farr and Salvatore Vitale
 *
 *
 *  This program is free software; you can redistribute it and/or modify
 *  it under the terms of the GNU General Public License as published by
 *  the Free Software Foundation; either version 2 of the License, or
 *  (at your option) any later version.
 *
 *  This program is distributed in the hope that it will be useful,
 *  but WITHOUT ANY WARRANTY; without even the implied warranty of
 *  MERCHANTABILITY or FITNESS FOR A PARTICULAR PURPOSE.  See the
 *  GNU General Public License for more details.
 *
 *  You should have received a copy of the GNU General Public License
 *  along with with program; see the file COPYING. If not, write to the
 *  Free Software Foundation, Inc., 59 Temple Place, Suite 330, Boston,
 *  MA  02111-1307  USA
 */

#include <stdio.h>
#include <stdlib.h>
#include <lal/LALInspiral.h>
#include <lal/SeqFactories.h>
#include <lal/TimeSeries.h>
#include <lal/FrequencySeries.h>
#include <lal/Date.h>
#include <lal/VectorOps.h>
#include <lal/TimeFreqFFT.h>
#include <lal/GenerateInspiral.h>
#include <lal/GenerateInspRing.h>
#include <lal/LALStatusMacros.h>
#include <lal/LALInference.h>
#include <lal/XLALError.h>
#include <lal/LIGOMetadataRingdownUtils.h>
#include <lal/LALSimInspiral.h>
#include <lal/LALInferenceTemplate.h>
#include <lal/LALInferenceMultibanding.h>

/* LIB imports*/
#include <lal/LALInferenceBurstRoutines.h>


#define PROGRAM_NAME "LALInferenceTemplate.c"
#define CVS_ID_STRING "$Id$"
#define CVS_REVISION "$Revision$"
#define CVS_SOURCE "$Source$"
#define CVS_DATE "$Date$"
#define CVS_NAME_STRING "$Name$"

#ifdef __GNUC__
#define UNUSED __attribute__ ((unused))
#else
#define UNUSED
#endif

/* Max amplitude orders found in LALSimulation (not accessible from outside of LALSim) */
#define MAX_NONPRECESSING_AMP_PN_ORDER 6
#define MAX_PRECESSING_AMP_PN_ORDER 3

#define Pi_p2 9.8696044010893586188344909998761511
#define Pi_p2by3 2.1450293971110256000774441009412356
#define log4 1.3862943611198906188344642429163531

static void q2masses(double mc, double q, double *m1, double *m2);


void LALInferenceTemplateNullFreqdomain(LALInferenceModel *model)
/**********************************************/
/* returns a frequency-domain 'null' template */
/* (all zeroes, implying no signal present).  */
/**********************************************/
{
  UINT4 i;
  if ((model->freqhPlus==NULL) || (model->freqhCross==NULL)) {
    XLALPrintError(" ERROR in templateNullFreqdomain(): encountered unallocated 'freqModelhPlus/-Cross'.\n");
    XLAL_ERROR_VOID(XLAL_EFAULT);
  }
  for (i=0; i<model->freqhPlus->data->length; ++i){
    model->freqhPlus->data->data[i] = 0.0;
    model->freqhCross->data->data[i] = 0.0;
  }
  model->domain = LAL_SIM_DOMAIN_FREQUENCY;
  return;
}



void LALInferenceTemplateNullTimedomain(LALInferenceModel *model)
/*********************************************/
/* returns a time-domain 'null' template     */
/* (all zeroes, implying no signal present). */
/*********************************************/
{
  UINT4 i;
  if ((model->timehPlus==NULL) || (model->timehCross==NULL)) {
    XLALPrintError(" ERROR in templateNullTimedomain(): encountered unallocated 'timeModelhPlus/-Cross'.\n");
    XLAL_ERROR_VOID(XLAL_EFAULT);
  }
  for (i=0; i<model->timehPlus->data->length; ++i){
    model->timehPlus->data->data[i]  = 0.0;
    model->timehCross->data->data[i] = 0.0;
  }
  model->domain = LAL_SIM_DOMAIN_TIME;
  return;
}



/* ============ LAL template wrapper function: ========== */


static void mc2masses(double mc, double eta, double *m1, double *m2);

static void mc2masses(double mc, double eta, double *m1, double *m2)
/*  Compute individual companion masses (m1, m2)   */
/*  for given chirp mass (m_c) & mass ratio (eta)  */
/*  (note: m1 >= m2).                              */
{
  double root = sqrt(0.25-eta);
  double fraction = (0.5+root) / (0.5-root);
  *m2 = mc * (pow(1+fraction,0.2) / pow(fraction,0.6));
  *m1 = mc * (pow(1+1.0/fraction,0.2) / pow(1.0/fraction,0.6));
  return;
}

static void q2masses(double mc, double q, double *m1, double *m2)
/*  Compute individual companion masses (m1, m2)   */
/*  for given chirp mass (m_c) & asymmetric mass   */
/*  ratio (q).  note: q = m2/m1, where m1 >= m2    */
{
  *m1 = mc * pow(q, -3.0/5.0) * pow(q+1, 1.0/5.0);
  *m2 = (*m1) * q;
  return;
}

void LALInferenceROQWrapperForXLALSimInspiralChooseFDWaveformSequence(LALInferenceModel *model){
/*************************************************************************************************************************/
  Approximant approximant = (Approximant) 0;
  INT4 order=-1;
  INT4 amporder;

  int ret=0;
  INT4 errnum=0;

  model->roq->hptildeLinear=NULL, model->roq->hctildeLinear=NULL;
  model->roq->hptildeQuadratic=NULL, model->roq->hctildeQuadratic=NULL;
  REAL8 mc;
  REAL8 phi0, m1, m2, distance, inclination;

  REAL8 *m1_p,*m2_p;

  if (LALInferenceCheckVariable(model->params, "LAL_APPROXIMANT"))
    approximant = *(Approximant*) LALInferenceGetVariable(model->params, "LAL_APPROXIMANT");
  else {
    XLALPrintError(" ERROR in templateLALGenerateInspiral(): (INT4) \"LAL_APPROXIMANT\" parameter not provided!\n");
    XLAL_ERROR_VOID(XLAL_EDATA);
  }

  if (LALInferenceCheckVariable(model->params, "LAL_PNORDER"))
    order = *(INT4*) LALInferenceGetVariable(model->params, "LAL_PNORDER");
  else {
    XLALPrintError(" ERROR in templateLALGenerateInspiral(): (INT4) \"LAL_PNORDER\" parameter not provided!\n");
    XLAL_ERROR_VOID(XLAL_EDATA);
  }

  /* Explicitly set the default amplitude order if one is not specified.
   *   This serves two purposes:
   *     1) The default behavior of the code won't change unexpectedly due to changes in LALSimulation.
   *     2) We need to know the amplitude order in order to set the starting frequency of the waveform properly. */
  if (LALInferenceCheckVariable(model->params, "LAL_AMPORDER"))
    amporder = *(INT4*) LALInferenceGetVariable(model->params, "LAL_AMPORDER");
  else
    amporder = -1;
  REAL8 f_ref = 100.0;
  if (LALInferenceCheckVariable(model->params, "f_ref")) f_ref = *(REAL8 *)LALInferenceGetVariable(model->params, "f_ref");

  REAL8 fTemp = f_ref;
  if(LALInferenceCheckVariable(model->params,"chirpmass"))
    {
      mc  = *(REAL8*) LALInferenceGetVariable(model->params, "chirpmass");
      if (LALInferenceCheckVariable(model->params,"q")) {
	REAL8 q = *(REAL8 *)LALInferenceGetVariable(model->params,"q");
	q2masses(mc, q, &m1, &m2);
      } else {
	REAL8 eta = *(REAL8*) LALInferenceGetVariable(model->params, "eta");
	mc2masses(mc, eta, &m1, &m2);
      }
    }
  else if((m1_p=(REAL8 *)LALInferenceGetVariable(model->params, "mass1")) && (m2_p=(REAL8 *)LALInferenceGetVariable(model->params, "mass2")))
    {
      m1=*m1_p;
      m2=*m2_p;
    }
  else
    {
      fprintf(stderr,"No mass parameters found!");
      exit(0);
    }

  distance = exp(LALInferenceGetREAL8Variable(model->params, "logdistance"))* LAL_PC_SI * 1.0e6;        /* distance (1 Mpc) in units of metres */

  phi0 = LALInferenceGetREAL8Variable(model->params, "phase"); /* START phase as per lalsimulation convention, radians*/
  /* Zenith angle between J and N in radians. Also known as inclination angle when spins are aligned */
  REAL8 thetaJN = acos(LALInferenceGetREAL8Variable(model->params, "costheta_jn"));     /* zenith angle between J and N in radians */

  /* ==== SPINS ==== */
  /* We will default to spinless signal and then add in the spin components if required */
  /* If there are non-aligned spins, we must convert between the System Frame coordinates
   * and the cartestian coordinates */

  /* The cartesian spin coordinates (default 0), as passed to LALSimulation */
  REAL8 spin1x = 0.0;
  REAL8 spin1y = 0.0;
  REAL8 spin1z = 0.0;
  REAL8 spin2x = 0.0;
  REAL8 spin2y = 0.0;
  REAL8 spin2z = 0.0;

  /* System frame coordinates as used for jump proposals */
  REAL8 a_spin1 = 0.0;  /* Magnitude of spin1 */
  REAL8 a_spin2 = 0.0;  /* Magnitude of spin2 */
  REAL8 phiJL  = 0.0;  /* azimuthal angle of L_N on its cone about J radians */
  REAL8 tilt1   = 0.0;  /* zenith angle between S1 and LNhat in radians */
  REAL8 tilt2   = 0.0;  /* zenith angle between S2 and LNhat in radians */
  REAL8 phi12   = 0.0;  /* difference in azimuthal angle btwn S1, S2 in radians */

  /* Now check if we have spin amplitudes */
  if(LALInferenceCheckVariable(model->params, "a_spin1"))    a_spin1   = *(REAL8*) LALInferenceGetVariable(model->params, "a_spin1");
  if(LALInferenceCheckVariable(model->params, "a_spin2"))    a_spin2   = *(REAL8*) LALInferenceGetVariable(model->params, "a_spin2");

  /* Check if we have spin angles too */
  if(LALInferenceCheckVariable(model->params, "phi_jl"))
      phiJL = LALInferenceGetREAL8Variable(model->params, "phi_jl");
  if(LALInferenceCheckVariable(model->params, "tilt_spin1"))
      tilt1 = LALInferenceGetREAL8Variable(model->params, "tilt_spin1");
  if(LALInferenceCheckVariable(model->params, "tilt_spin2"))
      tilt2 = LALInferenceGetREAL8Variable(model->params, "tilt_spin2");
  if(LALInferenceCheckVariable(model->params, "phi12"))
      phi12 = LALInferenceGetREAL8Variable(model->params, "phi12");

  /* If we have tilt angles zero, then the spins are aligned and we just set the z component */
  /* However, if the waveform supports precession then we still need to get the right coordinate components */
  SpinSupport spin_support=XLALSimInspiralGetSpinSupportFromApproximant(approximant);
  if(tilt1==0.0 && tilt2==0.0 && (spin_support==LAL_SIM_INSPIRAL_SPINLESS || spin_support==LAL_SIM_INSPIRAL_ALIGNEDSPIN))
  {
      spin1z=a_spin1;
      spin2z=a_spin2;
      inclination = thetaJN; /* Inclination angle is just thetaJN */
  }
  else
  {   /* Template is not aligned-spin only. */
      /* Set all the other spin components according to the angles we received above */
      /* The transformation function doesn't know fLow, so f_ref==0 isn't interpretted as a request to use the starting frequency for reference. */
      XLAL_TRY(ret=XLALSimInspiralTransformPrecessingNewInitialConditions(
                    &inclination, &spin1x, &spin1y, &spin1z, &spin2x, &spin2y, &spin2z,
                    thetaJN, phiJL, tilt1, tilt2, phi12, a_spin1, a_spin2, m1*LAL_MSUN_SI, m2*LAL_MSUN_SI, fTemp), errnum);
      if (ret == XLAL_FAILURE)
      {
        XLALPrintError(" ERROR in XLALSimInspiralTransformPrecessingNewInitialConditions(): error converting angles. errnum=%d\n",errnum );
        return;
      }
  }


  /* ==== TIDAL PARAMETERS ==== */
  REAL8 lambda1 = 0.;
  if(LALInferenceCheckVariable(model->params, "lambda1")) lambda1 = *(REAL8*) LALInferenceGetVariable(model->params, "lambda1");
  REAL8 lambda2 = 0.;
  if(LALInferenceCheckVariable(model->params, "lambda2")) lambda2 = *(REAL8*) LALInferenceGetVariable(model->params, "lambda2");
  REAL8 lambdaT = 0.;
  REAL8 dLambdaT = 0.;
  REAL8 sym_mass_ratio_eta = 0.;
  if(LALInferenceCheckVariable(model->params, "lambdaT")&&LALInferenceCheckVariable(model->params, "dLambdaT")){
    lambdaT = *(REAL8*) LALInferenceGetVariable(model->params, "lambdaT");
    dLambdaT = *(REAL8*) LALInferenceGetVariable(model->params, "dLambdaT");
    sym_mass_ratio_eta = m1*m2/((m1+m2)*(m1+m2));
    LALInferenceLambdaTsEta2Lambdas(lambdaT,dLambdaT,sym_mass_ratio_eta,&lambda1,&lambda2);
  }


  /* Only use GR templates */
  LALSimInspiralTestGRParam *nonGRparams = NULL;


  /* ==== Call the waveform generator ==== */
  XLAL_TRY(ret=XLALSimInspiralChooseFDWaveformSequence (&(model->roq->hptildeLinear), &(model->roq->hctildeLinear), phi0, m1*LAL_MSUN_SI, m2*LAL_MSUN_SI,
                spin1x, spin1y, spin1z, spin2x, spin2y, spin2z, f_ref, distance, inclination, lambda1, lambda2,
                model->waveFlags, nonGRparams, amporder, order, approximant, (model->roq->frequencyNodesLinear)), errnum);

  XLAL_TRY(ret=XLALSimInspiralChooseFDWaveformSequence (&(model->roq->hptildeQuadratic), &(model->roq->hctildeQuadratic), phi0, m1*LAL_MSUN_SI, m2*LAL_MSUN_SI,
                  spin1x, spin1y, spin1z, spin2x, spin2y, spin2z, f_ref, distance, inclination, lambda1, lambda2,
                  model->waveFlags, nonGRparams, amporder, order, approximant, (model->roq->frequencyNodesQuadratic)), errnum);
    /* Destroy the nonGr params */
    XLALSimInspiralDestroyTestGRParam(nonGRparams);
    
    REAL8 instant = model->freqhPlus->epoch.gpsSeconds + 1e-9*model->freqhPlus->epoch.gpsNanoSeconds;
    LALInferenceSetVariable(model->params, "time", &instant);

        return;
}



REAL8 fLow2fStart(REAL8 fLow, INT4 ampOrder, INT4 approximant)
/*  Compute the minimum frequency for waveform generation */
/*  using amplitude orders above Newtonian.  The waveform */
/*  generator turns on all orders at the orbital          */
/*  associated with fMin, so information from higher      */
/*  orders is not included at fLow unless fMin is         */
/*  sufficiently low.                                     */
{
  if (ampOrder == -1) {
      if (approximant == SpinTaylorT2 || approximant == SpinTaylorT4)
          ampOrder = MAX_PRECESSING_AMP_PN_ORDER;
      else
          ampOrder = MAX_NONPRECESSING_AMP_PN_ORDER;
  }

    REAL8 fStart;
    fStart = fLow * 2./(ampOrder+2);
    return fStart;
}




void LALInferenceTemplateSineGaussian(LALInferenceModel *model)
/*****************************************************/
/* Sine-Gaussian (burst) template.                   */
/* Signal is (by now?) linearly polarised,           */
/* i.e., the cross-waveform remains zero.            */
/* * * * * * * * * * * * * * * * * * * * * * * * * * */
/* The (plus-) waveform is:                          */
/*   a * exp(-((t-mu)/sigma)^2) * sin(2*pi*f*t-phi)  */
/* Note that by setting f=0, phi=pi/2 you also get   */
/* a `pure' Gaussian template.                       */
/*                                                   */
/* * * * * * * * * * * * * * * * * * * * * * * * * * ************************************/
/* Required (`model->params') parameters are:                                    */
/*   - "time"       (the "mu" parameter of the Gaussian part; REAL8, GPS sec.)          */
/*   - "sigma"      (width, the "sigma" parameter of the Gaussian part; REAL8, seconds) */
/*   - "frequency"  (frequency of the sine part; REAL8, Hertz)                          */
/*   - "phase"      (phase (at above "mu"); REAL8, radians)                             */
/*   - "amplitude"  (amplitude, REAL8)                                                  */
/****************************************************************************************/
{
  double endtime  = *(REAL8*) LALInferenceGetVariable(model->params, "time");       /* time parameter ("mu"), GPS sec.  */
  double sigma = *(REAL8*) LALInferenceGetVariable(model->params, "sigma");      /* width parameter, seconds         */
  double f     = *(REAL8*) LALInferenceGetVariable(model->params, "frequency");  /* frequency, Hz                    */
  double phi   = *(REAL8*) LALInferenceGetVariable(model->params, "phase");      /* phase, rad                       */
  double a     = *(REAL8*) LALInferenceGetVariable(model->params, "amplitude");  /* amplitude                        */
  double t, tsigma, twopif = LAL_TWOPI*f;
  double epochGPS = XLALGPSGetREAL8(&(model->timehPlus->epoch));
  unsigned long i;
  if (sigma <= 0.0) {
    fprintf(stderr, " ERROR in templateSineGaussian(): zero or negative \"sigma\" parameter (sigma=%e).\n", sigma);
    exit(1);
  }
  if (f < 0.0)
    fprintf(stderr, " WARNING in templateSineGaussian(): negative \"frequency\" parameter (f=%e).\n", f);
  if (a < 0.0)
    fprintf(stderr, " WARNING in templateSineGaussian(): negative \"amplitude\" parameter (a=%e).\n", a);
  for (i=0; i<model->timehPlus->data->length; ++i){
    t = ((double)i)*model->deltaT + (epochGPS-endtime);  /* t-mu         */
    tsigma = t/sigma;                                             /* (t-mu)/sigma */
    if (fabs(tsigma) < 5.0)   /*  (only do computations within a 10 sigma range)  */
      model->timehPlus->data->data[i] = a * exp(-0.5*tsigma*tsigma) * sin(twopif*t+phi);
    else 
      model->timehPlus->data->data[i] = 0.0;
    model->timehCross->data->data[i] = 0.0;
  }
  model->domain = LAL_SIM_DOMAIN_TIME;
  return;
}

void LALInferenceTemplateDampedSinusoid(LALInferenceModel *model)
/*****************************************************/
/* Damped Sinusoid (burst) template.                 */
/* Signal is linearly polarized,                     */
/* i.e., cross term is zero.                         */
/* * * * * * * * * * * * * * * * * * * * * * * * * * */
/* The (plus-) waveform is an exponentially decaying */
/* sine wave:                                        */
/*   a * exp((t-time)/tau) * sin(2*pi*f*(t-time))    */
/* where "time" is the time parameter denoting the   */
/* instant where the signal starts.                  */
/* * * * * * * * * * * * * * * * * * * * * * * * * * **************************/
/* Required (`model->params') parameters are:                          */
/*   - "time"       (the instant at which the signal starts; REAL8, GPS sec.) */
/*   - "tau"        (width parameter; REAL8, seconds)                         */
/*   - "frequency"  (frequency of the sine part; REAL8, Hertz)                */
/*   - "amplitude"  (amplitude, REAL8)                                        */
/******************************************************************************/
{
  double endtime  = *(REAL8*) LALInferenceGetVariable(model->params, "time");       /* time parameter ("mu"), GPS sec.  */
  double tau   = *(REAL8*) LALInferenceGetVariable(model->params, "tau");        /* width parameter, seconds         */
  double f     = *(REAL8*) LALInferenceGetVariable(model->params, "frequency");  /* frequency, Hz                    */
  double a     = *(REAL8*) LALInferenceGetVariable(model->params, "amplitude");  /* amplitude                        */
  double t, ttau, twopif = LAL_TWOPI*f;
  double epochGPS = XLALGPSGetREAL8(&(model->timehPlus->epoch));
  unsigned long i;
  if (tau <= 0.0) {
    fprintf(stderr, " ERROR in templateDampedSinusoid(): zero or negative \"tau\" parameter (tau=%e).\n", tau);
    exit(1);
  }
  if (f < 0.0)
    fprintf(stderr, " WARNING in templateDampedSinusoid(): negative \"frequency\" parameter (f=%e).\n", f);
  for (i=0; i<model->timehPlus->data->length; ++i){
    t = ((double)i)*model->deltaT + (epochGPS-endtime);  /* t-mu       */
    if ((t>0.0) && ((ttau=t/tau) < 10.0)) /*  (only do computations within a 10 tau range)  */
      model->timehPlus->data->data[i] = a * exp(-ttau) * sin(twopif*t);
    else 
      model->timehPlus->data->data[i] = 0.0;
    model->timehCross->data->data[i] = 0.0;
  }
  model->domain = LAL_SIM_DOMAIN_TIME;
  return;
}



void LALInferenceTemplateSinc(LALInferenceModel *model)
/*****************************************************/
/* Sinc function (burst) template.                   */
/* Signal is linearly polarized,                     */
/* i.e., cross term is zero.                         */
/* * * * * * * * * * * * * * * * * * * * * * * * * * */
/* The (plus-) waveform is a sinc function of given  */
/* frequency:                                        */
/*   a * sinc(2*pi*f*(t-time))                       */
/*   = a * sin(2*pi*f*(t-time)) / (2*pi*f*(t-time))  */
/* where "time" is the time parameter denoting the   */
/* signal's central peak location.                   */
/* * * * * * * * * * * * * * * * * * * * * * * * * * *************************/
/* Required (`model->params') parameters are:                         */
/*   - "time"       (the instant at which the signal peaks; REAL8, GPS sec.) */
/*   - "frequency"  (frequency of the sine part; REAL8, Hertz)               */
/*   - "amplitude"  (amplitude, REAL8)                                       */
/*****************************************************************************/
{
  double endtime  = *(REAL8*) LALInferenceGetVariable(model->params, "time");       /* time parameter ("mu"), GPS sec.  */
  double f     = *(REAL8*) LALInferenceGetVariable(model->params, "frequency");  /* frequency, Hz                    */
  double a     = *(REAL8*) LALInferenceGetVariable(model->params, "amplitude");  /* amplitude                        */
  double t, sinArg, sinc, twopif = LAL_TWOPI*f;
  double epochGPS = XLALGPSGetREAL8(&(model->timehPlus->epoch));
  unsigned long i;
  if (f < 0.0)
    fprintf(stderr, " WARNING in templateSinc(): negative \"frequency\" parameter (f=%e).\n", f);
  for (i=0; i<model->timehPlus->data->length; ++i){
    t = ((double)i)*model->deltaT + (epochGPS-endtime);  /* t-mu       */
    sinArg = twopif*t;
    sinc = (sinArg==0.0) ? 1.0 : sin(sinArg)/sinArg;    
    model->timehPlus->data->data[i] = a * sinc;
    model->timehCross->data->data[i] = 0.0;
  }
  model->domain = LAL_SIM_DOMAIN_TIME;
  return;
}


void LALInferenceTemplateASinOmegaT(LALInferenceModel *model)
/************************************************************/
/* Trivial h(t)=A*sin(Omega*t) template						*/
/*  Required (`model->params') parameters are:       */
/*   - "A"       (dimensionless amplitude, REAL8)			*/
/*   - "Omega"   (frequency; REAL8, radians/sec)            */
/************************************************************/
{
  double A		= *(REAL8*) LALInferenceGetVariable(model->params, "A");				/* dim-less	   */
  double Omega	= *(REAL8*) LALInferenceGetVariable(model->params, "Omega");			/* rad/sec     */
  double t;
  double epochGPS = XLALGPSGetREAL8(&(model->timehPlus->epoch));	

  unsigned long i;
  for (i=0; i<model->timehPlus->data->length; ++i){
    t = ((double)i)*model->deltaT + (epochGPS);  /* t-mu       */   
    model->timehPlus->data->data[i] = A * sin(Omega*t);
    model->timehCross->data->data[i] = 0.0;
  }
  model->domain = LAL_SIM_DOMAIN_TIME;
  return;
}

void LALInferenceTemplateXLALSimInspiralChooseWaveform(LALInferenceModel *model)
/*************************************************************************************************************************/
/* Wrapper for LALSimulation waveforms:						                                                             */
/* XLALSimInspiralChooseFDWaveform() and XLALSimInspiralChooseTDWaveform().                                              */
/*                                                                                                                       */
/*  model->params parameters are:										                                                 */
/*  - "name" description; type OPTIONAL (default value)										                             */
/*										                                                                                 */
/*   MODEL PARAMETERS										                                                             */
/*   - "LAL_APPROXIMANT     Approximant;        Approximant                                                              */
/*   - "LAL_PNORDER"        Phase PN order;     INT4                                                                     */
/*   - "LAL_AMPORDER"       Amplitude PN order; INT4 OPTIONAL (-1)                                                       */
/*   - "spinO"              Spin order;         LALSimInspiralSpinOrder OPTIONAL (LAL_SIM_INSPIRAL_SPIN_ORDER_DEFAULT)   */
/*   - "tideO"              Tidal order;        LALSimInspiralTidalOrder OPTIONAL (LAL_SIM_INSPIRAL_TIDAL_ORDER_DEFAULT) */
/*   - "f_ref"               frequency at which the (frequency dependent) parameters are defined; REAL8 OPTIONAL (0.0)    */
/*   - "fLow"               lower frequency bound; REAL8 OPTIONAL (model->fLow)                                          */
/*                                                                                                                       */
/*   MASS PARAMETERS; either:                                                                                            */
/*      - "mass1"           mass of object 1 in solar mass; REAL8								                         */
/*      - "mass2"		        mass of object 1 in solar mass; REAL8								                     */
/*      OR                                                                                                               */
/*      - "chirpmass"       chirpmass in solar mass; REAL8                                                               */
/*      - "q"  asymmetric mass ratio m2/m1, 0<q<1; REAL8                                      */
/*      OR                                                                                                               */
/*      - "chirpmass"       chirpmass in solar mass; REAL8                                                               */
/*      - "eta"             symmetric mass ratio (m1*m2)/(m1+m2)^2; REAL8                                                */
/*                                                                                                                       */
/*   ORIENTATION AND SPIN PARAMETERS                                                                                     */
/*   - "phi0"               reference phase as per LALSimulation convention; REAL8                                       */
/*   - "logdistance"           distance in Mpc                                                                              */
/*   - "costheta_jn");      cos of zenith angle between J and N in radians;            REAL8                                    */
/*   - "phi_jl");        azimuthal angle of L_N on its cone about J radians; REAL8                                    */
/*   - "tilt_spin1");    zenith angle between S1 and LNhat in radians;       REAL8                                    */
/*   - "tilt_spin2");    zenith angle between S2 and LNhat in radians;       REAL8                                    */
/*   - "phi12");         difference in azimuthal angle between S1, S2 in radians;   REAL8                             */
/*   - "a_spin1"            magnitude of spin 1 in general configuration, -1<a_spin1<1; REAL8 OPTIONAL (0.0)              */
/*   - "a_spin2"            magnitude of spin 2 in general configuration, -1<a_spin1<1; REAL8 OPTIONAL (0.0)              */
/*                                                                                                                       */
/*   OTHER PARAMETERS                                                                                                    */
/*   - "lambda1"            tidal parameter of object 1; REAL8  OPTIONAL (0.0)                                           */
/*   - "lambda2"            tidal parameter of object 1; REAL8  OPTIONAL (0.0)                                           */
/*                                                                                                                       */
/*   - "time"               used as an OUTPUT only; REAL8								                                 */
/*                                                                                                                       */
/*                                                                                                                       */
/*   model needs to also contain:                                                                                        */
/*   - model->fLow Unless  - "fLow" OPTIONAL                                                                             */
/*   - model->deltaT                                                                                                     */
/*   - if model->domain == LAL_SIM_DOMAIN_FREQUENCY                                                                      */
/*      - model->deltaF                                                                                                  */
/*      - model->freqhCross                                                                                              */
/*      - model->freqhPlus                                                                                               */
/*   - else                                                                                                              */
/*      - model->timehPlus                                                                                               */
/*      - model->timehCross                                                                                              */
/*************************************************************************************************************************/
{

  Approximant approximant = (Approximant) 0;
  INT4 order=-1;
  INT4 amporder;

  static int sizeWarning = 0;
  int ret=0;
  INT4 errnum=0;
  
  REAL8TimeSeries *hplus=NULL;  /**< +-polarization waveform [returned] */
  REAL8TimeSeries *hcross=NULL; /**< x-polarization waveform [returned] */
  COMPLEX16FrequencySeries *hptilde=NULL, *hctilde=NULL;
  REAL8 mc;
  REAL8 phi0, deltaT, m1, m2, f_low, f_start, distance, inclination;
  
  REAL8 *m1_p,*m2_p;
  REAL8 deltaF, f_max;
  
  /* Sampling rate for time domain models */
  deltaT = model->deltaT;
  
  if (LALInferenceCheckVariable(model->params, "LAL_APPROXIMANT"))
    approximant = *(Approximant*) LALInferenceGetVariable(model->params, "LAL_APPROXIMANT");
  else {
    XLALPrintError(" ERROR in templateLALGenerateInspiral(): (INT4) \"LAL_APPROXIMANT\" parameter not provided!\n");
    XLAL_ERROR_VOID(XLAL_EDATA);
  }
	
  if (LALInferenceCheckVariable(model->params, "LAL_PNORDER"))
    order = *(INT4*) LALInferenceGetVariable(model->params, "LAL_PNORDER");
  else {
    XLALPrintError(" ERROR in templateLALGenerateInspiral(): (INT4) \"LAL_PNORDER\" parameter not provided!\n");
    XLAL_ERROR_VOID(XLAL_EDATA);
  }

  /* Explicitly set the default amplitude order if one is not specified.
   *   This serves two purposes:
   *     1) The default behavior of the code won't change unexpectedly due to changes in LALSimulation.
   *     2) We need to know the amplitude order in order to set the starting frequency of the waveform properly. */
  if (LALInferenceCheckVariable(model->params, "LAL_AMPORDER"))
    amporder = *(INT4*) LALInferenceGetVariable(model->params, "LAL_AMPORDER");
  else
    amporder = -1;
    
  REAL8 f_ref = 100.0;
  if (LALInferenceCheckVariable(model->params, "f_ref")) f_ref = *(REAL8 *)LALInferenceGetVariable(model->params, "f_ref");

  REAL8 fTemp = f_ref;

  if(LALInferenceCheckVariable(model->params,"chirpmass"))
    {
      mc  = *(REAL8*) LALInferenceGetVariable(model->params, "chirpmass");
      if (LALInferenceCheckVariable(model->params,"q")) {
	REAL8 q = *(REAL8 *)LALInferenceGetVariable(model->params,"q");
	q2masses(mc, q, &m1, &m2);
      } else {
	REAL8 eta = *(REAL8*) LALInferenceGetVariable(model->params, "eta");
	mc2masses(mc, eta, &m1, &m2);
      }
    }
  else if((m1_p=(REAL8 *)LALInferenceGetVariable(model->params, "mass1")) && (m2_p=(REAL8 *)LALInferenceGetVariable(model->params, "mass2")))
    {
      m1=*m1_p;
      m2=*m2_p;
    }
  else
    {
      fprintf(stderr,"No mass parameters found!");
      exit(0);
    }

  distance	= exp(LALInferenceGetREAL8Variable(model->params, "logdistance"))* LAL_PC_SI * 1.0e6;        /* distance (1 Mpc) in units of metres */
  
  phi0		= LALInferenceGetREAL8Variable(model->params, "phase"); /* START phase as per lalsimulation convention, radians*/
  
  /* Zenith angle between J and N in radians. Also known as inclination angle when spins are aligned */
  REAL8 thetaJN = acos(LALInferenceGetREAL8Variable(model->params, "costheta_jn"));     /* zenith angle between J and N in radians */

  /* Check if fLow is a model parameter, otherwise use data structure definition */
  if(LALInferenceCheckVariable(model->params, "flow"))
    f_low = *(REAL8*) LALInferenceGetVariable(model->params, "flow");
  else
    f_low = model->fLow;

  f_start = fLow2fStart(f_low, amporder, approximant);
  f_max = 0.0; /* for freq domain waveforms this will stop at ISCO. Previously found using model->fHigh causes NaNs in waveform (see redmine issue #750)*/

  /* ==== SPINS ==== */
  /* We will default to spinless signal and then add in the spin components if required */
  /* If there are non-aligned spins, we must convert between the System Frame coordinates
   * and the cartestian coordinates */

  /* The cartesian spin coordinates (default 0), as passed to LALSimulation */
  REAL8 spin1x = 0.0;
  REAL8 spin1y = 0.0;
  REAL8 spin1z = 0.0;
  REAL8 spin2x = 0.0;
  REAL8 spin2y = 0.0;
  REAL8 spin2z = 0.0;
  
  /* System frame coordinates as used for jump proposals */
  REAL8 a_spin1 = 0.0;  /* Magnitude of spin1 */
  REAL8 a_spin2 = 0.0;  /* Magnitude of spin2 */
  REAL8 phiJL  = 0.0;  /* azimuthal angle of L_N on its cone about J radians */ 
  REAL8 tilt1   = 0.0;  /* zenith angle between S1 and LNhat in radians */
  REAL8 tilt2   = 0.0;  /* zenith angle between S2 and LNhat in radians */
  REAL8 phi12   = 0.0;  /* difference in azimuthal angle btwn S1, S2 in radians */

  /* Now check if we have spin amplitudes */
  if(LALInferenceCheckVariable(model->params, "a_spin1"))    a_spin1   = *(REAL8*) LALInferenceGetVariable(model->params, "a_spin1");
  if(LALInferenceCheckVariable(model->params, "a_spin2"))    a_spin2   = *(REAL8*) LALInferenceGetVariable(model->params, "a_spin2");

  /* Check if we have spin angles too */
  if(LALInferenceCheckVariable(model->params, "phi_jl"))
      phiJL = LALInferenceGetREAL8Variable(model->params, "phi_jl");
  if(LALInferenceCheckVariable(model->params, "tilt_spin1"))
      tilt1 = LALInferenceGetREAL8Variable(model->params, "tilt_spin1");
  if(LALInferenceCheckVariable(model->params, "tilt_spin2"))
      tilt2 = LALInferenceGetREAL8Variable(model->params, "tilt_spin2");
  if(LALInferenceCheckVariable(model->params, "phi12"))
      phi12 = LALInferenceGetREAL8Variable(model->params, "phi12");

  /* If we have tilt angles zero, then the spins are aligned and we just set the z component */
  /* However, if the waveform supports precession then we still need to get the right coordinate components */
  SpinSupport spin_support=XLALSimInspiralGetSpinSupportFromApproximant(approximant);
  if(tilt1==0.0 && tilt2==0.0 && (spin_support==LAL_SIM_INSPIRAL_SPINLESS || spin_support==LAL_SIM_INSPIRAL_ALIGNEDSPIN))
  {
      spin1z=a_spin1;
      spin2z=a_spin2;
      inclination = thetaJN; /* Inclination angle is just thetaJN */
  }
  else
  {   /* Template is not aligned-spin only. */
      /* Set all the other spin components according to the angles we received above */
      /* The transformation function doesn't know fLow, so f_ref==0 isn't interpretted as a request to use the starting frequency for reference. */
      if(fTemp==0.0)
        fTemp = f_start;

      XLAL_TRY(ret=XLALSimInspiralTransformPrecessingNewInitialConditions(
                    &inclination, &spin1x, &spin1y, &spin1z, &spin2x, &spin2y, &spin2z,
                    thetaJN, phiJL, tilt1, tilt2, phi12, a_spin1, a_spin2, m1*LAL_MSUN_SI, m2*LAL_MSUN_SI, fTemp), errnum);
      if (ret == XLAL_FAILURE)
      {
        XLALPrintError(" ERROR in XLALSimInspiralTransformPrecessingNewInitialConditions(): error converting angles. errnum=%d: %s\n",errnum, XLALErrorString(errnum) );
        return;
      }
  }

  
  /* ==== TIDAL PARAMETERS ==== */  
  REAL8 lambda1 = 0.;
  if(LALInferenceCheckVariable(model->params, "lambda1")) lambda1 = *(REAL8*) LALInferenceGetVariable(model->params, "lambda1");
  REAL8 lambda2 = 0.;
  if(LALInferenceCheckVariable(model->params, "lambda2")) lambda2 = *(REAL8*) LALInferenceGetVariable(model->params, "lambda2");
  REAL8 lambdaT = 0.;
  REAL8 dLambdaT = 0.;
  REAL8 sym_mass_ratio_eta = 0.;
  if(LALInferenceCheckVariable(model->params, "lambdaT")&&LALInferenceCheckVariable(model->params, "dLambdaT")){
    lambdaT = *(REAL8*) LALInferenceGetVariable(model->params, "lambdaT");
    dLambdaT = *(REAL8*) LALInferenceGetVariable(model->params, "dLambdaT");
    sym_mass_ratio_eta = m1*m2/((m1+m2)*(m1+m2));
    LALInferenceLambdaTsEta2Lambdas(lambdaT,dLambdaT,sym_mass_ratio_eta,&lambda1,&lambda2);
  }


  /* Only use GR templates */
  LALSimInspiralTestGRParam *nonGRparams = NULL;
  
  

  /* ==== Call the waveform generator ==== */
  if(model->domain == LAL_SIM_DOMAIN_FREQUENCY) {
    deltaF = model->deltaF;
    
	XLAL_TRY(ret=XLALSimInspiralChooseFDWaveformFromCache(&hptilde, &hctilde, phi0,
            deltaF, m1*LAL_MSUN_SI, m2*LAL_MSUN_SI, spin1x, spin1y, spin1z,
            spin2x, spin2y, spin2z, f_start, f_max, f_ref, distance, inclination,lambda1, lambda2, model->waveFlags, nonGRparams, amporder, order,
            approximant,model->waveformCache, NULL), errnum);

     
    /* if the waveform failed to generate, fill the buffer with zeros
     * so that the previous waveform is not left there
     */
    if(ret!=XLAL_SUCCESS){
      memset(model->freqhPlus->data->data,0,sizeof(model->freqhPlus->data->data[0])*model->freqhPlus->data->length);
      memset(model->freqhCross->data->data,0,sizeof(model->freqhCross->data->data[0])*model->freqhCross->data->length);
      if ( hptilde ) XLALDestroyCOMPLEX16FrequencySeries(hptilde);
      if ( hctilde ) XLALDestroyCOMPLEX16FrequencySeries(hctilde);
      XLALSimInspiralDestroyTestGRParam(nonGRparams);
      errnum&=~XLAL_EFUNC; /* Mask out the internal function failure bit */
      switch(errnum)
      {
        case XLAL_EDOM:
          /* The waveform was called outside its domain. Return an empty vector but not an error */
          XLAL_ERROR_VOID(XLAL_FAILURE);
        default:
          /* Another error occurred that we can't handle. Propogate upward */
          XLALSetErrno(errnum);
          XLAL_ERROR_VOID(errnum,"%s: Template generation failed in XLALSimInspiralChooseFDWaveformFromCache:\n\
XLALSimInspiralChooseFDWaveformFromCache(&hptilde, &hctilde, \
%g, %g, %g, %g, %g, %g, %g, %g, %g, %g, %g, %g, %g, %g, %g, %g, %g, \
model->waveFlags(%d,%d,%d,%d,numreldata),nonGRparams,%d,%d,%d,model->waveformCache)\n",__func__,
            phi0, deltaF, m1*LAL_MSUN_SI, m2*LAL_MSUN_SI, spin1x, spin1y, spin1z, spin2x, spin2y, spin2z,
            f_start, f_max, f_ref, distance, inclination, lambda1, lambda2, (int) XLALSimInspiralGetSpinOrder(model->waveFlags),
            (int) XLALSimInspiralGetTidalOrder(model->waveFlags),(int) XLALSimInspiralGetFrameAxis(model->waveFlags),
            (int) XLALSimInspiralGetModesChoice(model->waveFlags),amporder, order, approximant);
      }
    }

    if (hptilde==NULL || hptilde->data==NULL || hptilde->data->data==NULL ) {
	  XLALPrintError(" ERROR in %s: encountered unallocated 'hptilde'.\n",__func__);
	  XLAL_ERROR_VOID(XLAL_EFAULT);
	}
	if (hctilde==NULL || hctilde->data==NULL || hctilde->data->data==NULL ) {
	  XLALPrintError(" ERROR in %s: encountered unallocated 'hctilde'.\n",__func__);
	  XLAL_ERROR_VOID(XLAL_EFAULT);
	}

    INT4 rem=0;
    UINT4 size=hptilde->data->length;
    if(size>model->freqhPlus->data->length) size=model->freqhPlus->data->length;
    memcpy(model->freqhPlus->data->data,hptilde->data->data,sizeof(hptilde->data->data[0])*size);
    if( (rem=(model->freqhPlus->data->length - size)) > 0)
        memset(&(model->freqhPlus->data->data[size]),0, rem*sizeof(hptilde->data->data[0]) );

    size=hctilde->data->length;
    if(size>model->freqhCross->data->length) size=model->freqhCross->data->length;
    memcpy(model->freqhCross->data->data,hctilde->data->data,sizeof(hctilde->data->data[0])*size);
    if( (rem=(model->freqhCross->data->length - size)) > 0)
        memset(&(model->freqhCross->data->data[size]),0, rem*sizeof(hctilde->data->data[0]) );
    
    
    /* Destroy the nonGr params */
    XLALSimInspiralDestroyTestGRParam(nonGRparams);
    
    REAL8 instant = model->freqhPlus->epoch.gpsSeconds + 1e-9*model->freqhPlus->epoch.gpsNanoSeconds;
    LALInferenceSetVariable(model->params, "time", &instant);
    
  } else {

    XLAL_TRY(ret=XLALSimInspiralChooseTDWaveformFromCache(&hplus, &hcross, phi0, deltaT,
            m1*LAL_MSUN_SI, m2*LAL_MSUN_SI, spin1x, spin1y, spin1z,
            spin2x, spin2y, spin2z, f_start, f_ref, distance,
            inclination, lambda1, lambda2, model->waveFlags, nonGRparams,
            amporder, order, approximant,model->waveformCache), errnum);
    /* if the waveform failed to generate, fill the buffer with zeros
     * so that the previous waveform is not left there
     */
    if(ret!=XLAL_SUCCESS){
      memset(model->freqhPlus->data->data,0,sizeof(model->freqhPlus->data->data[0])*model->freqhPlus->data->length);
      memset(model->freqhCross->data->data,0,sizeof(model->freqhCross->data->data[0])*model->freqhCross->data->length);
      if ( hptilde ) XLALDestroyCOMPLEX16FrequencySeries(hptilde);
      if ( hctilde ) XLALDestroyCOMPLEX16FrequencySeries(hctilde);
      if ( hplus) XLALDestroyREAL8TimeSeries(hplus);
      if ( hcross ) XLALDestroyREAL8TimeSeries(hcross);
      XLALSimInspiralDestroyTestGRParam(nonGRparams);
      errnum&=~XLAL_EFUNC; /* Mask out the internal function failure bit */
      switch(errnum)
      {
        case XLAL_EDOM:
          /* The waveform was called outside its domain. Return an empty vector but not an error */
          XLAL_ERROR_VOID(XLAL_FAILURE);
        default:
          /* Another error occurred that we can't handle. Propogate upward */
          XLALSetErrno(errnum);
          XLAL_ERROR_VOID(errnum,"%s: Template generation failed in XLALSimInspiralChooseTDWaveformFromCache\n\
XLALSimInspiralChooseTDWaveformFromCache(&hplus, &hcross, \
%g, %g, %g, %g, %g, %g, %g, %g, %g, %g, %g, %g, %g, %g, %g, %g, \
model->waveFlags(%d,%d,%d,%d,numreldata),nonGRparams,%d,%d,%d,model->waveformCache)\n",__func__,
            phi0, deltaT, m1*LAL_MSUN_SI, m2*LAL_MSUN_SI, spin1x, spin1y, spin1z, spin2x, spin2y, spin2z,
            f_start, f_ref, distance, inclination, lambda1, lambda2, (int) XLALSimInspiralGetSpinOrder(model->waveFlags),
            (int) XLALSimInspiralGetTidalOrder(model->waveFlags),(int) XLALSimInspiralGetFrameAxis(model->waveFlags),
            (int) XLALSimInspiralGetModesChoice(model->waveFlags),amporder, order, approximant);
      }
    }

    /* The following complicated mess is a result of the following considerations:
       
       1) The discrete time samples of the template and the timeModel
       buffers will not, in general line up.

       2) The likelihood function will timeshift the template in the
       frequency domain to align it properly with the desired tc in
       each detector (these are different because the detectors
       receive the signal at different times).  Because this
       timeshifting is done in the frequency domain, the effective
       time-domain template is periodic.  We want to avoid the
       possibility of non-zero template samples wrapping around from
       the start/end of the buffer, since real templates are not
       periodic!

       3) If the template apporaches the ends of the timeModel buffer,
       then it should be tapered in the same way as the timeData
       (currently 0.4 seconds, hard-coded! Tukey window; see
       LALInferenceReadData.c, near line 233) so that template and
       signal in the data match.  However, as an optimization, we
       perform only one tapering and FFT-ing in the likelihood
       function; subsequent timeshifts for the different detectors
       will cause the tapered regions of the template and data to
       become mis-aligned.

       The algorthim we use is the following:

       1) Inject the template to align with the nearest sample in the
       timeModel buffer to the desired geocent_end time.

       2) Check whether either the start or the end of the template
       overlaps the tapered region, plus a safety buffer corresponding
       to a conservative estimate of the largest geocenter <-->
       detector timeshift.
       
         a) If there is no overlap at the start or end of the buffer,
         we're done.

	 b) If there is an overlap, issue one warning per process
	 (which can be disabled by setting the LAL debug level) about
	 a too-short segment length, and return.
*/

    size_t waveLength = hplus->data->length;
    size_t bufLength = model->timehPlus->data->length;

    /* 2*Rearth/(c*deltaT)---2 is safety factor---is the maximum time
       shift for any earth-based detector. */
    size_t maxShift = (size_t)lround(4.255e-2/deltaT); 

    /* Taper 0.4 seconds at start and end (hard-coded! in
       LALInferenceReadData.c, around line 233). */
    size_t taperLength = (size_t)lround(0.4/deltaT); 

    /* Within unsafeLength of ends of buffer, possible danger of
       wrapping and/or tapering interactions. */
    size_t unsafeLength = taperLength + maxShift;

    REAL8 desiredTc = *(REAL8 *)LALInferenceGetVariable(model->params, "time");
    REAL8 tStart = XLALGPSGetREAL8(&(model->timehPlus->epoch));
    REAL8 tEnd = tStart + deltaT * model->timehPlus->data->length;

    if (desiredTc < tStart || desiredTc > tEnd) {
      XLALDestroyREAL8TimeSeries(hplus);
      XLALDestroyREAL8TimeSeries(hcross);

      XLAL_PRINT_ERROR("desired tc (%.4f) outside data buffer\n", desiredTc);
      XLAL_ERROR_VOID(XLAL_EDOM);
    }

    /* The nearest sample in model buffer to the desired tc. */
    size_t tcSample = (size_t)lround((desiredTc - XLALGPSGetREAL8(&(model->timehPlus->epoch)))/deltaT);

    /* The acutal coalescence time that corresponds to the buffer
       sample on which the waveform's tC lands. */
    REAL8 injTc = XLALGPSGetREAL8(&(model->timehPlus->epoch)) + tcSample*deltaT;

    /* The sample at which the waveform reaches tc. */
    size_t waveTcSample = (size_t)lround(-XLALGPSGetREAL8(&(hplus->epoch))/deltaT);

    /* 1 + (number of samples post-tc in waveform) */
    size_t wavePostTc = waveLength - waveTcSample;

    size_t bufStartIndex = (tcSample >= waveTcSample ? tcSample - waveTcSample : 0);
    size_t bufEndIndex = (wavePostTc + tcSample <= bufLength ? wavePostTc + tcSample : bufLength);
    size_t bufWaveLength = bufEndIndex - bufStartIndex;
    size_t waveStartIndex = (tcSample >= waveTcSample ? 0 : waveTcSample - tcSample);    

    if (bufStartIndex < unsafeLength || (bufLength - bufEndIndex) <= unsafeLength) {
      /* The waveform could be timeshifted into a region where it will
	 be tapered improperly, or even wrap around from the periodic
	 timeshift.  Issue warning. */
      if (!sizeWarning) {
	fprintf(stderr, "WARNING: Generated template is too long to guarantee that it will not\n");
	fprintf(stderr, "WARNING:  (a) lie in a tapered region of the time-domain buffer\n");
	fprintf(stderr, "WARNING:  (b) wrap periodically when timeshifted in likelihood computation\n");
	fprintf(stderr, "WARNING: Either of these may cause differences between the template and the\n");
	fprintf(stderr, "WARNING: correct GW waveform in each detector.\n");
	fprintf(stderr, "WARNING: Parameter estimation will continue, but you should consider\n");
	fprintf(stderr, "WARNING: increasing the data segment length (using the --seglen) option.\n");
	sizeWarning = 1;
      }
    }

    /* Clear model buffers */
    memset(model->timehPlus->data->data, 0, sizeof(REAL8)*model->timehPlus->data->length);
    memset(model->timehCross->data->data, 0, sizeof(REAL8)*model->timehCross->data->length);
    
    /* Inject */
    memcpy(model->timehPlus->data->data + bufStartIndex,
	   hplus->data->data + waveStartIndex,
	   bufWaveLength*sizeof(REAL8));
    memcpy(model->timehCross->data->data + bufStartIndex,
	   hcross->data->data + waveStartIndex,
	   bufWaveLength*sizeof(REAL8));

    LALInferenceSetVariable(model->params, "time", &injTc);
  }

  if ( hplus ) XLALDestroyREAL8TimeSeries(hplus);
  if ( hcross ) XLALDestroyREAL8TimeSeries(hcross);
  if ( hptilde ) XLALDestroyCOMPLEX16FrequencySeries(hptilde);
  if ( hctilde ) XLALDestroyCOMPLEX16FrequencySeries(hctilde);

  return;
}


void LALInferenceTemplateXLALSimInspiralChooseWaveformPhaseInterpolated(LALInferenceModel *model)
/*************************************************************************************************************************/
/* Wrapper for LALSimulation waveforms:						                                                             */
/* XLALSimInspiralChooseFDWaveform() and XLALSimInspiralChooseTDWaveform().                                              */
/*                                                                                                                       */
/*  model->params parameters are:										                                                 */
/*  - "name" description; type OPTIONAL (default value)										                             */
/*										                                                                                 */
/*   MODEL PARAMETERS										                                                             */
/*   - "LAL_APPROXIMANT     Approximant;        Approximant                                                              */
/*   - "LAL_PNORDER"        Phase PN order;     INT4                                                                     */
/*   - "LAL_AMPORDER"       Amplitude PN order; INT4 OPTIONAL (-1)                                                       */
/*   - "spinO"              Spin order;         LALSimInspiralSpinOrder OPTIONAL (LAL_SIM_INSPIRAL_SPIN_ORDER_DEFAULT)   */
/*   - "tideO"              Tidal order;        LALSimInspiralTidalOrder OPTIONAL (LAL_SIM_INSPIRAL_TIDAL_ORDER_DEFAULT) */
/*   - "f_ref"               frequency at which the (frequency dependent) parameters are defined; REAL8 OPTIONAL (0.0)    */
/*   - "fLow"               lower frequency bound; REAL8 OPTIONAL (model->fLow)                                          */
/*                                                                                                                       */
/*   MASS PARAMETERS; either:                                                                                            */
/*      - "mass1"           mass of object 1 in solar mass; REAL8								                         */
/*      - "mass2"		        mass of object 1 in solar mass; REAL8								                     */
/*      OR                                                                                                               */
/*      - "chirpmass"       chirpmass in solar mass; REAL8                                                               */
/*      - "q"  asymmetric mass ratio m2/m1, 0<q<1; REAL8                                      */
/*      OR                                                                                                               */
/*      - "chirpmass"       chirpmass in solar mass; REAL8                                                               */
/*      - "eta"             symmetric mass ratio (m1*m2)/(m1+m2)^2; REAL8                                                */
/*                                                                                                                       */
/*   ORIENTATION AND SPIN PARAMETERS                                                                                     */
/*   - "phi0"               reference phase as per LALSimulation convention; REAL8                                       */
/*   - "logdistance"           distance in Mpc                                                                              */
/*   - "costheta_jn");      cos of zenith angle between J and N in radians;            REAL8                                    */
/*   - "phi_jl");        azimuthal angle of L_N on its cone about J radians; REAL8                                    */
/*   - "tilt_spin1");    zenith angle between S1 and LNhat in radians;       REAL8                                    */
/*   - "tilt_spin2");    zenith angle between S2 and LNhat in radians;       REAL8                                    */
/*   - "phi12");         difference in azimuthal angle between S1, S2 in radians;   REAL8                             */
/*   - "a_spin1"            magnitude of spin 1 in general configuration, -1<a_spin1<1; REAL8 OPTIONAL (0.0)              */
/*   - "a_spin2"            magnitude of spin 2 in general configuration, -1<a_spin1<1; REAL8 OPTIONAL (0.0)              */
/*                                                                                                                       */
/*   OTHER PARAMETERS                                                                                                    */
/*   - "lambda1"            tidal parameter of object 1; REAL8  OPTIONAL (0.0)                                           */
/*   - "lambda2"            tidal parameter of object 1; REAL8  OPTIONAL (0.0)                                           */
/*                                                                                                                       */
/*   - "time"               used as an OUTPUT only; REAL8								                                 */
/*                                                                                                                       */
/*                                                                                                                       */
/*   model needs to also contain:                                                                                        */
/*   - model->fLow Unless  - "fLow" OPTIONAL                                                                             */
/*   - model->deltaT                                                                                                     */
/*   - if model->domain == LAL_SIM_DOMAIN_FREQUENCY                                                                      */
/*      - model->deltaF                                                                                                  */
/*      - model->freqhCross                                                                                              */
/*      - model->freqhPlus                                                                                               */
/*   - else                                                                                                              */
/*      - model->timehPlus                                                                                               */
/*      - model->timehCross                                                                                              */
/*************************************************************************************************************************/
{
    Approximant approximant = (Approximant) 0;
    INT4 order=-1;
    INT4 amporder;
    
    unsigned long	i;
    static int sizeWarning = 0;
    int ret=0;
    INT4 errnum=0;
    REAL8TimeSeries *hplus=NULL;  /**< +-polarization waveform [returned] */
    REAL8TimeSeries *hcross=NULL; /**< x-polarization waveform [returned] */
    COMPLEX16FrequencySeries *hptilde=NULL, *hctilde=NULL;
    REAL8 mc;
    REAL8 phi0, deltaT, m1, m2, f_low, f_start, distance, inclination;
    
    REAL8 *m1_p,*m2_p;
    REAL8 f_max;
    
    /* Sampling rate for time domain models */
    deltaT = model->deltaT;
    
    if (LALInferenceCheckVariable(model->params, "LAL_APPROXIMANT"))
        approximant = *(Approximant*) LALInferenceGetVariable(model->params, "LAL_APPROXIMANT");
    else {
        XLALPrintError(" ERROR in templateLALGenerateInspiral(): (INT4) \"LAL_APPROXIMANT\" parameter not provided!\n");
        XLAL_ERROR_VOID(XLAL_EDATA);
    }
    
    if (LALInferenceCheckVariable(model->params, "LAL_PNORDER"))
        order = *(INT4*) LALInferenceGetVariable(model->params, "LAL_PNORDER");
    else {
        XLALPrintError(" ERROR in templateLALGenerateInspiral(): (INT4) \"LAL_PNORDER\" parameter not provided!\n");
        XLAL_ERROR_VOID(XLAL_EDATA);
    }
    
    /* Explicitly set the default amplitude order if one is not specified.
     *   This serves two purposes:
     *     1) The default behavior of the code won't change unexpectedly due to changes in LALSimulation.
     *     2) We need to know the amplitude order in order to set the starting frequency of the waveform properly. */
    
    if (LALInferenceCheckVariable(model->params, "LAL_AMPORDER"))
        amporder = *(INT4*) LALInferenceGetVariable(model->params, "LAL_AMPORDER");
    else
        amporder = -1;
    
    REAL8 f_ref = 100.0;
    if (LALInferenceCheckVariable(model->params, "f_ref")) f_ref = *(REAL8 *)LALInferenceGetVariable(model->params, "f_ref");
    
    REAL8 fTemp = f_ref;
    
    if(LALInferenceCheckVariable(model->params,"chirpmass"))
    {
        mc  = *(REAL8*) LALInferenceGetVariable(model->params, "chirpmass");
        if (LALInferenceCheckVariable(model->params,"q")) {
            REAL8 q = *(REAL8 *)LALInferenceGetVariable(model->params,"q");
            q2masses(mc, q, &m1, &m2);
        } else {
            REAL8 eta = *(REAL8*) LALInferenceGetVariable(model->params, "eta");
            mc2masses(mc, eta, &m1, &m2);
        }
    }
    else if((m1_p=(REAL8 *)LALInferenceGetVariable(model->params, "mass1")) && (m2_p=(REAL8 *)LALInferenceGetVariable(model->params, "mass2")))
    {
        m1=*m1_p;
        m2=*m2_p;
    }
    else
    {
        fprintf(stderr,"No mass parameters found!");
        exit(0);
    }
    
    distance	= exp(LALInferenceGetREAL8Variable(model->params, "logdistance"))* LAL_PC_SI * 1.0e6;        /* distance (1 Mpc) in units of metres */
    
    phi0		= LALInferenceGetREAL8Variable(model->params, "phase"); /* START phase as per lalsimulation convention, radians*/
    
    /* Zenith angle between J and N in radians. Also known as inclination angle when spins are aligned */
    REAL8 thetaJN = acos(LALInferenceGetREAL8Variable(model->params, "costheta_jn"));     /* zenith angle between J and N in radians */
    
    /* Check if fLow is a model parameter, otherwise use data structure definition */
    if(LALInferenceCheckVariable(model->params, "flow"))
        f_low = *(REAL8*) LALInferenceGetVariable(model->params, "flow");
    else
        f_low = model->fLow;
    
    f_start = fLow2fStart(f_low, amporder, approximant);
    f_max = 0.0; /* for freq domain waveforms this will stop at ISCO. Previously found using model->fHigh causes NaNs in waveform (see redmine issue #750)*/
    
    /* ==== SPINS ==== */
    /* We will default to spinless signal and then add in the spin components if required */
    /* If there are non-aligned spins, we must convert between the System Frame coordinates
     * and the cartestian coordinates */
    
    /* The cartesian spin coordinates (default 0), as passed to LALSimulation */
    REAL8 spin1x = 0.0;
    REAL8 spin1y = 0.0;
    REAL8 spin1z = 0.0;
    REAL8 spin2x = 0.0;
    REAL8 spin2y = 0.0;
    REAL8 spin2z = 0.0;
    
    /* System frame coordinates as used for jump proposals */
    REAL8 a_spin1 = 0.0;  /* Magnitude of spin1 */
    REAL8 a_spin2 = 0.0;  /* Magnitude of spin2 */
    REAL8 phiJL  = 0.0;  /* azimuthal angle of L_N on its cone about J radians */
    REAL8 tilt1   = 0.0;  /* zenith angle between S1 and LNhat in radians */
    REAL8 tilt2   = 0.0;  /* zenith angle between S2 and LNhat in radians */
    REAL8 phi12   = 0.0;  /* difference in azimuthal angle btwn S1, S2 in radians */
    
    /* Now check if we have spin amplitudes */
    if(LALInferenceCheckVariable(model->params, "a_spin1"))    a_spin1   = *(REAL8*) LALInferenceGetVariable(model->params, "a_spin1");
    if(LALInferenceCheckVariable(model->params, "a_spin2"))    a_spin2   = *(REAL8*) LALInferenceGetVariable(model->params, "a_spin2");
    
    /* Check if we have spin angles too */
    if(LALInferenceCheckVariable(model->params, "phi_jl"))
        phiJL = LALInferenceGetREAL8Variable(model->params, "phi_jl");
    if(LALInferenceCheckVariable(model->params, "tilt_spin1"))
        tilt1 = LALInferenceGetREAL8Variable(model->params, "tilt_spin1");
    if(LALInferenceCheckVariable(model->params, "tilt_spin2"))
        tilt2 = LALInferenceGetREAL8Variable(model->params, "tilt_spin2");
    if(LALInferenceCheckVariable(model->params, "phi12"))
        phi12 = LALInferenceGetREAL8Variable(model->params, "phi12");
    
    /* If we have tilt angles zero, then the spins are aligned and we just set the z component */
    /* However, if the waveform supports precession then we still need to get the right coordinate components */
    SpinSupport spin_support=XLALSimInspiralGetSpinSupportFromApproximant(approximant);
    if(tilt1==0.0 && tilt2==0.0 && (spin_support==LAL_SIM_INSPIRAL_SPINLESS || spin_support==LAL_SIM_INSPIRAL_ALIGNEDSPIN))
    {
        spin1z=a_spin1;
        spin2z=a_spin2;
        inclination = thetaJN; /* Inclination angle is just thetaJN */
    }
    else
    {   /* Template is not aligned-spin only. */
        /* Set all the other spin components according to the angles we received above */
        /* The transformation function doesn't know fLow, so f_ref==0 isn't interpretted as a request to use the starting frequency for reference. */
        if(fTemp==0.0)
            fTemp = f_start;
        
        XLAL_TRY(ret=XLALSimInspiralTransformPrecessingNewInitialConditions(
                                                                            &inclination, &spin1x, &spin1y, &spin1z, &spin2x, &spin2y, &spin2z,
                                                                            thetaJN, phiJL, tilt1, tilt2, phi12, a_spin1, a_spin2, m1*LAL_MSUN_SI, m2*LAL_MSUN_SI, fTemp), errnum);
        if (ret == XLAL_FAILURE)
        {
            XLALPrintError(" ERROR in XLALSimInspiralTransformPrecessingNewInitialConditions(): error converting angles. errnum=%d: %s\n",errnum, XLALErrorString(errnum) );
            return;
        }
    }
    
    /* ==== TIDAL PARAMETERS ==== */
    REAL8 lambda1 = 0.;
    if(LALInferenceCheckVariable(model->params, "lambda1")) lambda1 = *(REAL8*) LALInferenceGetVariable(model->params, "lambda1");
    REAL8 lambda2 = 0.;
    if(LALInferenceCheckVariable(model->params, "lambda2")) lambda2 = *(REAL8*) LALInferenceGetVariable(model->params, "lambda2");
    REAL8 lambdaT = 0.;
    REAL8 dLambdaT = 0.;
    REAL8 sym_mass_ratio_eta = 0.;
    if(LALInferenceCheckVariable(model->params, "lambdaT")&&LALInferenceCheckVariable(model->params, "dLambdaT")){
        lambdaT = *(REAL8*) LALInferenceGetVariable(model->params, "lambdaT");
        dLambdaT = *(REAL8*) LALInferenceGetVariable(model->params, "dLambdaT");
        sym_mass_ratio_eta = m1*m2/((m1+m2)*(m1+m2));
        LALInferenceLambdaTsEta2Lambdas(lambdaT,dLambdaT,sym_mass_ratio_eta,&lambda1,&lambda2);
    }
    
    /* Only use GR templates */
    LALSimInspiralTestGRParam *nonGRparams = NULL;
    
    INT4 Nbands=-1; /* Use optimum number of bands */
    double mc_min=1.0/pow(2,0.2); /* For min 1.0-1.0 waveform */
    
    /* Vector of frequencies at which to compute FD template */
    static REAL8Sequence *frequencies = NULL;
    
    /* ==== Call the waveform generator ==== */
    if(model->domain == LAL_SIM_DOMAIN_FREQUENCY) {
        if(!frequencies) frequencies = LALInferenceMultibandFrequencies(Nbands,f_start,0.5/deltaT, model->deltaF, mc_min);
        
        
        XLAL_TRY(ret=XLALSimInspiralChooseFDWaveformFromCache(&hptilde, &hctilde, phi0,
                                                              0.0, m1*LAL_MSUN_SI, m2*LAL_MSUN_SI, spin1x, spin1y, spin1z,
                                                              spin2x, spin2y, spin2z, f_start, f_max, f_ref, distance, inclination,lambda1, lambda2, model->waveFlags, nonGRparams, amporder, order,
                                                              approximant,model->waveformCache, frequencies), errnum);
        
        /* if the waveform failed to generate, fill the buffer with zeros
         * so that the previous waveform is not left there
         */
        if(ret!=XLAL_SUCCESS){
            memset(model->freqhPlus->data->data,0,sizeof(model->freqhPlus->data->data[0])*model->freqhPlus->data->length);
            memset(model->freqhCross->data->data,0,sizeof(model->freqhCross->data->data[0])*model->freqhCross->data->length);
            if ( hptilde ) XLALDestroyCOMPLEX16FrequencySeries(hptilde);
            if ( hctilde ) XLALDestroyCOMPLEX16FrequencySeries(hctilde);
            XLALSimInspiralDestroyTestGRParam(nonGRparams);
            errnum&=~XLAL_EFUNC; /* Mask out the internal function failure bit */
            switch(errnum)
            {
                case XLAL_EDOM:
                    /* The waveform was called outside its domain. Return an empty vector but not an error */
                    XLAL_ERROR_VOID(XLAL_FAILURE);
                default:
                    /* Another error occurred that we can't handle. Propogate upward */
                    XLALSetErrno(errnum);
                    XLAL_ERROR_VOID(errnum,"%s: Template generation failed in XLALSimInspiralChooseFDWaveformFromCache",__func__);
            }
        }
        
        if (hptilde==NULL || hptilde->data==NULL || hptilde->data->data==NULL ) {
            XLALPrintError(" ERROR in LALInferenceTemplateXLALSimInspiralChooseWaveform(): encountered unallocated 'hptilde'.\n");
            XLAL_ERROR_VOID(XLAL_EFAULT);
        }
        if (hctilde==NULL || hctilde->data==NULL || hctilde->data->data==NULL ) {
            XLALPrintError(" ERROR in LALInferenceTemplateXLALSimInspiralChooseWaveform(): encountered unallocated 'hctilde'.\n");
            XLAL_ERROR_VOID(XLAL_EFAULT);
        }
        
        double re_p, im_p, newRe_p, newIm_p, dre_p, dim_p;
        double re_c, im_c, newRe_c, newIm_c, dre_c, dim_c;
        
        UINT4 j=ceil(frequencies->data[0] / model->freqhPlus->deltaF);
        
        double f=0;
        COMPLEX16 *modelPtrp=model->freqhPlus->data->data;
        COMPLEX16 *modelPtrc=model->freqhCross->data->data;
        memset(modelPtrp, 0, sizeof(*(modelPtrp))*j);
        memset(modelPtrc, 0, sizeof(*(modelPtrc))*j);
        
        double oldpsi_p = atan2(cimag(hptilde->data->data[0]),creal(hptilde->data->data[0]));
        double oldpsi_c = atan2(cimag(hctilde->data->data[0]),creal(hctilde->data->data[0]));
        
        
        for(i=0;i<hptilde->data->length-1;i++)
        {
            double startpsi_p = oldpsi_p;
            double endpsi_p=atan2(cimag(hptilde->data->data[i+1]),creal(hptilde->data->data[i+1]));
            
            double startpsi_c = oldpsi_c;
            double endpsi_c=atan2(cimag(hctilde->data->data[i+1]),creal(hctilde->data->data[i+1]));
            
            double startf=frequencies->data[i];
            double endf=frequencies->data[i+1];
            double df=endf - startf;
            
            double dpsidf_p=(endpsi_p - startpsi_p)/df;
            double dpsidf_c=(endpsi_c - startpsi_c)/df;
            
            if (dpsidf_p<0.0){
                dpsidf_p = dpsidf_p + 2*LAL_PI/df;
            }
            if (dpsidf_c<0.0){
                dpsidf_c = dpsidf_c + 2*LAL_PI/df;
            }
            
            dim_p = sin(dpsidf_p*model->freqhPlus->deltaF);
            dre_p = 2.0*sin(dpsidf_p*model->freqhPlus->deltaF*0.5)*sin(dpsidf_p*model->freqhPlus->deltaF*0.5);
            
            dim_c = sin(dpsidf_c*model->freqhCross->deltaF);
            dre_c = 2.0*sin(dpsidf_c*model->freqhCross->deltaF*0.5)*sin(dpsidf_c*model->freqhCross->deltaF*0.5);
            
            for(f=j*model->freqhPlus->deltaF, re_p = 1.0, im_p = 0.0, re_c = 1.0, im_c = 0.0;
                f<endf;
                j++, f+=model->freqhPlus->deltaF,
                newRe_p=re_p - dre_p*re_p-dim_p*im_p,
                newIm_p = im_p + re_p*dim_p-dre_p*im_p,
                re_p=newRe_p, im_p = newIm_p,
                newRe_c=re_c - dre_c*re_c-dim_c*im_c,
                newIm_c = im_c + re_c*dim_c-dre_c*im_c,
                re_c=newRe_c, im_c = newIm_c)
            {
<<<<<<< HEAD
                modelPtrp[j]=hptilde->data->data[i]*(re_p +1.0j*im_p);
                modelPtrc[j]=hctilde->data->data[i]*(re_c +1.0j*im_c);
=======
                modelPtrp[j]=hptilde->data->data[i]*(re_p +I*im_p);
                modelPtrc[j]=hctilde->data->data[i]*(re_c +I*im_c);
>>>>>>> 8c9a0cfe
            }
            oldpsi_p = endpsi_p;
            oldpsi_c = endpsi_c;
            //  if(f>fmax_checked) break;
        }
        memset(&(modelPtrp[j]), 0, sizeof(COMPLEX16)*(model->freqhPlus->data->length - j));
        memset(&(modelPtrc[j]), 0, sizeof(COMPLEX16)*(model->freqhCross->data->length - j));
        
        
        /* Destroy the nonGr params */
        XLALSimInspiralDestroyTestGRParam(nonGRparams);
        
        REAL8 instant = model->freqhPlus->epoch.gpsSeconds + 1e-9*model->freqhPlus->epoch.gpsNanoSeconds;
        LALInferenceSetVariable(model->params, "time", &instant);
        
        
    } else {
        
        XLAL_TRY(ret=XLALSimInspiralChooseTDWaveformFromCache(&hplus, &hcross, phi0, deltaT,
                                                              m1*LAL_MSUN_SI, m2*LAL_MSUN_SI, spin1x, spin1y, spin1z,
                                                              spin2x, spin2y, spin2z, f_start, f_ref, distance,
                                                              inclination, lambda1, lambda2, model->waveFlags, nonGRparams,
                                                              amporder, order, approximant,model->waveformCache), errnum);
        /* if the waveform failed to generate, fill the buffer with zeros
         * so that the previous waveform is not left there
         */
        if(ret!=XLAL_SUCCESS){
            memset(model->freqhPlus->data->data,0,sizeof(model->freqhPlus->data->data[0])*model->freqhPlus->data->length);
            memset(model->freqhCross->data->data,0,sizeof(model->freqhCross->data->data[0])*model->freqhCross->data->length);
            if ( hptilde ) XLALDestroyCOMPLEX16FrequencySeries(hptilde);
            if ( hctilde ) XLALDestroyCOMPLEX16FrequencySeries(hctilde);
            XLALSimInspiralDestroyTestGRParam(nonGRparams);
            errnum&=~XLAL_EFUNC; /* Mask out the internal function failure bit */
            switch(errnum)
            {
                case XLAL_EDOM:
                    /* The waveform was called outside its domain. Return an empty vector but not an error */
                    XLAL_ERROR_VOID(XLAL_FAILURE);
                default:
                    /* Another error occurred that we can't handle. Propogate upward */
                    XLALSetErrno(errnum);
                    XLAL_ERROR_VOID(errnum,"%s: Template generation failed in XLALSimInspiralChooseTDWaveformFromCache",__func__);
            }
        }
        
        /* The following complicated mess is a result of the following considerations:
         
         1) The discrete time samples of the template and the timeModel
         buffers will not, in general line up.
         
         2) The likelihood function will timeshift the template in the
         frequency domain to align it properly with the desired tc in
         each detector (these are different because the detectors
         receive the signal at different times).  Because this
         timeshifting is done in the frequency domain, the effective
         time-domain template is periodic.  We want to avoid the
         possibility of non-zero template samples wrapping around from
         the start/end of the buffer, since real templates are not
         periodic!
         
         3) If the template apporaches the ends of the timeModel buffer,
         then it should be tapered in the same way as the timeData
         (currently 0.4 seconds, hard-coded! Tukey window; see
         LALInferenceReadData.c, near line 233) so that template and
         signal in the data match.  However, as an optimization, we
         perform only one tapering and FFT-ing in the likelihood
         function; subsequent timeshifts for the different detectors
         will cause the tapered regions of the template and data to
         become mis-aligned.
         
         The algorthim we use is the following:
         
         1) Inject the template to align with the nearest sample in the
         timeModel buffer to the desired geocent_end time.
         
         2) Check whether either the start or the end of the template
         overlaps the tapered region, plus a safety buffer corresponding
         to a conservative estimate of the largest geocenter <-->
         detector timeshift.
         
         a) If there is no overlap at the start or end of the buffer,
         we're done.
         
         b) If there is an overlap, issue one warning per process
         (which can be disabled by setting the LAL debug level) about
         a too-short segment length, and return.
         */
        
        size_t waveLength = hplus->data->length;
        size_t bufLength = model->timehPlus->data->length;
        
        /* 2*Rearth/(c*deltaT)---2 is safety factor---is the maximum time
         shift for any earth-based detector. */
        size_t maxShift = (size_t)lround(4.255e-2/deltaT);
        
        /* Taper 0.4 seconds at start and end (hard-coded! in
         LALInferenceReadData.c, around line 233). */
        size_t taperLength = (size_t)lround(0.4/deltaT);
        
        /* Within unsafeLength of ends of buffer, possible danger of
         wrapping and/or tapering interactions. */
        size_t unsafeLength = taperLength + maxShift;
        
        REAL8 desiredTc = *(REAL8 *)LALInferenceGetVariable(model->params, "time");
        REAL8 tStart = XLALGPSGetREAL8(&(model->timehPlus->epoch));
        REAL8 tEnd = tStart + deltaT * model->timehPlus->data->length;
        
        if (desiredTc < tStart || desiredTc > tEnd) {
            XLALDestroyREAL8TimeSeries(hplus);
            XLALDestroyREAL8TimeSeries(hcross);
            
            XLAL_PRINT_ERROR("desired tc (%.4f) outside data buffer\n", desiredTc);
            XLAL_ERROR_VOID(XLAL_EDOM);
        }
        
        /* The nearest sample in model buffer to the desired tc. */
        size_t tcSample = (size_t)lround((desiredTc - XLALGPSGetREAL8(&(model->timehPlus->epoch)))/deltaT);
        
        /* The acutal coalescence time that corresponds to the buffer
         sample on which the waveform's tC lands. */
        REAL8 injTc = XLALGPSGetREAL8(&(model->timehPlus->epoch)) + tcSample*deltaT;
        
        /* The sample at which the waveform reaches tc. */
        size_t waveTcSample = (size_t)lround(-XLALGPSGetREAL8(&(hplus->epoch))/deltaT);
        
        /* 1 + (number of samples post-tc in waveform) */
        size_t wavePostTc = waveLength - waveTcSample;
        
        size_t bufStartIndex = (tcSample >= waveTcSample ? tcSample - waveTcSample : 0);
        size_t bufEndIndex = (wavePostTc + tcSample <= bufLength ? wavePostTc + tcSample : bufLength);
        size_t bufWaveLength = bufEndIndex - bufStartIndex;
        size_t waveStartIndex = (tcSample >= waveTcSample ? 0 : waveTcSample - tcSample);
        
        if (bufStartIndex < unsafeLength || (bufLength - bufEndIndex) <= unsafeLength) {
            /* The waveform could be timeshifted into a region where it will
             be tapered improperly, or even wrap around from the periodic
             timeshift.  Issue warning. */
            if (!sizeWarning) {
                fprintf(stderr, "WARNING: Generated template is too long to guarantee that it will not\n");
                fprintf(stderr, "WARNING:  (a) lie in a tapered region of the time-domain buffer\n");
                fprintf(stderr, "WARNING:  (b) wrap periodically when timeshifted in likelihood computation\n");
                fprintf(stderr, "WARNING: Either of these may cause differences between the template and the\n");
                fprintf(stderr, "WARNING: correct GW waveform in each detector.\n");
                fprintf(stderr, "WARNING: Parameter estimation will continue, but you should consider\n");
                fprintf(stderr, "WARNING: increasing the data segment length (using the --seglen) option.\n");
                sizeWarning = 1;
            }
        }
        
        /* Clear model buffers */
        memset(model->timehPlus->data->data, 0, sizeof(REAL8)*model->timehPlus->data->length);
        memset(model->timehCross->data->data, 0, sizeof(REAL8)*model->timehCross->data->length);
        
        /* Inject */
        memcpy(model->timehPlus->data->data + bufStartIndex,
               hplus->data->data + waveStartIndex,
               bufWaveLength*sizeof(REAL8));
        memcpy(model->timehCross->data->data + bufStartIndex,
               hcross->data->data + waveStartIndex,
               bufWaveLength*sizeof(REAL8));
        
        LALInferenceSetVariable(model->params, "time", &injTc);
    }
    
    if ( hplus ) XLALDestroyREAL8TimeSeries(hplus);
    if ( hcross ) XLALDestroyREAL8TimeSeries(hcross);
    if ( hptilde ) XLALDestroyCOMPLEX16FrequencySeries(hptilde);
    if ( hctilde ) XLALDestroyCOMPLEX16FrequencySeries(hctilde);
    
    return;
}

void LALInferenceTemplateXLALSimBurstChooseWaveform(LALInferenceModel *model)
/*************************************************************************************************************************/
/* Wrapper for LALSimulation waveforms:						                                                             */
/* XLALSimBurstChooseFDWaveform() and XLALSimBurstChooseTDWaveform().                                              */
/*                                                                                                                       */
/*  model->params parameters are:										                                         */
/*  - "name" description; type OPTIONAL (default value)										                             */
/*   "LAL_APPROXIMANT" burst approximant, BurstApproximant */
/*	"frequency" central frequency, REAL8                                                                          */
/*   "Q" quality, REAL8 (optional, depending on the WF)                                              */
/*   "duration" duration, REAL8 (optional, depending on the WF)                                      */
/*   "polar_angle" ellipticity polar angle, REAL8 */
/*   "polar_eccentricity" ellipticity ellipse eccentricity, REAL8 (optional)                                     */
/*                                                                                                                      */
/*************************************************************************************************************************/
{

  BurstApproximant approximant = (BurstApproximant) 0;
  unsigned long	i;
  static int sizeWarning = 0;
  int ret=0;
  INT4 errnum=0;
  REAL8 instant;
  
  
  REAL8TimeSeries *hplus=NULL;  /**< +-polarization waveform [returned] */
  REAL8TimeSeries *hcross=NULL; /**< x-polarization waveform [returned] */
  COMPLEX16FrequencySeries *hptilde=NULL, *hctilde=NULL;
  REAL8 deltaT,deltaF, 
  freq=0.0,
  quality=0.0,
  duration=0.0,
  f_low, f_max,
  hrss=1.0,
  polar_ecc=1.0,polar_angle=LAL_PI/2.; 
  LALSimBurstExtraParam *extraParams = NULL;
  
  if (LALInferenceCheckVariable(model->params, "LAL_APPROXIMANT"))
    approximant = *(BurstApproximant*) LALInferenceGetVariable(model->params, "LAL_APPROXIMANT");
  else {
    XLALPrintError(" ERROR in LALInferenceTemplateXLALSimBurstChooseWaveform(): (INT4) \"LAL_APPROXIMANT\" parameter not provided!\n");
    XLAL_ERROR_VOID(XLAL_EDATA);
  }
	
  if(LALInferenceCheckVariable(model->params,"frequency"))
    {
      freq=*(REAL8*) LALInferenceGetVariable(model->params, "frequency");
  } 

  if(LALInferenceCheckVariable(model->params,"quality"))
    {
      quality=*(REAL8*) LALInferenceGetVariable(model->params, "quality");
  }
  if(LALInferenceCheckVariable(model->params,"duration"))
    {
      duration=*(REAL8*) LALInferenceGetVariable(model->params, "duration");
  } 
  /*
   * not needed since template is calculated at hrss=1 and scaled back in the likelihood
    if(LALInferenceCheckVariable(model->params,"hrss"))
      {
        hrss=*(REAL8*) LALInferenceGetVariable(model->params, "hrss");
    } else if (LALInferenceCheckVariable(model->params,"loghrss"))
        hrss=exp(*(REAL8*) LALInferenceGetVariable(model->params, "hrss"));
  
  if(LALInferenceCheckVariable(model->params,"alpha"))
    {
      alpha=*(REAL8*) LALInferenceGetVariable(model->params, "alpha");
      if (!extraParams) extraParams=XLALSimBurstCreateExtraParam("alpha",alpha);
      else XLALSimBurstAddExtraParam(&extraParams,"alpha",alpha);
      polar_angle=alpha;
  } 
  */
  /* If someone wants to use old parametrization, allow for */
  if(LALInferenceCheckVariable(model->params,"polar_angle"))
    polar_angle=*(REAL8*) LALInferenceGetVariable(model->params, "polar_angle");
  if(LALInferenceCheckVariable(model->params,"polar_eccentricity"))
    polar_ecc=*(REAL8*) LALInferenceGetVariable(model->params, "polar_eccentricity");

  f_low=0.0; // These are not really used for burst signals.
  f_max = 0.0; /* for freq domain waveforms this will stop at Nyquist of lower, if the WF allows.*/


  if (model->timehCross==NULL) {
    XLALPrintError(" ERROR in LALInferenceTemplateXLALSimInspiralChooseWaveform(): encountered unallocated 'timeData'.\n");
    XLAL_ERROR_VOID(XLAL_EFAULT);
  }
  deltaT = model->timehCross->deltaT;
  
  if(model->domain == LAL_SIM_DOMAIN_FREQUENCY) {
    if (model->freqhCross==NULL) {
      XLALPrintError(" ERROR in LALInferenceTemplateXLALSimInspiralChooseWaveform(): encountered unallocated 'freqhCross'.\n");
      XLAL_ERROR_VOID(XLAL_EFAULT);
    }

    deltaF = model->deltaF;
    
	/*Create BurstExtra params here and set depending on approx or let chooseFD do that*/ 
  
  
  XLAL_TRY(ret=XLALSimBurstChooseFDWaveformFromCache(&hptilde, &hctilde, deltaF,deltaT,freq,quality,duration,f_low,f_max,hrss,polar_angle,polar_ecc,extraParams,approximant,model->burstWaveformCache), errnum);
  //XLAL_TRY(ret=XLALSimBurstChooseFDWaveform(&hptilde, &hctilde, deltaF,deltaT,freq,quality,duration,f_low,f_max,hrss,polar_angle,polar_ecc,extraParams,approximant), errnum);
  if (ret == XLAL_FAILURE)
      {
        XLALPrintError(" ERROR in LALInferenceTemplateXLALSimBurstChooseWaveform(). errnum=%d: %s\n",errnum ,XLALErrorString(errnum));
        return;
      }
	if (hptilde==NULL || hptilde->data==NULL || hptilde->data->data==NULL ) {
	  XLALPrintError(" ERROR in LALInferenceTemplateXLALSimBurstChooseWaveform: encountered unallocated 'hptilde'.\n");
	  XLAL_ERROR_VOID(XLAL_EFAULT);
	}
	if (hctilde==NULL || hctilde->data==NULL || hctilde->data->data==NULL ) {
	  XLALPrintError(" ERROR in LALInferenceTemplateXLALSimBurstChooseWaveform: encountered unallocated 'hctilde'.\n");
	  XLAL_ERROR_VOID(XLAL_EFAULT);
	}
      
	COMPLEX16 *dataPtr = hptilde->data->data;

    for (i=0; i<model->freqhCross->data->length; ++i) {
      dataPtr = hptilde->data->data;
      if(i < hptilde->data->length){
        model->freqhPlus->data->data[i] = dataPtr[i];
      }else{
        model->freqhPlus->data->data[i] = 0.0;
      }
    }
    for (i=0; i<model->freqhCross->data->length; ++i) {
      dataPtr = hctilde->data->data;
      if(i < hctilde->data->length){
        model->freqhCross->data->data[i] = dataPtr[i];
      }else{
        model->freqhCross->data->data[i] = 0.0;
      }
    }

    /* Destroy the extra params */
    XLALSimBurstDestroyExtraParam(extraParams);
    
    instant= (model->timehCross->epoch.gpsSeconds + 1e-9*model->timehCross->epoch.gpsNanoSeconds);
    LALInferenceSetVariable(model->params, "time", &instant);    
  }
 else {
    /*Time domain WF*/

   // XLAL_TRY(ret=XLALSimBurstChooseTDWaveform(&hplus, &hcross,deltaT,freq,quality,duration,f_low,f_max,hrss,polar_angle,polar_ecc,extraParams,approximant), errnum);
    XLAL_TRY(ret=XLALSimBurstChooseTDWaveformFromCache(&hplus, &hcross,deltaT,freq,quality,duration,f_low,f_max,hrss,polar_angle,polar_ecc,extraParams,approximant,model->burstWaveformCache), errnum);
    XLALSimBurstDestroyExtraParam(extraParams);
    if (ret == XLAL_FAILURE || hplus == NULL || hcross == NULL)
      {
        XLALPrintError(" ERROR in XLALSimBurstChooseTDWaveform(): error generating waveform. errnum=%d: %s\n",errnum ,XLALErrorString(errnum));
        for (i=0; i<model->timehCross->data->length; i++){
          model->timehPlus->data->data[i] = 0.0;
          model->timehCross->data->data[i] = 0.0;
        }
        return;
      }

    /* The following complicated mess is a result of the following considerations:
       
       1) The discrete time samples of the template and the timeModel
       buffers will not, in general line up.

       2) The likelihood function will timeshift the template in the
       frequency domain to align it properly with the desired tc in
       each detector (these are different because the detectors
       receive the signal at different times).  Because this
       timeshifting is done in the frequency domain, the effective
       time-domain template is periodic.  We want to avoid the
       possibility of non-zero template samples wrapping around from
       the start/end of the buffer, since real templates are not
       periodic!

       3) If the template apporaches the ends of the timeModel buffer,
       then it should be tapered in the same way as the timeData
       (currently 0.4 seconds, hard-coded! Tukey window; see
       LALInferenceReadData.c, near line 233) so that template and
       signal in the data match.  However, as an optimization, we
       perform only one tapering and FFT-ing in the likelihood
       function; subsequent timeshifts for the different detectors
       will cause the tapered regions of the template and data to
       become mis-aligned.

       The algorthim we use is the following:

       1) Inject the template to align with the nearest sample in the
       timeModel buffer to the desired geocent_end time.

       2) Check whether either the start or the end of the template
       overlaps the tapered region, plus a safety buffer corresponding
       to a conservative estimate of the largest geocenter <-->
       detector timeshift.
       
         a) If there is no overlap at the start or end of the buffer,
         we're done.

	 b) If there is an overlap, issue one warning per process
	 (which can be disabled by setting the LAL debug level) about
	 a too-short segment length, and return.
*/

    size_t waveLength = hplus->data->length;
    size_t bufLength = model->timehCross->data->length;

    /* 2*Rearth/(c*deltaT)---2 is safety factor---is the maximum time
       shift for any earth-based detector. */
    size_t maxShift = (size_t)lround(4.255e-2/hplus->deltaT); 

    /* Taper 0.4 seconds at start and end (hard-coded! in
       LALInferenceReadData.c, around line 233). */
    REAL8 pad=model->padding;
    size_t taperLength = (size_t)lround(pad/hplus->deltaT); 

    /* Within unsafeLength of ends of buffer, possible danger of
       wrapping and/or tapering interactions. */
    size_t unsafeLength = taperLength + maxShift;

    REAL8 desiredTc = *(REAL8 *)LALInferenceGetVariable(model->params, "time");
    REAL8 tStart = XLALGPSGetREAL8(&(model->timehCross->epoch));
    REAL8 tEnd = tStart + model->deltaT * model->timehCross->data->length;

    if (desiredTc < tStart || desiredTc > tEnd) {
      XLALDestroyREAL8TimeSeries(hplus);
      XLALDestroyREAL8TimeSeries(hcross);

      XLAL_PRINT_ERROR("desired tc (%.4f) outside data buffer\n", desiredTc);
      XLAL_ERROR_VOID(XLAL_EDOM);
    }

    /* The nearest sample in model buffer to the desired tc. */
    size_t tcSample = (size_t)lround((desiredTc - XLALGPSGetREAL8(&(model->timehPlus->epoch)))/model->deltaT);

    /* The acutal coalescence time that corresponds to the buffer
       sample on which the waveform's tC lands. */
    REAL8 injTc = XLALGPSGetREAL8(&(model->timehPlus->epoch)) + tcSample*model->deltaT;

    /* The sample at which the waveform reaches tc. */
    size_t waveTcSample = (size_t)lround(-XLALGPSGetREAL8(&(hplus->epoch))/hplus->deltaT);

    /* 1 + (number of samples post-tc in waveform) */
    size_t wavePostTc = waveLength - waveTcSample;

    size_t bufStartIndex = (tcSample >= waveTcSample ? tcSample - waveTcSample : 0);
    size_t bufEndIndex = (wavePostTc + tcSample <= bufLength ? wavePostTc + tcSample : bufLength);
    size_t bufWaveLength = bufEndIndex - bufStartIndex;
    size_t waveStartIndex = (tcSample >= waveTcSample ? 0 : waveTcSample - tcSample);    

    if (bufStartIndex < unsafeLength || (bufLength - bufEndIndex) <= unsafeLength) {
      /* The waveform could be timeshifted into a region where it will
	 be tapered improperly, or even wrap around from the periodic
	 timeshift.  Issue warning. */
      if (!sizeWarning) {
	fprintf(stderr, "WARNING: Generated template is too long to guarantee that it will not\n");
	fprintf(stderr, "WARNING:  (a) lie in a tapered region of the time-domain buffer\n");
	fprintf(stderr, "WARNING:  (b) wrap periodically when timeshifted in likelihood computation\n");
	fprintf(stderr, "WARNING: Either of these may cause differences between the template and the\n");
	fprintf(stderr, "WARNING: correct GW waveform in each detector.\n");
	fprintf(stderr, "WARNING: Parameter estimation will continue, but you should consider\n");
	fprintf(stderr, "WARNING: increasing the data segment length (using the --seglen) option.\n");
	sizeWarning = 1;

      }
    }

    /* Clear IFOdata buffers */
    memset(model->timehPlus->data->data, 0, sizeof(REAL8)*model->timehPlus->data->length);
    memset(model->timehCross->data->data, 0, sizeof(REAL8)*model->timehCross->data->length);
    
    /* Inject */
    memcpy(model->timehPlus->data->data + bufStartIndex,
	   hplus->data->data + waveStartIndex,
	   bufWaveLength*sizeof(REAL8));
    memcpy(model->timehCross->data->data + bufStartIndex,
	   hcross->data->data + waveStartIndex,
	   bufWaveLength*sizeof(REAL8));

    LALInferenceSetVariable(model->params, "time", &injTc);
  }
  
  
  if ( hplus ) XLALDestroyREAL8TimeSeries(hplus);
  if ( hcross ) XLALDestroyREAL8TimeSeries(hcross);
  if ( hptilde ) XLALDestroyCOMPLEX16FrequencySeries(hptilde);
  if ( hctilde ) XLALDestroyCOMPLEX16FrequencySeries(hctilde);
  
  return;
}


void LALInferenceTemplateXLALSimBurstSineGaussianF(LALInferenceModel *model)
/*************************************************************************************************************************/
/* Wrapper for LALSimulation waveforms:						                                                             */
/* XLALInferenceBurstChooseFDWaveform() and XLALInferenceBurstChooseTDWaveform().                                              */
/*                                                                                                                       */
/*  model->params parameters are:										                                         */
/*  - "name" description; type OPTIONAL (default value)										                             */
/*   "LAL_APPROXIMANT" burst approximant, BurstApproximant */
/*	"frequency" central frequency, REAL8                                                                          */
/*   "Q" quality, REAL8 (optional, depending on the WF)                                              */
/*   "duration" duration, REAL8 (optional, depending on the WF)                                      */
/*   "polar_angle" ellipticity polar angle, REAL8 */
/*   "polar_eccentricity" ellipticity ellipse eccentricity, REAL8 (optional)                                     */
/*                                                                                                                      */
/*************************************************************************************************************************/
{

  unsigned long	i;
  int ret=0;
  INT4 errnum=0;
  REAL8 instant;
  
  
  REAL8TimeSeries *hplus=NULL;  /**< +-polarization waveform [returned] */
  REAL8TimeSeries *hcross=NULL; /**< x-polarization waveform [returned] */
  COMPLEX16FrequencySeries *hptilde=NULL, *hctilde=NULL;
  REAL8 deltaT,deltaF, 
  freq=0.0,
  quality=0.0,tau=0.0,
  hrss=1.0; 

  freq=*(REAL8*) LALInferenceGetVariable(model->params, "frequency");
  quality=*(REAL8*) LALInferenceGetVariable(model->params, "quality");
  if(LALInferenceCheckVariable(model->params,"duration"))
  {
    tau=*(REAL8*) LALInferenceGetVariable(model->params, "duration");
    quality=tau*freq*LAL_SQRT2*LAL_PI;
  }
  REAL8 polar_angle=*(REAL8*) LALInferenceGetVariable(model->params, "polar_angle");
  /* If someone wants to use old parametrization, allow for */
  REAL8 polar_ecc=*(REAL8*) LALInferenceGetVariable(model->params, "polar_eccentricity");
  
  if (model->timehCross==NULL) {
    XLALPrintError(" ERROR in LALInferenceTemplateXLALSimInspiralChooseWaveform(): encountered unallocated 'timeData'.\n");
    XLAL_ERROR_VOID(XLAL_EFAULT);
  }
  deltaT = model->timehCross->deltaT;
  
  if (model->freqhCross==NULL) {
      XLALPrintError(" ERROR in LALInferenceTemplateXLALSimInspiralChooseWaveform(): encountered unallocated 'freqhCross'.\n");
      XLAL_ERROR_VOID(XLAL_EFAULT);
  }

  deltaF = model->deltaF;
  XLAL_TRY(ret=XLALInferenceBurstSineGaussianFFast(&hptilde, &hctilde, quality,freq,hrss, polar_ecc, polar_angle,deltaF,deltaT), errnum);
  if (ret == XLAL_FAILURE)
      {
        XLALPrintError(" ERROR in LALInferenceTemplateXLALSimBurstChooseWaveform(). errnum=%d: %s\n",errnum,XLALErrorString(errnum) );
        return;
      }
	if (hptilde==NULL || hptilde->data==NULL || hptilde->data->data==NULL ) {
	  XLALPrintError(" ERROR in LALInferenceTemplateXLALInferenceBurstChooseWaveform: encountered unallocated 'hptilde'.\n");
	  XLAL_ERROR_VOID(XLAL_EFAULT);
	}
	if (hctilde==NULL || hctilde->data==NULL || hctilde->data->data==NULL ) {
	  XLALPrintError(" ERROR in LALInferenceTemplateXLALInferenceBurstChooseWaveform: encountered unallocated 'hctilde'.\n");
	  XLAL_ERROR_VOID(XLAL_EFAULT);
	}
  size_t lower =(size_t) ( hctilde->f0/hctilde->deltaF);    
  size_t upper= (size_t) ( hctilde->data->length + lower);
  COMPLEX16 *dataPtrP = hptilde->data->data;
  COMPLEX16 *dataPtrC = hctilde->data->data;
  for (i=0; i<lower; ++i) {
    model->freqhPlus->data->data[i] = 0.0;
    model->freqhCross->data->data[i] = 0.0;
  }
  
  if (upper>model->freqhPlus->data->length)
    upper=model->freqhPlus->data->length;
  else{
    for (i=upper; i<model->freqhPlus->data->length; ++i) {
      model->freqhPlus->data->data[i] = 0.0;
      model->freqhCross->data->data[i] = 0.0;
    }
  }
  for (i=lower; i<upper; ++i) {
    model->freqhPlus->data->data[i] = dataPtrP[i-lower];
    model->freqhCross->data->data[i] = dataPtrC[i-lower];
  }
  
  instant= (model->timehCross->epoch.gpsSeconds + 1e-9*model->timehCross->epoch.gpsNanoSeconds);
  LALInferenceSetVariable(model->params, "time", &instant);    


  if ( hplus ) XLALDestroyREAL8TimeSeries(hplus);
  if ( hcross ) XLALDestroyREAL8TimeSeries(hcross);
  if ( hptilde ) XLALDestroyCOMPLEX16FrequencySeries(hptilde);
  if ( hctilde ) XLALDestroyCOMPLEX16FrequencySeries(hctilde);
  
  return;
}


void LALInferenceDumptemplateFreqDomain(LALInferenceVariables *currentParams,
                                        LALInferenceModel *model,
                                        const char *filename)
/* de-bugging function writing (frequency-domain) template to a CSV file */
/* File contains real & imaginary parts of plus & cross components.      */
/* Template amplitude is scaled to 1Mpc distance.                        */
{
  FILE *outfile=NULL; 
  REAL8 f;
  UINT4 i;

  REAL8 deltaF = model->deltaF;

  LALInferenceCopyVariables(currentParams, model->params);
  model->templt(model);
  if (model->domain == LAL_SIM_DOMAIN_TIME)
    LALInferenceExecuteFT(model);

  outfile = fopen(filename, "w");
  /*fprintf(outfile, "f PSD dataRe dataIm signalPlusRe signalPlusIm signalCrossRe signalCrossIm\n");*/
  fprintf(outfile, "\"f\",\"signalPlusRe\",\"signalPlusIm\",\"signalCrossRe\",\"signalCrossIm\"\n");
  for (i=0; i<model->freqhPlus->data->length; ++i){
    f = ((double) i) * deltaF;
    fprintf(outfile, "%f,%e,%e,%e,%e\n",
            f,
            creal(model->freqhPlus->data->data[i]),
            cimag(model->freqhPlus->data->data[i]),
            creal(model->freqhCross->data->data[i]),
            cimag(model->freqhCross->data->data[i]));
  }
  fclose(outfile);
  fprintf(stdout, " wrote (frequency-domain) template to CSV file \"%s\".\n", filename);
}


void LALInferenceDumptemplateTimeDomain(LALInferenceVariables *currentParams,
                                        LALInferenceModel *model,
					                    const char *filename)
/* de-bugging function writing (frequency-domain) template to a CSV file */
/* File contains real & imaginary parts of plus & cross components.      */
/* Template amplitude is scaled to 1Mpc distance.                        */
{
  FILE *outfile=NULL; 
  REAL8 deltaT, t, epoch; // deltaF - set but not used
  UINT4 i;

  LALInferenceCopyVariables(currentParams, model->params);
  model->templt(model);
  if (model->domain == LAL_SIM_DOMAIN_FREQUENCY)
    LALInferenceExecuteInvFT(model);

  outfile = fopen(filename, "w");
  fprintf(outfile, "\"t\",\"signalPlus\",\"signalCross\"\n");
  deltaT = model->deltaT;
  epoch = XLALGPSGetREAL8(&model->timehPlus->epoch);
  for (i=0; i<model->timehPlus->data->length; ++i){
    t =  epoch + ((double) i) * deltaT;
    fprintf(outfile, "%f,%e,%e\n",
            t,
            model->timehPlus->data->data[i],
            model->timehCross->data->data[i]);
  }
  fclose(outfile);
  fprintf(stdout, " wrote (time-domain) template to CSV file \"%s\".\n", filename);
}<|MERGE_RESOLUTION|>--- conflicted
+++ resolved
@@ -1270,13 +1270,8 @@
                 newIm_c = im_c + re_c*dim_c-dre_c*im_c,
                 re_c=newRe_c, im_c = newIm_c)
             {
-<<<<<<< HEAD
-                modelPtrp[j]=hptilde->data->data[i]*(re_p +1.0j*im_p);
-                modelPtrc[j]=hctilde->data->data[i]*(re_c +1.0j*im_c);
-=======
                 modelPtrp[j]=hptilde->data->data[i]*(re_p +I*im_p);
                 modelPtrc[j]=hctilde->data->data[i]*(re_c +I*im_c);
->>>>>>> 8c9a0cfe
             }
             oldpsi_p = endpsi_p;
             oldpsi_c = endpsi_c;
