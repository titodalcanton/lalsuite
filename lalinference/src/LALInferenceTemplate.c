--- conflicted
+++ resolved
@@ -39,12 +39,9 @@
 #include <lal/LIGOMetadataRingdownUtils.h>
 #include <lal/LALSimInspiral.h>
 #include <lal/LALInferenceTemplate.h>
-<<<<<<< HEAD
 #include <lal/LALInferenceMultibanding.h>
-=======
 #include <lal/FindRoot.h>
 #include <lal/LALDatatypes.h>
->>>>>>> 7bc2c9bc
 
 /* LIB imports*/
 #include <lal/LALInferenceBurstRoutines.h>
@@ -269,7 +266,6 @@
         XLALPrintError(" ERROR in XLALSimInspiralTransformPrecessingNewInitialConditions(): error converting angles. errnum=%d\n",errnum );
         return;
       }
-<<<<<<< HEAD
   }
 
 
@@ -306,7 +302,6 @@
     
     REAL8 instant = model->freqhPlus->epoch.gpsSeconds + 1e-9*model->freqhPlus->epoch.gpsNanoSeconds;
     LALInferenceSetVariable(model->params, "time", &instant);
-=======
       else
         eta = *(REAL8*) LALInferenceGetVariable(model->params, "eta");
         mc       = *(REAL8*) LALInferenceGetVariable(model->params, "chirpmass");
@@ -321,8 +316,6 @@
     amp_squared = pow( pow(m_sec, 5./6.) * sqrt(5.*eta / 24.) / (Pi_p2by3 * r / LAL_C_SI), 2. );
 
     *(model->roq->amp_squared) = amp_squared;
->>>>>>> 7bc2c9bc
-
         return;
 }
 
