--- conflicted
+++ resolved
@@ -736,11 +736,6 @@
 
   /* Only use GR templates */
   LALSimInspiralTestGRParam *nonGRparams = NULL;
-<<<<<<< HEAD
-
-
-=======
->>>>>>> bad4f077
 
   /* Fill in the extra parameters for testing GR, if necessary */
   for (UINT4 k=0; k<N_extra_params; k++)
@@ -827,15 +822,7 @@
     memcpy(model->freqhCross->data->data,hctilde->data->data,sizeof(hctilde->data->data[0])*size);
     if( (rem=(model->freqhCross->data->length - size)) > 0)
         memset(&(model->freqhCross->data->data[size]),0, rem*sizeof(hctilde->data->data[0]) );
-<<<<<<< HEAD
-
-
-    /* Destroy the nonGr params */
-    XLALSimInspiralDestroyTestGRParam(nonGRparams);
-
-=======
     
->>>>>>> bad4f077
     REAL8 instant = model->freqhPlus->epoch.gpsSeconds + 1e-9*model->freqhPlus->epoch.gpsNanoSeconds;
     LALInferenceSetVariable(model->params, "time", &instant);
 
