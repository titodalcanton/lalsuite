/*
 *  LALInferenceReadData.c:  Bayesian Followup functions
 *
 *  Copyright (C) 2009,2012 Ilya Mandel, Vivien Raymond, Christian
 *  Roever, Marc van der Sluys, John Veitch, Salvatore Vitale, and
 *  Will M. Farr
 *
 *
 *  This program is free software; you can redistribute it and/or modify
 *  it under the terms of the GNU General Public License as published by
 *  the Free Software Foundation; either version 2 of the License, or
 *  (at your option) any later version.
 *
 *  This program is distributed in the hope that it will be useful,
 *  but WITHOUT ANY WARRANTY; without even the implied warranty of
 *  MERCHANTABILITY or FITNESS FOR A PARTICULAR PURPOSE.  See the
 *  GNU General Public License for more details.
 *
 *  You should have received a copy of the GNU General Public License
 *  along with with program; see the file COPYING. If not, write to the
 *  Free Software Foundation, Inc., 59 Temple Place, Suite 330, Boston,
 *  MA  02111-1307  USA
 */

#include <stdio.h>
#include <stdlib.h>
#include <errno.h>
#include <unistd.h>

#include <lal/LALStdio.h>
#include <lal/LALStdlib.h>

#include <lal/LALInspiral.h>
#include <lal/LALCache.h>
#include <lal/LALFrStream.h>
#include <lal/TimeFreqFFT.h>
#include <lal/LALDetectors.h>
#include <lal/AVFactories.h>
#include <lal/ResampleTimeSeries.h>
#include <lal/Sequence.h>
#include <lal/TimeSeries.h>
#include <lal/FrequencySeries.h>
#include <lal/Units.h>
#include <lal/Date.h>
#include <lal/StringInput.h>
#include <lal/VectorOps.h>
#include <lal/Random.h>
#include <lal/LALNoiseModels.h>
#include <lal/XLALError.h>
#include <lal/GenerateInspiral.h>
#include <lal/LIGOLwXMLRead.h>
#include <lal/LIGOLwXMLInspiralRead.h>

#include <lal/SeqFactories.h>
#include <lal/DetectorSite.h>
#include <lal/GenerateInspiral.h>
#include <lal/GeneratePPNInspiral.h>
#include <lal/SimulateCoherentGW.h>
#include <lal/Inject.h>
#include <lal/LIGOMetadataTables.h>
#include <lal/LIGOMetadataUtils.h>
#include <lal/LIGOMetadataInspiralUtils.h>
#include <lal/LIGOMetadataRingdownUtils.h>
#include <lal/LALInspiralBank.h>
#include <lal/FindChirp.h>
#include <lal/LALInspiralBank.h>
#include <lal/GenerateInspiral.h>
#include <lal/NRWaveInject.h>
#include <lal/GenerateInspRing.h>
#include <math.h>
#include <lal/LALInspiral.h>
#include <lal/LALSimulation.h>

#include <lal/LALInference.h>
#include <lal/LALInferenceReadData.h>
#include <lal/LALInferenceLikelihood.h>
#include <lal/LALInferenceTemplate.h>
#include <lal/LALInferenceInit.h>
#include <lal/LALSimNoise.h>
#include <lal/LALSimBlackHoleRingdownTiger.h>
#include <LALInferenceRemoveLines.h>
/* LIB deps */
#include <lal/LALInferenceBurstRoutines.h>
#include <lal/LIGOLwXMLBurstRead.h>
#include <assert.h>

struct fvec {
  REAL8 f;
  REAL8 x;
};

#define LALINFERENCE_DEFAULT_FLOW "40.0"

static void LALInferenceSetGPSTrigtime(LIGOTimeGPS *GPStrig, ProcessParamsTable *commandLine);
struct fvec *interpFromFile(char *filename, REAL8 squareinput);

struct fvec *interpFromFile(char *filename, REAL8 squareinput){
	UINT4 fileLength=0;
	UINT4 i=0;
	UINT4 minLength=100; /* size of initial file buffer, and also size of increment */
	FILE *interpfile=NULL;
	struct fvec *interp=NULL;
	interp=XLALCalloc(minLength,sizeof(struct fvec)); /* Initialise array */
	if(!interp) {printf("Unable to allocate memory buffer for reading interpolation file\n");}
	fileLength=minLength;
	REAL8 f=0.0,x=0.0;
	interpfile = fopen(filename,"r");
	if (interpfile==NULL){
		printf("Unable to open file %s\n",filename);
		exit(1);
	}
	while(2==fscanf(interpfile," %lf %lf ", &f, &x )){
		interp[i].f=f;
		if (squareinput) {
			interp[i].x=x*x;
		}
		else {
			interp[i].x=x;
		}
		i++;
		if(i>fileLength-1){ /* Grow the array */
			interp=XLALRealloc(interp,(fileLength+minLength)*sizeof(struct fvec));
			fileLength+=minLength;
		}
	}
	interp[i].f=0; interp[i].x=0;
	fileLength=i+1;
	interp=XLALRealloc(interp,fileLength*sizeof(struct fvec)); /* Resize array */
	fclose(interpfile);
	printf("Read %i records from %s\n",fileLength-1,filename);
    if(fileLength-1 <1)
    {
            XLALPrintError("Error: read no records from %s\n",filename);
            exit(1);
    }
    return interp;
}

REAL8 interpolate(struct fvec *fvec, REAL8 f);
REAL8 interpolate(struct fvec *fvec, REAL8 f){
	int i=0;
	REAL8 a=0.0; /* fractional distance between bins */
	REAL8 delta=0.0;
	if(f<fvec[0].f) return(0.0);
	while(fvec[i].f<f && (fvec[i].x!=0.0 )){i++;}; //&& fvec[i].f!=0.0)){i++;};
	if (fvec[i].f==0.0 && fvec[i].x==0.0) /* Frequency above maximum */
	{
		return (fvec[i-1].x);
	}
//  if(i==0){return (fvec[0].x);}
	a=(fvec[i].f-f)/(fvec[i].f-fvec[i-1].f);
	delta=fvec[i].x-fvec[i-1].x;
	return (fvec[i-1].x + delta*a);
}
void InjectFD(LALInferenceIFOData *IFOdata, SimInspiralTable *inj_table, ProcessParamsTable *commandLine);
void enforce_m1_larger_m2(SimInspiralTable* injEvent);

typedef void (NoiseFunc)(LALStatus *statusPtr,REAL8 *psd,REAL8 f);
void MetaNoiseFunc(LALStatus *status, REAL8 *psd, REAL8 f, struct fvec *interp, NoiseFunc *noisefunc);

void MetaNoiseFunc(LALStatus *status, REAL8 *psd, REAL8 f, struct fvec *interp, NoiseFunc *noisefunc){
	if(interp==NULL&&noisefunc==NULL){
		printf("ERROR: Trying to calculate PSD with NULL inputs\n");
		exit(1);
	}
	if(interp!=NULL && noisefunc!=NULL){
		printf("ERROR: You have specified both an interpolation vector and a function to calculate the PSD\n");
		exit(1);
	}
	if(noisefunc!=NULL){
		noisefunc(status,psd,f);
		return;
	}
	if(interp!=NULL){ /* Use linear interpolation of the interp vector */
		*psd=interpolate(interp,f);
		return;
	}
}

void
LALInferenceLALFindChirpInjectSignals (
                                       LALStatus                  *status,
                                       REAL4TimeSeries            *chan,
                                       SimInspiralTable           *events,
                                       COMPLEX8FrequencySeries    *resp,
                                       LALDetector                *detector
                                       );
static int FindTimeSeriesStartAndEnd (
                                      REAL4Vector *signalvec,
                                      UINT4 *start,
                                      UINT4 *end
                                      );

static const LALUnit strainPerCount={0,{0,0,0,0,0,1,-1},{0,0,0,0,0,0,0}};

static REAL8TimeSeries *readTseries(LALCache *cache, CHAR *channel, LIGOTimeGPS start, REAL8 length);
static void makeWhiteData(LALInferenceIFOData *IFOdata);
static void PrintSNRsToFile(LALInferenceIFOData *IFOdata , char SNRpath[] );


static LALCache *GlobFramesPWD( char *ifo);
static LALCache *GlobFramesPWD(char *ifo)
{
        LALCache *frGlobCache = NULL;

        /* create a frame cache by globbing all *.gwf files in the pwd */
        /* FIXME: This should really open all the files and see if the desired channel is in there */
        char globPattern[8];
        sprintf(globPattern,"%c-*.gwf",ifo[0]);
        frGlobCache = XLALCacheGlob(NULL,globPattern);

        /* check we globbed at least one frame file */
        if ( ! frGlobCache->length )
        {
            fprintf( stderr, "error: no frame file files found\n");
            exit( 1 );
        }
    CHAR ifoRegExPattern[6];
    LALCache *frInCache=NULL;
    /* sieve out the requested data type */
        snprintf( ifoRegExPattern,
                XLAL_NUM_ELEM(ifoRegExPattern), ".*%c.*",
                ifo[0] );
    {
        fprintf(stderr,"GlobFramesPWD : Found unseived src files:\n");
        for(UINT4 i=0;i<frGlobCache->length;i++)
            fprintf(stderr,"(%s,%s,%s)\n",frGlobCache->list[i].src,frGlobCache->list[i].dsc,frGlobCache->list[i].url);
    }
    frInCache = XLALCacheDuplicate(frGlobCache);
    XLALCacheSieve(frInCache, 0, 0, ifoRegExPattern, NULL, NULL);
    {
        fprintf(stderr,"GlobFramesPWD : Sieved frames with pattern %s. Found src files:\n",ifoRegExPattern);
        for(UINT4 i=0;i<frInCache->length;i++)
            fprintf(stderr,"(%s,%s,%s)\n",frInCache->list[i].src,frInCache->list[i].dsc,frInCache->list[i].url);
    }

    return(frGlobCache);
}

static REAL8TimeSeries *readTseries(LALCache *cache, CHAR *channel, LIGOTimeGPS start, REAL8 length)
{
    /* This function attempts to read the data from the given cache file. If it failes to open the data
	 * it waits for a period and tries again, up to 5 times. This is an attempt to get around overloading
	 * of file servers when many jobs are run at the time same */
	LALStatus status;
	UINT4 max_tries=5,tries=0,delay=5;
	memset(&status,0,sizeof(status));
	LALFrStream *stream = NULL;
	REAL8TimeSeries *out = NULL;
	if(cache==NULL) fprintf(stderr,"readTseries ERROR: Received NULL pointer for channel %s\n",channel);
	for (tries=0,delay=5;tries<max_tries;tries++,delay*=2) {
			stream = XLALFrStreamCacheOpen( cache );
			if(stream) break;
			sleep(delay);
	}
	if(stream==NULL) {fprintf(stderr,"readTseries ERROR: Unable to open stream from frame cache file\n"); exit(-1);}

	for (tries=0,delay=5;tries<max_tries;tries++,delay*=2) {
			out = XLALFrStreamInputREAL8TimeSeries( stream, channel, &start, length , 0 );
			if(out) break;
			sleep(delay);
	}
	if(out==NULL) fprintf(stderr,"readTseries ERROR: unable to read channel %s at times %i - %f\nCheck the specified data duration is not too long\n",channel,start.gpsSeconds,start.gpsSeconds+length);
	XLALFrStreamClose(stream);
	return out;
}

/**
 * Parse the command line looking for options of the kind --ifo H1 --H1-channel H1:LDAS_STRAIN --H1-cache H1.cache --H1-flow 40.0 --H1-fhigh 4096.0 --H1-timeslide 100.0 --H1-asd asd_ascii.txt --H1-psd psd_ascii.txt ...
 * It is necessary to use this method instead of the old method for the pipeline to work in DAX mode. Warning: do not mix options between
 * the old and new style.
 */
static INT4 getDataOptionsByDetectors(ProcessParamsTable *commandLine, char ***ifos, char ***caches, char ***channels, char ***flows , char ***fhighs, char ***timeslides, char ***asds, char ***psds, UINT4 *N)
{
    /* Check that the input has no lists with [ifo,ifo] */
    ProcessParamsTable *this=commandLine;
    UINT4 i=0;
    *caches=*ifos=*channels=*flows=*fhighs=*timeslides=*asds=*psds=NULL;
    *N=0;
    char tmp[128];
    if(!this) {fprintf(stderr,"No command line arguments given!\n"); exit(1);}
    /* Construct a list of IFOs */
    for(this=commandLine;this;this=this->next)
    {
        if(!strcmp(this->param,"--ifo"))
        {
            (*N)++;
            *ifos=XLALRealloc(*ifos,*N*sizeof(char *));
            (*ifos)[*N-1]=XLALStringDuplicate(this->value);
        }
    }
    *caches=XLALCalloc(*N,sizeof(char *));
    *channels=XLALCalloc(*N,sizeof(char *));
    *flows=XLALCalloc(*N,sizeof(REAL8));
    *fhighs=XLALCalloc(*N,sizeof(REAL8));
    *timeslides=XLALCalloc(*N,sizeof(REAL8));
    *asds=XLALCalloc(*N,sizeof(char *));
    *psds=XLALCalloc(*N,sizeof(char *));

    int globFrames=!!LALInferenceGetProcParamVal(commandLine,"--glob-frame-data");

    /* For each IFO, fetch the other options if available */
    for(i=0;i<*N;i++)
    {
        /* Cache */
        if(!globFrames){
            sprintf(tmp,"--%s-cache",(*ifos)[i]);
            this=LALInferenceGetProcParamVal(commandLine,tmp);
            if(!this){fprintf(stderr,"ERROR: Must specify a cache file for %s with --%s-cache\n",(*ifos)[i],(*ifos)[i]); exit(1);}
            (*caches)[i]=XLALStringDuplicate(this->value);
        }

        /* Channel */
        sprintf(tmp,"--%s-channel",(*ifos)[i]);
        this=LALInferenceGetProcParamVal(commandLine,tmp);
        (*channels)[i]=XLALStringDuplicate(this?this->value:"Unknown channel");

        /* flow */
        sprintf(tmp,"--%s-flow",(*ifos)[i]);
        this=LALInferenceGetProcParamVal(commandLine,tmp);
        (*flows)[i]=XLALStringDuplicate(this?this->value:LALINFERENCE_DEFAULT_FLOW);

        /* fhigh */
        sprintf(tmp,"--%s-fhigh",(*ifos)[i]);
        this=LALInferenceGetProcParamVal(commandLine,tmp);
        (*fhighs)[i]=this?XLALStringDuplicate(this->value):NULL;

        /* timeslides */
        sprintf(tmp,"--%s-timeslide",(*ifos)[i]);
        this=LALInferenceGetProcParamVal(commandLine,tmp);
        (*timeslides)[i]=XLALStringDuplicate(this?this->value:"0.0");

        /* ASD */
        sprintf(tmp,"--%s-asd",(*ifos)[i]);
        this=LALInferenceGetProcParamVal(commandLine,tmp);
        (*asds)[i]=this?XLALStringDuplicate(this->value):NULL;

        /* PSD */
        sprintf(tmp,"--%s-psd",(*ifos)[i]);
        this=LALInferenceGetProcParamVal(commandLine,tmp);
        (*psds)[i]=this?XLALStringDuplicate(this->value):NULL;
    }
    return(1);
}

/**
 * Parse the command line looking for options of the kind ---IFO-name value
 * Unlike the function above, this one does not have a preset list of names to lookup, but instead uses the option "name"
 * It is necessary to use this method instead of the old method for the pipeline to work in DAX mode. Warning: do not mix options between
 * the old and new style.
 * Return 0 if the number of options --IFO-name doesn't much the number of ifos, 1 otherwise. Fills in the pointer out with the values that were found.
 */
static INT4 getNamedDataOptionsByDetectors(ProcessParamsTable *commandLine, char ***ifos, char ***out, const char *name, UINT4 *N)
{
    /* Check that the input has no lists with [ifo,ifo] */
    ProcessParamsTable *this=commandLine;
    UINT4 i=0;
    *out=*ifos=NULL;
    *N=0;
    char tmp[128];
    if(!this) {fprintf(stderr,"No command line arguments given!\n"); exit(1);}
    /* Construct a list of IFOs */
    for(this=commandLine;this;this=this->next)
    {
        if(!strcmp(this->param,"--ifo"))
        {
            (*N)++;
            *ifos=XLALRealloc(*ifos,*N*sizeof(char *));
            (*ifos)[*N-1]=XLALStringDuplicate(this->value);
        }
    }
    *out=XLALCalloc(*N,sizeof(char *));

    UINT4 found=0;
    /* For each IFO, fetch the other options if available */
    for(i=0;i<*N;i++)
    {
        /* Channel */
        sprintf(tmp,"--%s-%s",(*ifos)[i],name);
        this=LALInferenceGetProcParamVal(commandLine,tmp);
        (*out)[i]=this?XLALStringDuplicate(this->value):NULL;
	if (this) found++;

    }
    if (found==*N)
      return(1);
    else
      return 0;
}

void LALInferencePrintDataWithInjection(LALInferenceIFOData *IFOdata, ProcessParamsTable *commandLine);
void LALInferencePrintDataWithInjection(LALInferenceIFOData *IFOdata, ProcessParamsTable *commandLine){

  LALStatus status;
  memset(&status,0,sizeof(status));
  UINT4 Nifo=0,i,j;
  LALInferenceIFOData *thisData=IFOdata;
  UINT4 q=0;
  UINT4 event=0;
  char *chartmp=NULL;
  ProcessParamsTable *procparam=NULL,*ppt=NULL;
  SimInspiralTable *injTable=NULL;
  //ProcessParamsTable *pptdatadump=NULL;
  LIGOTimeGPS GPStrig;
  while(thisData){
    thisData=thisData->next;
    Nifo++;
  }

  procparam=LALInferenceGetProcParamVal(commandLine,"--inj");
  if(procparam){
    SimInspiralTableFromLIGOLw(&injTable,procparam->value,0,0);
    if(!injTable){
      fprintf(stderr,"Unable to open injection file(LALInferenceReadData) %s\n",procparam->value);
      exit(1);
    }
    procparam=LALInferenceGetProcParamVal(commandLine,"--event");
    if(procparam) {
      event=atoi(procparam->value);
      while(q<event) {q++; injTable=injTable->next;}
    }
    else if ((procparam=LALInferenceGetProcParamVal(commandLine,"--event-id")))
    {
      while(injTable)
      {
        if(injTable->event_id->id == (UINT4)atoi(procparam->value)) break;
        else injTable=injTable->next;
      }
      if(!injTable){
        fprintf(stderr,"Error, cannot find simulation id %s in injection file\n",procparam->value);
        exit(1);
      }
    }
  }

  if(LALInferenceGetProcParamVal(commandLine,"--trigtime")){
    procparam=LALInferenceGetProcParamVal(commandLine,"--trigtime");
    LALStringToGPS(&status,&GPStrig,procparam->value,&chartmp);
  }
  else{
    if(injTable) memcpy(&GPStrig,&(injTable->geocent_end_time),sizeof(GPStrig));
    else {
      fprintf(stderr,"+++ Error: No trigger time specifed and no injection given \n");
      exit(1);
    }
  }

  if (LALInferenceGetProcParamVal(commandLine, "--data-dump")) {
    //pptdatadump=LALInferenceGetProcParamVal(commandLine,"--data-dump");
    const UINT4 nameLength=FILENAME_MAX;
    char filename[nameLength];
    FILE *out;

    for (i=0;i<Nifo;i++) {

      ppt=LALInferenceGetProcParamVal(commandLine,"--outfile");
      if(ppt) {
        snprintf(filename, nameLength, "%s%s-timeDataWithInjection.dat", ppt->value, IFOdata[i].name);
      }
      //else if(strcmp(pptdatadump->value,"")) {
      //  snprintf(filename, nameLength, "%s/%s-timeDataWithInjection.dat", pptdatadump->value, IFOdata[i].name);
      //}
      else
        snprintf(filename, nameLength, "%.3f_%s-timeDataWithInjection.dat", GPStrig.gpsSeconds+1e-9*GPStrig.gpsNanoSeconds, IFOdata[i].name);
      out = fopen(filename, "w");
      if(!out){
        fprintf(stderr,"Unable to open the path %s for writing time data with injection files\n",filename);
        exit(1);
      }
      for (j = 0; j < IFOdata[i].timeData->data->length; j++) {
        REAL8 t = XLALGPSGetREAL8(&(IFOdata[i].timeData->epoch)) +
        j * IFOdata[i].timeData->deltaT;
        REAL8 d = IFOdata[i].timeData->data->data[j];

        fprintf(out, "%.6f %g\n", t, d);
      }
      fclose(out);

      ppt=LALInferenceGetProcParamVal(commandLine,"--outfile");
      if(ppt) {
        snprintf(filename, nameLength, "%s%s-freqDataWithInjection.dat", ppt->value, IFOdata[i].name);
      }
      //else if(strcmp(pptdatadump->value,"")) {
      //  snprintf(filename, nameLength, "%s/%s-freqDataWithInjection.dat", pptdatadump->value, IFOdata[i].name);
      //}
      else
        snprintf(filename, nameLength, "%.3f_%s-freqDataWithInjection.dat", GPStrig.gpsSeconds+1e-9*GPStrig.gpsNanoSeconds, IFOdata[i].name);
      out = fopen(filename, "w");
      if(!out){
        fprintf(stderr,"Unable to open the path %s for writing freq data with injection files\n",filename);
        exit(1);
      }
      for (j = 0; j < IFOdata[i].freqData->data->length; j++) {
        REAL8 f = IFOdata[i].freqData->deltaF * j;
        REAL8 dre = creal(IFOdata[i].freqData->data->data[j]);
        REAL8 dim = cimag(IFOdata[i].freqData->data->data[j]);

        fprintf(out, "%10.10g %10.10g %10.10g\n", f, dre, dim);
      }
      fclose(out);
      
    }

  }

}

#define USAGE "\
    ----------------------------------------------\n\
    --- Data Parameters --------------------------\n\
    ----------------------------------------------\n\
    --ifo IFO1 [--ifo IFO2 ...] IFOs can be H1,L1,V1\n\
    --IFO1-cache cache1         Cache files \n\
    [--IFO2-cache2 cache2 ...]      lal PSDs: LAL{Ad}LIGO, LALVirgo\n\
                                    lalsimuation PSDs: LALSim{Ad}LIGO, LALSim{Ad}Virgo\n\
                                    interpolate from file: interp:asd_file.txt\n\
    --psdstart GPStime          GPS start time of PSD estimation data\n\
    --psdlength length          Length of PSD estimation data in seconds\n\
    --seglen length             Length of segments for PSD estimation and analysis in seconds\n\
    (--dont-dump-extras)        If given, won't save PSD and SNR files\n\
    (--trigtime GPStime)        GPS time of the trigger to analyse\n\
                                    (optional when using --margtime or --margtimephi)\n\
    (--segment-start)           GPS time of the start of the segment\n\
                                     (optional with --trigtime,\n\
                                      default: seglen-2 s before --trigtime)\n\
    (--srate rate)              Downsample data to rate in Hz (4096.0,)\n\
    (--padding PAD [sec]        Override default 0.4 seconds padding\n\
    (--injectionsrate rate)     Downsample injection signal to rate in Hz (--srate)\n\
    (--IFO1-flow freq1          Specify lower frequency cutoff for overlap integral (40.0)\n\
     [--IFO2-flow freq2 ...])\n\
    (--IFO1-fhigh freq1         Specify higher frequency cutoff for overlap integral (Nyquist\n\
     [--IFO2-fhigh freq2 ...])      freq 0.5*srate)\n\
    (--IFO1-channel chan1       Specify channel names when reading cache files\n\
     [--IFO2-channel chan2 ...])\n\
         (--IFO1-asd asd1-ascii.txt        Read in ASD from ascii file. This is not equivalent \n\
     [--IFO2-asd asd2-ascii.txt ...])     to using --IFO1-cache interp:asd_file.txt since the former\n\
                                          won't use the ascii ASD to generate fake noise. \n\
    (--IFO1-psd psd1-ascii.txt        Read in PSD from ascii file. This is not equivalent \n\
     [--IFO2-psd psd2-ascii.txt ...])     to using --IFO1-cache interp:asd_file.txt since the former\n\
                                          won't use the ascii PSD to generate fake noise. \n\
    (--dataseed number)         Specify random seed to use when generating data\n\
    (--lalinspiralinjection)    Enables injections via the LALInspiral package\n\
    (--inj-fref)                Reference frequency of parameters in injection XML (default 100Hz)\n\
    (--inj-lambda1)             value of lambda1 to be injected, LALSimulation only (0)\n\
    (--inj-lambda2)             value of lambda2 to be injected, LALSimulation only (0)\n\
    (--inj-lambdaT              value of lambdaT to be injected (0)\n\
    (--inj-dlambdaT             value of dlambdaT to be injected (0)\n\
    (--inj-spinOrder PNorder)   Specify twice the injection PN order (e.g. 5 <==> 2.5PN)\n\
                                    of spin effects effects to use, only for LALSimulation\n\
                                    (default: -1 <==> Use all spin effects).\n\
    (--inj-tidalOrder PNorder)  Specify twice the injection PN order (e.g. 10 <==> 5PN)\n\
                                    of tidal effects to use, only for LALSimulation\n\
                                    (default: -1 <==> Use all tidal effects).\n\
    (--inj-spin-frame FRAME     Specify injection spin frame: choice of total-j, orbital-l, view.\n\
                                    (Default = OrbitalL).\n\
    (--inj-numreldata FileName) Location of NR data file for the injection of NR waveforms (with NR_hdf5 in injection XML file).\n\
    (--0noise)                  Sets the noise realisation to be identically zero\n\
                                    (for the fake caches above only)\n\
    \n"

LALInferenceIFOData *LALInferenceReadData(ProcessParamsTable *commandLine)
/* Read in the data and store it in a LALInferenceIFOData structure */
{
    LALStatus status;
    INT4 dataseed=0;
    memset(&status,0,sizeof(status));
    ProcessParamsTable *procparam=NULL,*ppt=NULL;
    //ProcessParamsTable *pptdatadump=NULL;
    LALInferenceIFOData *headIFO=NULL,*IFOdata=NULL;
    REAL8 SampleRate=4096.0,SegmentLength=0;
    if(LALInferenceGetProcParamVal(commandLine,"--srate")) SampleRate=atof(LALInferenceGetProcParamVal(commandLine,"--srate")->value);
    REAL8 defaultFLow = atof(LALINFERENCE_DEFAULT_FLOW);
    int nSegs=0;
    size_t seglen=0;
    REAL8TimeSeries *PSDtimeSeries=NULL;
    REAL8 padding=0.4;//Default was 1.0 second. However for The Event the Common Inputs specify a Tukey parameter of 0.1, so 0.4 second of padding for 8 seconds of data.
    UINT4 Ncache=0,Nifo=0,Nchannel=0,NfLow=0,NfHigh=0;
    UINT4 i,j;
    //int FakeFlag=0; - set but not used
    char strainname[]="LSC-STRAIN";
    //typedef void (NoiseFunc)(LALStatus *statusPtr,REAL8 *psd,REAL8 f);
    NoiseFunc *PSD=NULL;
    REAL8 scalefactor=1;
    RandomParams *datarandparam;
    int globFrames=0; // 0 = no, 1 = will search for frames in PWD
    char *chartmp=NULL;
    char **channels=NULL;
    char **caches=NULL;
    char **asds=NULL;
    char **psds=NULL;
    char **IFOnames=NULL;
    char **fLows=NULL,**fHighs=NULL;
    char **timeslides=NULL;
    UINT4 Ntimeslides=0;
    LIGOTimeGPS GPSstart,GPStrig,segStart;
    REAL8 PSDdatalength=0;
    REAL8 AIGOang=0.0; //orientation angle for the proposed Australian detector.
    procparam=LALInferenceGetProcParamVal(commandLine,"--aigoang");
    if(!procparam) procparam=LALInferenceGetProcParamVal(commandLine,"--AIGOang");
    if(procparam)
        AIGOang=atof(procparam->value)*LAL_PI/180.0;

    struct fvec *interp;
    int interpFlag=0;
    REAL8 asdFlag=0;

    if(LALInferenceGetProcParamVal(commandLine,"--glob-frame-data")) globFrames=1;

    /* Check if the new style command line arguments are used */
    INT4 dataOpts=getDataOptionsByDetectors(commandLine, &IFOnames, &caches, &channels, &fLows, &fHighs, &timeslides, &asds, &psds, &Nifo);
    /* Check for options if not given in the new style */
    if(!dataOpts){
        if(!(globFrames||LALInferenceGetProcParamVal(commandLine,"--cache"))||!(LALInferenceGetProcParamVal(commandLine,"--IFO")||LALInferenceGetProcParamVal(commandLine,"--ifo")))
            {fprintf(stderr,USAGE); return(NULL);}
        if(LALInferenceGetProcParamVal(commandLine,"--channel")){
            LALInferenceParseCharacterOptionString(LALInferenceGetProcParamVal(commandLine,"--channel")->value,&channels,&Nchannel);
        }
        LALInferenceParseCharacterOptionString(LALInferenceGetProcParamVal(commandLine,"--cache")->value,&caches,&Ncache);
        ppt=LALInferenceGetProcParamVal(commandLine,"--ifo");
        LALInferenceParseCharacterOptionString(ppt->value,&IFOnames,&Nifo);

        ppt=LALInferenceGetProcParamVal(commandLine,"--flow");
        if(!ppt) ppt=LALInferenceGetProcParamVal(commandLine,"--fLow");
        if(ppt){
            LALInferenceParseCharacterOptionString(ppt->value,&fLows,&NfLow);
        }
        ppt=LALInferenceGetProcParamVal(commandLine,"--fhigh");
        if(!ppt) ppt=LALInferenceGetProcParamVal(commandLine,"--fHigh");
        if(ppt){
            LALInferenceParseCharacterOptionString(ppt->value,&fHighs,&NfHigh);
        }

        if((ppt=LALInferenceGetProcParamVal(commandLine,"--timeslide"))) LALInferenceParseCharacterOptionString(ppt->value,&timeslides,&Ntimeslides);
        if(Nifo!=Ncache) {fprintf(stderr,"ERROR: Must specify equal number of IFOs and Cache files\n"); exit(1);}
        if(Nchannel!=0 && Nchannel!=Nifo) {fprintf(stderr,"ERROR: Please specify a channel for all caches, or omit to use the defaults\n"); exit(1);}
    }
    else
    {
        NfHigh=Ntimeslides=Ncache=Nchannel=NfLow=Nifo;

    }
    /* Check for remaining required options */
	if(!LALInferenceGetProcParamVal(commandLine,"--seglen"))
    {fprintf(stderr,USAGE); return(NULL);}

    if(LALInferenceGetProcParamVal(commandLine,"--dataseed")){
        procparam=LALInferenceGetProcParamVal(commandLine,"--dataseed");
        dataseed=atoi(procparam->value);
    }

    IFOdata=headIFO=XLALCalloc(sizeof(LALInferenceIFOData),Nifo);
    if(!IFOdata) XLAL_ERROR_NULL(XLAL_ENOMEM);

    procparam=LALInferenceGetProcParamVal(commandLine,"--psdstart");
    if (procparam) {
        LALStringToGPS(&status,&GPSstart,procparam->value,&chartmp);
        if(status.statusCode) REPORTSTATUS(&status);
    } else
        XLALINT8NSToGPS(&GPSstart, 0);

    /*Set trigtime in GPStrig using either inj file or --trigtime*/
    LALInferenceSetGPSTrigtime(&GPStrig,commandLine);

    if(status.statusCode) REPORTSTATUS(&status);

    SegmentLength=atof(LALInferenceGetProcParamVal(commandLine,"--seglen")->value);
    seglen=(size_t)(SegmentLength*SampleRate);

    ppt=LALInferenceGetProcParamVal(commandLine,"--psdlength");
    if(ppt) {
        PSDdatalength=atof(ppt->value);
        nSegs=(int)floor(PSDdatalength/SegmentLength);
    }

    CHAR df_argument_name[128];
    REAL8 dof;

    for(i=0;i<Nifo;i++) {
        IFOdata[i].fLow=fLows?atof(fLows[i]):defaultFLow;
        if(fHighs) IFOdata[i].fHigh=fHighs[i]?atof(fHighs[i]):(SampleRate/2.0-(1.0/SegmentLength));
        else IFOdata[i].fHigh=(SampleRate/2.0-(1.0/SegmentLength));
        strncpy(IFOdata[i].name, IFOnames[i], DETNAMELEN);

        dof=4.0 / M_PI * nSegs; /* Degrees of freedom parameter */
        sprintf(df_argument_name,"--dof-%s",IFOdata[i].name);
        if((ppt=LALInferenceGetProcParamVal(commandLine,df_argument_name)))
            dof=atof(ppt->value);

        IFOdata[i].STDOF = dof;
        XLALPrintInfo("Detector %s will run with %g DOF if Student's T likelihood used.\n",
                IFOdata[i].name, IFOdata[i].STDOF);
    }

    /* Only allocate this array if there weren't channels read in from the command line */
    if(!dataOpts && !Nchannel) channels=XLALCalloc(Nifo,sizeof(char *));
    for(i=0;i<Nifo;i++) {
        if(!dataOpts && !Nchannel) channels[i]=XLALMalloc(VARNAME_MAX);
        IFOdata[i].detector=XLALCalloc(1,sizeof(LALDetector));

        if(!strcmp(IFOnames[i],"H1")) {
            memcpy(IFOdata[i].detector,&lalCachedDetectors[LALDetectorIndexLHODIFF],sizeof(LALDetector));
            if(!Nchannel) sprintf((channels[i]),"H1:%s",strainname); continue;}
        if(!strcmp(IFOnames[i],"H2")) {
            memcpy(IFOdata[i].detector,&lalCachedDetectors[LALDetectorIndexLHODIFF],sizeof(LALDetector));
            if(!Nchannel) sprintf((channels[i]),"H2:%s",strainname); continue;}
        if(!strcmp(IFOnames[i],"LLO")||!strcmp(IFOnames[i],"L1")) {
            memcpy(IFOdata[i].detector,&lalCachedDetectors[LALDetectorIndexLLODIFF],sizeof(LALDetector));
            if(!Nchannel) sprintf((channels[i]),"L1:%s",strainname); continue;}
        if(!strcmp(IFOnames[i],"V1")||!strcmp(IFOnames[i],"VIRGO")) {
            memcpy(IFOdata[i].detector,&lalCachedDetectors[LALDetectorIndexVIRGODIFF],sizeof(LALDetector));
            if(!Nchannel) sprintf((channels[i]),"V1:h_16384Hz"); continue;}
        if(!strcmp(IFOnames[i],"GEO")||!strcmp(IFOnames[i],"G1")) {
            memcpy(IFOdata[i].detector,&lalCachedDetectors[LALDetectorIndexGEO600DIFF],sizeof(LALDetector));
            if(!Nchannel) sprintf((channels[i]),"G1:DER_DATA_H"); continue;}

        if(!strcmp(IFOnames[i],"E1")){
            memcpy(IFOdata[i].detector,&lalCachedDetectors[LALDetectorIndexE1DIFF],sizeof(LALDetector));
            if(!Nchannel) sprintf((channels[i]),"E1:STRAIN"); continue;}
        if(!strcmp(IFOnames[i],"E2")){
            memcpy(IFOdata[i].detector,&lalCachedDetectors[LALDetectorIndexE2DIFF],sizeof(LALDetector));
            if(!Nchannel) sprintf((channels[i]),"E2:STRAIN"); continue;}
        if(!strcmp(IFOnames[i],"E3")){
            memcpy(IFOdata[i].detector,&lalCachedDetectors[LALDetectorIndexE3DIFF],sizeof(LALDetector));
            if(!Nchannel) sprintf((channels[i]),"E3:STRAIN"); continue;}
        if(!strcmp(IFOnames[i],"K1")){
            memcpy(IFOdata[i].detector, &lalCachedDetectors[LALDetectorIndexKAGRADIFF],sizeof(LALDetector));
            if(!Nchannel) sprintf((channels[i]),"K1:STRAIN"); continue;}
	    if(!strcmp(IFOnames[i],"I1")){
	        memcpy(IFOdata[i].detector, &lalCachedDetectors[LALDetectorIndexLIODIFF],sizeof(LALDetector));
	        if(!Nchannel) sprintf((channels[i]),"I1:STRAIN"); continue;}
        if(!strcmp(IFOnames[i],"A1")||!strcmp(IFOnames[i],"LIGOSouth")){
            /* Construct a detector at AIGO with 4k arms */
            LALFrDetector LIGOSouthFr;
            sprintf(LIGOSouthFr.name,"LIGO-South");
            sprintf(LIGOSouthFr.prefix,"A1");
            /* Location of the AIGO detector vertex is */
            /* 31d21'27.56" S, 115d42'50.34"E */
            LIGOSouthFr.vertexLatitudeRadians = - (31. + 21./60. + 27.56/3600.)*LAL_PI/180.0;
            LIGOSouthFr.vertexLongitudeRadians = (115. + 42./60. + 50.34/3600.)*LAL_PI/180.0;
            LIGOSouthFr.vertexElevation=0.0;
            LIGOSouthFr.xArmAltitudeRadians=0.0;
            LIGOSouthFr.xArmAzimuthRadians=AIGOang+LAL_PI/2.;
            LIGOSouthFr.yArmAltitudeRadians=0.0;
            LIGOSouthFr.yArmAzimuthRadians=AIGOang;
            LIGOSouthFr.xArmMidpoint=2000.;
            LIGOSouthFr.yArmMidpoint=2000.;
            IFOdata[i].detector=XLALMalloc(sizeof(LALDetector));
            memset(IFOdata[i].detector,0,sizeof(LALDetector));
            XLALCreateDetector(IFOdata[i].detector,&LIGOSouthFr,LALDETECTORTYPE_IFODIFF);
            printf("Created LIGO South detector, location: %lf, %lf, %lf\n",IFOdata[i].detector->location[0],IFOdata[i].detector->location[1],IFOdata[i].detector->location[2]);
            printf("Detector tensor:\n");
            for(int jdx=0;jdx<3;jdx++){
                for(j=0;j<3;j++) printf("%f ",IFOdata[i].detector->response[jdx][j]);
                printf("\n");
            }
            continue;
        }
        fprintf(stderr,"Unknown interferometer %s. Valid codes: H1 H2 L1 V1 GEO A1 K1 I1 E1 E2 E3 HM1 HM2 EM1 EM2\n",IFOnames[i]); exit(-1);
    }

    /* Set up FFT structures and window */
    for (i=0;i<Nifo;i++){
        /* Create FFT plans (flag 1 to measure performance) */
        IFOdata[i].timeToFreqFFTPlan = XLALCreateForwardREAL8FFTPlan((UINT4) seglen, 1 );
        if(!IFOdata[i].timeToFreqFFTPlan) XLAL_ERROR_NULL(XLAL_ENOMEM);
        IFOdata[i].freqToTimeFFTPlan = XLALCreateReverseREAL8FFTPlan((UINT4) seglen, 1 );
        if(!IFOdata[i].freqToTimeFFTPlan) XLAL_ERROR_NULL(XLAL_ENOMEM);
        IFOdata[i].margFFTPlan = XLALCreateReverseREAL8FFTPlan((UINT4) seglen, 1);
        if(!IFOdata[i].margFFTPlan) XLAL_ERROR_NULL(XLAL_ENOMEM);
        /* Setup windows */
        ppt=LALInferenceGetProcParamVal(commandLine,"--padding");
        if (ppt){
            padding=atof(ppt->value);
            fprintf(stdout,"Using %lf seconds of padding for IFO %s \n",padding, IFOdata[i].name);
        }
        if ((REAL8)2.0*padding*SampleRate/(REAL8)seglen <0.0 ||(REAL8)2.0*padding*SampleRate/(REAL8)seglen >1 ){
            fprintf(stderr,"Padding is negative or 2*padding is bigger than the whole segment. Consider reducing it using --padding or increase --seglen. Exiting\n");
            exit(1);
        }
        IFOdata[i].padding=padding;
        IFOdata[i].window=XLALCreateTukeyREAL8Window(seglen,(REAL8)2.0*padding*SampleRate/(REAL8)seglen);
        if(!IFOdata[i].window) XLAL_ERROR_NULL(XLAL_EFUNC);
    }

    if(!(ppt=LALInferenceGetProcParamVal(commandLine,"--segment-start")))
    {
        /* Trigger time = 2 seconds before end of segment (was 1 second, but Common Inputs for The Events are -6 +2*/
        memcpy(&segStart,&GPStrig,sizeof(LIGOTimeGPS));
        REAL8 offset=SegmentLength-2.;
        /* If we are using a burst approximant, put at the center */
        if ((ppt=LALInferenceGetProcParamVal(commandLine,"--approx"))){
          if (XLALCheckBurstApproximantFromString(ppt->value)) offset=SegmentLength/2.;
        }
        XLALGPSAdd(&segStart,-offset);
    }
    else
    {
        /* Segment starts at given time */
        REAL8 segstartR8 = atof(ppt->value);
        XLALGPSSetREAL8(&segStart,segstartR8);
    }


    /* Read the PSD data */
    for(i=0;i<Nifo;i++) {
        memcpy(&(IFOdata[i].epoch),&segStart,sizeof(LIGOTimeGPS));
        /* Check to see if an interpolation file is specified */
        interpFlag=0;
        interp=NULL;
        if( (globFrames)?0:strstr(caches[i],"interp:")==caches[i]){
          /* Extract the file name */
         char *interpfilename=&(caches[i][7]);
         printf("Looking for ASD interpolation file %s\n",interpfilename);
         interpFlag=1;
         asdFlag=1;
         interp=interpFromFile(interpfilename, asdFlag);
        }
        /* Check if fake data is requested */
       if( (globFrames)?0:(interpFlag || (!(strcmp(caches[i],"LALLIGO") && strcmp(caches[i],"LALVirgo") && strcmp(caches[i],"LALGEO") && strcmp(caches[i],"LALEGO") && strcmp(caches[i],"LALSimLIGO") && strcmp(caches[i],"LALSimAdLIGO") && strcmp(caches[i],"LALSimVirgo") && strcmp(caches[i],"LALSimAdVirgo") && strcmp(caches[i],"LALAdLIGO")))))
        {
            if (!LALInferenceGetProcParamVal(commandLine,"--dataseed")){
                fprintf(stderr,"Error: You need to specify a dataseed when generating data with --dataseed <number>.\n\
                        (--dataseed 0 uses a non-reproducible number from the system clock, and no parallel run is then possible.)\n" );
                exit(-1);
            }
            /* Offset the seed in a way that depends uniquely on the IFO name */
            int ifo_salt=0;
            ifo_salt+=(int)IFOnames[i][0]+(int)IFOnames[i][1];
            datarandparam=XLALCreateRandomParams(dataseed?dataseed+(int)ifo_salt:dataseed);
            if(!datarandparam) XLAL_ERROR_NULL(XLAL_EFUNC);
            IFOdata[i].oneSidedNoisePowerSpectrum=(REAL8FrequencySeries *)
                XLALCreateREAL8FrequencySeries("spectrum",&GPSstart,0.0,
                        (REAL8)(SampleRate)/seglen,&lalDimensionlessUnit,seglen/2 +1);
            if(!IFOdata[i].oneSidedNoisePowerSpectrum) XLAL_ERROR_NULL(XLAL_EFUNC);

            int LALSimPsd=0;
            /* Selection of the noise curve */
            if(!strcmp(caches[i],"LALLIGO")) {PSD = &LALLIGOIPsd; scalefactor=9E-46;}
            if(!strcmp(caches[i],"LALVirgo")) {PSD = &LALVIRGOPsd; scalefactor=1.0;}
            if(!strcmp(caches[i],"LALGEO")) {PSD = &LALGEOPsd; scalefactor=1E-46;}
            if(!strcmp(caches[i],"LALEGO")) {PSD = &LALEGOPsd; scalefactor=1.0;}
            if(!strcmp(caches[i],"LALAdLIGO")) {PSD = &LALAdvLIGOPsd; scalefactor = 1E-49;}
            if(!strcmp(caches[i],"LALSimLIGO")) {XLALSimNoisePSD(IFOdata[i].oneSidedNoisePowerSpectrum,IFOdata[i].fLow,XLALSimNoisePSDiLIGOSRD ) ; LALSimPsd=1;}
            if(!strcmp(caches[i],"LALSimVirgo")) {XLALSimNoisePSD(IFOdata[i].oneSidedNoisePowerSpectrum,IFOdata[i].fLow,XLALSimNoisePSDVirgo ); LALSimPsd=1;}
            if(!strcmp(caches[i],"LALSimAdLIGO")) {XLALSimNoisePSD(IFOdata[i].oneSidedNoisePowerSpectrum,IFOdata[i].fLow,XLALSimNoisePSDaLIGOZeroDetHighPower ) ;LALSimPsd=1;}
            if(!strcmp(caches[i],"LALSimAdVirgo")) {XLALSimNoisePSD(IFOdata[i].oneSidedNoisePowerSpectrum,IFOdata[i].fLow,XLALSimNoisePSDAdvVirgo) ;LALSimPsd=1;}
            if(interpFlag) {PSD=NULL; scalefactor=1.0;}
            if(PSD==NULL && !(interpFlag|| LALSimPsd)) {fprintf(stderr,"Error: unknown simulated PSD: %s\n",caches[i]); exit(-1);}

            if(LALSimPsd==0){
                for(j=0;j<IFOdata[i].oneSidedNoisePowerSpectrum->data->length;j++)
                {
                    MetaNoiseFunc(&status,&(IFOdata[i].oneSidedNoisePowerSpectrum->data->data[j]),j*IFOdata[i].oneSidedNoisePowerSpectrum->deltaF,interp,PSD);
                    IFOdata[i].oneSidedNoisePowerSpectrum->data->data[j]*=scalefactor;
                }
            }

            IFOdata[i].freqData = (COMPLEX16FrequencySeries *)XLALCreateCOMPLEX16FrequencySeries("stilde",&segStart,0.0,IFOdata[i].oneSidedNoisePowerSpectrum->deltaF,&lalDimensionlessUnit,seglen/2 +1);
            if(!IFOdata[i].freqData) XLAL_ERROR_NULL(XLAL_EFUNC);

            /* Create the fake data */
            int j_Lo = (int) IFOdata[i].fLow/IFOdata[i].freqData->deltaF;
            if(LALInferenceGetProcParamVal(commandLine,"--0noise")){
                for(j=j_Lo;j<IFOdata[i].freqData->data->length;j++){
                    IFOdata[i].freqData->data->data[j] = 0.0;
                }
            } else {
                for(j=j_Lo;j<IFOdata[i].freqData->data->length;j++){
                    IFOdata[i].freqData->data->data[j] = crect(
                      XLALNormalDeviate(datarandparam)*(0.5*sqrt(IFOdata[i].oneSidedNoisePowerSpectrum->data->data[j]/IFOdata[i].freqData->deltaF)),
                      XLALNormalDeviate(datarandparam)*(0.5*sqrt(IFOdata[i].oneSidedNoisePowerSpectrum->data->data[j]/IFOdata[i].freqData->deltaF))
                      );
                }
            }
            IFOdata[i].freqData->data->data[0] = 0;
            const char timename[]="timeData";
            IFOdata[i].timeData=(REAL8TimeSeries *)XLALCreateREAL8TimeSeries(timename,&segStart,0.0,(REAL8)1.0/SampleRate,&lalDimensionlessUnit,(size_t)seglen);
            if(!IFOdata[i].timeData) XLAL_ERROR_NULL(XLAL_EFUNC);
            XLALREAL8FreqTimeFFT(IFOdata[i].timeData,IFOdata[i].freqData,IFOdata[i].freqToTimeFFTPlan);
            if(*XLALGetErrnoPtr()) printf("XLErr: %s\n",XLALErrorString(*XLALGetErrnoPtr()));
            XLALDestroyRandomParams(datarandparam);
        }
        else{ /* Not using fake data, load the data from a cache file */

            LALCache *cache=NULL;
            if(!globFrames)
            {
                cache  = XLALCacheImport( caches[i] );
                int err;
                err = *XLALGetErrnoPtr();
                if(cache==NULL) {fprintf(stderr,"ERROR: Unable to import cache file \"%s\",\n       XLALError: \"%s\".\n",caches[i], XLALErrorString(err)); exit(-1);}
            }
            else
            {
                printf("Looking for frames for %s in PWD\n",IFOnames[i]);
                cache= GlobFramesPWD(IFOnames[i]);

            }
            if(!cache) {fprintf(stderr,"ERROR: Cannot find any frame data!\n"); exit(1);}
            if ((!((psds[i])==NULL)) && (!((asds[i])==NULL))) {fprintf(stderr,"ERROR: Cannot provide both ASD and PSD file from command line!\n"); exit(1);}
            if (!((asds)==NULL || (asds[i])==NULL)){
                interp=NULL;
                asdFlag=1;
                char *interpfilename=&(asds[i][0]);
                fprintf(stderr,"Reading ASD for %s using %s\n",IFOnames[i],interpfilename);
                printf("Looking for ASD file %s for PSD interpolation\n",interpfilename);
                interp=interpFromFile(interpfilename, asdFlag);
                IFOdata[i].oneSidedNoisePowerSpectrum=(REAL8FrequencySeries *)
                    XLALCreateREAL8FrequencySeries("spectrum",&GPSstart,0.0,
                            (REAL8)(SampleRate)/seglen,&lalDimensionlessUnit,seglen/2 +1);
                if(!IFOdata[i].oneSidedNoisePowerSpectrum) XLAL_ERROR_NULL(XLAL_EFUNC);
                for(j=0;j<IFOdata[i].oneSidedNoisePowerSpectrum->data->length;j++)
                {
                    MetaNoiseFunc(&status,&(IFOdata[i].oneSidedNoisePowerSpectrum->data->data[j]),j*IFOdata[i].oneSidedNoisePowerSpectrum->deltaF,interp,NULL);
                    //fprintf(stdout,"%lf\n",IFOdata[i].oneSidedNoisePowerSpectrum->data->data[j]);
                }
             }else if(!((psds)==NULL || (psds[i])==NULL)){
                interp=NULL;
                asdFlag=0;
                char *interpfilename=&(psds[i][0]);
                fprintf(stderr,"Reading PSD for %s using %s\n",IFOnames[i],interpfilename);
                printf("Looking for PSD file %s for PSD interpolation\n",interpfilename);
                interp=interpFromFile(interpfilename, asdFlag);
                IFOdata[i].oneSidedNoisePowerSpectrum=(REAL8FrequencySeries *)
                    XLALCreateREAL8FrequencySeries("spectrum",&GPSstart,0.0,
                            (REAL8)(SampleRate)/seglen,&lalDimensionlessUnit,seglen/2 +1);
                if(!IFOdata[i].oneSidedNoisePowerSpectrum) XLAL_ERROR_NULL(XLAL_EFUNC);
                for(j=0;j<IFOdata[i].oneSidedNoisePowerSpectrum->data->length;j++)
                {
                    MetaNoiseFunc(&status,&(IFOdata[i].oneSidedNoisePowerSpectrum->data->data[j]),j*IFOdata[i].oneSidedNoisePowerSpectrum->deltaF,interp,NULL);
                    //fprintf(stdout,"%lf\n",IFOdata[i].oneSidedNoisePowerSpectrum->data->data[j]);
                }
            }else{
                /* Make sure required PSD arguments were provided */
                if(!LALInferenceGetProcParamVal(commandLine,"--psdstart") ||
                        !LALInferenceGetProcParamVal(commandLine,"--psdlength"))
                {fprintf(stderr,USAGE); return(NULL);}

                fprintf(stderr,"Estimating PSD for %s using %i segments of %i samples (%lfs)\n",IFOnames[i],nSegs,(int)seglen,SegmentLength);
                /*LIGOTimeGPS trueGPSstart=GPSstart;
                if(Ntimeslides) {
                  REAL4 deltaT=-atof(timeslides[i]);
                  XLALGPSAdd(&GPSstart, deltaT);
                  fprintf(stderr,"Slid PSD estimation of %s by %f s from %10.10lf to %10.10lf\n",IFOnames[i],deltaT,trueGPSstart.gpsSeconds+1e-9*trueGPSstart.gpsNanoSeconds,GPSstart.gpsSeconds+1e-9*GPSstart.gpsNanoSeconds);
                }*/
                PSDtimeSeries=readTseries(cache,channels[i],GPSstart,PSDdatalength);
                //GPSstart=trueGPSstart;
                if(!PSDtimeSeries) {XLALPrintError("Error reading PSD data for %s\n",IFOnames[i]); exit(1);}
                XLALResampleREAL8TimeSeries(PSDtimeSeries,1.0/SampleRate);
                PSDtimeSeries=(REAL8TimeSeries *)XLALShrinkREAL8TimeSeries(PSDtimeSeries,(size_t) 0, (size_t) seglen*nSegs);
                if(!PSDtimeSeries) {
                    fprintf(stderr,"ERROR while estimating PSD for %s\n",IFOnames[i]);
                    XLAL_ERROR_NULL(XLAL_EFUNC);
                }
                IFOdata[i].oneSidedNoisePowerSpectrum=(REAL8FrequencySeries *)XLALCreateREAL8FrequencySeries("spectrum",&PSDtimeSeries->epoch,0.0,(REAL8)(SampleRate)/seglen,&lalDimensionlessUnit,seglen/2 +1);
                if(!IFOdata[i].oneSidedNoisePowerSpectrum) XLAL_ERROR_NULL(XLAL_EFUNC);
                if (LALInferenceGetProcParamVal(commandLine, "--PSDwelch"))
                    XLALREAL8AverageSpectrumWelch(IFOdata[i].oneSidedNoisePowerSpectrum ,PSDtimeSeries, seglen, (UINT4)seglen, IFOdata[i].window, IFOdata[i].timeToFreqFFTPlan);
                else
                    XLALREAL8AverageSpectrumMedian(IFOdata[i].oneSidedNoisePowerSpectrum ,PSDtimeSeries, seglen, (UINT4)seglen, IFOdata[i].window, IFOdata[i].timeToFreqFFTPlan);

                if(LALInferenceGetProcParamVal(commandLine, "--binFit")) {

                    LIGOTimeGPS GPStime=segStart;

                    const UINT4 nameLength=256;
                    char filename[nameLength];

                    snprintf(filename, nameLength, "%s-BinFitLines.dat", IFOdata[i].name);

                    printf("Running PSD bin fitting... ");
                    LALInferenceAverageSpectrumBinFit(IFOdata[i].oneSidedNoisePowerSpectrum ,PSDtimeSeries, seglen, (UINT4)seglen, IFOdata[i].window, IFOdata[i].timeToFreqFFTPlan,filename,GPStime);
                    printf("completed!\n");
                }

                if (LALInferenceGetProcParamVal(commandLine, "--chisquaredlines")){

                    double deltaF = IFOdata[i].oneSidedNoisePowerSpectrum->deltaF;
                    int lengthF = IFOdata[i].oneSidedNoisePowerSpectrum->data->length;

                    REAL8 *pvalues;
                    pvalues = XLALMalloc( lengthF * sizeof( *pvalues ) );

                    printf("Running chi-squared tests... ");
                    LALInferenceRemoveLinesChiSquared(IFOdata[i].oneSidedNoisePowerSpectrum,PSDtimeSeries, seglen, (UINT4)seglen, IFOdata[i].window, IFOdata[i].timeToFreqFFTPlan,pvalues);
                    printf("completed!\n");

                    const UINT4 nameLength=256;
                    char filename[nameLength];
                    FILE *out;

                    double lines_width;
                    ppt = LALInferenceGetProcParamVal(commandLine, "--chisquaredlinesWidth");
                    if(ppt) lines_width = atof(ppt->value);
                    else lines_width = deltaF;

                    double lines_threshold;
                    ppt = LALInferenceGetProcParamVal(commandLine, "--chisquaredlinesThreshold");
                    if(ppt) lines_threshold = atof(ppt->value);
                    else lines_threshold = 2*pow(10.0,-14.0);

                    printf("Using chi squared threshold of %g\n",lines_threshold);

                    snprintf(filename, nameLength, "%s-ChiSquaredLines.dat", IFOdata[i].name);
                    out = fopen(filename, "w");
                    for (int k = 0; k < lengthF; ++k ) {
                        if (pvalues[k] < lines_threshold) {
                            fprintf(out,"%g %g\n",((double) k) * deltaF,lines_width);
                        }
                    }
                    fclose(out);

                    snprintf(filename, nameLength, "%s-ChiSquaredLines-pvalues.dat", IFOdata[i].name);
                    out = fopen(filename, "w");
                    for (int k = 0; k < lengthF; ++k ) {
                        fprintf(out,"%g %g\n",((double) k) * deltaF,pvalues[k]);
                    }
                    fclose(out);

                }

                if (LALInferenceGetProcParamVal(commandLine, "--KSlines")){

                    double deltaF = IFOdata[i].oneSidedNoisePowerSpectrum->deltaF;
                    int lengthF = IFOdata[i].oneSidedNoisePowerSpectrum->data->length;

                    REAL8 *pvalues;
                    pvalues = XLALMalloc( lengthF * sizeof( *pvalues ) );

                    printf("Running KS tests... ");
                    LALInferenceRemoveLinesKS(IFOdata[i].oneSidedNoisePowerSpectrum,PSDtimeSeries, seglen, (UINT4)seglen, IFOdata[i].window, IFOdata[i].timeToFreqFFTPlan,pvalues);
                    printf("completed!\n");

                    const UINT4 nameLength=256;
                    char filename[nameLength];
                    FILE *out;

                    double lines_width;
                    ppt = LALInferenceGetProcParamVal(commandLine, "--KSlinesWidth");
                    if(ppt) lines_width = atof(ppt->value);
                    else lines_width = deltaF;

                    double lines_threshold;
                    ppt = LALInferenceGetProcParamVal(commandLine, "--KSlinesThreshold");
                    if(ppt) lines_threshold = atof(ppt->value);
                    else lines_threshold = 0.134558;

                    printf("Using KS threshold of %g\n",lines_threshold);

                    snprintf(filename, nameLength, "%s-KSLines.dat", IFOdata[i].name);
                    out = fopen(filename, "w");
                    for (int k = 0; k < lengthF; ++k ) {
                        if (pvalues[k] < lines_threshold) {
                            fprintf(out,"%g %g\n",((double) k) * deltaF,lines_width);
                        }
                    }
                    fclose(out);

                    snprintf(filename, nameLength, "%s-KSLines-pvalues.dat", IFOdata[i].name);
                    out = fopen(filename, "w");
                    for (int k = 0; k < lengthF; ++k ) {
                        fprintf(out,"%g %g\n",((double) k) * deltaF,pvalues[k]);
                    }
                    fclose(out);

                }

                if (LALInferenceGetProcParamVal(commandLine, "--powerlawlines")){

                    double deltaF = IFOdata[i].oneSidedNoisePowerSpectrum->deltaF;
                    int lengthF = IFOdata[i].oneSidedNoisePowerSpectrum->data->length;

                    REAL8 *pvalues;
                    pvalues = XLALMalloc( lengthF * sizeof( *pvalues ) );

                    printf("Running power law tests... ");
                    LALInferenceRemoveLinesPowerLaw(IFOdata[i].oneSidedNoisePowerSpectrum,PSDtimeSeries, seglen, (UINT4)seglen, IFOdata[i].window, IFOdata[i].timeToFreqFFTPlan,pvalues);
                    printf("completed!\n");

                    const UINT4 nameLength=256;
                    char filename[nameLength];
                    FILE *out;

                    double lines_width;
                    ppt = LALInferenceGetProcParamVal(commandLine, "--powerlawlinesWidth");
                    if(ppt) lines_width = atof(ppt->value);
                    else lines_width = deltaF;

                    double lines_threshold;
                    ppt = LALInferenceGetProcParamVal(commandLine, "--powerlawlinesThreshold");
                    if(ppt) lines_threshold = atof(ppt->value);
                    else lines_threshold = 0.7197370;

                    printf("Using power law threshold of %g\n",lines_threshold);

                    snprintf(filename, nameLength, "%s-PowerLawLines.dat", IFOdata[i].name);
                    out = fopen(filename, "w");
                    for (int k = 0; k < lengthF; ++k ) {
                        if (pvalues[k] < lines_threshold) {
                            fprintf(out,"%g %g\n",((double) k) * deltaF,lines_width);
                        }
                    }
                    fclose(out);

                    snprintf(filename, nameLength, "%s-PowerLawLines-pvalues.dat", IFOdata[i].name);
                    out = fopen(filename, "w");
                    for (int k = 0; k < lengthF; ++k ) {
                        fprintf(out,"%g %g\n",((double) k) * deltaF,pvalues[k]);
                    }
                    fclose(out);

                }

                if (LALInferenceGetProcParamVal(commandLine, "--xcorrbands")){

                    int lengthF = IFOdata[i].oneSidedNoisePowerSpectrum->data->length;

                    REAL8 *pvalues;
                    pvalues = XLALMalloc( lengthF * sizeof( *pvalues ) );

                    const UINT4 nameLength=256;
                    char filename[nameLength];
                    FILE *out;

                    snprintf(filename, nameLength, "%s-XCorrVals.dat", IFOdata[i].name);

                    printf("Running xcorr tests... ");
                    LALInferenceXCorrBands(IFOdata[i].oneSidedNoisePowerSpectrum,PSDtimeSeries, seglen, (UINT4)seglen, IFOdata[i].window, IFOdata[i].timeToFreqFFTPlan,pvalues,filename);
                    printf("completed!\n");

                    snprintf(filename, nameLength, "%s-XCorrBands.dat", IFOdata[i].name);
                    out = fopen(filename, "w");
                    fprintf(out,"%g %g\n",10.0,75.0);
                    fprintf(out,"%g %g\n",16.0,40.0);
                    fprintf(out,"%g %g\n",40.0,330.0);
                    fclose(out);

                }

                XLALDestroyREAL8TimeSeries(PSDtimeSeries);
            }

            /* Read the data segment */
            LIGOTimeGPS truesegstart=segStart;
            if(Ntimeslides) {
                REAL4 deltaT=-atof(timeslides[i]);
                XLALGPSAdd(&segStart, deltaT);
                fprintf(stderr,"Slid %s by %f s from %10.10lf to %10.10lf\n",IFOnames[i],deltaT,truesegstart.gpsSeconds+1e-9*truesegstart.gpsNanoSeconds,segStart.gpsSeconds+1e-9*segStart.gpsNanoSeconds);
            }
            IFOdata[i].timeData=readTseries(cache,channels[i],segStart,SegmentLength);
            segStart=truesegstart;
            if(Ntimeslides) IFOdata[i].timeData->epoch=truesegstart;

            if(!IFOdata[i].timeData) {
                XLALPrintError("Error reading segment data for %s at %i\n",IFOnames[i],segStart.gpsSeconds);
                XLAL_ERROR_NULL(XLAL_EFUNC);
            }
            XLALResampleREAL8TimeSeries(IFOdata[i].timeData,1.0/SampleRate);
            if(!IFOdata[i].timeData) {XLALPrintError("Error reading segment data for %s\n",IFOnames[i]); XLAL_ERROR_NULL(XLAL_EFUNC);}
            IFOdata[i].freqData=(COMPLEX16FrequencySeries *)XLALCreateCOMPLEX16FrequencySeries("freqData",&(IFOdata[i].timeData->epoch),0.0,1.0/SegmentLength,&lalDimensionlessUnit,seglen/2+1);
            if(!IFOdata[i].freqData) XLAL_ERROR_NULL(XLAL_EFUNC);
            IFOdata[i].windowedTimeData=(REAL8TimeSeries *)XLALCreateREAL8TimeSeries("windowed time data",&(IFOdata[i].timeData->epoch),0.0,1.0/SampleRate,&lalDimensionlessUnit,seglen);
            if(!IFOdata[i].windowedTimeData) XLAL_ERROR_NULL(XLAL_EFUNC);
            XLALDDVectorMultiply(IFOdata[i].windowedTimeData->data,IFOdata[i].timeData->data,IFOdata[i].window->data);
            XLALREAL8TimeFreqFFT(IFOdata[i].freqData,IFOdata[i].windowedTimeData,IFOdata[i].timeToFreqFFTPlan);

            for(j=0;j<IFOdata[i].freqData->data->length;j++){
                IFOdata[i].freqData->data->data[j] /= sqrt(IFOdata[i].window->sumofsquares / IFOdata[i].window->data->length);
                IFOdata[i].windowedTimeData->data->data[j] /= sqrt(IFOdata[i].window->sumofsquares / IFOdata[i].window->data->length);
            }

        XLALDestroyCache(cache); // Clean up cache
        } /* End of data reading process */

        makeWhiteData(&(IFOdata[i]));

      /* Store ASD of noise spectrum to whiten glitch model */
      IFOdata[i].noiseASD=(REAL8FrequencySeries *)XLALCreateREAL8FrequencySeries("asd",&GPSstart,0.0,(REAL8)(SampleRate)/seglen,&lalDimensionlessUnit,seglen/2 +1);
      for(j=0;j<IFOdata[i].oneSidedNoisePowerSpectrum->data->length;j++)
        IFOdata[i].noiseASD->data->data[j]=sqrt(IFOdata[i].oneSidedNoisePowerSpectrum->data->data[j]);
        /* Save to file the PSDs so that they can be used in the PP pages */
        const UINT4 nameLength=FILENAME_MAX;
        char filename[nameLength];
        FILE *out;
        ppt=LALInferenceGetProcParamVal(commandLine,"--dont-dump-extras");
        if (!ppt){
          ppt=LALInferenceGetProcParamVal(commandLine,"--outfile");
          if(ppt) {
            snprintf(filename, nameLength, "%s%s-PSD.dat", ppt->value, IFOdata[i].name);
          }
          else
            snprintf(filename, nameLength, "%.3f_%s-PSD.dat",GPStrig.gpsSeconds+1e-9*GPStrig.gpsNanoSeconds, IFOdata[i].name);

          out = fopen(filename, "w");
          if(!out){
            fprintf(stderr,"Unable to open the path %s for writing PSD files\n",filename);
            exit(1);
          }
          for (j = 0; j < IFOdata[i].oneSidedNoisePowerSpectrum->data->length; j++) {
              REAL8 f = IFOdata[i].oneSidedNoisePowerSpectrum->deltaF*j;
              REAL8 psd = IFOdata[i].oneSidedNoisePowerSpectrum->data->data[j];

              fprintf(out, "%10.10g %10.10g\n", f, psd);
          }
          fclose(out);
        }
        if (LALInferenceGetProcParamVal(commandLine, "--data-dump")) {
            //pptdatadump=LALInferenceGetProcParamVal(commandLine,"--data-dump");

            ppt=LALInferenceGetProcParamVal(commandLine,"--outfile");

            if(ppt) {
              snprintf(filename, nameLength, "%s%s-timeData.dat", ppt->value, IFOdata[i].name);
            }
            //else if(strcmp(pptdatadump->value,"")) {
            //  snprintf(filename, nameLength, "%s/%s-timeData.dat", pptdatadump->value, IFOdata[i].name);
            //}
            else
              snprintf(filename, nameLength, "%.3f_%s-timeData.dat",GPStrig.gpsSeconds+1e-9*GPStrig.gpsNanoSeconds, IFOdata[i].name);
            out = fopen(filename, "w");
            if(!out){
                fprintf(stderr,"Unable to open the path %s for writing time data files\n",filename);
                exit(1);
            }
            for (j = 0; j < IFOdata[i].timeData->data->length; j++) {
                REAL8 t = XLALGPSGetREAL8(&(IFOdata[i].timeData->epoch)) +
                    j * IFOdata[i].timeData->deltaT;
                REAL8 d = IFOdata[i].timeData->data->data[j];

                fprintf(out, "%.6f %g\n", t, d);
            }
            fclose(out);

            ppt=LALInferenceGetProcParamVal(commandLine,"--outfile");
            if(ppt) {
              snprintf(filename, nameLength, "%s%s-freqData.dat", ppt->value, IFOdata[i].name);
            }
            //else if(strcmp(pptdatadump->value,"")) {
            //  snprintf(filename, nameLength, "%s/%s-freqData.dat", pptdatadump->value, IFOdata[i].name);
            //}
            else
              snprintf(filename, nameLength, "%.3f_%s-freqData.dat",GPStrig.gpsSeconds+1e-9*GPStrig.gpsNanoSeconds, IFOdata[i].name);
            out = fopen(filename, "w");
            if(!out){
                fprintf(stderr,"Unable to open the path %s for writing freq data files\n",filename);
                exit(1);
            }
            for (j = 0; j < IFOdata[i].freqData->data->length; j++) {
                REAL8 f = IFOdata[i].freqData->deltaF * j;
                REAL8 dre = creal(IFOdata[i].freqData->data->data[j]);
                REAL8 dim = cimag(IFOdata[i].freqData->data->data[j]);

                fprintf(out, "%10.10g %10.10g %10.10g\n", f, dre, dim);
            }
            fclose(out);

            ppt=LALInferenceGetProcParamVal(commandLine,"--outfile");
            if(ppt) {
              snprintf(filename, nameLength, "%s%s-ASD.dat", ppt->value, IFOdata[i].name);
            }
            else
              snprintf(filename, nameLength, "%.3f_%s-ASD.dat",GPStrig.gpsSeconds+1e-9*GPStrig.gpsNanoSeconds, IFOdata[i].name);
            out = fopen(filename, "w");
            if(!out){
              fprintf(stderr,"Unable to open the path %s for writing freq ASD files\n",filename);
              exit(1);
            }
            for (j = 0; j < IFOdata[i].oneSidedNoisePowerSpectrum->data->length; j++) {
              REAL8 f = IFOdata[i].oneSidedNoisePowerSpectrum->deltaF*j;
              REAL8 asd = sqrt(IFOdata[i].oneSidedNoisePowerSpectrum->data->data[j]);

              fprintf(out, "%10.10g %10.10g\n", f, asd);
            }
            fclose(out);

        }
    }

    for (i=0;i<Nifo;i++) IFOdata[i].SNR=0.0; //SNR of the injection ONLY IF INJECTION. Set to 0.0 by default.

    for (i=0;i<Nifo-1;i++) IFOdata[i].next=&(IFOdata[i+1]);

    for(i=0;i<Nifo;i++) {
        if(channels) if(channels[i]) XLALFree(channels[i]);
        if(caches) if(caches[i]) XLALFree(caches[i]);
        if(IFOnames) if(IFOnames[i]) XLALFree(IFOnames[i]);
        if(fLows) if(fLows[i]) XLALFree(fLows[i]);
        if(fHighs) if(fHighs[i]) XLALFree(fHighs[i]);
    }
    if(channels) XLALFree(channels);
    if(caches) XLALFree(caches);
    if(IFOnames) XLALFree(IFOnames);
    if(fLows) XLALFree(fLows);
    if(fHighs) XLALFree(fHighs);

    if (LALInferenceGetProcParamVal(commandLine, "--roqtime_steps")){

        LALInferenceSetupROQdata(IFOdata, commandLine);
        fprintf(stderr, "done LALInferenceSetupROQdata\n");

     }


    return headIFO;
}

static void makeWhiteData(LALInferenceIFOData *IFOdata) {
  REAL8 deltaF = IFOdata->freqData->deltaF;
  REAL8 deltaT = IFOdata->timeData->deltaT;

  IFOdata->whiteFreqData =
    XLALCreateCOMPLEX16FrequencySeries("whitened frequency data",
                                       &(IFOdata->freqData->epoch),
                                       0.0,
                                       deltaF,
                                       &lalDimensionlessUnit,
                                       IFOdata->freqData->data->length);
	if(!IFOdata->whiteFreqData) XLAL_ERROR_VOID(XLAL_EFUNC);
  IFOdata->whiteTimeData =
    XLALCreateREAL8TimeSeries("whitened time data",
                              &(IFOdata->timeData->epoch),
                              0.0,
                              deltaT,
                              &lalDimensionlessUnit,
                              IFOdata->timeData->data->length);
	if(!IFOdata->whiteTimeData) XLAL_ERROR_VOID(XLAL_EFUNC);

  REAL8 iLow = IFOdata->fLow / deltaF;
  REAL8 iHighDefaultCut = 0.95 * IFOdata->freqData->data->length;
  REAL8 iHighFromFHigh = IFOdata->fHigh / deltaF;
  REAL8 iHigh = (iHighDefaultCut < iHighFromFHigh ? iHighDefaultCut : iHighFromFHigh);
  REAL8 windowSquareSum = 0.0;

  UINT4 i;

  for (i = 0; i < IFOdata->freqData->data->length; i++) {
    IFOdata->whiteFreqData->data->data[i] = IFOdata->freqData->data->data[i] / IFOdata->oneSidedNoisePowerSpectrum->data->data[i];

    if (i == 0) {
      /* Cut off the average trend in the data. */
      IFOdata->whiteFreqData->data->data[i] = 0.0;
    }
    if (i <= iLow) {
      /* Need to taper to implement the fLow cutoff.  Tukey window
			 that starts at zero, and reaches 100% at fLow. */
      REAL8 weight = 0.5*(1.0 + cos(M_PI*(i-iLow)/iLow)); /* Starts at -Pi, runs to zero at iLow. */

      IFOdata->whiteFreqData->data->data[i] *= weight;

      windowSquareSum += weight*weight;
    } else if (i >= iHigh) {
      /* Also taper at high freq end, Tukey window that starts at 100%
			 at fHigh, then drops to zero at Nyquist.  Except that we
			 always taper at least 5% of the data at high freq to avoid a
			 sharp edge in freq space there. */
      REAL8 NWind = IFOdata->whiteFreqData->data->length - iHigh;
      REAL8 weight = 0.5*(1.0 + cos(M_PI*(i-iHigh)/NWind)); /* Starts at 0, runs to Pi at i = length */

      IFOdata->whiteFreqData->data->data[i] *= weight;

      windowSquareSum += weight*weight;
    } else {
      windowSquareSum += 1.0;
    }
  }

  REAL8 norm = sqrt(IFOdata->whiteFreqData->data->length / windowSquareSum);
  for (i = 0; i < IFOdata->whiteFreqData->data->length; i++) {
    IFOdata->whiteFreqData->data->data[i] *= norm;
  }

  XLALREAL8FreqTimeFFT(IFOdata->whiteTimeData, IFOdata->whiteFreqData, IFOdata->freqToTimeFFTPlan);
}

void LALInferenceInjectInspiralSignal(LALInferenceIFOData *IFOdata, ProcessParamsTable *commandLine)
{
	LALStatus status;
	memset(&status,0,sizeof(status));
	SimInspiralTable *injTable=NULL;
  SimInspiralTable *injEvent=NULL;
	UINT4 Ninj=0;
	UINT4 event=0;
	UINT4 i=0,j=0;
  REAL8 responseScale=1.0;
	LIGOTimeGPS injstart;
	REAL8 SNR=0,NetworkSNR=0;
	DetectorResponse det;
	memset(&injstart,0,sizeof(LIGOTimeGPS));
	COMPLEX16FrequencySeries *injF=NULL;
	FILE *rawWaveform=NULL;
	ProcessParamsTable *ppt=NULL;
	REAL8 bufferLength = 2048.0; /* Default length of buffer for injections (seconds) */
	UINT4 bufferN=0;
	LIGOTimeGPS bufferStart;

	LALInferenceIFOData *thisData=IFOdata->next;
	REAL8 minFlow=IFOdata->fLow;
	REAL8 MindeltaT=IFOdata->timeData->deltaT;
  REAL8 InjSampleRate=1.0/MindeltaT;
	REAL4TimeSeries *injectionBuffer=NULL;
  REAL8 padding=0.4; //default, set in LALInferenceReadData()
  char SNRpath[FILENAME_MAX]="";

	while(thisData){
          minFlow   = minFlow>thisData->fLow ? thisData->fLow : minFlow;
          MindeltaT = MindeltaT>thisData->timeData->deltaT ? thisData->timeData->deltaT : MindeltaT;
          thisData  = thisData->next;
	}
	thisData=IFOdata;

	if(!LALInferenceGetProcParamVal(commandLine,"--inj")) {fprintf(stdout,"No injection file specified, not injecting\n"); return;}
	if(LALInferenceGetProcParamVal(commandLine,"--event")){
    event= atoi(LALInferenceGetProcParamVal(commandLine,"--event")->value);
    fprintf(stdout,"Injecting event %d\n",event);
	}

	ppt = LALInferenceGetProcParamVal(commandLine,"--outfile");
	if (ppt)
	    sprintf(SNRpath, "%s_snr.txt", ppt->value);
	else
		sprintf(SNRpath, "snr.txt");

	Ninj=SimInspiralTableFromLIGOLw(&injTable,LALInferenceGetProcParamVal(commandLine,"--inj")->value,0,0);
	REPORTSTATUS(&status);
	printf("Ninj %d\n", Ninj);
	if(Ninj<=event){
          fprintf(stderr,"Error reading event %d from %s\n",event,LALInferenceGetProcParamVal(commandLine,"--inj")->value);
          exit(1);
        }
	while(i<event) {i++; injTable = injTable->next;} /* Select event */
	injEvent = injTable;
	injEvent->next = NULL;
  enforce_m1_larger_m2(injEvent);
	Approximant injapprox;
	injapprox = XLALGetApproximantFromString(injTable->waveform);
        if( (int) injapprox == XLAL_FAILURE)
          ABORTXLAL(&status);
	printf("Injecting approximant %i: %s\n", injapprox, injTable->waveform);
	REPORTSTATUS(&status);

	/* Check for frequency domain injection. All aproximants supported by XLALSimInspiralImplementedFDApproximants will work.
   * CAVEAT: FD spinning approximants will refer the spin to the lower frequency as given in the xml table. Templates instead will refer it to the lower cutoff of the likelihood integral. This means *different* values of spin will be recovered if one doesn't pay attention! */
	if(XLALSimInspiralImplementedFDApproximants(XLALGetApproximantFromString(injEvent->waveform)))
	{
	 InjectFD(IFOdata, injTable, commandLine);
	 LALInferencePrintDataWithInjection(IFOdata,commandLine);
	 return;
	}
	/* Begin loop over interferometers */
	while(thisData){
		Approximant       approximant;        /* Get approximant value      */
		approximant = XLALGetApproximantFromString(injEvent->waveform);
		if( (int) approximant == XLAL_FAILURE)
			ABORTXLAL(&status);

		InjSampleRate=1.0/thisData->timeData->deltaT;
		if(LALInferenceGetProcParamVal(commandLine,"--injectionsrate")) InjSampleRate=atof(LALInferenceGetProcParamVal(commandLine,"--injectionsrate")->value);
		if(approximant == NumRelNinja2 && InjSampleRate != 16384) {
			fprintf(stderr, "WARNING: NINJA2 injections only work with 16384 Hz sampling rates.  Generating injection in %s at this rate, then downsample to the run's sampling rate.\n", thisData->name);
			InjSampleRate = 16384;
		}

		memset(&det,0,sizeof(det));
		det.site=thisData->detector;
		COMPLEX8FrequencySeries *resp = XLALCreateCOMPLEX8FrequencySeries("response",&thisData->timeData->epoch,
																		  0.0,
																		  thisData->freqData->deltaF,
																		  &strainPerCount,
																		  thisData->freqData->data->length);

		for(i=0;i<resp->data->length;i++) {resp->data->data[i] = 1.0;}
		/* Originally created for injecting into DARM-ERR, so transfer function was needed.
		But since we are injecting into h(t), the transfer function from h(t) to h(t) is 1.*/

		/* We need a long buffer to inject into so that FindChirpInjectSignals() works properly
		 for low mass systems. Use 100 seconds here */
		bufferN = (UINT4) (bufferLength*InjSampleRate);// /thisData->timeData->deltaT);
		memcpy(&bufferStart,&thisData->timeData->epoch,sizeof(LIGOTimeGPS));
		XLALGPSAdd(&bufferStart,(REAL8) thisData->timeData->data->length * thisData->timeData->deltaT);
		XLALGPSAdd(&bufferStart,-bufferLength);
		injectionBuffer=(REAL4TimeSeries *)XLALCreateREAL4TimeSeries(thisData->detector->frDetector.prefix,
																	 &bufferStart, 0.0, 1.0/InjSampleRate,//thisData->timeData->deltaT,
																	 &lalADCCountUnit, bufferN);
		REAL8TimeSeries *inj8Wave=(REAL8TimeSeries *)XLALCreateREAL8TimeSeries("injection8",
                                                                           &thisData->timeData->epoch,
                                                                           0.0,
                                                                           thisData->timeData->deltaT,
                                                                           //&lalDimensionlessUnit,
                                                                           &lalStrainUnit,
                                                                           thisData->timeData->data->length);
		if(!inj8Wave) XLAL_ERROR_VOID(XLAL_EFUNC);
		/* This marks the sample in which the real segment starts, within the buffer */
		for(i=0;i<injectionBuffer->data->length;i++) injectionBuffer->data->data[i]=0.0;
		for(i=0;i<inj8Wave->data->length;i++) inj8Wave->data->data[i]=0.0;
		INT4 realStartSample=(INT4)((thisData->timeData->epoch.gpsSeconds - injectionBuffer->epoch.gpsSeconds)/thisData->timeData->deltaT);
		realStartSample+=(INT4)((thisData->timeData->epoch.gpsNanoSeconds - injectionBuffer->epoch.gpsNanoSeconds)*1e-9/thisData->timeData->deltaT);

    if(LALInferenceGetProcParamVal(commandLine,"--lalinspiralinjection")){
      if ( approximant == NumRelNinja2) {
        XLALSimInjectNinjaSignals(injectionBuffer, thisData->name, 1./responseScale, injEvent);
      } else {
        /* Use this custom version for extra sites - not currently maintained */
	      /* Normal find chirp simulation cannot handle the extra sites */
	      LALFindChirpInjectSignals (&status,injectionBuffer,injEvent,resp);
      }
      printf("Using LALInspiral for injection\n");
      XLALResampleREAL4TimeSeries(injectionBuffer,thisData->timeData->deltaT); //downsample to analysis sampling rate.
      if(status.statusCode) REPORTSTATUS(&status);
      XLALDestroyCOMPLEX8FrequencySeries(resp);

      if ( approximant != NumRelNinja2 ) {
        /* Checking the lenght of the injection waveform with respect of thisData->timeData->data->length */
        CoherentGW            waveform;
        PPNParamStruc         ppnParams;
        memset( &waveform, 0, sizeof(CoherentGW) );
        memset( &ppnParams, 0, sizeof(PPNParamStruc) );
        ppnParams.deltaT   = 1.0/InjSampleRate;//thisData->timeData->deltaT;
        ppnParams.lengthIn = 0;
        ppnParams.ppn      = NULL;
        unsigned lengthTest = 0;

        LALGenerateInspiral(&status, &waveform, injEvent, &ppnParams ); //Recompute the waveform just to get access to ppnParams.tc and waveform.h->data->length or waveform.phi->data->length
        if(status.statusCode) REPORTSTATUS(&status);

        if(waveform.h){
          lengthTest = waveform.h->data->length*(thisData->timeData->deltaT*InjSampleRate);
        }
        if(waveform.phi){
          XLALResampleREAL8TimeSeries(waveform.phi,thisData->timeData->deltaT);
          lengthTest = waveform.phi->data->length;
        }


        if(lengthTest>thisData->timeData->data->length-(UINT4)ceil((2.0*padding+2.0)/thisData->timeData->deltaT)){
          fprintf(stderr, "WARNING: waveform length = %u is longer than thisData->timeData->data->length = %d minus the window width = %d and the 2.0 seconds after tc (total of %d points available).\n", lengthTest, thisData->timeData->data->length, (INT4)ceil((2.0*padding)/thisData->timeData->deltaT) , thisData->timeData->data->length-(INT4)ceil((2.0*padding+2.0)/thisData->timeData->deltaT));
          fprintf(stderr, "The waveform injected is %f seconds long. Consider increasing the %f seconds segment length (--seglen) to be greater than %f. (in %s, line %d)\n",ppnParams.tc , thisData->timeData->data->length * thisData->timeData->deltaT, ppnParams.tc + 2.0*padding + 2.0, __FILE__, __LINE__);
        }
        if(ppnParams.tc>bufferLength){
          fprintf(stderr, "ERROR: The waveform injected is %f seconds long and the buffer for FindChirpInjectSignal is %f seconds long. The end of the waveform will be cut ! (in %s, line %d)\n",ppnParams.tc , bufferLength, __FILE__, __LINE__);
          exit(1);
        }
      }

      /* Now we cut the injection buffer down to match the time domain wave size */
      injectionBuffer=(REAL4TimeSeries *)XLALCutREAL4TimeSeries(injectionBuffer,realStartSample,thisData->timeData->data->length);
      if (!injectionBuffer) XLAL_ERROR_VOID(XLAL_EFUNC);
      if(status.statusCode) REPORTSTATUS(&status);
      for(i=0;i<injectionBuffer->data->length;i++) inj8Wave->data->data[i]=(REAL8)injectionBuffer->data->data[i];
    }else{
      printf("Using LALSimulation for injection\n");
      REAL8TimeSeries *hplus=NULL;  /**< +-polarization waveform */
      REAL8TimeSeries *hcross=NULL; /**< x-polarization waveform */
      REAL8TimeSeries       *signalvecREAL8=NULL;
      LALPNOrder        order;              /* Order of the model             */
      INT4              amporder=0;         /* Amplitude order of the model   */

      order = XLALGetOrderFromString(injEvent->waveform);
      if ( (int) order == XLAL_FAILURE)
        ABORTXLAL(&status);
      amporder = injEvent->amp_order;
      //if(amporder<0) amporder=0;
      /* FIXME - tidal lambda's and interactionFlag are just set to command line values here.
       * They should be added to injEvent and set to appropriate values
       */
      REAL8 lambda1 = 0.;
      if(LALInferenceGetProcParamVal(commandLine,"--inj-lambda1")) {
        lambda1= atof(LALInferenceGetProcParamVal(commandLine,"--inj-lambda1")->value);
        fprintf(stdout,"Injection lambda1 set to %f\n",lambda1);
      }
      REAL8 lambda2 = 0.;
      if(LALInferenceGetProcParamVal(commandLine,"--inj-lambda2")) {
        lambda2= atof(LALInferenceGetProcParamVal(commandLine,"--inj-lambda2")->value);
        fprintf(stdout,"Injection lambda2 set to %f\n",lambda2);
      }
      REAL8 lambdaT = 0.;
      REAL8 dLambdaT = 0.;
      REAL8 m1=injEvent->mass1;
      REAL8 m2=injEvent->mass2;
      REAL8 Mt=m1+m2;
      REAL8 eta=m1*m2/(Mt*Mt);
      if(LALInferenceGetProcParamVal(commandLine,"--inj-lambdaT")&&LALInferenceGetProcParamVal(commandLine,"--inj-dLambdaT")) {
        lambdaT= atof(LALInferenceGetProcParamVal(commandLine,"--inj-lambdaT")->value);
        dLambdaT= atof(LALInferenceGetProcParamVal(commandLine,"--inj-dLambdaT")->value);
        LALInferenceLambdaTsEta2Lambdas(lambdaT,dLambdaT,eta,&lambda1,&lambda2);
        fprintf(stdout,"Injection lambdaT set to %f\n",lambdaT);
        fprintf(stdout,"Injection dLambdaT set to %f\n",dLambdaT);
        fprintf(stdout,"lambda1 set to %f\n",lambda1);
        fprintf(stdout,"lambda2 set to %f\n",lambda2);
      }

      REAL8 fref = 100.;
      if(LALInferenceGetProcParamVal(commandLine,"--inj-fref")) {
        fref = atoi(LALInferenceGetProcParamVal(commandLine,"--inj-fref")->value);
      }

      LALDict *LALpars=XLALCreateDict();

      /* Set the spin-frame convention */

      LALSimInspiralSpinOrder spinO = -1;
      if(LALInferenceGetProcParamVal(commandLine,"--inj-spinOrder")) {
        spinO = atoi(LALInferenceGetProcParamVal(commandLine,"--inj-spinOrder")->value);
        XLALSimInspiralWaveformParamsInsertPNSpinOrder(LALpars, spinO);
      }
      LALSimInspiralTidalOrder tideO = -1;
      if(LALInferenceGetProcParamVal(commandLine,"--inj-tidalOrder")) {
        tideO = atoi(LALInferenceGetProcParamVal(commandLine,"--inj-tidalOrder")->value);
        XLALSimInspiralWaveformParamsInsertPNTidalOrder(LALpars, tideO);
      }

      LALSimInspiralFrameAxis frameAxis = LAL_SIM_INSPIRAL_FRAME_AXIS_DEFAULT;
      if((ppt=LALInferenceGetProcParamVal(commandLine,"--inj-spin-frame"))) {
        frameAxis = XLALSimInspiralGetFrameAxisFromString(ppt->value);
      }
      XLALSimInspiralWaveformParamsInsertFrameAxis(LALpars,(int) frameAxis);

      if((ppt=LALInferenceGetProcParamVal(commandLine,"--inj-numreldata"))) {
	XLALSimInspiralWaveformParamsInsertNumRelData(LALpars, ppt->value);
	fprintf(stdout,"Injection will use %s.\n",ppt->value);
      }

      /* Print a line with information about approximant, amporder, phaseorder, tide order and spin order */
      fprintf(stdout,"Injection will run using Approximant %i (%s), phase order %i, amp order %i, spin order %i, tidal order %i, in the time domain with a reference frequency of %f.\n",approximant,XLALSimInspiralGetStringFromApproximant(approximant),order,amporder,(int) spinO, (int) tideO, (float) fref);

      /* ChooseWaveform starts the (2,2) mode of the waveform at the given minimum frequency.  We want the highest order contribution to start at the f_lower of the injection file */
      REAL8 f_min = XLALSimInspiralfLow2fStart(injEvent->f_lower, amporder, approximant);
      printf("Injecting with f_min = %f.\n", f_min);

      XLALSimInspiralWaveformParamsInsertTidalLambda1(LALpars,lambda1);
      XLALSimInspiralWaveformParamsInsertTidalLambda2(LALpars,lambda2);
      XLALSimInspiralWaveformParamsInsertPNAmplitudeOrder(LALpars,amporder);
      XLALSimInspiralWaveformParamsInsertPNPhaseOrder(LALpars,order);

      XLALSimInspiralChooseTDWaveform(&hplus, &hcross, injEvent->mass1*LAL_MSUN_SI, injEvent->mass2*LAL_MSUN_SI,
				      injEvent->spin1x, injEvent->spin1y, injEvent->spin1z,
				      injEvent->spin2x, injEvent->spin2y, injEvent->spin2z,
				      injEvent->distance*LAL_PC_SI * 1.0e6, injEvent->inclination,
				      injEvent->coa_phase, 0., 0., 0.,
				      1.0/InjSampleRate, f_min, fref,
				      LALpars,  approximant);
      XLALDestroyDict(LALpars);

      if(!hplus || !hcross) {
        fprintf(stderr,"Error: XLALSimInspiralChooseWaveform() failed to produce waveform.\n");
        exit(-1);
      }
      XLALResampleREAL8TimeSeries(hplus,thisData->timeData->deltaT);
      XLALResampleREAL8TimeSeries(hcross,thisData->timeData->deltaT);
      /* XLALSimInspiralChooseTDWaveform always ends the waveform at t=0 */
      /* So we can adjust the epoch so that the end time is as desired */
      XLALGPSAddGPS(&(hplus->epoch), &(injEvent->geocent_end_time));
      XLALGPSAddGPS(&(hcross->epoch), &(injEvent->geocent_end_time));

      signalvecREAL8=XLALSimDetectorStrainREAL8TimeSeries(hplus, hcross, injEvent->longitude, injEvent->latitude, injEvent->polarization, det.site);
      if (!signalvecREAL8) XLAL_ERROR_VOID(XLAL_EFUNC);

      for(i=0;i<signalvecREAL8->data->length;i++){
        if(isnan(signalvecREAL8->data->data[i])) signalvecREAL8->data->data[i]=0.0;
      }

      if(signalvecREAL8->data->length > thisData->timeData->data->length-(UINT4)ceil((2.0*padding+2.0)/thisData->timeData->deltaT)){
        fprintf(stderr, "WARNING: waveform length = %u is longer than thisData->timeData->data->length = %d minus the window width = %d and the 2.0 seconds after tc (total of %d points available).\n", signalvecREAL8->data->length, thisData->timeData->data->length, (INT4)ceil((2.0*padding)/thisData->timeData->deltaT) , thisData->timeData->data->length-(INT4)ceil((2.0*padding+2.0)/thisData->timeData->deltaT));
        fprintf(stderr, "The waveform injected is %f seconds long. Consider increasing the %f seconds segment length (--seglen) to be greater than %f. (in %s, line %d)\n",signalvecREAL8->data->length * thisData->timeData->deltaT , thisData->timeData->data->length * thisData->timeData->deltaT, signalvecREAL8->data->length * thisData->timeData->deltaT + 2.0*padding + 2.0, __FILE__, __LINE__);
      }

      XLALSimAddInjectionREAL8TimeSeries(inj8Wave, signalvecREAL8, NULL);

      if ( hplus ) XLALDestroyREAL8TimeSeries(hplus);
      if ( hcross ) XLALDestroyREAL8TimeSeries(hcross);

    }
    XLALDestroyREAL4TimeSeries(injectionBuffer);
    injF=(COMPLEX16FrequencySeries *)XLALCreateCOMPLEX16FrequencySeries("injF",
										&thisData->timeData->epoch,
										0.0,
										thisData->freqData->deltaF,
										&lalDimensionlessUnit,
										thisData->freqData->data->length);
    if(!injF) {
      XLALPrintError("Unable to allocate memory for injection buffer\n");
      XLAL_ERROR_VOID(XLAL_EFUNC);
    }
    /* Window the data */
    REAL4 WinNorm = sqrt(thisData->window->sumofsquares/thisData->window->data->length);
        for(j=0;j<inj8Wave->data->length;j++) inj8Wave->data->data[j]*=thisData->window->data->data[j]; /* /WinNorm; */ /* Window normalisation applied only in freq domain */
    XLALREAL8TimeFreqFFT(injF,inj8Wave,thisData->timeToFreqFFTPlan);
    if(thisData->oneSidedNoisePowerSpectrum){
      for(SNR=0.0,j=thisData->fLow/injF->deltaF;j<thisData->fHigh/injF->deltaF;j++){
        SNR += pow(creal(injF->data->data[j]), 2.0)/thisData->oneSidedNoisePowerSpectrum->data->data[j];
        SNR += pow(cimag(injF->data->data[j]), 2.0)/thisData->oneSidedNoisePowerSpectrum->data->data[j];
      }
      SNR*=4.0*injF->deltaF;
    }
    thisData->SNR=sqrt(SNR);
    NetworkSNR+=SNR;

    /* Actually inject the waveform */
    for(j=0;j<inj8Wave->data->length;j++) thisData->timeData->data->data[j]+=inj8Wave->data->data[j];
      fprintf(stdout,"Injected SNR in detector %s = %g\n",thisData->name,thisData->SNR);
      char filename[256];
      sprintf(filename,"%s_timeInjection.dat",thisData->name);
      FILE* file=fopen(filename, "w");
      for(j=0;j<inj8Wave->data->length;j++){
	fprintf(file, "%.6f\t%lg\n", XLALGPSGetREAL8(&thisData->timeData->epoch) + thisData->timeData->deltaT*j, inj8Wave->data->data[j]);
      }
      fclose(file);
      sprintf(filename,"%s_freqInjection.dat",thisData->name);
      file=fopen(filename, "w");
      for(j=0;j<injF->data->length;j++){
	thisData->freqData->data->data[j] += injF->data->data[j] / WinNorm;
	fprintf(file, "%lg %lg \t %lg\n", thisData->freqData->deltaF*j, creal(injF->data->data[j]), cimag(injF->data->data[j]));
      }
      fclose(file);

      XLALDestroyREAL8TimeSeries(inj8Wave);
      XLALDestroyCOMPLEX16FrequencySeries(injF);
      thisData=thisData->next;
    }
    ppt=LALInferenceGetProcParamVal(commandLine,"--dont-dump-extras");
    if (!ppt){
      PrintSNRsToFile(IFOdata , SNRpath);
    }
    NetworkSNR=sqrt(NetworkSNR);
    fprintf(stdout,"Network SNR of event %d = %g\n",event,NetworkSNR);

    /* Output waveform raw h-plus mode */
    if( (ppt=LALInferenceGetProcParamVal(commandLine,"--rawwaveform")) )
    {
        rawWaveform=fopen(ppt->value,"w");
        bufferN = (UINT4) (bufferLength/IFOdata->timeData->deltaT);
        memcpy(&bufferStart,&IFOdata->timeData->epoch,sizeof(LIGOTimeGPS));
        XLALGPSAdd(&bufferStart,(REAL8) IFOdata->timeData->data->length * IFOdata->timeData->deltaT);
        XLALGPSAdd(&bufferStart,-bufferLength);
        COMPLEX8FrequencySeries *resp = XLALCreateCOMPLEX8FrequencySeries("response",&IFOdata->timeData->epoch,0.0,IFOdata->freqData->deltaF,&strainPerCount,IFOdata->freqData->data->length);
        if(!resp) XLAL_ERROR_VOID(XLAL_EFUNC);
        injectionBuffer=(REAL4TimeSeries *)XLALCreateREAL4TimeSeries("None",&bufferStart, 0.0, IFOdata->timeData->deltaT,&lalADCCountUnit, bufferN);
        if(!injectionBuffer) XLAL_ERROR_VOID(XLAL_EFUNC);
        /* This marks the sample in which the real segment starts, within the buffer */
        INT4 realStartSample=(INT4)((IFOdata->timeData->epoch.gpsSeconds - injectionBuffer->epoch.gpsSeconds)/IFOdata->timeData->deltaT);
        realStartSample+=(INT4)((IFOdata->timeData->epoch.gpsNanoSeconds - injectionBuffer->epoch.gpsNanoSeconds)*1e-9/IFOdata->timeData->deltaT);
        LALFindChirpInjectSignals(&status,injectionBuffer,injEvent,resp);
        if(status.statusCode) REPORTSTATUS(&status);
        XLALDestroyCOMPLEX8FrequencySeries(resp);
        injectionBuffer=(REAL4TimeSeries *)XLALCutREAL4TimeSeries(injectionBuffer,realStartSample,IFOdata->timeData->data->length);
        for(j=0;j<injectionBuffer->data->length;j++) fprintf(rawWaveform,"%.6f\t%g\n", XLALGPSGetREAL8(&IFOdata->timeData->epoch) + IFOdata->timeData->deltaT*j, injectionBuffer->data->data[j]);
        fclose(rawWaveform);
        XLALDestroyREAL4TimeSeries(injectionBuffer);
    }

    LALInferencePrintDataWithInjection(IFOdata,commandLine);

    return;
}

//temporary? replacement function for FindChirpInjectSignals in order to accept any detector.site and not only the ones in lalCachedDetectors.
void
LALInferenceLALFindChirpInjectSignals (
    LALStatus                  *status,
    REAL4TimeSeries            *chan,
    SimInspiralTable           *events,
    COMPLEX8FrequencySeries    *resp,
    LALDetector                *LALInference_detector
    )

{
  UINT4                 k;
  DetectorResponse      detector;
  SimInspiralTable     *thisEvent = NULL;
  PPNParamStruc         ppnParams;
  CoherentGW            waveform;
  INT8                  waveformStartTime;
  REAL4TimeSeries       signalvec;
  COMPLEX8Vector       *unity = NULL;
  CHAR                  warnMsg[512];
  CHAR                  ifo[LIGOMETA_IFO_MAX];
  REAL8                 timeDelay;
  UINT4                  i;
  REAL8TimeSeries       *hplus=NULL;
  REAL8TimeSeries       *hcross=NULL;
  REAL8TimeSeries       *signalvecREAL8=NULL;

  INITSTATUS(status);
  ATTATCHSTATUSPTR( status );

  ASSERT( chan, status,
      FINDCHIRPH_ENULL, FINDCHIRPH_MSGENULL );
  ASSERT( chan->data, status,
      FINDCHIRPH_ENULL, FINDCHIRPH_MSGENULL );
  ASSERT( chan->data->data, status,
      FINDCHIRPH_ENULL, FINDCHIRPH_MSGENULL );

  ASSERT( events, status,
      FINDCHIRPH_ENULL, FINDCHIRPH_MSGENULL );

  ASSERT( resp, status,
      FINDCHIRPH_ENULL, FINDCHIRPH_MSGENULL );
  ASSERT( resp->data, status,
      FINDCHIRPH_ENULL, FINDCHIRPH_MSGENULL );
  ASSERT( resp->data->data, status,
      FINDCHIRPH_ENULL, FINDCHIRPH_MSGENULL );


  /*
   *
   * set up structures and parameters needed
   *
   */


  /* fixed waveform injection parameters */
  memset( &ppnParams, 0, sizeof(PPNParamStruc) );
  ppnParams.deltaT   = chan->deltaT;
  ppnParams.lengthIn = 0;
  ppnParams.ppn      = NULL;


  /*
   *
   * compute the transfer function from the given response function
   *
   */


  /* allocate memory and copy the parameters describing the freq series */
  memset( &detector, 0, sizeof( DetectorResponse ) );
  detector.transfer = (COMPLEX8FrequencySeries *)
    LALCalloc( 1, sizeof(COMPLEX8FrequencySeries) );
  if ( ! detector.transfer )
  {
    ABORT( status, FINDCHIRPH_EALOC, FINDCHIRPH_MSGEALOC );
  }
  memcpy( &(detector.transfer->epoch), &(resp->epoch),
      sizeof(LIGOTimeGPS) );
  detector.transfer->f0 = resp->f0;
  detector.transfer->deltaF = resp->deltaF;

  detector.site = (LALDetector *) LALMalloc( sizeof(LALDetector) );
  /* set the detector site */

  detector.site = LALInference_detector;
  strcpy(ifo, LALInference_detector->frDetector.prefix);
  printf("computing waveform for %s\n",LALInference_detector->frDetector.name);

  /* set up units for the transfer function */
  if (XLALUnitDivide( &(detector.transfer->sampleUnits),
                      &lalADCCountUnit, &lalStrainUnit ) == NULL) {
    ABORTXLAL(status);
  }

  /* invert the response function to get the transfer function */
  LALCCreateVector( status->statusPtr, &( detector.transfer->data ),
      resp->data->length );
  CHECKSTATUSPTR( status );

  LALCCreateVector( status->statusPtr, &unity, resp->data->length );
  CHECKSTATUSPTR( status );
  for ( k = 0; k < resp->data->length; ++k )
  {
    unity->data[k] = 1.0;
  }

  LALCCVectorDivide( status->statusPtr, detector.transfer->data, unity,
      resp->data );
  CHECKSTATUSPTR( status );

  LALCDestroyVector( status->statusPtr, &unity );
  CHECKSTATUSPTR( status );


  /*
   *
   * loop over the signals and inject them into the time series
   *
   */


  for ( thisEvent = events; thisEvent; thisEvent = thisEvent->next )
  {
    /*
     *
     * generate waveform and inject it into the data
     *
     */


    /* clear the waveform structure */
    memset( &waveform, 0, sizeof(CoherentGW) );

    LALGenerateInspiral(status->statusPtr, &waveform, thisEvent, &ppnParams );
    CHECKSTATUSPTR( status );

    LALInfo( status, ppnParams.termDescription );

    if ( strstr( thisEvent->waveform, "KludgeIMR") ||
         strstr( thisEvent->waveform, "KludgeRingOnly") )
     {
       CoherentGW *wfm;
       SimRingdownTable *ringEvent;
       int injectSignalType = LALRINGDOWN_IMR_INJECT;


       ringEvent = (SimRingdownTable *)
         LALCalloc( 1, sizeof(SimRingdownTable) );
       wfm = XLALGenerateInspRing( &waveform, thisEvent, ringEvent,
           injectSignalType);
       LALFree(ringEvent);

       if ( !wfm )
       {
         LALInfo( status, "Unable to generate merger/ringdown, "
             "injecting inspiral only");
         ABORT( status, FINDCHIRPH_EIMRW, FINDCHIRPH_MSGEIMRW );
       }
       waveform = *wfm;
     }


    if ( thisEvent->geocent_end_time.gpsSeconds )
    {
      /* get the gps start time of the signal to inject */
      waveformStartTime = XLALGPSToINT8NS( &(thisEvent->geocent_end_time) );
      waveformStartTime -= (INT8) ( 1000000000.0 * ppnParams.tc );
    }
    else
    {
      LALInfo( status, "Waveform start time is zero: injecting waveform "
          "into center of data segment" );

      /* center the waveform in the data segment */
      waveformStartTime = XLALGPSToINT8NS( &(chan->epoch) );

      waveformStartTime += (INT8) ( 1000000000.0 *
          ((REAL8) (chan->data->length - ppnParams.length) / 2.0) * chan->deltaT
          );
    }

    snprintf( warnMsg, XLAL_NUM_ELEM(warnMsg),
        "Injected waveform timing:\n"
        "thisEvent->geocent_end_time.gpsSeconds = %d\n"
        "thisEvent->geocent_end_time.gpsNanoSeconds = %d\n"
        "ppnParams.tc = %e\n"
        "waveformStartTime = %" LAL_INT8_FORMAT "\n",
        thisEvent->geocent_end_time.gpsSeconds,
        thisEvent->geocent_end_time.gpsNanoSeconds,
        ppnParams.tc,
        waveformStartTime );
    LALInfo( status, warnMsg );

      /* clear the signal structure */
      memset( &signalvec, 0, sizeof(REAL4TimeSeries) );

      /* set the start time of the signal vector to the appropriate start time of the injection */
      if ( detector.site )
      {
        timeDelay = XLALTimeDelayFromEarthCenter( detector.site->location, thisEvent->longitude,
          thisEvent->latitude, &(thisEvent->geocent_end_time) );
        if ( XLAL_IS_REAL8_FAIL_NAN( timeDelay ) )
        {
          ABORTXLAL( status );
        }
      }
      else
      {
        timeDelay = 0.0;
      }
      /* Give a little more breathing space to aid band-passing */
      XLALGPSSetREAL8( &(signalvec.epoch), (waveformStartTime * 1.0e-9) - 0.25 + timeDelay );
      /* set the parameters for the signal time series */
      signalvec.deltaT = chan->deltaT;
      if ( ( signalvec.f0 = chan->f0 ) != 0 )
      {
        ABORT( status, FINDCHIRPH_EHETR, FINDCHIRPH_MSGEHETR );
      }
      signalvec.sampleUnits = lalADCCountUnit;

      if(waveform.h == NULL){
      /* set the start times for injection */
      XLALINT8NSToGPS( &(waveform.a->epoch), waveformStartTime );
      /* put a rug on a polished floor? */
      waveform.f->epoch = waveform.a->epoch;
      waveform.phi->epoch = waveform.a->epoch;
      /* you might as well set a man trap */
      if ( waveform.shift )
      {
        waveform.shift->epoch = waveform.a->epoch;
      }
      /* and to think he'd just come from the hospital */
      }else{
        /* set the start times for injection */
        XLALINT8NSToGPS( &(waveform.h->epoch), waveformStartTime );
      }
      /* simulate the detectors response to the inspiral */
      LALSCreateVector( status->statusPtr, &(signalvec.data), chan->data->length );
      CHECKSTATUSPTR( status );

      if(waveform.h == NULL){ //LALSimulateCoherentGW only for waveform generators filling CoherentGW.a and CoherentGW.phi
        LALSimulateCoherentGW( status->statusPtr, &signalvec, &waveform, &detector );
      }else{
      hplus=(REAL8TimeSeries *)XLALCreateREAL8TimeSeries("hplus",
                                                                &(waveform.h->epoch),
                                                                0.0,
                                                                waveform.h->deltaT,
                                                                &lalDimensionlessUnit,
                                                                waveform.h->data->length);

      hcross=(REAL8TimeSeries *)XLALCreateREAL8TimeSeries("hcross",
                                                                  &(waveform.h->epoch),
                                                                  0.0,
                                                                  waveform.h->deltaT,
                                                                  &lalDimensionlessUnit,
                                                                  waveform.h->data->length);
      for( i = 0; i < waveform.h->data->length; i++)
      {
        hplus->data->data[i] = waveform.h->data->data[2*i];
        hcross->data->data[i] = waveform.h->data->data[(2*i)+1];
      }

      signalvecREAL8=XLALSimDetectorStrainREAL8TimeSeries(hplus,
                                                          hcross,
                                                          thisEvent->longitude,
                                                          thisEvent->latitude,
                                                          thisEvent->polarization,
                                                          LALInference_detector);

      INT8 offset = ( signalvecREAL8->epoch.gpsSeconds - signalvec.epoch.gpsSeconds ) / signalvec.deltaT;
      offset += ( signalvecREAL8->epoch.gpsNanoSeconds - signalvec.epoch.gpsNanoSeconds ) * 1.0e-9 / signalvec.deltaT;


      int Nnans=0;
      for (i=0; i<signalvec.data->length; i++){
        if(i<offset || i>=signalvecREAL8->data->length+offset || isnan(signalvecREAL8->data->data[i-offset])) signalvec.data->data[i]=0.0; //The isnan() condition should not be necessary. To be investigated.
	else signalvec.data->data[i]=(REAL4) signalvecREAL8->data->data[i-offset];
	if((i>=offset)&&(i<signalvecREAL8->data->length+offset) && isnan(signalvecREAL8->data->data[i-offset])) Nnans++;
      }
      if(Nnans>0) fprintf(stderr,"Trimmed %i NaNs from the injection waveform!\n",Nnans);
      }
      CHECKSTATUSPTR( status );

      /* Taper the signal */
      {

          if ( ! strcmp( "TAPER_START", thisEvent->taper ) )
          {
              XLALSimInspiralREAL4WaveTaper( signalvec.data, LAL_SIM_INSPIRAL_TAPER_START );
          }
          else if (  ! strcmp( "TAPER_END", thisEvent->taper ) )
          {
              XLALSimInspiralREAL4WaveTaper( signalvec.data, LAL_SIM_INSPIRAL_TAPER_END );
          }
          else if (  ! strcmp( "TAPER_STARTEND", thisEvent->taper ) )
          {
              XLALSimInspiralREAL4WaveTaper( signalvec.data, LAL_SIM_INSPIRAL_TAPER_STARTEND );
          }
          else if ( strcmp( "TAPER_NONE", thisEvent->taper ) )
          {
              XLALPrintError( "Invalid injection tapering option specified: %s\n",
                 thisEvent->taper );
              ABORT( status, LAL_BADPARM_ERR, LAL_BADPARM_MSG );
          }
      }

      /* Band pass the signal */
      if ( thisEvent->bandpass )
      {
          UINT4 safeToBandPass = 0;
          UINT4 start=0, end=0;
          REAL4Vector *bandpassVec = NULL;

          safeToBandPass = FindTimeSeriesStartAndEnd (
                  signalvec.data, &start, &end );

          if ( safeToBandPass )
          {
              /* Check if we can grab some padding at the extremeties.
               * This will make the bandpassing better
               */

              if (((INT4)start - (int)(0.25/chan->deltaT)) > 0 )
                    start -= (int)(0.25/chan->deltaT);
              else
                    start = 0;

              if ((end + (int)(0.25/chan->deltaT)) < signalvec.data->length )
                    end += (int)(0.25/chan->deltaT);
              else
                    end = signalvec.data->length - 1;

              bandpassVec = (REAL4Vector *)
                      LALCalloc(1, sizeof(REAL4Vector) );

              bandpassVec->length = (end - start + 1);
              bandpassVec->data = signalvec.data->data + start;

              if ( XLALBandPassInspiralTemplate( bandpassVec,
                          1.1*thisEvent->f_lower,
                          1.05*thisEvent->f_final,
                          1./chan->deltaT) != XLAL_SUCCESS )
              {
                  LALError( status, "Failed to Bandpass signal" );
                  ABORT (status, LALINSPIRALH_EBPERR, LALINSPIRALH_MSGEBPERR);
              };

              LALFree( bandpassVec );
          }
      }
      /* inject the signal into the data channel */
      LALSSInjectTimeSeries( status->statusPtr, chan, &signalvec );

      CHECKSTATUSPTR( status );


    if ( waveform.shift )
    {
      LALSDestroyVector( status->statusPtr, &(waveform.shift->data) );
      CHECKSTATUSPTR( status );
      LALFree( waveform.shift );
    }

    if( waveform.h )
    {
      LALSDestroyVectorSequence( status->statusPtr, &(waveform.h->data) );
      CHECKSTATUSPTR( status );
      LALFree( waveform.h );
    }
    if( waveform.a )
    {
      LALSDestroyVectorSequence( status->statusPtr, &(waveform.a->data) );
      CHECKSTATUSPTR( status );
      LALFree( waveform.a );
      /*
       * destroy the signal only if waveform.h is NULL as otherwise it won't
       * be created
       * */
      if ( waveform.h == NULL )
      {
	LALSDestroyVector( status->statusPtr, &(signalvec.data) );
        CHECKSTATUSPTR( status );
      }
    }
    if( waveform.f )
    {
      LALSDestroyVector( status->statusPtr, &(waveform.f->data) );
      CHECKSTATUSPTR( status );
      LALFree( waveform.f );
    }
    if( waveform.phi )
    {
      LALDDestroyVector( status->statusPtr, &(waveform.phi->data) );
      CHECKSTATUSPTR( status );
      LALFree( waveform.phi );
    }
  }


  if(hplus) XLALDestroyREAL8TimeSeries(hplus);
  if(hcross) XLALDestroyREAL8TimeSeries(hcross);
  if(signalvecREAL8) XLALDestroyREAL8TimeSeries(signalvecREAL8);

  LALCDestroyVector( status->statusPtr, &( detector.transfer->data ) );
  CHECKSTATUSPTR( status );

//  if ( detector.site ) LALFree( detector.site );
  LALFree( detector.transfer );

  DETATCHSTATUSPTR( status );
  RETURN( status );
}

static int FindTimeSeriesStartAndEnd (
                                      REAL4Vector *signalvec,
                                      UINT4 *start,
                                      UINT4 *end
                                      )
{
  UINT4 i; /* mid, n; indices */
  UINT4 flag, safe = 1;
  UINT4 length;

#ifndef LAL_NDEBUG
  if ( !signalvec )
    XLAL_ERROR( XLAL_EFAULT );

  if ( !signalvec->data )
    XLAL_ERROR( XLAL_EFAULT );
#endif

  length = signalvec->length;

  /* Search for start and end of signal */
  flag = 0;
  i = 0;
  while(flag == 0 && i < length )
  {
    if( signalvec->data[i] != 0.)
    {
      *start = i;
      flag = 1;
    }
    i++;
  }
  if ( flag == 0 )
  {
    return flag;
  }

  flag = 0;
  i = length - 1;
  while(flag == 0)
  {
    if( signalvec->data[i] != 0.)
    {
      *end = i;
      flag = 1;
    }
    i--;
  }

  /* Check we have more than 2 data points */
  if(((*end) - (*start)) <= 1)
  {
    XLALPrintWarning( "Data less than 3 points in this signal!\n" );
    safe = 0;
  }

  return safe;

}

void InjectFD(LALInferenceIFOData *IFOdata, SimInspiralTable *inj_table, ProcessParamsTable *commandLine)
///*-------------- Inject in Frequency domain -----------------*/
{
  /* Inject a gravitational wave into the data in the frequency domain */
  LALStatus status;
  memset(&status,0,sizeof(LALStatus));
  INT4 errnum;
  char SNRpath[FILENAME_MAX];
  ProcessParamsTable *ppt=NULL;

  ppt = LALInferenceGetProcParamVal(commandLine,"--outfile");
  if (ppt)
    sprintf(SNRpath, "%s_snr.txt", ppt->value);
  else
    sprintf(SNRpath, "snr.txt");

  Approximant approximant = XLALGetApproximantFromString(inj_table->waveform);
  if( (int) approximant == XLAL_FAILURE)
      ABORTXLAL(&status);

  LALPNOrder phase_order = XLALGetOrderFromString(inj_table->waveform);
  if ( (int) phase_order == XLAL_FAILURE)
      ABORTXLAL(&status);

  LALPNOrder amp_order = (LALPNOrder) inj_table->amp_order;

  enforce_m1_larger_m2(inj_table);

  REAL8 injtime=0.0;
  injtime=(REAL8) inj_table->geocent_end_time.gpsSeconds + (REAL8) inj_table->geocent_end_time.gpsNanoSeconds*1.0e-9;

  REAL8 lambda1 = 0.;
  if(LALInferenceGetProcParamVal(commandLine,"--inj-lambda1")) {
    lambda1= atof(LALInferenceGetProcParamVal(commandLine,"--inj-lambda1")->value);
    fprintf(stdout,"Injection lambda1 set to %f\n",lambda1);
  }

  REAL8 lambda2 = 0.;
  if(LALInferenceGetProcParamVal(commandLine,"--inj-lambda2")) {
    lambda2= atof(LALInferenceGetProcParamVal(commandLine,"--inj-lambda2")->value);
    fprintf(stdout,"Injection lambda2 set to %f\n",lambda2);
  }

  REAL8 lambdaT = 0.;
  REAL8 dLambdaT = 0.;

  if(LALInferenceGetProcParamVal(commandLine,"--inj-lambdaT")&&LALInferenceGetProcParamVal(commandLine,"--inj-dLambdaT")) {
    lambdaT= atof(LALInferenceGetProcParamVal(commandLine,"--inj-lambdaT")->value);
    dLambdaT= atof(LALInferenceGetProcParamVal(commandLine,"--inj-dLambdaT")->value);
    LALInferenceLambdaTsEta2Lambdas(lambdaT, dLambdaT, inj_table->eta, &lambda1, &lambda2);
    fprintf(stdout,"Injection lambdaT set to %f\n",lambdaT);
    fprintf(stdout,"Injection dLambdaT set to %f\n",dLambdaT);
    fprintf(stdout,"lambda1 set to %f\n",lambda1);
    fprintf(stdout,"lambda2 set to %f\n",lambda2);
  }

  /* Set up LAL dictionary */
  LALDict* LALpars=XLALCreateDict();

  /* Set the spin-frame convention */
  ppt = LALInferenceGetProcParamVal(commandLine,"--inj-spin-frame");
  if(ppt) {
      if (!strcmp(ppt->value, "view"))
          XLALSimInspiralWaveformParamsInsertFrameAxis(LALpars, LAL_SIM_INSPIRAL_FRAME_AXIS_VIEW);
      else if (!strcmp(ppt->value, "orbital-l"))
          XLALSimInspiralWaveformParamsInsertFrameAxis(LALpars, LAL_SIM_INSPIRAL_FRAME_AXIS_ORBITAL_L);
      else if (!strcmp(ppt->value, "total-j"))
          XLALSimInspiralWaveformParamsInsertFrameAxis(LALpars, LAL_SIM_INSPIRAL_FRAME_AXIS_TOTAL_J);
  }

  LALSimInspiralSpinOrder spinO = LAL_SIM_INSPIRAL_SPIN_ORDER_ALL;
  if(LALInferenceGetProcParamVal(commandLine, "--inj-spinOrder")) {
    spinO = atoi(LALInferenceGetProcParamVal(commandLine, "--inj-spinOrder")->value);
    XLALSimInspiralWaveformParamsInsertPNSpinOrder(LALpars, spinO);
  }

  LALSimInspiralTidalOrder tideO = LAL_SIM_INSPIRAL_TIDAL_ORDER_ALL;
  if(LALInferenceGetProcParamVal(commandLine, "--inj-tidalOrder")) {
    tideO = atoi(LALInferenceGetProcParamVal(commandLine, "--inj-tidalOrder")->value);
    XLALSimInspiralWaveformParamsInsertPNTidalOrder(LALpars, tideO);
  }

  REAL8 deltaT = IFOdata->timeData->deltaT;
  REAL8 deltaF = IFOdata->freqData->deltaF;

  REAL8 f_min = XLALSimInspiralfLow2fStart(inj_table->f_lower, amp_order, approximant);
  REAL8 f_max = 0.0;

  REAL8 fref = 100.;
  if(LALInferenceGetProcParamVal(commandLine,"--inj-fref")) {
    fref = atoi(LALInferenceGetProcParamVal(commandLine,"--inj-fref")->value);
  }

 /* Print a line with information about approximant, amp_order, phaseorder, tide order and spin order */
  fprintf(stdout,"\n\n---\t\t ---\n");
 fprintf(stdout,"Injection will run using Approximant %i (%s), phase order %i, amp order %i, spin order %i, tidal order %i, in the frequency domain.\n",approximant,XLALSimInspiralGetStringFromApproximant(approximant),phase_order,amp_order,(int) spinO,(int) tideO);
   fprintf(stdout,"---\t\t ---\n\n");

  COMPLEX16FrequencySeries *hptilde=NULL, *hctilde=NULL;

<<<<<<< HEAD
  if(approximant==(int)RingdownFD){
      printf("Calling desired functions\n");
      /* Ugly method to inject the nonGRparams */
      if(inj_table->dfreq21 != 0.0) {
        XLALSimInspiralAddTestGRParam(&nonGRparams,"dfreq21",inj_table->dfreq21) ;
      }
      if(inj_table->dfreq22 != 0.0) {
        XLALSimInspiralAddTestGRParam(&nonGRparams,"dfreq22",inj_table->dfreq22) ;
      }
      if(inj_table->dfreq33 != 0.0) {
        XLALSimInspiralAddTestGRParam(&nonGRparams,"dfreq33",inj_table->dfreq33) ;
      }
      if(inj_table->dfreq44 != 0.0) {
        XLALSimInspiralAddTestGRParam(&nonGRparams,"dfreq44",inj_table->dfreq44) ;
      }
      if(inj_table->dtau21 != 0.0) {
        XLALSimInspiralAddTestGRParam(&nonGRparams,"dtau21",inj_table->dtau21) ;
      }
      if(inj_table->dtau22 != 0.0) {
        XLALSimInspiralAddTestGRParam(&nonGRparams,"dtau22",inj_table->dtau22) ;
      }
      if(inj_table->dtau33 != 0.0) {
        XLALSimInspiralAddTestGRParam(&nonGRparams,"dtau33",inj_table->dtau33) ;
      }
      if(inj_table->dtau44 != 0.0) {
        XLALSimInspiralAddTestGRParam(&nonGRparams,"dtau44",inj_table->dtau44) ;
      }

      REAL8 spin1[3];
      REAL8 spin2[3];

      spin1[0] = inj_table->spin1x;
      spin1[1] = inj_table->spin1y;
      spin1[2] = inj_table->spin1z;
      spin2[0] = inj_table->spin2x;
      spin2[1] = inj_table->spin2y;
      spin2[2] = inj_table->spin2z;

    REAL8 chiEff = XLALChiEffRingdown(inj_table->mass1, inj_table->mass2, spin1, spin2);
    XLALSimBlackHoleRingdownTigerFD(&hptilde, &hctilde, inj_table->coa_phase,deltaF,f_max,f_min,inj_table->rdMass*LAL_MSUN_SI,inj_table->rdSpin,inj_table->eta,chiEff,inj_table->distance*LAL_PC_SI * 1.0e6,inj_table->inclination,nonGRparams);
 
  }

  else{
     XLALSimInspiralChooseFDWaveform(&hptilde, &hctilde, inj_table->coa_phase, deltaF,
                                  inj_table->mass1*LAL_MSUN_SI, inj_table->mass2*LAL_MSUN_SI, inj_table->spin1x,
                                  inj_table->spin1y, inj_table->spin1z, inj_table->spin2x, inj_table->spin2y,
                                  inj_table->spin2z, f_min, f_max, fref, inj_table->distance*LAL_PC_SI * 1.0e6,
                                  inj_table->inclination, lambda1, lambda2, waveFlags,
                                  nonGRparams, amp_order, phase_order, approximant);
 
  }
=======
  XLALSimInspiralChooseFDWaveform(&hptilde, &hctilde, inj_table->mass1*LAL_MSUN_SI, inj_table->mass2*LAL_MSUN_SI,
				  inj_table->spin1x, inj_table->spin1y, inj_table->spin1z,
				  inj_table->spin2x, inj_table->spin2y, inj_table->spin2z,
				  inj_table->distance*LAL_PC_SI * 1.0e6, inj_table->inclination,
				  inj_table->coa_phase, 0., 0., 0., deltaF, f_min, f_max, fref,
				  LALpars, approximant);
  XLALDestroyDict(LALpars);
>>>>>>> def92e2f

  /* Fail if injection waveform generation was not successful */
  errnum = *XLALGetErrnoPtr();
  if (errnum != XLAL_SUCCESS) {
    XLALPrintError(" ERROR in InjectFD(): error encountered when injecting waveform. errnum=%d\n",errnum);
    exit(1);
  }

  LALInferenceIFOData *dataPtr;
  REAL8 Fplus, Fcross;
  REAL8 plainTemplateReal, plainTemplateImag;
  REAL8 templateReal, templateImag;
  LIGOTimeGPS GPSlal;
  REAL8 gmst;
  REAL8 chisquared;
  REAL8 timedelay;  /* time delay b/w iterferometer & geocenter w.r.t. sky location */
  REAL8 timeshift;  /* time shift (not necessarily same as above)                   */
  REAL8 twopit, re, im, dre, dim, newRe, newIm;
  UINT4 i, lower, upper;

  REAL8 temp=0.0;
  REAL8 NetSNR=0.0;

  /* figure out GMST: */
  XLALGPSSetREAL8(&GPSlal, injtime);
  gmst=XLALGreenwichMeanSiderealTime(&GPSlal);

  /* loop over data (different interferometers): */
  dataPtr = IFOdata;

  while (dataPtr != NULL) {
    /*-- WF to inject is now in hptilde and hctilde. --*/
    /* determine beam pattern response (Fplus and Fcross) for given Ifo: */
    XLALComputeDetAMResponse(&Fplus, &Fcross,
                                (const REAL4(*)[3])dataPtr->detector->response,
                                inj_table->longitude, inj_table->latitude,
                                inj_table->polarization, gmst);

    /* signal arrival time (relative to geocenter); */
    timedelay = XLALTimeDelayFromEarthCenter(dataPtr->detector->location,
                                                inj_table->longitude, inj_table->latitude,
                                                &GPSlal);

    /* (negative timedelay means signal arrives earlier at Ifo than at geocenter, etc.) */
    /* amount by which to time-shift template (not necessarily same as above "timedelay"): */
    REAL8 instant = dataPtr->timeData->epoch.gpsSeconds + 1e-9*dataPtr->timeData->epoch.gpsNanoSeconds;

    timeshift = (injtime - instant) + timedelay;
    twopit    = LAL_TWOPI * (timeshift);

    dataPtr->fPlus = Fplus;
    dataPtr->fCross = Fcross;
    dataPtr->timeshift = timeshift;

    char InjFileName[50];
    sprintf(InjFileName,"injection_%s.dat",dataPtr->name);
    FILE *outInj=fopen(InjFileName,"w");

     /* determine frequency range & loop over frequency bins: */
    lower = (UINT4)ceil(dataPtr->fLow / deltaF);
    upper = (UINT4)floor(dataPtr->fHigh / deltaF);
    chisquared = 0.0;

    re = cos(twopit * deltaF * lower);
    im = -sin(twopit * deltaF * lower);
    for (i=lower; i<=upper; ++i){
      /* derive template (involving location/orientation parameters) from given plus/cross waveforms: */
      if (i < hptilde->data->length) {
          plainTemplateReal = Fplus * creal(hptilde->data->data[i])
                              +  Fcross * creal(hctilde->data->data[i]);
          plainTemplateImag = Fplus * cimag(hptilde->data->data[i])
                              +  Fcross * cimag(hctilde->data->data[i]);
      } else {
          plainTemplateReal = 0.0;
          plainTemplateImag = 0.0;
      }

      /* do time-shifting...             */
      /* (also un-do 1/deltaT scaling): */
      /* real & imag parts of  exp(-2*pi*i*f*deltaT): */
      templateReal = (plainTemplateReal*re - plainTemplateImag*im);
      templateImag = (plainTemplateReal*im + plainTemplateImag*re);

      /* Incremental values, using cos(theta) - 1 = -2*sin(theta/2)^2 */
      dim = -sin(twopit*deltaF);
      dre = -2.0*sin(0.5*twopit*deltaF)*sin(0.5*twopit*deltaF);
      newRe = re + re*dre - im * dim;
      newIm = im + re*dim + im*dre;
      re = newRe;
      im = newIm;

      fprintf(outInj,"%lf %e %e %e\n",i*deltaF ,templateReal,templateImag,1.0/dataPtr->oneSidedNoisePowerSpectrum->data->data[i]);
      dataPtr->freqData->data->data[i] += crect( templateReal, templateImag );

      temp = ((2.0/( deltaT*(double) dataPtr->timeData->data->length) * (templateReal*templateReal+templateImag*templateImag)) / dataPtr->oneSidedNoisePowerSpectrum->data->data[i]);
      chisquared  += temp;
    }
    printf("injected SNR %.1f in IFO %s\n",sqrt(2.0*chisquared),dataPtr->name);
    NetSNR+=2.0*chisquared;
    dataPtr->SNR=sqrt(2.0*chisquared);
    dataPtr = dataPtr->next;

    fclose(outInj);
  }
  printf("injected Network SNR %.1f \n",sqrt(NetSNR));
  ppt=LALInferenceGetProcParamVal(commandLine,"--dont-dump-extras");
  if (!ppt){
    PrintSNRsToFile(IFOdata , SNRpath);
  }
  XLALDestroyCOMPLEX16FrequencySeries(hctilde);
  XLALDestroyCOMPLEX16FrequencySeries(hptilde);
}

REAL8 XLALChiEffRingdown(REAL8 m1, REAL8 m2, REAL8 spin1[3], REAL8 spin2[3])
{
  REAL8 chi1, chi2, chiEff, chim, eta;
  eta = (m1*m2)/(m1 + m2)/(m1 + m2);
  chi1 = sqrt(spin1[0]*spin1[0] + spin1[1]*spin1[1] + spin1[2]*spin1[2]);
  chi2 = sqrt(spin2[0]*spin2[0] + spin2[1]*spin2[1] + spin2[2]*spin2[2]);
  chim = (m1*chi1 - m2*chi2)/(m1 + m2);
  chiEff = 1./2.*(sqrt(1. - 4.*eta)*chi1 + chim);
  return chiEff;
}

void LALInferenceInjectRingdownSignal(LALInferenceIFOData *IFOdata, ProcessParamsTable *commandLine)
{
	LALStatus status;
	memset(&status,0,sizeof(status));
	SimInspiralTable *injTable=NULL;
    SimInspiralTable *injEvent=NULL;
	UINT4 Ninj=0;
	UINT4 event=0;
	UINT4 i=0,j=0;
    // REAL8 responseScale=1.0;
	LIGOTimeGPS injstart;
	LIGOTimeGPS t0;
	REAL8 SNR=0,NetworkSNR=0;
	char SNRpath[FILENAME_MAX];
	DetectorResponse det;
	memset(&injstart,0,sizeof(LIGOTimeGPS));
	memset(&injstart,0,sizeof(LIGOTimeGPS));
	memset(&t0,0,sizeof(LIGOTimeGPS));
	COMPLEX16FrequencySeries *injF=NULL;
	FILE *rawWaveform=NULL;
	ProcessParamsTable *ppt=NULL;
	REAL8 bufferLength = 100.0; /* Default length of buffer for ringdown injections (seconds) */
	UINT4 bufferN=0;
	LIGOTimeGPS bufferStart;
    
   	LALInferenceIFOData *thisData=IFOdata->next;
    REAL8 minFlow=IFOdata->fLow;
    REAL8 MindeltaT=IFOdata->timeData->deltaT;
    REAL8 InjSampleRate=1.0/MindeltaT;
 	REAL4TimeSeries *injectionBuffer=NULL;
    REAL8 padding=0.4; //default, set in LALInferenceReadData()


	while(thisData){
          minFlow   = minFlow>thisData->fLow ? thisData->fLow : minFlow;
          MindeltaT = MindeltaT>thisData->timeData->deltaT ? thisData->timeData->deltaT : MindeltaT;
          thisData  = thisData->next;
	}
	thisData=IFOdata;

	if(!LALInferenceGetProcParamVal(commandLine,"--inj")) {fprintf(stdout,"No injection file specified, not injecting\n"); return;}
	if(LALInferenceGetProcParamVal(commandLine,"--event")){
    event= atoi(LALInferenceGetProcParamVal(commandLine,"--event")->value);
    fprintf(stdout,"Injecting event %d\n",event);
	}
	ppt = LALInferenceGetProcParamVal(commandLine,"--outfile");
	if (ppt)
	    sprintf(SNRpath, "%s_snr.txt", ppt->value);
	else
		sprintf(SNRpath, "snr.txt");
        fprintf(stdout,"Writing SNRs in %s\n",SNRpath);
	Ninj=SimInspiralTableFromLIGOLw(&injTable,LALInferenceGetProcParamVal(commandLine,"--inj")->value,0,0); // FIXME: Should this change to RingdownTable???
	REPORTSTATUS(&status);
	printf("Ninj %d\n", Ninj);
	if(Ninj<event) fprintf(stderr,"Error reading event %d from %s\n",event,LALInferenceGetProcParamVal(commandLine,"--inj")->value);
	while(i<event) {i++; injTable = injTable->next;} /* Select event */
	injEvent = injTable;
	injEvent->next = NULL;
	
	Approximant injapprox;
	injapprox = XLALGetApproximantFromString(injTable->waveform);
        if( (int) injapprox == XLAL_FAILURE)
          ABORTXLAL(&status);
	printf("Injecting approximant %i: %s\n", injapprox, injTable->waveform);
	REPORTSTATUS(&status);
	
	/* Check for frequency domain injection (TF2 only at present) */
	if(strstr(injTable->waveform,"RingdownFD"))
	{ printf("Injecting RingdownFD in the frequency domain...\n");
    XLALPrintError(" ERROR in LALInferenceTemplateXLALSimBlackHoleRingdown(): FD waveform not implemented yet.\n");
    XLAL_ERROR_VOID(XLAL_EFAILED);
//	 InjectRingdownFD(IFOdata, injTable, commandLine);  //TODO: write injection for FD
	 return;
	}

	/* Begin loop over interferometers */
	while(thisData){
		Approximant       approximant;        /* Get approximant value      */
		approximant = XLALGetApproximantFromString(injEvent->waveform);
		if( (int) approximant == XLAL_FAILURE)
			ABORTXLAL(&status);

		InjSampleRate=1.0/thisData->timeData->deltaT;
		if(LALInferenceGetProcParamVal(commandLine,"--injectionsrate")) InjSampleRate=atof(LALInferenceGetProcParamVal(commandLine,"--injectionsrate")->value);
		memset(&det,0,sizeof(det));
		det.site=thisData->detector;
		COMPLEX8FrequencySeries *resp = XLALCreateCOMPLEX8FrequencySeries("response",&thisData->timeData->epoch,
																		  0.0,
																		  thisData->freqData->deltaF,
																		  &strainPerCount,
																		  thisData->freqData->data->length);
		
		for(i=0;i<resp->data->length;i++) {resp->data->data[i] = 1.0;}
		/* Originally created for injecting into DARM-ERR, so transfer function was needed.  
		But since we are injecting into h(t), the transfer function from h(t) to h(t) is 1.*/

		/* We need a long buffer to inject into so that FindChirpInjectSignals() works properly
		 for low mass systems. Use 100 seconds here */
		bufferN = (UINT4) (bufferLength*InjSampleRate);
		memcpy(&bufferStart,&thisData->timeData->epoch,sizeof(LIGOTimeGPS));
		XLALGPSAdd(&bufferStart,(REAL8) thisData->timeData->data->length * thisData->timeData->deltaT);
		XLALGPSAdd(&bufferStart,-bufferLength);
		injectionBuffer=(REAL4TimeSeries *)XLALCreateREAL4TimeSeries(thisData->detector->frDetector.prefix,
																	 &bufferStart, 0.0, 1.0/InjSampleRate,
																	 &lalADCCountUnit, bufferN);
		REAL8TimeSeries *inj8Wave=(REAL8TimeSeries *)XLALCreateREAL8TimeSeries("injection8",
                                                                           &thisData->timeData->epoch,
                                                                           0.0,
                                                                           thisData->timeData->deltaT,
                                                                           &lalStrainUnit,
                                                                           thisData->timeData->data->length);
		if(!inj8Wave) XLAL_ERROR_VOID(XLAL_EFUNC);
		/* This marks the sample in which the real segment starts, within the buffer */
		for(i=0;i<injectionBuffer->data->length;i++) injectionBuffer->data->data[i]=0.0;
		for(i=0;i<inj8Wave->data->length;i++) inj8Wave->data->data[i]=0.0;
		INT4 realStartSample=(INT4)((thisData->timeData->epoch.gpsSeconds - injectionBuffer->epoch.gpsSeconds)/thisData->timeData->deltaT);
		realStartSample+=(INT4)((thisData->timeData->epoch.gpsNanoSeconds - injectionBuffer->epoch.gpsNanoSeconds)*1e-9/thisData->timeData->deltaT);

      printf("Using LALSimulation for injection\n");
      REAL8TimeSeries *hplus=NULL;  /**< +-polarization waveform */
      REAL8TimeSeries *hcross=NULL; /**< x-polarization waveform */
      REAL8TimeSeries       *signalvecREAL8=NULL;
      INT4              maxl=0;         /**< Maximum l of QNMs */
      SphHarmTimeSeries *qnmodes=NULL;        /**< List containing empty Quasi-Normal Modes  */
      
      // TODO: Get maxl or (l,m) pairs from commandLine.

      maxl = 4;
      
      if (!qnmodes){
        qnmodes = XLALSphHarmTimeSeriesAddMode(qnmodes, NULL, 2, 2);
        qnmodes = XLALSphHarmTimeSeriesAddMode(qnmodes, NULL, 2, 1);
        qnmodes = XLALSphHarmTimeSeriesAddMode(qnmodes, NULL, 3, 3);
        qnmodes = XLALSphHarmTimeSeriesAddMode(qnmodes, NULL, 4, 4);
      }
      else maxl = XLALSphHarmTimeSeriesGetMaxL(qnmodes);
      
      // TODO: Get the parameters from the right places (injEvent inspiral or ringdown table?)
      REAL8 m1 = injEvent->mass1;
      REAL8 m2 = injEvent->mass2;
      REAL8 Mbh = injEvent->rdMass;
      REAL8 spin = injEvent->rdSpin;
      // REAL8 Mt = m1+m2;
      // REAL8 eta = m1*m2/(Mt*Mt);
      REAL8 eta = injEvent->eta;
      REAL8 phase = injEvent->coa_phase;
      // REAL8 Mbh = injRDEvent->mass;
      // REAL8 eta = injRDEvent->eta;
      // REAL8 phase = injRDEvent->phi0;
      
      LALSimInspiralWaveformFlags *waveFlags = XLALSimInspiralCreateWaveformFlags();
      LALSimInspiralTestGRParam *nonGRparams = NULL;
      
      /* Print a line with information about approximant, QNM multipole order and spin order */
      fprintf(stdout,"Injection will run using Approximant %i (%s), QNM order %i, in the time domain.\n",approximant,XLALGetStringFromApproximant(approximant), maxl);
      /* XLALSimRingdownChooseTDWaveform(&hplus, &hcross, phase, 1.0/InjSampleRate,
                                      Mbh*LAL_MSUN_SI, spin, eta, injEvent->distance*LAL_PC_SI * 1.0e6,
                                      injEvent->inclination, waveFlags,
                                      nonGRparams, maxl, qnmodes, approximant); */
      REAL8 spin1[3];
      REAL8 spin2[3];
      
      spin1[0] = injEvent->spin1x;
      spin1[1] = injEvent->spin1y;
      spin1[2] = injEvent->spin1z;
      spin2[0] = injEvent->spin2x;
      spin2[1] = injEvent->spin2y;
      spin2[2] = injEvent->spin2z;
      
      REAL8 chiEff;
      
      chiEff = XLALChiEffRingdown(m1, m2, spin1, spin2);
      
      
      /* Ugly method to inject the nonGRparams */
      if(injEvent->dfreq21 != 0.0) {
        XLALSimInspiralAddTestGRParam(&nonGRparams,"dfreq21",injEvent->dfreq21) ;
      }
      if(injEvent->dfreq22 != 0.0) {
        XLALSimInspiralAddTestGRParam(&nonGRparams,"dfreq22",injEvent->dfreq22) ;
      }
      if(injEvent->dfreq33 != 0.0) {
        XLALSimInspiralAddTestGRParam(&nonGRparams,"dfreq33",injEvent->dfreq33) ;
      }
      if(injEvent->dfreq44 != 0.0) {
        XLALSimInspiralAddTestGRParam(&nonGRparams,"dfreq44",injEvent->dfreq44) ;
      }
      if(injEvent->dtau21 != 0.0) {
        XLALSimInspiralAddTestGRParam(&nonGRparams,"dtau21",injEvent->dtau21) ;
      }
      if(injEvent->dtau22 != 0.0) {
        XLALSimInspiralAddTestGRParam(&nonGRparams,"dtau22",injEvent->dtau22) ;
      }
      if(injEvent->dtau33 != 0.0) {
        XLALSimInspiralAddTestGRParam(&nonGRparams,"dtau33",injEvent->dtau33) ;
      }
      if(injEvent->dtau44 != 0.0) {
        XLALSimInspiralAddTestGRParam(&nonGRparams,"dtau44",injEvent->dtau44) ;
      } 
      
      XLALSimBlackHoleRingdownTiger(&hplus, &hcross, qnmodes, &t0, phase, 1.0/InjSampleRate, Mbh*LAL_MSUN_SI,
                                    spin, eta, spin1, spin2, chiEff, injEvent->distance*LAL_PC_SI * 1.0e6, 
                                    injEvent->inclination, nonGRparams);
      if(!hplus || !hcross) {
        fprintf(stderr,"Error: XLALSimInspiralChooseWaveform() failed to produce waveform.\n");
        exit(-1);
      }
      XLALSimInspiralDestroyWaveformFlags(waveFlags);
      XLALSimInspiralDestroyTestGRParam(nonGRparams);
      XLALResampleREAL8TimeSeries(hplus,thisData->timeData->deltaT);
      XLALResampleREAL8TimeSeries(hcross,thisData->timeData->deltaT);

      // TODO: get start time from injection table (inspiral or ringdown?)
      /* XLALSimRingdownChooseTDWaveform always starts the waveform at t=0 */
      /* So we can adjust the epoch so that the start time is as desired */
      XLALGPSAddGPS(&(hplus->epoch), &(injEvent->geocent_end_time));
      XLALGPSAddGPS(&(hcross->epoch), &(injEvent->geocent_end_time));
      
      signalvecREAL8=XLALSimDetectorStrainREAL8TimeSeries(hplus, hcross, injEvent->longitude, injEvent->latitude, injEvent->polarization, det.site);
      if (!signalvecREAL8) XLAL_ERROR_VOID(XLAL_EFUNC);
      
      for(i=0;i<signalvecREAL8->data->length;i++){
        if(isnan(signalvecREAL8->data->data[i])) signalvecREAL8->data->data[i]=0.0;
      }
      
      if(signalvecREAL8->data->length > thisData->timeData->data->length-(UINT4)ceil((2.0*padding+2.0)/thisData->timeData->deltaT)){
        fprintf(stderr, "WARNING: waveform length = %u is longer than thisData->timeData->data->length = %d minus the window width = %d and the 2.0 seconds after tc (total of %d points available).\n", signalvecREAL8->data->length, thisData->timeData->data->length, (INT4)ceil((2.0*padding)/thisData->timeData->deltaT) , thisData->timeData->data->length-(INT4)ceil((2.0*padding+2.0)/thisData->timeData->deltaT));
        fprintf(stderr, "The waveform injected is %f seconds long. Consider increasing the %f seconds segment length (--seglen) to be greater than %f. (in %s, line %d)\n",signalvecREAL8->data->length * thisData->timeData->deltaT , thisData->timeData->data->length * thisData->timeData->deltaT, signalvecREAL8->data->length * thisData->timeData->deltaT + 2.0*padding + 2.0, __FILE__, __LINE__);
      }
      
      XLALSimAddInjectionREAL8TimeSeries(inj8Wave, signalvecREAL8, NULL);
      
      if ( hplus ) XLALDestroyREAL8TimeSeries(hplus);
      if ( hcross ) XLALDestroyREAL8TimeSeries(hcross);
      

    XLALDestroyREAL4TimeSeries(injectionBuffer);
    XLALDestroySphHarmTimeSeries(qnmodes);
    injF=(COMPLEX16FrequencySeries *)XLALCreateCOMPLEX16FrequencySeries("injF",
										&thisData->timeData->epoch,
										0.0,
										thisData->freqData->deltaF,
										&lalDimensionlessUnit,
										thisData->freqData->data->length);
    if(!injF) {
      XLALPrintError("Unable to allocate memory for injection buffer\n");
      XLAL_ERROR_VOID(XLAL_EFUNC);
    }
    /* Window the data */
    REAL4 WinNorm = sqrt(thisData->window->sumofsquares/thisData->window->data->length);
        for(j=0;j<inj8Wave->data->length;j++) inj8Wave->data->data[j]*=thisData->window->data->data[j]; /* /WinNorm; */ /* Window normalisation applied only in freq domain */
    XLALREAL8TimeFreqFFT(injF,inj8Wave,thisData->timeToFreqFFTPlan);
    /*for(j=0;j<injF->data->length;j++) printf("%lf\n",injF->data->data[j].re);*/
    if(thisData->oneSidedNoisePowerSpectrum){
	for(SNR=0.0,j=thisData->fLow/injF->deltaF;j<thisData->fHigh/injF->deltaF;j++){
	  SNR += pow(creal(injF->data->data[j]), 2.0)/thisData->oneSidedNoisePowerSpectrum->data->data[j];
	  SNR += pow(cimag(injF->data->data[j]), 2.0)/thisData->oneSidedNoisePowerSpectrum->data->data[j];
	}
        SNR*=4.0*injF->deltaF;
    }
    thisData->SNR=sqrt(SNR);
    NetworkSNR+=SNR;

    if (!(SNRpath==NULL)){ /* If the user provided a path with --snrpath store a file with injected SNRs */
      PrintSNRsToFile(IFOdata , SNRpath);
    }
    /* Actually inject the waveform */
    for(j=0;j<inj8Wave->data->length;j++) thisData->timeData->data->data[j]+=inj8Wave->data->data[j];
      fprintf(stdout,"Injected SNR in detector %s = %g\n",thisData->name,thisData->SNR);
      char filename[256];
      sprintf(filename,"%s_timeInjection.dat",thisData->name);
      FILE* file=fopen(filename, "w");
      for(j=0;j<inj8Wave->data->length;j++){
        fprintf(file, "%.6f\t%lg\n", XLALGPSGetREAL8(&thisData->timeData->epoch) + thisData->timeData->deltaT*j, inj8Wave->data->data[j]);
      }
      fclose(file);
      sprintf(filename,"%s_freqInjection.dat",thisData->name);
      file=fopen(filename, "w");
      for(j=0;j<injF->data->length;j++){
        thisData->freqData->data->data[j] += injF->data->data[j] / WinNorm;
        fprintf(file, "%lg %lg %lg\n", thisData->freqData->deltaF*j, creal(injF->data->data[j]), cimag(injF->data->data[j]));
      }
      fclose(file);
    
      XLALDestroyREAL8TimeSeries(inj8Wave);
      XLALDestroyCOMPLEX16FrequencySeries(injF);
      thisData=thisData->next;
    }
    NetworkSNR=sqrt(NetworkSNR);
    fprintf(stdout,"Network SNR of event %d = %g\n",event,NetworkSNR);
	/* Continue from here! */
	
    /* Output waveform raw h-plus mode */
    if( (ppt=LALInferenceGetProcParamVal(commandLine,"--rawwaveform")) )
    {
        rawWaveform=fopen(ppt->value,"w");
        bufferN = (UINT4) (bufferLength/IFOdata->timeData->deltaT);
        memcpy(&bufferStart,&IFOdata->timeData->epoch,sizeof(LIGOTimeGPS));
        XLALGPSAdd(&bufferStart,(REAL8) IFOdata->timeData->data->length * IFOdata->timeData->deltaT);
        XLALGPSAdd(&bufferStart,-bufferLength);
        COMPLEX8FrequencySeries *resp = XLALCreateCOMPLEX8FrequencySeries("response",&IFOdata->timeData->epoch,0.0,IFOdata->freqData->deltaF,&strainPerCount,IFOdata->freqData->data->length);
        if(!resp) XLAL_ERROR_VOID(XLAL_EFUNC);
        injectionBuffer=(REAL4TimeSeries *)XLALCreateREAL4TimeSeries("None",&bufferStart, 0.0, IFOdata->timeData->deltaT,&lalADCCountUnit, bufferN);
        if(!injectionBuffer) XLAL_ERROR_VOID(XLAL_EFUNC);
        /* This marks the sample in which the real segment starts, within the buffer */
        INT4 realStartSample=(INT4)((IFOdata->timeData->epoch.gpsSeconds - injectionBuffer->epoch.gpsSeconds)/IFOdata->timeData->deltaT);
        realStartSample+=(INT4)((IFOdata->timeData->epoch.gpsNanoSeconds - injectionBuffer->epoch.gpsNanoSeconds)*1e-9/IFOdata->timeData->deltaT);
        LALFindChirpInjectSignals(&status,injectionBuffer,injEvent,resp);
        if(status.statusCode) REPORTSTATUS(&status);
        XLALDestroyCOMPLEX8FrequencySeries(resp);
        injectionBuffer=(REAL4TimeSeries *)XLALCutREAL4TimeSeries(injectionBuffer,realStartSample,IFOdata->timeData->data->length);
        for(j=0;j<injectionBuffer->data->length;j++) fprintf(rawWaveform,"%.6f\t%g\n", XLALGPSGetREAL8(&IFOdata->timeData->epoch) + IFOdata->timeData->deltaT*j, injectionBuffer->data->data[j]);
        fclose(rawWaveform);
        XLALDestroyREAL4TimeSeries(injectionBuffer);
    }
    return;
    
}

static void PrintSNRsToFile(LALInferenceIFOData *IFOdata , char SNRpath[] ){
  REAL8 NetSNR=0.0;
  LALInferenceIFOData *thisData=IFOdata;
  int nIFO=0;

  while(thisData){
    thisData=thisData->next;
    nIFO++;
  }
  FILE * snrout = fopen(SNRpath,"w");
  if(!snrout){
    fprintf(stderr,"Unable to open the path %s for writing SNR files\n",SNRpath);
    fprintf(stderr,"Error code %i: %s\n",errno,strerror(errno));
    exit(errno);
  }
  thisData=IFOdata;
  while(thisData){
    fprintf(snrout,"%s:\t %4.2f\n",thisData->name,thisData->SNR);
    nIFO++;
    NetSNR+=(thisData->SNR*thisData->SNR);
    thisData=thisData->next;
  }
  if (nIFO>1){
    fprintf(snrout,"Network:\t");
    fprintf(snrout,"%4.2f\n",sqrt(NetSNR));
  }
  fclose(snrout);
}

/**
* Fill the variables passed in vars with the parameters of the injection passed in event
* will over-write and destroy any existing parameters. Param vary type will be fixed
*/
void LALInferenceInjectionToVariables(SimInspiralTable *theEventTable, LALInferenceVariables *vars)
{
  UINT4 spinCheck=0;
  if(!vars) {
  XLALPrintError("Encountered NULL variables pointer");
  XLAL_ERROR_VOID(XLAL_EINVAL);
  }
  enforce_m1_larger_m2(theEventTable);
  REAL8 q = theEventTable->mass2 / theEventTable->mass1;
  if (q > 1.0) q = 1.0/q;

  REAL8 sx = theEventTable->spin1x;
  REAL8 sy = theEventTable->spin1y;
  REAL8 s1z = theEventTable->spin1z;
  REAL8 rdspin=theEventTable->rdSpin;

  REAL8 a_spin1 = sqrt(sx*sx + sy*sy + s1z*s1z);

  REAL8 theta_spin1, phi_spin1;
  if (a_spin1 == 0.0) {
    theta_spin1 = 0.0;
    phi_spin1 = 0.0;
  } else {
    theta_spin1 = acos(s1z / a_spin1);
    phi_spin1 = atan2(sy, sx);
    if (phi_spin1 < 0.0) phi_spin1 += 2.0*M_PI;
  }

  sx = theEventTable->spin2x;
  sy = theEventTable->spin2y;
  REAL8 s2z = theEventTable->spin2z;

  REAL8 a_spin2 = sqrt(sx*sx + sy*sy + s2z*s2z), theta_spin2, phi_spin2;
  if (a_spin2 == 0.0) {
    theta_spin2 = 0.0;
    phi_spin2 = 0.0;
  } else {
    theta_spin2 = acos(s2z / a_spin2);
    phi_spin2 = atan2(sy, sx);
    if (phi_spin2 < 0.0) phi_spin2 += 2.0*M_PI;
  }

  /* Check for presence of spin in the injection */
  if(a_spin1!=0.0 || a_spin2!=0.0 || rdspin!=0.0) spinCheck=1;

  REAL8 psi = theEventTable->polarization;
  if (psi>=M_PI) psi -= M_PI;

  REAL8 injGPSTime = XLALGPSGetREAL8(&(theEventTable->geocent_end_time));

  REAL8 dist = theEventTable->distance;
  REAL8 cosinclination = cos(theEventTable->inclination);
  REAL8 phase = theEventTable->coa_phase;
  REAL8 dec = theEventTable->latitude;
  REAL8 ra = theEventTable->longitude;

  Approximant injapprox = XLALGetApproximantFromString(theEventTable->waveform);
  LALPNOrder order = XLALGetOrderFromString(theEventTable->waveform);

  REAL8 rdmass=theEventTable->rdMass;

  REAL8 m1=theEventTable->mass1;
  REAL8 m2=theEventTable->mass2;
  REAL8 chirpmass = theEventTable->mchirp;
  LALInferenceAddVariable(vars, "mass1", &m1, LALINFERENCE_REAL8_t, LALINFERENCE_PARAM_FIXED);
  LALInferenceAddVariable(vars, "mass2", &m2, LALINFERENCE_REAL8_t, LALINFERENCE_PARAM_FIXED);
  LALInferenceAddVariable(vars, "rdmass", &rdmass, LALINFERENCE_REAL8_t, LALINFERENCE_PARAM_FIXED);
  LALInferenceAddVariable(vars, "chirpmass", &chirpmass, LALINFERENCE_REAL8_t, LALINFERENCE_PARAM_FIXED);
  LALInferenceAddVariable(vars, "q", &q, LALINFERENCE_REAL8_t, LALINFERENCE_PARAM_FIXED);
  LALInferenceAddVariable(vars, "time", &injGPSTime, LALINFERENCE_REAL8_t, LALINFERENCE_PARAM_FIXED);
  LALInferenceAddVariable(vars, "distance", &dist, LALINFERENCE_REAL8_t, LALINFERENCE_PARAM_FIXED);
  LALInferenceAddVariable(vars, "costheta_jn", &cosinclination, LALINFERENCE_REAL8_t, LALINFERENCE_PARAM_FIXED);
  LALInferenceAddVariable(vars, "polarisation", &(psi), LALINFERENCE_REAL8_t, LALINFERENCE_PARAM_FIXED);
  LALInferenceAddVariable(vars, "phase", &phase, LALINFERENCE_REAL8_t, LALINFERENCE_PARAM_FIXED);
  LALInferenceAddVariable(vars, "declination", &dec, LALINFERENCE_REAL8_t, LALINFERENCE_PARAM_FIXED);
  LALInferenceAddVariable(vars, "rightascension", &ra, LALINFERENCE_REAL8_t, LALINFERENCE_PARAM_FIXED);
  LALInferenceAddVariable(vars, "LAL_APPROXIMANT", &injapprox, LALINFERENCE_UINT4_t, LALINFERENCE_PARAM_FIXED);
  LALInferenceAddVariable(vars, "LAL_PNORDER",&order,LALINFERENCE_INT4_t, LALINFERENCE_PARAM_FIXED);
  LALInferenceAddVariable(vars, "LAL_AMPORDER", &(theEventTable->amp_order), LALINFERENCE_INT4_t, LALINFERENCE_PARAM_FIXED);
  if(spinCheck){
      if (theEventTable->spin1x==0 && theEventTable->spin1y==0.0 && theEventTable->spin2x==0.0 && theEventTable->spin2y==0.0){
        LALInferenceAddVariable(vars, "a_spin1", &s1z, LALINFERENCE_REAL8_t, LALINFERENCE_PARAM_FIXED);
        LALInferenceAddVariable(vars, "a_spin2", &s2z, LALINFERENCE_REAL8_t, LALINFERENCE_PARAM_FIXED);
      }
      else{
        LALInferenceAddVariable(vars, "a_spin1", &a_spin1, LALINFERENCE_REAL8_t, LALINFERENCE_PARAM_FIXED);
        LALInferenceAddVariable(vars, "a_spin2", &a_spin2, LALINFERENCE_REAL8_t, LALINFERENCE_PARAM_FIXED);
        LALInferenceAddVariable(vars, "theta_spin1", &theta_spin1, LALINFERENCE_REAL8_t, LALINFERENCE_PARAM_FIXED);
        LALInferenceAddVariable(vars, "theta_spin2", &theta_spin2, LALINFERENCE_REAL8_t, LALINFERENCE_PARAM_FIXED);
        LALInferenceAddVariable(vars, "phi_spin1", &phi_spin1, LALINFERENCE_REAL8_t, LALINFERENCE_PARAM_FIXED);
        LALInferenceAddVariable(vars, "phi_spin2", &phi_spin2, LALINFERENCE_REAL8_t, LALINFERENCE_PARAM_FIXED);
      }
      // FIXME: another if?
      LALInferenceAddVariable(vars, "rdspin", &rdspin, LALINFERENCE_REAL8_t, LALINFERENCE_PARAM_FIXED); 
  }

}

void LALInferencePrintInjectionSample(LALInferenceRunState *runState) {
    int errnum=0;
    char *fname=NULL;
    char defaultname[]="injection_params.dat";
    FILE *outfile=NULL;

    SimInspiralTable *injTable=NULL, *theEventTable=NULL;
    LALInferenceModel *model = NULL;
    ProcessParamsTable *ppt;
    ppt = LALInferenceGetProcParamVal(runState->commandLine,"--ringdown");
    if (ppt) model = LALInferenceInitRingdownModel(runState);
    else model = LALInferenceInitCBCModel(runState);

    if (LALInferenceGetProcParamVal(runState->commandLine, "--roqtime_steps")){
      LALInferenceSetupROQmodel(model, runState->commandLine);
      fprintf(stderr, "done LALInferenceSetupROQmodel\n");
    } else {
      model->roq_flag=0;
    }
//     LALInferenceModel *model;
    LALInferenceVariables *injparams = XLALCalloc(1, sizeof(LALInferenceVariables));

    LALInferenceCopyVariables(model->params, injparams);

    ppt = LALInferenceGetProcParamVal(runState->commandLine,"--inj");
    if (!ppt)
        return;

    SimInspiralTableFromLIGOLw(&injTable, ppt->value, 0, 0);

    ppt = LALInferenceGetProcParamVal(runState->commandLine, "--outfile");
    if (ppt) {
        fname = XLALCalloc((strlen(ppt->value)+255)*sizeof(char),1);
        sprintf(fname,"%s.injection",ppt->value);
    }
    else
        fname = defaultname;

    ppt = LALInferenceGetProcParamVal(runState->commandLine, "--event");
    if (ppt) {
        UINT4 event = atoi(ppt->value);
        UINT4 i;
        theEventTable = injTable;
        for (i = 0; i < event; i++) {
            theEventTable = theEventTable->next;
        }
        theEventTable->next = NULL;
    } else {
        theEventTable=injTable;
        theEventTable->next = NULL;
    }

    LALPNOrder *order=NULL ;
    Approximant *approx=NULL ;
    // LALPNOrder *order = LALInferenceGetVariable(injparams, "LAL_PNORDER");
    // Approximant *approx = LALInferenceGetVariable(injparams, "LAL_APPROXIMANT");

    /* Fill named variables */
    LALInferenceInjectionToVariables(theEventTable, injparams);

    approx=LALInferenceGetVariable(injparams,"LAL_APPROXIMANT");
    ppt=LALInferenceGetProcParamVal(runState->commandLine,"--ringdown");
    if(!ppt){
      order=LALInferenceGetVariable(injparams,"LAL_PNORDER");
      // if(order && approx){
        /* Set the waveform to the one used in the analysis */
        /*LALInferenceRemoveVariable(runState->currentParams,"LAL_APPROXIMANT");
        LALInferenceRemoveVariable(runState->currentParams,"LAL_PNORDER");
        LALInferenceAddVariable(runState->currentParams,"LAL_PNORDER",order,LALINFERENCE_INT4_t,LALINFERENCE_PARAM_FIXED);
        LALInferenceAddVariable(runState->currentParams,"LAL_APPROXIMANT",approx,LALINFERENCE_INT4_t,LALINFERENCE_PARAM_FIXED);
      }
    } else {
      approx=LALInferenceGetVariable(&backup,"LAL_APPROXIMANT");
      if(approx) {
        LALInferenceRemoveVariable(runState->currentParams,"LAL_APPROXIMANT");
        LALInferenceAddVariable(runState->currentParams,"LAL_APPROXIMANT",approx,LALINFERENCE_INT4_t,LALINFERENCE_PARAM_FIXED);
	}*/
      if (!(approx && order)){
        fprintf(stdout,"Unable to print injection sample: No approximant/PN order set\n");
        return;
      }
    }

    REAL8 injPrior = runState->prior(runState, injparams, model);
    LALInferenceAddVariable(injparams, "logPrior", &injPrior, LALINFERENCE_REAL8_t, LALINFERENCE_PARAM_OUTPUT);
    REAL8 injL=0.;
    if ( (int) *approx == XLALGetApproximantFromString(theEventTable->waveform)){
        XLAL_TRY(injL = runState->likelihood(injparams, runState->data, model), errnum);
        if(errnum){
            fprintf(stderr,"ERROR: Cannot print injection sample. Received error code %s\n",XLALErrorString(errnum));
        }
    }
    LALInferenceAddVariable(injparams, "logL", (void *)&injL,LALINFERENCE_REAL8_t, LALINFERENCE_PARAM_OUTPUT);
    if (LALInferenceCheckVariable(runState->algorithmParams, "logZnoise")){
        REAL8 tmp=injL-*(REAL8 *)LALInferenceGetVariable(runState->algorithmParams,"logZnoise");
        LALInferenceAddVariable(injparams,"deltalogL",(void *)&tmp,LALINFERENCE_REAL8_t,LALINFERENCE_PARAM_OUTPUT);
    }
    LALInferenceIFOData *data=runState->data;
    while(data) {
        char tmpName[50];
        REAL8 tmp=model->loglikelihood - data->nullloglikelihood;
        sprintf(tmpName,"deltalogl%s",data->name);
        LALInferenceAddVariable(injparams, tmpName, &tmp, LALINFERENCE_REAL8_t, LALINFERENCE_PARAM_OUTPUT);
        data=data->next;
    }
    /* Save to file */
    outfile=fopen(fname,"w");
    if(!outfile) {fprintf(stderr,"ERROR: Unable to open file %s for injection saving\n",fname); exit(1);}
    LALInferenceSortVariablesByName(injparams);
    LALInferenceFprintParameterHeaders(outfile, injparams);
    fprintf(outfile,"\n");
    LALInferencePrintSample(outfile, injparams);

    fclose(outfile);
    LALInferenceClearVariables(injparams);
    XLALFree(injparams);
    return;
}

void enforce_m1_larger_m2(SimInspiralTable* injEvent){
    /* Template generator assumes m1>=m2 thus we must enfore the same convention while injecting, otherwise spin2 will be assigned to mass1
    *        We also shift the phase by pi to be sure the same WF in injected
    */
    REAL8 m1,m2,tmp;
    m1=injEvent->mass1;
    m2=injEvent->mass2;

    if (m1>=m2) return;
    else{
        fprintf(stdout, "Injtable has m1<m2. Flipping masses and spins in injection. Shifting phase by pi. \n");
        tmp=m1;
        injEvent->mass1=injEvent->mass2;
        injEvent->mass2=tmp;
        tmp=injEvent->spin1x;
        injEvent->spin1x=injEvent->spin2x;
        injEvent->spin2x=tmp;
        tmp=injEvent->spin1y;
        injEvent->spin1y=injEvent->spin2y;
        injEvent->spin2y=tmp;
        tmp=injEvent->spin1z;
        injEvent->spin1z=injEvent->spin2z;
        injEvent->spin2z=tmp;
	injEvent->coa_phase=injEvent->coa_phase+LAL_PI;
        }
    return ;
}

void LALInferenceSetupROQ(LALInferenceIFOData *IFOdata, LALInferenceModel *model, ProcessParamsTable *commandLine){

  LALStatus status;
  memset(&status,0,sizeof(status));
  UINT4 Nifo=0;
  LALInferenceIFOData *thisData=IFOdata;
  UINT4 q=0;
  UINT4 event=0;
  char *chartmp=NULL;
  ProcessParamsTable *procparam=NULL,*ppt=NULL;
  SimInspiralTable *injTable=NULL;
  FILE *tempfp;
  unsigned int n_basis,n_samples,time_steps;
  n_basis = 965;//TODO: have it read from file or from command line.
  n_samples = 31489;
  REAL8 delta_tc = 0.0001;
  REAL8 dt=0.1;
  LIGOTimeGPS GPStrig;
  REAL8 endtime=0.0;
  REAL8 timeMin=0.0,timeMax=0.0;
  const UINT4 nameLength=FILENAME_MAX;
  char filename[nameLength];
  FILE *out;
	char tmp[128];

  model->roq = XLALMalloc(sizeof(LALInferenceROQModel));

  while(thisData){
    thisData=thisData->next;
    Nifo++;
  }

  procparam=LALInferenceGetProcParamVal(commandLine,"--inj");
  if(procparam){
    SimInspiralTableFromLIGOLw(&injTable,procparam->value,0,0);
    if(!injTable){
      fprintf(stderr,"Unable to open injection file(LALInferenceReadData) %s\n",procparam->value);
      exit(1);
    }
    procparam=LALInferenceGetProcParamVal(commandLine,"--event");
    if(procparam) {
      event=atoi(procparam->value);
      while(q<event) {q++; injTable=injTable->next;}
    }
    else if ((procparam=LALInferenceGetProcParamVal(commandLine,"--event-id")))
    {
      while(injTable)
      {
        if(injTable->event_id->id == (UINT4)atoi(procparam->value)) break;
        else injTable=injTable->next;
      }
      if(!injTable){
        fprintf(stderr,"Error, cannot find simulation id %s in injection file\n",procparam->value);
        exit(1);
      }
    }
  }

  if(LALInferenceGetProcParamVal(commandLine,"--trigtime")){
    procparam=LALInferenceGetProcParamVal(commandLine,"--trigtime");
    LALStringToGPS(&status,&GPStrig,procparam->value,&chartmp);
  }
  else{
    if(injTable) memcpy(&GPStrig,&(injTable->geocent_end_time),sizeof(GPStrig));
    else {
      fprintf(stderr,">>> Error: No trigger time specifed and no injection given \n");
      exit(1);
    }
  }

  endtime=XLALGPSGetREAL8(&GPStrig);

  ppt=LALInferenceGetProcParamVal(commandLine,"--dt");
  if(ppt){
    dt=atof(ppt->value);
  }
  ppt=LALInferenceGetProcParamVal(commandLine,"--delta_tc");
  if(ppt){
    delta_tc=atof(ppt->value);
  }

  timeMin=endtime-dt-0.022; timeMax=endtime+dt+0.022;

  timeMin -= XLALGPSGetREAL8(&IFOdata[0].whiteFreqData->epoch);
  timeMax -= XLALGPSGetREAL8(&IFOdata[0].whiteFreqData->epoch);

  time_steps = (unsigned int)((timeMax-timeMin)/delta_tc)+1;

	if(LALInferenceGetProcParamVal(commandLine,"--roqtime_steps")){
		ppt=LALInferenceGetProcParamVal(commandLine,"--roqtime_steps");
		tempfp = fopen (ppt->value,"r");
		fscanf (tempfp, "%u", &time_steps);
		fscanf (tempfp, "%u", &n_basis);
		fscanf (tempfp, "%u", &n_samples);
	}

  model->roq->frequencyNodes = gsl_vector_calloc(n_basis);
  model->roq->hplus = gsl_vector_complex_calloc(n_basis);
  model->roq->hcross = gsl_vector_complex_calloc(n_basis);
  model->roq->hstrain = gsl_vector_complex_calloc(n_basis);
  model->roq->amp_squared = XLALMalloc(sizeof(REAL8));

  model->roq->trigtime = endtime;

  printf("endtime = %f, timeMin = %f, timeMax = %f\n", endtime, timeMin, timeMax);
  printf("time steps = %d\n", time_steps);

  double deltaF = IFOdata[0].oneSidedNoisePowerSpectrum->deltaF; //assumes same deltaF for all IFOs

  if(LALInferenceGetProcParamVal(commandLine,"--roqnodes")){
    ppt=LALInferenceGetProcParamVal(commandLine,"--roqnodes");

    // open file containing the set of frequency points associated
    // with the given weights
    tempfp = fopen(ppt->value, "rb");
    if (!tempfp) {
        fprintf(stderr,"Error: cannot find file %s \n", ppt->value);
        exit(1);} // check file exists
    gsl_vector_fread(tempfp, model->roq->frequencyNodes);

    thisData=IFOdata;
    while (thisData) {
      thisData->roq = XLALMalloc(sizeof(LALInferenceROQData));

      sprintf(tmp, "--%s-roqweights", thisData->name);
      ppt = LALInferenceGetProcParamVal(commandLine,tmp);
      thisData->roq->weights = gsl_matrix_complex_calloc(n_basis, time_steps);
      tempfp = fopen(ppt->value, "rb");
      gsl_matrix_complex_fread(tempfp, thisData->roq->weights);


      thisData->roq->time_weights_width = timeMax-timeMin;

          /*** compute the weights ***/
          if (LALInferenceGetProcParamVal(commandLine, "--data-dump")) {
            ppt=LALInferenceGetProcParamVal(commandLine,"--outfile");

            if(ppt) {
                snprintf(filename, nameLength, "%s%s-ROQWeights.dat", ppt->value, thisData->name);
            }
            //else if(strcmp(pptdatadump->value,"")) {
            //  snprintf(filename, nameLength, "%s/%s-timeData.dat", pptdatadump->value, IFOdata[i].name);
            //}
            else
              snprintf(filename, nameLength, "%.3f_%s-ROQWeights.dat",GPStrig.gpsSeconds+1e-9*GPStrig.gpsNanoSeconds, thisData->name);
            out = fopen(filename, "w");
            if(!out){
                fprintf(stderr,"Unable to open the path %s for writing ROQ weights files\n",filename);
                exit(1);
            }
            for(unsigned int size2 = 0; size2 < thisData->roq->weights->size2; size2++){
              for(unsigned int size1 = 0; size1 < thisData->roq->weights->size1; size1++){
                fprintf(out,"(%g+%gj)\t",GSL_REAL(gsl_matrix_complex_get(thisData->roq->weights,size1,size2)),GSL_IMAG(gsl_matrix_complex_get(thisData->roq->weights,size1,size2)));
              }
              fprintf(out,"\n");
            }
          fclose(out);
          }

          // compute int_f_7_over_3
          thisData->roq->int_f_7_over_3 = 0;
          for(unsigned int kk = 0; kk < n_samples; kk++){
            if(thisData->oneSidedNoisePowerSpectrum->data->data[kk + (unsigned int)(thisData->fLow/deltaF)] != 0.0){
              thisData->roq->int_f_7_over_3 += 4.*deltaF*pow((thisData->fLow + kk*deltaF), -7./3.) / thisData->oneSidedNoisePowerSpectrum->data->data[kk + (unsigned int)(thisData->fLow/deltaF)];
            }
          }

      thisData = thisData->next;
    }
  }
}

void LALInferenceSetupROQmodel(LALInferenceModel *model, ProcessParamsTable *commandLine){

  LALStatus status;
  memset(&status,0,sizeof(status));
  UINT4 q=0;
  UINT4 event=0;
  char *chartmp=NULL;
  ProcessParamsTable *procparam=NULL,*ppt=NULL;
  SimInspiralTable *injTable=NULL;
  FILE *tempfp;
  unsigned int n_basis_linear=0, n_basis_quadratic=0, n_samples=0, time_steps=0;
 
  LIGOTimeGPS GPStrig;
  REAL8 endtime=0.0;

	  model->roq = XLALMalloc(sizeof(LALInferenceROQModel));
	  model->roq_flag = 1;
	  procparam=LALInferenceGetProcParamVal(commandLine,"--inj");
	  if(procparam){
	    SimInspiralTableFromLIGOLw(&injTable,procparam->value,0,0);
	    if(!injTable){
	      fprintf(stderr,"Unable to open injection file(LALInferenceReadData) %s\n",procparam->value);
	      exit(1);
	    }
	    procparam=LALInferenceGetProcParamVal(commandLine,"--event");
	    if(procparam) {
	      event=atoi(procparam->value);
	      while(q<event) {q++; injTable=injTable->next;}
	    }
	    else if ((procparam=LALInferenceGetProcParamVal(commandLine,"--event-id")))
	    {
	      while(injTable)
	      {
		if(injTable->event_id->id == (UINT4)atoi(procparam->value)) break;
		else injTable=injTable->next;
	      }
	      if(!injTable){
		fprintf(stderr,"Error, cannot find simulation id %s in injection file\n",procparam->value);
		exit(1);
	      }
	    }
	  }

	  if(LALInferenceGetProcParamVal(commandLine,"--trigtime")){
	    procparam=LALInferenceGetProcParamVal(commandLine,"--trigtime");
	    LALStringToGPS(&status,&GPStrig,procparam->value,&chartmp);
	  }
	  else{
	    if(injTable) memcpy(&GPStrig,&(injTable->geocent_end_time),sizeof(GPStrig));
	    else {
	      fprintf(stderr,">>> Error: No trigger time specifed and no injection given \n");
	      exit(1);
	    }
	  }

	  endtime=XLALGPSGetREAL8(&GPStrig);

	  if(LALInferenceGetProcParamVal(commandLine,"--roqtime_steps")){
	    ppt=LALInferenceGetProcParamVal(commandLine,"--roqtime_steps");
	    tempfp = fopen (ppt->value,"r");
	    fscanf (tempfp, "%u", &time_steps);
	    fscanf (tempfp, "%u", &n_basis_linear);
	    fscanf (tempfp, "%u", &n_basis_quadratic);
	    fscanf (tempfp, "%u", &n_samples);
	    fprintf(stderr, "loaded --roqtime_steps\n");
	  }


	  model->roq->frequencyNodesLinear = XLALCreateREAL8Sequence(n_basis_linear);
	  model->roq->frequencyNodesQuadratic = XLALCreateREAL8Sequence(n_basis_quadratic);
	  
	  model->roq->trigtime = endtime;

          model->roq->frequencyNodesLinear = XLALCreateREAL8Sequence(n_basis_linear);
          model->roq->frequencyNodesQuadratic = XLALCreateREAL8Sequence(n_basis_quadratic);
          model->roq->calFactorLinear = XLALCreateCOMPLEX16Sequence(model->roq->frequencyNodesLinear->length);
          model->roq->calFactorQuadratic = XLALCreateCOMPLEX16Sequence(model->roq->frequencyNodesQuadratic->length);

	  if(LALInferenceGetProcParamVal(commandLine,"--roqnodesLinear")){
	    ppt=LALInferenceGetProcParamVal(commandLine,"--roqnodesLinear");

	    model->roq->nodesFileLinear = fopen(ppt->value, "rb");
	    if (!(model->roq->nodesFileLinear)) {
		fprintf(stderr,"Error: cannot find file %s \n", ppt->value);
		exit(1);} // check file exists
	    fprintf(stderr, "read model->roq->frequencyNodesLinear");

	    for(unsigned int linsize = 0; linsize < n_basis_linear; linsize++){
	      fread(&(model->roq->frequencyNodesLinear->data[linsize]), sizeof(REAL8), 1, model->roq->nodesFileLinear);
	    }
		fprintf(stderr, "loaded --roqnodesLinear\n");
	  }

	  if(LALInferenceGetProcParamVal(commandLine,"--roqnodesQuadratic")){
	    ppt=LALInferenceGetProcParamVal(commandLine,"--roqnodesQuadratic");

	     model->roq->nodesFileQuadratic = fopen(ppt->value, "rb");
	    if (!(model->roq->nodesFileQuadratic)) {
	      fprintf(stderr,"Error: cannot find file %s \n", ppt->value);
	      exit(1);} // check file exists

	    for(unsigned int quadsize = 0; quadsize < n_basis_quadratic; quadsize++){
	      fread(&(model->roq->frequencyNodesQuadratic->data[quadsize]), sizeof(REAL8), 1, model->roq->nodesFileQuadratic);
	    }
	fprintf(stderr, "loaded --roqnodesQuadratic\n");



  }


}

void LALInferenceSetupROQdata(LALInferenceIFOData *IFOdata, ProcessParamsTable *commandLine){

  LALStatus status;
  memset(&status,0,sizeof(status));
  LALInferenceIFOData *thisData=IFOdata;
  UINT4 q=0;
  UINT4 event=0;
  ProcessParamsTable *procparam=NULL,*ppt=NULL;
  SimInspiralTable *injTable=NULL;
  unsigned int n_basis_linear, n_basis_quadratic, n_samples, time_steps;
  float dt=0.1;
  //REAL8 timeMin=0.0,timeMax=0.0;
  FILE *tempfp;
  char tmp[128];

	  procparam=LALInferenceGetProcParamVal(commandLine,"--inj");
	  if(procparam){
	    SimInspiralTableFromLIGOLw(&injTable,procparam->value,0,0);
	    if(!injTable){
	      fprintf(stderr,"Unable to open injection file(LALInferenceReadData) %s\n",procparam->value);
	      exit(1);
	    }
	    procparam=LALInferenceGetProcParamVal(commandLine,"--event");
	    if(procparam) {
	      event=atoi(procparam->value);
	      while(q<event) {q++; injTable=injTable->next;}
	    }
	    else if ((procparam=LALInferenceGetProcParamVal(commandLine,"--event-id")))
	    {
	      while(injTable)
	      {
		if(injTable->event_id->id == (UINT4)atoi(procparam->value)) break;
		else injTable=injTable->next;
	      }
	      if(!injTable){
		fprintf(stderr,"Error, cannot find simulation id %s in injection file\n",procparam->value);
		exit(1);
	      }
	    }
	  }

	  ppt=LALInferenceGetProcParamVal(commandLine,"--dt");
	  if(ppt){
	    dt=atof(ppt->value);
	  }

	  if(LALInferenceGetProcParamVal(commandLine,"--roqtime_steps")){
	    ppt=LALInferenceGetProcParamVal(commandLine,"--roqtime_steps");
	    tempfp = fopen (ppt->value,"r");
	    fscanf (tempfp, "%u", &time_steps);
	    fscanf (tempfp, "%u", &n_basis_linear);
	    fscanf (tempfp, "%u", &n_basis_quadratic);
	    fscanf (tempfp, "%u", &n_samples);
	    fprintf(stderr, "loaded --roqtime_steps\n");
	  }




    thisData=IFOdata;
    while (thisData) {



      thisData->roq = XLALMalloc(sizeof(LALInferenceROQData));

      thisData->roq->weights_linear = XLALMalloc(n_basis_linear*sizeof(LALInferenceROQSplineWeights));

      sprintf(tmp, "--%s-roqweightsLinear", thisData->name);
      ppt = LALInferenceGetProcParamVal(commandLine,tmp);

      thisData->roq->weightsFileLinear = fopen(ppt->value, "rb");
      assert(thisData->roq->weightsFileLinear!=NULL);
      thisData->roq->weightsLinear = (double complex*)malloc(n_basis_linear*time_steps*(sizeof(double complex)));

      thisData->roq->time_weights_width = 2*dt + 2*0.026;
      thisData->roq->time_step_size = thisData->roq->time_weights_width/time_steps;
      thisData->roq->n_time_steps = time_steps;


	fprintf(stderr, "basis_size = %d\n", n_basis_linear);
	fprintf(stderr, "time steps = %d\n", time_steps);

      double *tmp_real_weight = malloc(time_steps*(sizeof(double)));
      double *tmp_imag_weight = malloc(time_steps*(sizeof(double)));

      double *tmp_tcs = malloc(time_steps*(sizeof(double)));

      sprintf(tmp, "--roq-times");
      ppt = LALInferenceGetProcParamVal(commandLine,tmp);

	FILE *tcFile = fopen(ppt->value, "rb");
      assert(tcFile!=NULL);

	for(unsigned int gg=0;gg < time_steps; gg++){

		fread(&(tmp_tcs[gg]), sizeof(double), 1, tcFile); 
	}

	
      for(unsigned int ii=0; ii<n_basis_linear;ii++){
		for(unsigned int jj=0; jj<time_steps;jj++){

      		fread(&(thisData->roq->weightsLinear[ii*time_steps + jj]), sizeof(double complex), 1, thisData->roq->weightsFileLinear);
		tmp_real_weight[jj] = creal(thisData->roq->weightsLinear[ii*time_steps + jj]);
		tmp_imag_weight[jj] = cimag(thisData->roq->weightsLinear[ii*time_steps + jj]);

      		}

	thisData->roq->weights_linear[ii].acc_real_weight_linear = gsl_interp_accel_alloc ();
 	thisData->roq->weights_linear[ii].acc_imag_weight_linear = gsl_interp_accel_alloc ();

	thisData->roq->weights_linear[ii].spline_real_weight_linear = gsl_spline_alloc (gsl_interp_linear, time_steps);
        gsl_spline_init(thisData->roq->weights_linear[ii].spline_real_weight_linear, tmp_tcs, tmp_real_weight, time_steps);
      
        thisData->roq->weights_linear[ii].spline_imag_weight_linear = gsl_spline_alloc (gsl_interp_linear, time_steps);
        gsl_spline_init(thisData->roq->weights_linear[ii].spline_imag_weight_linear, tmp_tcs, tmp_imag_weight, time_steps);

      }


      fclose(thisData->roq->weightsFileLinear);
      fclose(tcFile);
      sprintf(tmp, "--%s-roqweightsQuadratic", thisData->name);

      ppt = LALInferenceGetProcParamVal(commandLine,tmp);

      thisData->roq->weightsQuadratic = (double*)malloc(n_basis_quadratic*sizeof(double));

      thisData->roq->weightsFileQuadratic = fopen(ppt->value, "rb");

      for(unsigned int ii=0; ii<n_basis_quadratic;ii++){

		fread(&(thisData->roq->weightsQuadratic[ii]), sizeof(double), 1, thisData->roq->weightsFileQuadratic);
      }	


      
      fprintf(stderr, "loaded %s ROQ weights\n", thisData->name);
      thisData = thisData->next;
    }
}

static void LALInferenceSetGPSTrigtime(LIGOTimeGPS *GPStrig, ProcessParamsTable *commandLine){

    ProcessParamsTable *procparam;
    SimInspiralTable *inspiralTable=NULL;
    SimBurst *burstTable=NULL;
    char *chartmp=NULL;
    UINT4 event=0;
    UINT4 q=0;
    LALStatus status;
    memset(&status,0,sizeof(LALStatus));

    /* First check if trigtime has been given as an option */
    if(LALInferenceGetProcParamVal(commandLine,"--trigtime")){
        procparam=LALInferenceGetProcParamVal(commandLine,"--trigtime");
        LALStringToGPS(&status,GPStrig,procparam->value,&chartmp);
        fprintf(stdout,"Set trigtime to %.10f\n",GPStrig->gpsSeconds+1.0e-9 * GPStrig->gpsNanoSeconds);
        return;

    }
    else{
        /* If not check if we have an injtable passed with --inj */

        if(LALInferenceGetProcParamVal(commandLine,"--injXML"))
        {
            XLALPrintError("ERROR: --injXML option is deprecated. Use --inj and update your scripts\n");
            exit(1);
        }
        if((procparam=LALInferenceGetProcParamVal(commandLine,"--inj"))){
            fprintf(stdout,"Checking if the xml table is an inspiral table... \n");
            /* Check if it is a SimInspiralTable */
            SimInspiralTableFromLIGOLw(&inspiralTable,procparam->value,0,0);

            if (inspiralTable){
                procparam=LALInferenceGetProcParamVal(commandLine,"--event");
                if(procparam) {
                event=atoi(procparam->value);
                while(q<event) {q++; inspiralTable=inspiralTable->next;}
                }
                else if ((procparam=LALInferenceGetProcParamVal(commandLine,"--event-id")))
                {
                while(inspiralTable)
                {
                if(inspiralTable->event_id->id == (UINT4)atoi(procparam->value)) break;
                else inspiralTable=inspiralTable->next;
                }
                if(!inspiralTable){
                fprintf(stderr,"Error, cannot find simulation id %s in injection file\n",procparam->value);
                exit(1);
                }
                }
                else
                fprintf(stdout,"You did not provide an event number with the injtable. Using event 0 which may not be what you want!!!!!\n");
                memcpy(GPStrig,&(inspiralTable->geocent_end_time),sizeof(LIGOTimeGPS));
                printf("Set inspiral injtime %.10f\n",inspiralTable->geocent_end_time.gpsSeconds+1.0e-9* inspiralTable->geocent_end_time.gpsNanoSeconds);
                return;
            }
        }
        else if((procparam=LALInferenceGetProcParamVal(commandLine,"--binj"))){
            /* Check if it is a SimBurst table */
            fprintf(stdout,"Checking if the xml table is a burst table... \n");
            burstTable=XLALSimBurstTableFromLIGOLw(procparam->value,0,0);
            if(burstTable){
                procparam=LALInferenceGetProcParamVal(commandLine,"--event");
                if(procparam) {
                    event=atoi(procparam->value);
                    while(q<event) {q++; burstTable=burstTable->next;}
                }
                else if ((procparam=LALInferenceGetProcParamVal(commandLine,"--event-id")))
                {
                    fprintf(stderr,"Error, SimBurst tables do not currently support event_id tags \n");
                    exit(1);
                }
                else
                    fprintf(stdout,"You did not provide an event number with the injtable. Using event 0 which may not be what you want!!!!!\n");
                memcpy(GPStrig,&(burstTable->time_geocent_gps),sizeof(LIGOTimeGPS));
                fprintf(stdout,"Set trigtime from burstable to %.10f\n",GPStrig->gpsSeconds+1.0e-9 * GPStrig->gpsNanoSeconds);
                return;
            }
        }
        else if(!LALInferenceGetProcParamVal(commandLine,"--segment-start")){
            XLALPrintError("Error: No trigger time specifed and no injection given \n");
            //XLAL_ERROR_NULL(XLAL_EINVAL);
            exit(1);
        }

    }
}

void LALInferenceInjectFromMDC(ProcessParamsTable *commandLine, LALInferenceIFOData *IFOdata){

    /* Read time domain WF present in an mdc frame file, FFT it and inject into the frequency domain stream */

    char mdcname[]="GW";
    char **mdc_caches=NULL;
    char **mdc_channels=NULL;
    ProcessParamsTable * ppt=commandLine;

    UINT4 nIFO=0;
    int i=0;
    UINT4 j=0;
    LALInferenceIFOData *data=IFOdata;
    REAL8 prefactor =1.0;
    ppt=LALInferenceGetProcParamVal(commandLine,"--mdc-prefactor");
    if (ppt){

        prefactor=atof(ppt->value);
        fprintf(stdout,"Using prefactor=%f to scale the MDC injection\n",prefactor);
    }

    ppt=LALInferenceGetProcParamVal(commandLine,"--inj");
    if (ppt){

        fprintf(stderr,"You cannot use both injfile (--inj) and MDCs (--inject_from_mdc) Exiting... \n");
        exit(1);

    }
    ppt=LALInferenceGetProcParamVal(commandLine,"--binj");
    if (ppt){

        fprintf(stderr,"You cannot use both injfile (--binj) and MDCs (--inject_from_mdc) Exiting... \n");
        exit(1);

    }

    REAL8 tmp=0.0;
    REAL8 net_snr=0.0;
    while (data) {nIFO++; data=data->next;}
    UINT4 Nmdc=0,Nchannel=0;

    char mdc_caches_name[] = "injcache";
    char mdc_channels_name[] = "injchannel";
    char **IFOnames=NULL;
    INT4 rlceops= getNamedDataOptionsByDetectors(commandLine, &IFOnames,&mdc_caches ,mdc_caches_name, &Nmdc);
    if (!rlceops){
      fprintf(stderr,"Must provide a --IFO-injcache option for each IFO if --inject_from_mdc is given\n");
      exit(1);
    }

    rlceops= getNamedDataOptionsByDetectors(commandLine, &IFOnames,&mdc_channels ,mdc_channels_name, &Nchannel);
    if (!rlceops){
        fprintf(stdout,"WARNING: You did not provide the name(s) of channel(s) to use with the injection mdc. Using the default which may not be what you want!\n");
        mdc_channels=  malloc((nIFO+1)*sizeof(char*));
        data=IFOdata;
        i=0;
        while (data){
           mdc_channels[i] =  malloc(512*sizeof(char));
            if(!strcmp(data->name,"H1")) {
               sprintf(mdc_channels[i],"H1:%s-H",mdcname);}
            else if(!strcmp(data->name,"L1")) {
                 sprintf(mdc_channels[i],"L1:%s-H",mdcname); }
            else if(!strcmp(data->name,"V1")) {
                 sprintf(mdc_channels[i],"V1:%s-16K",mdcname);}
            data=data->next;
            i++;

            }
    }

    LIGOTimeGPS epoch=IFOdata->timeData->epoch;
    REAL8 deltaT=IFOdata->timeData->deltaT ;
    int seglen=IFOdata->timeData->data->length;
    REAL8 SampleRate=4096.0,SegmentLength=0.0;
    if(LALInferenceGetProcParamVal(commandLine,"--srate")) SampleRate=atof(LALInferenceGetProcParamVal(commandLine,"--srate")->value);
    SegmentLength=(REAL8) seglen/SampleRate;

    REAL8TimeSeries * timeData=NULL;
    REAL8TimeSeries * windTimeData=(REAL8TimeSeries *)XLALCreateREAL8TimeSeries("WindMDCdata",&epoch,0.0,deltaT,&lalDimensionlessUnit,(size_t)seglen);
    COMPLEX16FrequencySeries* injF=(COMPLEX16FrequencySeries *)XLALCreateCOMPLEX16FrequencySeries("injF",&IFOdata->timeData->epoch,0.0,IFOdata->freqData->deltaF,&lalDimensionlessUnit,	IFOdata->freqData->data->length);

    if(!injF) {
      XLALPrintError("Unable to allocate memory for injection buffer\n");
      XLAL_ERROR_VOID(XLAL_EFUNC);
    }

    REAL4 WinNorm = sqrt(IFOdata->window->sumofsquares/IFOdata->window->data->length);

    data=IFOdata;
    i=0;
    UINT4 lower = (UINT4)ceil(data->fLow / injF->deltaF);
    UINT4 upper = (UINT4)floor(data->fHigh /injF-> deltaF);
    //FIXME CHECK WNORM
    /* Inject into FD data stream and calculate optimal SNR */
    while(data){
      tmp=0.0;
        LALCache *mdc_cache=NULL;
        mdc_cache  = XLALCacheImport(mdc_caches[i] );

        /* Read MDC frame */
        timeData=readTseries(mdc_cache,mdc_channels[i],epoch,SegmentLength);
        /* downsample */
        XLALResampleREAL8TimeSeries(timeData,1.0/SampleRate);
        /* window timeData and store it in windTimeData */
        XLALDDVectorMultiply(windTimeData->data,timeData->data,IFOdata->window->data);

        /*for(j=0;j< timeData->data->length;j++)
            fprintf(out,"%lf %10.10e %10.10e %10.10e \n",epoch.gpsSeconds + j*deltaT,data->timeData->data->data[j],data->timeData->data->data[j]+timeData->data->data[j],timeData->data->data[j]);
        fclose(out);
        */

        /* set the whole seq to 0 */
        for(j=0;j<injF->data->length;j++) injF->data->data[j]=0.0;

        /* FFT */
        XLALREAL8TimeFreqFFT(injF,windTimeData,IFOdata->timeToFreqFFTPlan);


        for(j=lower;j<upper;j++){
                windTimeData->data->data[j] /= sqrt(data->window->sumofsquares / data->window->data->length);
                /* Add data in freq stream */
                data->freqData->data->data[j]+=crect(prefactor *creal(injF->data->data[j])/WinNorm,prefactor *cimag(injF->data->data[j])/WinNorm);
                tmp+= prefactor*prefactor*(creal(injF ->data->data[j])*creal(injF ->data->data[j])+cimag(injF ->data->data[j])*cimag(injF ->data->data[j]))/data->oneSidedNoisePowerSpectrum->data->data[j];
        }

        tmp*=2.*injF->deltaF;
        printf("Injected SNR %.3f in IFO %s from MDC \n",sqrt(2*tmp),data->name);
        data->SNR=sqrt(2*tmp);
        net_snr+=2*tmp;
        i++;
        data=data->next;
    }
    printf("Injected network SNR %.3f from MDC\n",sqrt(net_snr));

    char SNRpath[FILENAME_MAX];
    ppt=LALInferenceGetProcParamVal(commandLine,"--outfile");
    if(!ppt){
      fprintf(stderr,"Must specify --outfile <filename.dat>\n");
      exit(1);
    }
    char *outfile=ppt->value;
    sprintf(SNRpath,"%s_snr.txt",outfile);
    ppt=LALInferenceGetProcParamVal(commandLine,"--dont-dump-extras");
    if (!ppt){
      PrintSNRsToFile(IFOdata , SNRpath);
    }
    return ;

}<|MERGE_RESOLUTION|>--- conflicted
+++ resolved
@@ -2326,7 +2326,6 @@
 
   COMPLEX16FrequencySeries *hptilde=NULL, *hctilde=NULL;
 
-<<<<<<< HEAD
   if(approximant==(int)RingdownFD){
       printf("Calling desired functions\n");
       /* Ugly method to inject the nonGRparams */
@@ -2371,23 +2370,14 @@
   }
 
   else{
-     XLALSimInspiralChooseFDWaveform(&hptilde, &hctilde, inj_table->coa_phase, deltaF,
-                                  inj_table->mass1*LAL_MSUN_SI, inj_table->mass2*LAL_MSUN_SI, inj_table->spin1x,
-                                  inj_table->spin1y, inj_table->spin1z, inj_table->spin2x, inj_table->spin2y,
-                                  inj_table->spin2z, f_min, f_max, fref, inj_table->distance*LAL_PC_SI * 1.0e6,
-                                  inj_table->inclination, lambda1, lambda2, waveFlags,
-                                  nonGRparams, amp_order, phase_order, approximant);
- 
-  }
-=======
-  XLALSimInspiralChooseFDWaveform(&hptilde, &hctilde, inj_table->mass1*LAL_MSUN_SI, inj_table->mass2*LAL_MSUN_SI,
-				  inj_table->spin1x, inj_table->spin1y, inj_table->spin1z,
-				  inj_table->spin2x, inj_table->spin2y, inj_table->spin2z,
-				  inj_table->distance*LAL_PC_SI * 1.0e6, inj_table->inclination,
-				  inj_table->coa_phase, 0., 0., 0., deltaF, f_min, f_max, fref,
-				  LALpars, approximant);
+    XLALSimInspiralChooseFDWaveform(&hptilde, &hctilde, inj_table->mass1*LAL_MSUN_SI, inj_table->mass2*LAL_MSUN_SI,
+                                  inj_table->spin1x, inj_table->spin1y, inj_table->spin1z,
+                                  inj_table->spin2x, inj_table->spin2y, inj_table->spin2z,
+                                  inj_table->distance*LAL_PC_SI * 1.0e6, inj_table->inclination,
+                                  inj_table->coa_phase, 0., 0., 0., deltaF, f_min, f_max, fref,
+                                  LALpars, approximant); 
+  }
   XLALDestroyDict(LALpars);
->>>>>>> def92e2f
 
   /* Fail if injection waveform generation was not successful */
   errnum = *XLALGetErrnoPtr();
