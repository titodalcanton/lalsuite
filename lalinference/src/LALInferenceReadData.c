/*
 *  LALInferenceReadData.c:  Bayesian Followup functions
 *
 *  Copyright (C) 2009,2012 Ilya Mandel, Vivien Raymond, Christian
 *  Roever, Marc van der Sluys, John Veitch, Salvatore Vitale, and
 *  Will M. Farr
 *
 *
 *  This program is free software; you can redistribute it and/or modify
 *  it under the terms of the GNU General Public License as published by
 *  the Free Software Foundation; either version 2 of the License, or
 *  (at your option) any later version.
 *
 *  This program is distributed in the hope that it will be useful,
 *  but WITHOUT ANY WARRANTY; without even the implied warranty of
 *  MERCHANTABILITY or FITNESS FOR A PARTICULAR PURPOSE.  See the
 *  GNU General Public License for more details.
 *
 *  You should have received a copy of the GNU General Public License
 *  along with with program; see the file COPYING. If not, write to the
 *  Free Software Foundation, Inc., 59 Temple Place, Suite 330, Boston,
 *  MA  02111-1307  USA
 */

#include <stdio.h>
#include <stdlib.h>
#include <errno.h>
#include <unistd.h>

#include <lal/LALStdio.h>
#include <lal/LALStdlib.h>

#include <lal/LALInspiral.h>
#include <lal/LALCache.h>
#include <lal/LALFrStream.h>
#include <lal/TimeFreqFFT.h>
#include <lal/LALDetectors.h>
#include <lal/AVFactories.h>
#include <lal/ResampleTimeSeries.h>
#include <lal/Sequence.h>
#include <lal/TimeSeries.h>
#include <lal/FrequencySeries.h>
#include <lal/Units.h>
#include <lal/Date.h>
#include <lal/StringInput.h>
#include <lal/VectorOps.h>
#include <lal/Random.h>
#include <lal/LALNoiseModels.h>
#include <lal/XLALError.h>
#include <lal/GenerateInspiral.h>
#include <lal/LIGOMetadataUtils.h>
#include <lal/LIGOLwXMLRead.h>
#include <lal/LIGOLwXMLInspiralRead.h>

#include <lal/SeqFactories.h>
#include <lal/DetectorSite.h>
#include <lal/GenerateInspiral.h>
#include <lal/GeneratePPNInspiral.h>
#include <lal/SimulateCoherentGW.h>
#include <lal/Inject.h>
#include <lal/LIGOMetadataTables.h>
#include <lal/LIGOMetadataUtils.h>
#include <lal/LIGOMetadataInspiralUtils.h>
#include <lal/LIGOMetadataRingdownUtils.h>
#include <lal/LALInspiralBank.h>
#include <lal/FindChirp.h>
#include <lal/LALInspiralBank.h>
#include <lal/GenerateInspiral.h>
#include <lal/NRWaveInject.h>
#include <lal/GenerateInspRing.h>
#include <math.h>
#include <lal/LALInspiral.h>
#include <lal/LALSimulation.h>

#include <lal/LALInference.h>
#include <lal/LALInferenceReadData.h>
#include <lal/LALInferenceLikelihood.h>
#include <lal/LALInferenceTemplate.h>
#include <lal/LALInferenceInit.h>
#include <lal/LALSimNoise.h>
#include <LALInferenceRemoveLines.h>
/* LIB deps */
#include <lal/LALInferenceBurstRoutines.h>
#include <lal/LIGOLwXMLBurstRead.h>
#include <assert.h>

struct fvec {
  REAL8 f;
  REAL8 x;
};

#define LALINFERENCE_DEFAULT_FLOW "40.0"

static void LALInferenceSetGPSTrigtime(LIGOTimeGPS *GPStrig, ProcessParamsTable *commandLine);
struct fvec *interpFromFile(char *filename, REAL8 squareinput);

struct fvec *interpFromFile(char *filename, REAL8 squareinput){
	UINT4 fileLength=0;
	UINT4 i=0;
	UINT4 minLength=100; /* size of initial file buffer, and also size of increment */
	FILE *interpfile=NULL;
	struct fvec *interp=NULL;
	interp=XLALCalloc(minLength,sizeof(struct fvec)); /* Initialise array */
	if(!interp) {printf("Unable to allocate memory buffer for reading interpolation file\n");}
	fileLength=minLength;
	REAL8 f=0.0,x=0.0;
	interpfile = fopen(filename,"r");
	if (interpfile==NULL){
		printf("Unable to open file %s\n",filename);
		exit(1);
	}
	while(2==fscanf(interpfile," %lf %lf ", &f, &x )){
		interp[i].f=f;
		if (squareinput) {
			interp[i].x=x*x;
		}
		else {
			interp[i].x=x;
		}
		i++;
		if(i>fileLength-1){ /* Grow the array */
			interp=XLALRealloc(interp,(fileLength+minLength)*sizeof(struct fvec));
			fileLength+=minLength;
		}
	}
	interp[i].f=0; interp[i].x=0;
	fileLength=i+1;
	interp=XLALRealloc(interp,fileLength*sizeof(struct fvec)); /* Resize array */
	fclose(interpfile);
	printf("Read %i records from %s\n",fileLength-1,filename);
    if(fileLength-1 <1)
    {
            XLALPrintError("Error: read no records from %s\n",filename);
            exit(1);
    }
    return interp;
}

REAL8 interpolate(struct fvec *fvec, REAL8 f);
REAL8 interpolate(struct fvec *fvec, REAL8 f){
	int i=0;
	REAL8 a=0.0; /* fractional distance between bins */
	REAL8 delta=0.0;
	if(f<fvec[0].f) return(0.0);
	while(fvec[i].f<f && (fvec[i].x!=0.0 )){i++;}; //&& fvec[i].f!=0.0)){i++;};
	if (fvec[i].f==0.0 && fvec[i].x==0.0) /* Frequency above maximum */
	{
		return (fvec[i-1].x);
	}
//  if(i==0){return (fvec[0].x);}
	a=(fvec[i].f-f)/(fvec[i].f-fvec[i-1].f);
	delta=fvec[i].x-fvec[i-1].x;
	return (fvec[i-1].x + delta*a);
}
void InjectFD(LALInferenceIFOData *IFOdata, SimInspiralTable *inj_table, ProcessParamsTable *commandLine);
void enforce_m1_larger_m2(SimInspiralTable* injEvent);

typedef void (NoiseFunc)(LALStatus *statusPtr,REAL8 *psd,REAL8 f);
void MetaNoiseFunc(LALStatus *status, REAL8 *psd, REAL8 f, struct fvec *interp, NoiseFunc *noisefunc);

void MetaNoiseFunc(LALStatus *status, REAL8 *psd, REAL8 f, struct fvec *interp, NoiseFunc *noisefunc){
	if(interp==NULL&&noisefunc==NULL){
		printf("ERROR: Trying to calculate PSD with NULL inputs\n");
		exit(1);
	}
	if(interp!=NULL && noisefunc!=NULL){
		printf("ERROR: You have specified both an interpolation vector and a function to calculate the PSD\n");
		exit(1);
	}
	if(noisefunc!=NULL){
		noisefunc(status,psd,f);
		return;
	}
	if(interp!=NULL){ /* Use linear interpolation of the interp vector */
		*psd=interpolate(interp,f);
		return;
	}
}

void
LALInferenceLALFindChirpInjectSignals (
                                       LALStatus                  *status,
                                       REAL4TimeSeries            *chan,
                                       SimInspiralTable           *events,
                                       COMPLEX8FrequencySeries    *resp,
                                       LALDetector                *detector
                                       );
static int FindTimeSeriesStartAndEnd (
                                      REAL4Vector *signalvec,
                                      UINT4 *start,
                                      UINT4 *end
                                      );

static const LALUnit strainPerCount={0,{0,0,0,0,0,1,-1},{0,0,0,0,0,0,0}};

static REAL8TimeSeries *readTseries(LALCache *cache, CHAR *channel, LIGOTimeGPS start, REAL8 length);
static void makeWhiteData(LALInferenceIFOData *IFOdata);
static void PrintSNRsToFile(LALInferenceIFOData *IFOdata , char SNRpath[] );


static LALCache *GlobFramesPWD( char *ifo);
static LALCache *GlobFramesPWD(char *ifo)
{
        LALCache *frGlobCache = NULL;

        /* create a frame cache by globbing all *.gwf files in the pwd */
        /* FIXME: This should really open all the files and see if the desired channel is in there */
        char globPattern[8];
        sprintf(globPattern,"%c-*.gwf",ifo[0]);
        frGlobCache = XLALCacheGlob(NULL,globPattern);

        /* check we globbed at least one frame file */
        if ( ! frGlobCache->length )
        {
            fprintf( stderr, "error: no frame file files found\n");
            exit( 1 );
        }
    CHAR ifoRegExPattern[6];
    LALCache *frInCache=NULL;
    /* sieve out the requested data type */
        snprintf( ifoRegExPattern,
                XLAL_NUM_ELEM(ifoRegExPattern), ".*%c.*",
                ifo[0] );
    {
        fprintf(stderr,"GlobFramesPWD : Found unseived src files:\n");
        for(UINT4 i=0;i<frGlobCache->length;i++)
            fprintf(stderr,"(%s,%s,%s)\n",frGlobCache->list[i].src,frGlobCache->list[i].dsc,frGlobCache->list[i].url);
    }
    frInCache = XLALCacheDuplicate(frGlobCache);
    XLALCacheSieve(frInCache, 0, 0, ifoRegExPattern, NULL, NULL);
    {
        fprintf(stderr,"GlobFramesPWD : Sieved frames with pattern %s. Found src files:\n",ifoRegExPattern);
        for(UINT4 i=0;i<frInCache->length;i++)
            fprintf(stderr,"(%s,%s,%s)\n",frInCache->list[i].src,frInCache->list[i].dsc,frInCache->list[i].url);
    }

    return(frGlobCache);
}

static REAL8TimeSeries *readTseries(LALCache *cache, CHAR *channel, LIGOTimeGPS start, REAL8 length)
{
    /* This function attempts to read the data from the given cache file. If it failes to open the data
	 * it waits for a period and tries again, up to 5 times. This is an attempt to get around overloading
	 * of file servers when many jobs are run at the time same */
	LALStatus status;
	UINT4 max_tries=5,tries=0,delay=5;
	memset(&status,0,sizeof(status));
	LALFrStream *stream = NULL;
	REAL8TimeSeries *out = NULL;
	if(cache==NULL) fprintf(stderr,"readTseries ERROR: Received NULL pointer for channel %s\n",channel);
	for (tries=0,delay=5;tries<max_tries;tries++,delay*=2) {
			stream = XLALFrStreamCacheOpen( cache );
			if(stream) break;
			sleep(delay);
	}
	if(stream==NULL) {fprintf(stderr,"readTseries ERROR: Unable to open stream from frame cache file\n"); exit(-1);}

	for (tries=0,delay=5;tries<max_tries;tries++,delay*=2) {
			out = XLALFrStreamInputREAL8TimeSeries( stream, channel, &start, length , 0 );
			if(out) break;
			sleep(delay);
	}
	if(out==NULL) fprintf(stderr,"readTseries ERROR: unable to read channel %s at times %i - %f\nCheck the specified data duration is not too long\n",channel,start.gpsSeconds,start.gpsSeconds+length);
	XLALFrStreamClose(stream);
	return out;
}

/**
 * Parse the command line looking for options of the kind --ifo H1 --H1-channel H1:LDAS_STRAIN --H1-cache H1.cache --H1-flow 40.0 --H1-fhigh 4096.0 --H1-timeslide 100.0 --H1-asd asd_ascii.txt --H1-psd psd_ascii.txt ...
 * It is necessary to use this method instead of the old method for the pipeline to work in DAX mode. Warning: do not mix options between
 * the old and new style.
 */
static INT4 getDataOptionsByDetectors(ProcessParamsTable *commandLine, char ***ifos, char ***caches, char ***channels, char ***flows , char ***fhighs, char ***timeslides, char ***asds, char ***psds, UINT4 *N)
{
    /* Check that the input has no lists with [ifo,ifo] */
    ProcessParamsTable *this=commandLine;
    UINT4 i=0;
    *caches=*ifos=*channels=*flows=*fhighs=*timeslides=*asds=*psds=NULL;
    *N=0;
    char tmp[128];
    if(!this) {fprintf(stderr,"No command line arguments given!\n"); exit(1);}
    /* Construct a list of IFOs */
    for(this=commandLine;this;this=this->next)
    {
        if(!strcmp(this->param,"--ifo"))
        {
            (*N)++;
            *ifos=XLALRealloc(*ifos,*N*sizeof(char *));
            (*ifos)[*N-1]=XLALStringDuplicate(this->value);
        }
    }
    *caches=XLALCalloc(*N,sizeof(char *));
    *channels=XLALCalloc(*N,sizeof(char *));
    *flows=XLALCalloc(*N,sizeof(REAL8));
    *fhighs=XLALCalloc(*N,sizeof(REAL8));
    *timeslides=XLALCalloc(*N,sizeof(REAL8));
    *asds=XLALCalloc(*N,sizeof(char *));
    *psds=XLALCalloc(*N,sizeof(char *));

    int globFrames=!!LALInferenceGetProcParamVal(commandLine,"--glob-frame-data");

    /* For each IFO, fetch the other options if available */
    for(i=0;i<*N;i++)
    {
        /* Cache */
        if(!globFrames){
            sprintf(tmp,"--%s-cache",(*ifos)[i]);
            this=LALInferenceGetProcParamVal(commandLine,tmp);
            if(!this){fprintf(stderr,"ERROR: Must specify a cache file for %s with --%s-cache\n",(*ifos)[i],(*ifos)[i]); exit(1);}
            (*caches)[i]=XLALStringDuplicate(this->value);
        }

        /* Channel */
        sprintf(tmp,"--%s-channel",(*ifos)[i]);
        this=LALInferenceGetProcParamVal(commandLine,tmp);
        (*channels)[i]=XLALStringDuplicate(this?this->value:"Unknown channel");

        /* flow */
        sprintf(tmp,"--%s-flow",(*ifos)[i]);
        this=LALInferenceGetProcParamVal(commandLine,tmp);
        (*flows)[i]=XLALStringDuplicate(this?this->value:LALINFERENCE_DEFAULT_FLOW);

        /* fhigh */
        sprintf(tmp,"--%s-fhigh",(*ifos)[i]);
        this=LALInferenceGetProcParamVal(commandLine,tmp);
        (*fhighs)[i]=this?XLALStringDuplicate(this->value):NULL;

        /* timeslides */
        sprintf(tmp,"--%s-timeslide",(*ifos)[i]);
        this=LALInferenceGetProcParamVal(commandLine,tmp);
        (*timeslides)[i]=XLALStringDuplicate(this?this->value:"0.0");

        /* ASD */
        sprintf(tmp,"--%s-asd",(*ifos)[i]);
        this=LALInferenceGetProcParamVal(commandLine,tmp);
        (*asds)[i]=this?XLALStringDuplicate(this->value):NULL;

        /* PSD */
        sprintf(tmp,"--%s-psd",(*ifos)[i]);
        this=LALInferenceGetProcParamVal(commandLine,tmp);
        (*psds)[i]=this?XLALStringDuplicate(this->value):NULL;
    }
    return(1);
}

/**
 * Parse the command line looking for options of the kind ---IFO-name value
 * Unlike the function above, this one does not have a preset list of names to lookup, but instead uses the option "name"
 * It is necessary to use this method instead of the old method for the pipeline to work in DAX mode. Warning: do not mix options between
 * the old and new style.
 * Return 0 if the number of options --IFO-name doesn't much the number of ifos, 1 otherwise. Fills in the pointer out with the values that were found.
 */
static INT4 getNamedDataOptionsByDetectors(ProcessParamsTable *commandLine, char ***ifos, char ***out, const char *name, UINT4 *N)
{
    /* Check that the input has no lists with [ifo,ifo] */
    ProcessParamsTable *this=commandLine;
    UINT4 i=0;
    *out=*ifos=NULL;
    *N=0;
    char tmp[128];
    if(!this) {fprintf(stderr,"No command line arguments given!\n"); exit(1);}
    /* Construct a list of IFOs */
    for(this=commandLine;this;this=this->next)
    {
        if(!strcmp(this->param,"--ifo"))
        {
            (*N)++;
            *ifos=XLALRealloc(*ifos,*N*sizeof(char *));
            (*ifos)[*N-1]=XLALStringDuplicate(this->value);
        }
    }
    *out=XLALCalloc(*N,sizeof(char *));

    UINT4 found=0;
    /* For each IFO, fetch the other options if available */
    for(i=0;i<*N;i++)
    {
        /* Channel */
        sprintf(tmp,"--%s-%s",(*ifos)[i],name);
        this=LALInferenceGetProcParamVal(commandLine,tmp);
        (*out)[i]=this?XLALStringDuplicate(this->value):NULL;
	if (this) found++;

    }
    if (found==*N)
      return(1);
    else
      return 0;
}

void LALInferencePrintDataWithInjection(LALInferenceIFOData *IFOdata, ProcessParamsTable *commandLine);
void LALInferencePrintDataWithInjection(LALInferenceIFOData *IFOdata, ProcessParamsTable *commandLine){

  LALStatus status;
  memset(&status,0,sizeof(status));
  UINT4 Nifo=0,i,j;
  LALInferenceIFOData *thisData=IFOdata;
  UINT4 q=0;
  UINT4 event=0;
  char *chartmp=NULL;
  ProcessParamsTable *procparam=NULL,*ppt=NULL;
  SimInspiralTable *injTable=NULL, *injTable0=NULL;
  //ProcessParamsTable *pptdatadump=NULL;
  LIGOTimeGPS GPStrig;
  while(thisData){
    thisData=thisData->next;
    Nifo++;
  }

  procparam=LALInferenceGetProcParamVal(commandLine,"--inj");
  if(procparam){
    SimInspiralTableFromLIGOLw(&injTable,procparam->value,0,0);
    if(!injTable){
      fprintf(stderr,"Unable to open injection file(LALInferenceReadData) %s\n",procparam->value);
      exit(1);
    }
    injTable0 = injTable; // added to destroy injection table property by hwlee and KGWG at 16 Sep 2016
    procparam=LALInferenceGetProcParamVal(commandLine,"--event");
    if(procparam) {
      event=atoi(procparam->value);
      while(q<event) {q++; injTable=injTable->next;}
    }
    else if ((procparam=LALInferenceGetProcParamVal(commandLine,"--event-id")))
    {
      while(injTable)
      {
        if(injTable->event_id->id == (UINT4)atoi(procparam->value)) break;
        else injTable=injTable->next;
      }
      if(!injTable){
        fprintf(stderr,"Error, cannot find simulation id %s in injection file\n",procparam->value);
        exit(1);
      }
    }
  }

  if(LALInferenceGetProcParamVal(commandLine,"--trigtime")){
    procparam=LALInferenceGetProcParamVal(commandLine,"--trigtime");
    LALStringToGPS(&status,&GPStrig,procparam->value,&chartmp);
  }
  else{
    if(injTable) memcpy(&GPStrig,&(injTable->geocent_end_time),sizeof(GPStrig));
    else {
      fprintf(stderr,"+++ Error: No trigger time specifed and no injection given \n");
      exit(1);
    }
  }

  if (LALInferenceGetProcParamVal(commandLine, "--data-dump")) {
    //pptdatadump=LALInferenceGetProcParamVal(commandLine,"--data-dump");
    const UINT4 nameLength=FILENAME_MAX;
    char filename[nameLength];
    FILE *out;

    for (i=0;i<Nifo;i++) {

      ppt=LALInferenceGetProcParamVal(commandLine,"--outfile");
      if(ppt) {
        snprintf(filename, nameLength, "%s%s-timeDataWithInjection.dat", ppt->value, IFOdata[i].name);
      }
      //else if(strcmp(pptdatadump->value,"")) {
      //  snprintf(filename, nameLength, "%s/%s-timeDataWithInjection.dat", pptdatadump->value, IFOdata[i].name);
      //}
      else
        snprintf(filename, nameLength, "%.3f_%s-timeDataWithInjection.dat", GPStrig.gpsSeconds+1e-9*GPStrig.gpsNanoSeconds, IFOdata[i].name);
      out = fopen(filename, "w");
      if(!out){
        fprintf(stderr,"Unable to open the path %s for writing time data with injection files\n",filename);
        exit(1);
      }
      for (j = 0; j < IFOdata[i].timeData->data->length; j++) {
        REAL8 t = XLALGPSGetREAL8(&(IFOdata[i].timeData->epoch)) +
        j * IFOdata[i].timeData->deltaT;
        REAL8 d = IFOdata[i].timeData->data->data[j];

        fprintf(out, "%.6f %g\n", t, d);
      }
      fclose(out);

      ppt=LALInferenceGetProcParamVal(commandLine,"--outfile");
      if(ppt) {
        snprintf(filename, nameLength, "%s%s-freqDataWithInjection.dat", ppt->value, IFOdata[i].name);
      }
      //else if(strcmp(pptdatadump->value,"")) {
      //  snprintf(filename, nameLength, "%s/%s-freqDataWithInjection.dat", pptdatadump->value, IFOdata[i].name);
      //}
      else
        snprintf(filename, nameLength, "%.3f_%s-freqDataWithInjection.dat", GPStrig.gpsSeconds+1e-9*GPStrig.gpsNanoSeconds, IFOdata[i].name);
      out = fopen(filename, "w");
      if(!out){
        fprintf(stderr,"Unable to open the path %s for writing freq data with injection files\n",filename);
        exit(1);
      }
      for (j = 0; j < IFOdata[i].freqData->data->length; j++) {
        REAL8 f = IFOdata[i].freqData->deltaF * j;
        REAL8 dre = creal(IFOdata[i].freqData->data->data[j]);
        REAL8 dim = cimag(IFOdata[i].freqData->data->data[j]);

        fprintf(out, "%10.10g %10.10g %10.10g\n", f, dre, dim);
      }
      fclose(out);
<<<<<<< HEAD

      ppt=LALInferenceGetProcParamVal(commandLine,"--outfile");
      if(ppt) {
        snprintf(filename, nameLength, "%s%s-ASD.dat", ppt->value, IFOdata[i].name);
      }
      else
        snprintf(filename, nameLength, "%.3f_%s-ASD.dat",GPStrig.gpsSeconds+1e-9*GPStrig.gpsNanoSeconds, IFOdata[i].name);
      out = fopen(filename, "w");
      if(!out){
        fprintf(stderr,"Unable to open the path %s for writing freq ASD files\n",filename);
        exit(1);
      }
      for (j = 0; j < IFOdata[i].oneSidedNoisePowerSpectrum->data->length; j++) {
        REAL8 f = IFOdata[i].oneSidedNoisePowerSpectrum->deltaF*j;
        REAL8 asd = sqrt(IFOdata[i].oneSidedNoisePowerSpectrum->data->data[j]);

        fprintf(out, "%10.10g %10.10g\n", f, asd);
      }
      fclose(out);
=======
      
>>>>>>> 74fb0216
    }

  }
  /* added to destroy injection table properly by hwlee and KGWG at 16 Sep 2016 */
  LALDestroySimInspiralTable(injTable0);
}

#define USAGE "\
    ----------------------------------------------\n\
    --- Data Parameters --------------------------\n\
    ----------------------------------------------\n\
    --ifo IFO1 [--ifo IFO2 ...] IFOs can be H1,L1,V1\n\
    --IFO1-cache cache1         Cache files \n\
    [--IFO2-cache2 cache2 ...]      lal PSDs: LAL{Ad}LIGO, LALVirgo\n\
                                    lalsimuation PSDs: LALSim{Ad}LIGO, LALSim{Ad}Virgo\n\
                                    interpolate from file: interp:asd_file.txt\n\
    --psdstart GPStime          GPS start time of PSD estimation data\n\
    --psdlength length          Length of PSD estimation data in seconds\n\
    --seglen length             Length of segments for PSD estimation and analysis in seconds\n\
    (--dont-dump-extras)        If given, won't save PSD and SNR files\n\
    (--trigtime GPStime)        GPS time of the trigger to analyse\n\
                                    (optional when using --margtime or --margtimephi)\n\
    (--segment-start)           GPS time of the start of the segment\n\
                                     (optional with --trigtime,\n\
                                      default: seglen-2 s before --trigtime)\n\
    (--srate rate)              Downsample data to rate in Hz (4096.0,)\n\
    (--padding PAD [sec]        Override default 0.4 seconds padding\n\
    (--injectionsrate rate)     Downsample injection signal to rate in Hz (--srate)\n\
    (--IFO1-flow freq1          Specify lower frequency cutoff for overlap integral (40.0)\n\
     [--IFO2-flow freq2 ...])\n\
    (--IFO1-fhigh freq1         Specify higher frequency cutoff for overlap integral (Nyquist\n\
     [--IFO2-fhigh freq2 ...])      freq 0.5*srate)\n\
    (--IFO1-channel chan1       Specify channel names when reading cache files\n\
     [--IFO2-channel chan2 ...])\n\
         (--IFO1-asd asd1-ascii.txt        Read in ASD from ascii file. This is not equivalent \n\
     [--IFO2-asd asd2-ascii.txt ...])     to using --IFO1-cache interp:asd_file.txt since the former\n\
                                          won't use the ascii ASD to generate fake noise. \n\
    (--IFO1-psd psd1-ascii.txt        Read in PSD from ascii file. This is not equivalent \n\
     [--IFO2-psd psd2-ascii.txt ...])     to using --IFO1-cache interp:asd_file.txt since the former\n\
                                          won't use the ascii PSD to generate fake noise. \n\
    (--dataseed number)         Specify random seed to use when generating data\n\
    (--lalinspiralinjection)    Enables injections via the LALInspiral package\n\
    (--inj-fref)                Reference frequency of parameters in injection XML (default 100Hz)\n\
    (--inj-lambda1)             value of lambda1 to be injected, LALSimulation only (0)\n\
    (--inj-lambda2)             value of lambda2 to be injected, LALSimulation only (0)\n\
    (--inj-lambdaT              value of lambdaT to be injected (0)\n\
    (--inj-dlambdaT             value of dlambdaT to be injected (0)\n\
    (--inj-spinOrder PNorder)   Specify twice the injection PN order (e.g. 5 <==> 2.5PN)\n\
                                    of spin effects effects to use, only for LALSimulation\n\
                                    (default: -1 <==> Use all spin effects).\n\
    (--inj-tidalOrder PNorder)  Specify twice the injection PN order (e.g. 10 <==> 5PN)\n\
                                    of tidal effects to use, only for LALSimulation\n\
                                    (default: -1 <==> Use all tidal effects).\n\
    (--inj-spin-frame FRAME     Specify injection spin frame: choice of total-j, orbital-l, view.\n\
                                    (Default = OrbitalL).\n\
    (--inj-numreldata FileName) Location of NR data file for the injection of NR waveforms (with NR_hdf5 in injection XML file).\n\
    (--0noise)                  Sets the noise realisation to be identically zero\n\
                                    (for the fake caches above only)\n\
    \n"
LALInferenceIFOData *LALInferenceReadData(ProcessParamsTable *commandLine)
/* Read in the data and store it in a LALInferenceIFOData structure */
{
    LALStatus status;
    INT4 dataseed=0;
    memset(&status,0,sizeof(status));
    ProcessParamsTable *procparam=NULL,*ppt=NULL;
    //ProcessParamsTable *pptdatadump=NULL;
    LALInferenceIFOData *headIFO=NULL,*IFOdata=NULL;
    REAL8 SampleRate=4096.0,SegmentLength=0;
    if(LALInferenceGetProcParamVal(commandLine,"--srate")) SampleRate=atof(LALInferenceGetProcParamVal(commandLine,"--srate")->value);
    REAL8 defaultFLow = atof(LALINFERENCE_DEFAULT_FLOW);
    int nSegs=0;
    size_t seglen=0;
    REAL8TimeSeries *PSDtimeSeries=NULL;
    REAL8 padding=0.4;//Default was 1.0 second. However for The Event the Common Inputs specify a Tukey parameter of 0.1, so 0.4 second of padding for 8 seconds of data.
    UINT4 Ncache=0,Nifo=0,Nchannel=0,NfLow=0,NfHigh=0;
    UINT4 i,j;
    //int FakeFlag=0; - set but not used
    char strainname[]="LSC-STRAIN";
    //typedef void (NoiseFunc)(LALStatus *statusPtr,REAL8 *psd,REAL8 f);
    NoiseFunc *PSD=NULL;
    REAL8 scalefactor=1;
    RandomParams *datarandparam;
    int globFrames=0; // 0 = no, 1 = will search for frames in PWD
    char *chartmp=NULL;
    char **channels=NULL;
    char **caches=NULL;
    char **asds=NULL;
    char **psds=NULL;
    char **IFOnames=NULL;
    char **fLows=NULL,**fHighs=NULL;
    char **timeslides=NULL;
    UINT4 Ntimeslides=0;
    LIGOTimeGPS GPSstart,GPStrig,segStart;
    REAL8 PSDdatalength=0;
    REAL8 AIGOang=0.0; //orientation angle for the proposed Australian detector.
    procparam=LALInferenceGetProcParamVal(commandLine,"--aigoang");
    if(!procparam) procparam=LALInferenceGetProcParamVal(commandLine,"--AIGOang");
    if(procparam)
        AIGOang=atof(procparam->value)*LAL_PI/180.0;

    struct fvec *interp;
    int interpFlag=0;
    REAL8 asdFlag=0;

    if(LALInferenceGetProcParamVal(commandLine,"--glob-frame-data")) globFrames=1;

    /* Check if the new style command line arguments are used */
    INT4 dataOpts=getDataOptionsByDetectors(commandLine, &IFOnames, &caches, &channels, &fLows, &fHighs, &timeslides, &asds, &psds, &Nifo);
    /* Check for options if not given in the new style */
    if(!dataOpts){
        if(!(globFrames||LALInferenceGetProcParamVal(commandLine,"--cache"))||!(LALInferenceGetProcParamVal(commandLine,"--IFO")||LALInferenceGetProcParamVal(commandLine,"--ifo")))
            {fprintf(stderr,USAGE); return(NULL);}
        if(LALInferenceGetProcParamVal(commandLine,"--channel")){
            LALInferenceParseCharacterOptionString(LALInferenceGetProcParamVal(commandLine,"--channel")->value,&channels,&Nchannel);
        }
        LALInferenceParseCharacterOptionString(LALInferenceGetProcParamVal(commandLine,"--cache")->value,&caches,&Ncache);
        ppt=LALInferenceGetProcParamVal(commandLine,"--ifo");
        LALInferenceParseCharacterOptionString(ppt->value,&IFOnames,&Nifo);

        ppt=LALInferenceGetProcParamVal(commandLine,"--flow");
        if(!ppt) ppt=LALInferenceGetProcParamVal(commandLine,"--fLow");
        if(ppt){
            LALInferenceParseCharacterOptionString(ppt->value,&fLows,&NfLow);
        }
        ppt=LALInferenceGetProcParamVal(commandLine,"--fhigh");
        if(!ppt) ppt=LALInferenceGetProcParamVal(commandLine,"--fHigh");
        if(ppt){
            LALInferenceParseCharacterOptionString(ppt->value,&fHighs,&NfHigh);
        }

        if((ppt=LALInferenceGetProcParamVal(commandLine,"--timeslide"))) LALInferenceParseCharacterOptionString(ppt->value,&timeslides,&Ntimeslides);
        if(Nifo!=Ncache) {fprintf(stderr,"ERROR: Must specify equal number of IFOs and Cache files\n"); exit(1);}
        if(Nchannel!=0 && Nchannel!=Nifo) {fprintf(stderr,"ERROR: Please specify a channel for all caches, or omit to use the defaults\n"); exit(1);}
    }
    else
    {
        NfHigh=Ntimeslides=Ncache=Nchannel=NfLow=Nifo;

    }
    /* Check for remaining required options */
	if(!LALInferenceGetProcParamVal(commandLine,"--seglen"))
    {fprintf(stderr,USAGE); return(NULL);}

    if(LALInferenceGetProcParamVal(commandLine,"--dataseed")){
        procparam=LALInferenceGetProcParamVal(commandLine,"--dataseed");
        dataseed=atoi(procparam->value);
    }

    IFOdata=headIFO=XLALCalloc(sizeof(LALInferenceIFOData),Nifo);
    if(!IFOdata) XLAL_ERROR_NULL(XLAL_ENOMEM);

    procparam=LALInferenceGetProcParamVal(commandLine,"--psdstart");
    if (procparam) {
        LALStringToGPS(&status,&GPSstart,procparam->value,&chartmp);
        if(status.statusCode) REPORTSTATUS(&status);
    } else
        XLALINT8NSToGPS(&GPSstart, 0);

    /*Set trigtime in GPStrig using either inj file or --trigtime*/
    LALInferenceSetGPSTrigtime(&GPStrig,commandLine);

    if(status.statusCode) REPORTSTATUS(&status);

    SegmentLength=atof(LALInferenceGetProcParamVal(commandLine,"--seglen")->value);
    seglen=(size_t)(SegmentLength*SampleRate);

    ppt=LALInferenceGetProcParamVal(commandLine,"--psdlength");
    if(ppt) {
        PSDdatalength=atof(ppt->value);
        nSegs=(int)floor(PSDdatalength/SegmentLength);
    }

    CHAR df_argument_name[128];
    REAL8 dof;

    for(i=0;i<Nifo;i++) {
        IFOdata[i].fLow=fLows?atof(fLows[i]):defaultFLow;
        if(fHighs) IFOdata[i].fHigh=fHighs[i]?atof(fHighs[i]):(SampleRate/2.0-(1.0/SegmentLength));
        else IFOdata[i].fHigh=(SampleRate/2.0-(1.0/SegmentLength));
        strncpy(IFOdata[i].name, IFOnames[i], DETNAMELEN);

        dof=4.0 / M_PI * nSegs; /* Degrees of freedom parameter */
        sprintf(df_argument_name,"--dof-%s",IFOdata[i].name);
        if((ppt=LALInferenceGetProcParamVal(commandLine,df_argument_name)))
            dof=atof(ppt->value);

        IFOdata[i].STDOF = dof;
        XLALPrintInfo("Detector %s will run with %g DOF if Student's T likelihood used.\n",
                IFOdata[i].name, IFOdata[i].STDOF);
    }

    /* Only allocate this array if there weren't channels read in from the command line */
    if(!dataOpts && !Nchannel) channels=XLALCalloc(Nifo,sizeof(char *));
    for(i=0;i<Nifo;i++) {
        if(!dataOpts && !Nchannel) channels[i]=XLALMalloc(VARNAME_MAX);
        IFOdata[i].detector=XLALCalloc(1,sizeof(LALDetector));

        if(!strcmp(IFOnames[i],"H1")) {
            memcpy(IFOdata[i].detector,&lalCachedDetectors[LALDetectorIndexLHODIFF],sizeof(LALDetector));
            if(!Nchannel) sprintf((channels[i]),"H1:%s",strainname); continue;}
        if(!strcmp(IFOnames[i],"H2")) {
            memcpy(IFOdata[i].detector,&lalCachedDetectors[LALDetectorIndexLHODIFF],sizeof(LALDetector));
            if(!Nchannel) sprintf((channels[i]),"H2:%s",strainname); continue;}
        if(!strcmp(IFOnames[i],"LLO")||!strcmp(IFOnames[i],"L1")) {
            memcpy(IFOdata[i].detector,&lalCachedDetectors[LALDetectorIndexLLODIFF],sizeof(LALDetector));
            if(!Nchannel) sprintf((channels[i]),"L1:%s",strainname); continue;}
        if(!strcmp(IFOnames[i],"V1")||!strcmp(IFOnames[i],"VIRGO")) {
            memcpy(IFOdata[i].detector,&lalCachedDetectors[LALDetectorIndexVIRGODIFF],sizeof(LALDetector));
            if(!Nchannel) sprintf((channels[i]),"V1:h_16384Hz"); continue;}
        if(!strcmp(IFOnames[i],"GEO")||!strcmp(IFOnames[i],"G1")) {
            memcpy(IFOdata[i].detector,&lalCachedDetectors[LALDetectorIndexGEO600DIFF],sizeof(LALDetector));
            if(!Nchannel) sprintf((channels[i]),"G1:DER_DATA_H"); continue;}

        if(!strcmp(IFOnames[i],"E1")){
            memcpy(IFOdata[i].detector,&lalCachedDetectors[LALDetectorIndexE1DIFF],sizeof(LALDetector));
            if(!Nchannel) sprintf((channels[i]),"E1:STRAIN"); continue;}
        if(!strcmp(IFOnames[i],"E2")){
            memcpy(IFOdata[i].detector,&lalCachedDetectors[LALDetectorIndexE2DIFF],sizeof(LALDetector));
            if(!Nchannel) sprintf((channels[i]),"E2:STRAIN"); continue;}
        if(!strcmp(IFOnames[i],"E3")){
            memcpy(IFOdata[i].detector,&lalCachedDetectors[LALDetectorIndexE3DIFF],sizeof(LALDetector));
            if(!Nchannel) sprintf((channels[i]),"E3:STRAIN"); continue;}
        if(!strcmp(IFOnames[i],"K1")){
            memcpy(IFOdata[i].detector, &lalCachedDetectors[LALDetectorIndexKAGRADIFF],sizeof(LALDetector));
            if(!Nchannel) sprintf((channels[i]),"K1:STRAIN"); continue;}
	    if(!strcmp(IFOnames[i],"I1")){
	        memcpy(IFOdata[i].detector, &lalCachedDetectors[LALDetectorIndexLIODIFF],sizeof(LALDetector));
	        if(!Nchannel) sprintf((channels[i]),"I1:STRAIN"); continue;}
        if(!strcmp(IFOnames[i],"A1")||!strcmp(IFOnames[i],"LIGOSouth")){
            /* Construct a detector at AIGO with 4k arms */
            LALFrDetector LIGOSouthFr;
            sprintf(LIGOSouthFr.name,"LIGO-South");
            sprintf(LIGOSouthFr.prefix,"A1");
            /* Location of the AIGO detector vertex is */
            /* 31d21'27.56" S, 115d42'50.34"E */
            LIGOSouthFr.vertexLatitudeRadians = - (31. + 21./60. + 27.56/3600.)*LAL_PI/180.0;
            LIGOSouthFr.vertexLongitudeRadians = (115. + 42./60. + 50.34/3600.)*LAL_PI/180.0;
            LIGOSouthFr.vertexElevation=0.0;
            LIGOSouthFr.xArmAltitudeRadians=0.0;
            LIGOSouthFr.xArmAzimuthRadians=AIGOang+LAL_PI/2.;
            LIGOSouthFr.yArmAltitudeRadians=0.0;
            LIGOSouthFr.yArmAzimuthRadians=AIGOang;
            LIGOSouthFr.xArmMidpoint=2000.;
            LIGOSouthFr.yArmMidpoint=2000.;
            IFOdata[i].detector=XLALMalloc(sizeof(LALDetector));
            memset(IFOdata[i].detector,0,sizeof(LALDetector));
            XLALCreateDetector(IFOdata[i].detector,&LIGOSouthFr,LALDETECTORTYPE_IFODIFF);
            printf("Created LIGO South detector, location: %lf, %lf, %lf\n",IFOdata[i].detector->location[0],IFOdata[i].detector->location[1],IFOdata[i].detector->location[2]);
            printf("Detector tensor:\n");
            for(int jdx=0;jdx<3;jdx++){
                for(j=0;j<3;j++) printf("%f ",IFOdata[i].detector->response[jdx][j]);
                printf("\n");
            }
            continue;
        }
        fprintf(stderr,"Unknown interferometer %s. Valid codes: H1 H2 L1 V1 GEO A1 K1 I1 E1 E2 E3 HM1 HM2 EM1 EM2\n",IFOnames[i]); exit(-1);
    }

    /* Set up FFT structures and window */
    for (i=0;i<Nifo;i++){
        /* Create FFT plans (flag 1 to measure performance) */
        IFOdata[i].timeToFreqFFTPlan = XLALCreateForwardREAL8FFTPlan((UINT4) seglen, 1 );
        if(!IFOdata[i].timeToFreqFFTPlan) XLAL_ERROR_NULL(XLAL_ENOMEM);
        IFOdata[i].freqToTimeFFTPlan = XLALCreateReverseREAL8FFTPlan((UINT4) seglen, 1 );
        if(!IFOdata[i].freqToTimeFFTPlan) XLAL_ERROR_NULL(XLAL_ENOMEM);
        IFOdata[i].margFFTPlan = XLALCreateReverseREAL8FFTPlan((UINT4) seglen, 1);
        if(!IFOdata[i].margFFTPlan) XLAL_ERROR_NULL(XLAL_ENOMEM);
        /* Setup windows */
        ppt=LALInferenceGetProcParamVal(commandLine,"--padding");
        if (ppt){
            padding=atof(ppt->value);
            fprintf(stdout,"Using %lf seconds of padding for IFO %s \n",padding, IFOdata[i].name);
        }
        if ((REAL8)2.0*padding*SampleRate/(REAL8)seglen <0.0 ||(REAL8)2.0*padding*SampleRate/(REAL8)seglen >1 ){
            fprintf(stderr,"Padding is negative or 2*padding is bigger than the whole segment. Consider reducing it using --padding or increase --seglen. Exiting\n");
            exit(1);
        }
        IFOdata[i].padding=padding;
        IFOdata[i].window=XLALCreateTukeyREAL8Window(seglen,(REAL8)2.0*padding*SampleRate/(REAL8)seglen);
        if(!IFOdata[i].window) XLAL_ERROR_NULL(XLAL_EFUNC);
    }

    if(!(ppt=LALInferenceGetProcParamVal(commandLine,"--segment-start")))
    {
        /* Trigger time = 2 seconds before end of segment (was 1 second, but Common Inputs for The Events are -6 +2*/
        memcpy(&segStart,&GPStrig,sizeof(LIGOTimeGPS));
        REAL8 offset=SegmentLength-2.;
        /* If we are using a burst approximant, put at the center */
        if ((ppt=LALInferenceGetProcParamVal(commandLine,"--approx"))){
          if (XLALCheckBurstApproximantFromString(ppt->value)) offset=SegmentLength/2.;
        }
        XLALGPSAdd(&segStart,-offset);
    }
    else
    {
        /* Segment starts at given time */
        REAL8 segstartR8 = atof(ppt->value);
        XLALGPSSetREAL8(&segStart,segstartR8);
    }


    /* Read the PSD data */
    for(i=0;i<Nifo;i++) {
        memcpy(&(IFOdata[i].epoch),&segStart,sizeof(LIGOTimeGPS));
        /* Check to see if an interpolation file is specified */
        interpFlag=0;
        interp=NULL;
        if( (globFrames)?0:strstr(caches[i],"interp:")==caches[i]){
          /* Extract the file name */
         char *interpfilename=&(caches[i][7]);
         printf("Looking for ASD interpolation file %s\n",interpfilename);
         interpFlag=1;
         asdFlag=1;
         interp=interpFromFile(interpfilename, asdFlag);
        }
        /* Check if fake data is requested */
       if( (globFrames)?0:(interpFlag || (!(strcmp(caches[i],"LALLIGO") && strcmp(caches[i],"LALVirgo") && strcmp(caches[i],"LALGEO") && strcmp(caches[i],"LALEGO") && strcmp(caches[i],"LALSimLIGO") && strcmp(caches[i],"LALSimAdLIGO") && strcmp(caches[i],"LALSimVirgo") && strcmp(caches[i],"LALSimAdVirgo") && strcmp(caches[i],"LALAdLIGO")))))
        {
            if (!LALInferenceGetProcParamVal(commandLine,"--dataseed")){
                fprintf(stderr,"Error: You need to specify a dataseed when generating data with --dataseed <number>.\n\
                        (--dataseed 0 uses a non-reproducible number from the system clock, and no parallel run is then possible.)\n" );
                exit(-1);
            }
            /* Offset the seed in a way that depends uniquely on the IFO name */
            int ifo_salt=0;
            ifo_salt+=(int)IFOnames[i][0]+(int)IFOnames[i][1];
            datarandparam=XLALCreateRandomParams(dataseed?dataseed+(int)ifo_salt:dataseed);
            if(!datarandparam) XLAL_ERROR_NULL(XLAL_EFUNC);
            IFOdata[i].oneSidedNoisePowerSpectrum=(REAL8FrequencySeries *)
                XLALCreateREAL8FrequencySeries("spectrum",&GPSstart,0.0,
                        (REAL8)(SampleRate)/seglen,&lalDimensionlessUnit,seglen/2 +1);
            if(!IFOdata[i].oneSidedNoisePowerSpectrum) XLAL_ERROR_NULL(XLAL_EFUNC);

            int LALSimPsd=0;
            /* Selection of the noise curve */
            if(!strcmp(caches[i],"LALLIGO")) {PSD = &LALLIGOIPsd; scalefactor=9E-46;}
            if(!strcmp(caches[i],"LALVirgo")) {PSD = &LALVIRGOPsd; scalefactor=1.0;}
            if(!strcmp(caches[i],"LALGEO")) {PSD = &LALGEOPsd; scalefactor=1E-46;}
            if(!strcmp(caches[i],"LALEGO")) {PSD = &LALEGOPsd; scalefactor=1.0;}
            if(!strcmp(caches[i],"LALAdLIGO")) {PSD = &LALAdvLIGOPsd; scalefactor = 1E-49;}
            if(!strcmp(caches[i],"LALSimLIGO")) {XLALSimNoisePSD(IFOdata[i].oneSidedNoisePowerSpectrum,IFOdata[i].fLow,XLALSimNoisePSDiLIGOSRD ) ; LALSimPsd=1;}
            if(!strcmp(caches[i],"LALSimVirgo")) {XLALSimNoisePSD(IFOdata[i].oneSidedNoisePowerSpectrum,IFOdata[i].fLow,XLALSimNoisePSDVirgo ); LALSimPsd=1;}
            if(!strcmp(caches[i],"LALSimAdLIGO")) {XLALSimNoisePSD(IFOdata[i].oneSidedNoisePowerSpectrum,IFOdata[i].fLow,XLALSimNoisePSDaLIGOZeroDetHighPower ) ;LALSimPsd=1;}
            if(!strcmp(caches[i],"LALSimAdVirgo")) {XLALSimNoisePSD(IFOdata[i].oneSidedNoisePowerSpectrum,IFOdata[i].fLow,XLALSimNoisePSDAdvVirgo) ;LALSimPsd=1;}
            if(interpFlag) {PSD=NULL; scalefactor=1.0;}
            if(PSD==NULL && !(interpFlag|| LALSimPsd)) {fprintf(stderr,"Error: unknown simulated PSD: %s\n",caches[i]); exit(-1);}

            if(LALSimPsd==0){
                for(j=0;j<IFOdata[i].oneSidedNoisePowerSpectrum->data->length;j++)
                {
                    MetaNoiseFunc(&status,&(IFOdata[i].oneSidedNoisePowerSpectrum->data->data[j]),j*IFOdata[i].oneSidedNoisePowerSpectrum->deltaF,interp,PSD);
                    IFOdata[i].oneSidedNoisePowerSpectrum->data->data[j]*=scalefactor;
                }
            }

            IFOdata[i].freqData = (COMPLEX16FrequencySeries *)XLALCreateCOMPLEX16FrequencySeries("stilde",&segStart,0.0,IFOdata[i].oneSidedNoisePowerSpectrum->deltaF,&lalDimensionlessUnit,seglen/2 +1);
            if(!IFOdata[i].freqData) XLAL_ERROR_NULL(XLAL_EFUNC);

            /* Create the fake data */
            int j_Lo = (int) IFOdata[i].fLow/IFOdata[i].freqData->deltaF;
            if(LALInferenceGetProcParamVal(commandLine,"--0noise")){
                for(j=j_Lo;j<IFOdata[i].freqData->data->length;j++){
                    IFOdata[i].freqData->data->data[j] = 0.0;
                }
            } else {
                for(j=j_Lo;j<IFOdata[i].freqData->data->length;j++){
                    IFOdata[i].freqData->data->data[j] = crect(
                      XLALNormalDeviate(datarandparam)*(0.5*sqrt(IFOdata[i].oneSidedNoisePowerSpectrum->data->data[j]/IFOdata[i].freqData->deltaF)),
                      XLALNormalDeviate(datarandparam)*(0.5*sqrt(IFOdata[i].oneSidedNoisePowerSpectrum->data->data[j]/IFOdata[i].freqData->deltaF))
                      );
                }
            }
            IFOdata[i].freqData->data->data[0] = 0;
            const char timename[]="timeData";
            IFOdata[i].timeData=(REAL8TimeSeries *)XLALCreateREAL8TimeSeries(timename,&segStart,0.0,(REAL8)1.0/SampleRate,&lalDimensionlessUnit,(size_t)seglen);
            if(!IFOdata[i].timeData) XLAL_ERROR_NULL(XLAL_EFUNC);
            XLALREAL8FreqTimeFFT(IFOdata[i].timeData,IFOdata[i].freqData,IFOdata[i].freqToTimeFFTPlan);
            if(*XLALGetErrnoPtr()) printf("XLErr: %s\n",XLALErrorString(*XLALGetErrnoPtr()));
            XLALDestroyRandomParams(datarandparam);
        }
        else{ /* Not using fake data, load the data from a cache file */

            LALCache *cache=NULL;
            if(!globFrames)
            {
                cache  = XLALCacheImport( caches[i] );
                int err;
                err = *XLALGetErrnoPtr();
                if(cache==NULL) {fprintf(stderr,"ERROR: Unable to import cache file \"%s\",\n       XLALError: \"%s\".\n",caches[i], XLALErrorString(err)); exit(-1);}
            }
            else
            {
                printf("Looking for frames for %s in PWD\n",IFOnames[i]);
                cache= GlobFramesPWD(IFOnames[i]);

            }
            if(!cache) {fprintf(stderr,"ERROR: Cannot find any frame data!\n"); exit(1);}
            if ((!((psds[i])==NULL)) && (!((asds[i])==NULL))) {fprintf(stderr,"ERROR: Cannot provide both ASD and PSD file from command line!\n"); exit(1);}
            if (!((asds)==NULL || (asds[i])==NULL)){
                interp=NULL;
                asdFlag=1;
                char *interpfilename=&(asds[i][0]);
                fprintf(stderr,"Reading ASD for %s using %s\n",IFOnames[i],interpfilename);
                printf("Looking for ASD file %s for PSD interpolation\n",interpfilename);
                interp=interpFromFile(interpfilename, asdFlag);
                IFOdata[i].oneSidedNoisePowerSpectrum=(REAL8FrequencySeries *)
                    XLALCreateREAL8FrequencySeries("spectrum",&GPSstart,0.0,
                            (REAL8)(SampleRate)/seglen,&lalDimensionlessUnit,seglen/2 +1);
                if(!IFOdata[i].oneSidedNoisePowerSpectrum) XLAL_ERROR_NULL(XLAL_EFUNC);
                for(j=0;j<IFOdata[i].oneSidedNoisePowerSpectrum->data->length;j++)
                {
                    MetaNoiseFunc(&status,&(IFOdata[i].oneSidedNoisePowerSpectrum->data->data[j]),j*IFOdata[i].oneSidedNoisePowerSpectrum->deltaF,interp,NULL);
                    //fprintf(stdout,"%lf\n",IFOdata[i].oneSidedNoisePowerSpectrum->data->data[j]);
                }
             }else if(!((psds)==NULL || (psds[i])==NULL)){
                interp=NULL;
                asdFlag=0;
                char *interpfilename=&(psds[i][0]);
                fprintf(stderr,"Reading PSD for %s using %s\n",IFOnames[i],interpfilename);
                printf("Looking for PSD file %s for PSD interpolation\n",interpfilename);
                interp=interpFromFile(interpfilename, asdFlag);
                IFOdata[i].oneSidedNoisePowerSpectrum=(REAL8FrequencySeries *)
                    XLALCreateREAL8FrequencySeries("spectrum",&GPSstart,0.0,
                            (REAL8)(SampleRate)/seglen,&lalDimensionlessUnit,seglen/2 +1);
                if(!IFOdata[i].oneSidedNoisePowerSpectrum) XLAL_ERROR_NULL(XLAL_EFUNC);
                for(j=0;j<IFOdata[i].oneSidedNoisePowerSpectrum->data->length;j++)
                {
                    MetaNoiseFunc(&status,&(IFOdata[i].oneSidedNoisePowerSpectrum->data->data[j]),j*IFOdata[i].oneSidedNoisePowerSpectrum->deltaF,interp,NULL);
                    //fprintf(stdout,"%lf\n",IFOdata[i].oneSidedNoisePowerSpectrum->data->data[j]);
                }
            }else{
                /* Make sure required PSD arguments were provided */
                if(!LALInferenceGetProcParamVal(commandLine,"--psdstart") ||
                        !LALInferenceGetProcParamVal(commandLine,"--psdlength"))
                {fprintf(stderr,USAGE); return(NULL);}

                fprintf(stderr,"Estimating PSD for %s using %i segments of %i samples (%lfs)\n",IFOnames[i],nSegs,(int)seglen,SegmentLength);
                /*LIGOTimeGPS trueGPSstart=GPSstart;
                if(Ntimeslides) {
                  REAL4 deltaT=-atof(timeslides[i]);
                  XLALGPSAdd(&GPSstart, deltaT);
                  fprintf(stderr,"Slid PSD estimation of %s by %f s from %10.10lf to %10.10lf\n",IFOnames[i],deltaT,trueGPSstart.gpsSeconds+1e-9*trueGPSstart.gpsNanoSeconds,GPSstart.gpsSeconds+1e-9*GPSstart.gpsNanoSeconds);
                }*/
                PSDtimeSeries=readTseries(cache,channels[i],GPSstart,PSDdatalength);
                //GPSstart=trueGPSstart;
                if(!PSDtimeSeries) {XLALPrintError("Error reading PSD data for %s\n",IFOnames[i]); exit(1);}
                XLALResampleREAL8TimeSeries(PSDtimeSeries,1.0/SampleRate);
                PSDtimeSeries=(REAL8TimeSeries *)XLALShrinkREAL8TimeSeries(PSDtimeSeries,(size_t) 0, (size_t) seglen*nSegs);
                if(!PSDtimeSeries) {
                    fprintf(stderr,"ERROR while estimating PSD for %s\n",IFOnames[i]);
                    XLAL_ERROR_NULL(XLAL_EFUNC);
                }
                IFOdata[i].oneSidedNoisePowerSpectrum=(REAL8FrequencySeries *)XLALCreateREAL8FrequencySeries("spectrum",&PSDtimeSeries->epoch,0.0,(REAL8)(SampleRate)/seglen,&lalDimensionlessUnit,seglen/2 +1);
                if(!IFOdata[i].oneSidedNoisePowerSpectrum) XLAL_ERROR_NULL(XLAL_EFUNC);
                if (LALInferenceGetProcParamVal(commandLine, "--PSDwelch"))
                    XLALREAL8AverageSpectrumWelch(IFOdata[i].oneSidedNoisePowerSpectrum ,PSDtimeSeries, seglen, (UINT4)seglen, IFOdata[i].window, IFOdata[i].timeToFreqFFTPlan);
                else
                    XLALREAL8AverageSpectrumMedian(IFOdata[i].oneSidedNoisePowerSpectrum ,PSDtimeSeries, seglen, (UINT4)seglen, IFOdata[i].window, IFOdata[i].timeToFreqFFTPlan);

                if(LALInferenceGetProcParamVal(commandLine, "--binFit")) {

                    LIGOTimeGPS GPStime=segStart;

                    const UINT4 nameLength=256;
                    char filename[nameLength];

                    snprintf(filename, nameLength, "%s-BinFitLines.dat", IFOdata[i].name);

                    printf("Running PSD bin fitting... ");
                    LALInferenceAverageSpectrumBinFit(IFOdata[i].oneSidedNoisePowerSpectrum ,PSDtimeSeries, seglen, (UINT4)seglen, IFOdata[i].window, IFOdata[i].timeToFreqFFTPlan,filename,GPStime);
                    printf("completed!\n");
                }

                if (LALInferenceGetProcParamVal(commandLine, "--chisquaredlines")){

                    double deltaF = IFOdata[i].oneSidedNoisePowerSpectrum->deltaF;
                    int lengthF = IFOdata[i].oneSidedNoisePowerSpectrum->data->length;

                    REAL8 *pvalues;
                    pvalues = XLALMalloc( lengthF * sizeof( *pvalues ) );

                    printf("Running chi-squared tests... ");
                    LALInferenceRemoveLinesChiSquared(IFOdata[i].oneSidedNoisePowerSpectrum,PSDtimeSeries, seglen, (UINT4)seglen, IFOdata[i].window, IFOdata[i].timeToFreqFFTPlan,pvalues);
                    printf("completed!\n");

                    const UINT4 nameLength=256;
                    char filename[nameLength];
                    FILE *out;

                    double lines_width;
                    ppt = LALInferenceGetProcParamVal(commandLine, "--chisquaredlinesWidth");
                    if(ppt) lines_width = atof(ppt->value);
                    else lines_width = deltaF;

                    double lines_threshold;
                    ppt = LALInferenceGetProcParamVal(commandLine, "--chisquaredlinesThreshold");
                    if(ppt) lines_threshold = atof(ppt->value);
                    else lines_threshold = 2*pow(10.0,-14.0);

                    printf("Using chi squared threshold of %g\n",lines_threshold);

                    snprintf(filename, nameLength, "%s-ChiSquaredLines.dat", IFOdata[i].name);
                    out = fopen(filename, "w");
                    for (int k = 0; k < lengthF; ++k ) {
                        if (pvalues[k] < lines_threshold) {
                            fprintf(out,"%g %g\n",((double) k) * deltaF,lines_width);
                        }
                    }
                    fclose(out);

                    snprintf(filename, nameLength, "%s-ChiSquaredLines-pvalues.dat", IFOdata[i].name);
                    out = fopen(filename, "w");
                    for (int k = 0; k < lengthF; ++k ) {
                        fprintf(out,"%g %g\n",((double) k) * deltaF,pvalues[k]);
                    }
                    fclose(out);

                }

                if (LALInferenceGetProcParamVal(commandLine, "--KSlines")){

                    double deltaF = IFOdata[i].oneSidedNoisePowerSpectrum->deltaF;
                    int lengthF = IFOdata[i].oneSidedNoisePowerSpectrum->data->length;

                    REAL8 *pvalues;
                    pvalues = XLALMalloc( lengthF * sizeof( *pvalues ) );

                    printf("Running KS tests... ");
                    LALInferenceRemoveLinesKS(IFOdata[i].oneSidedNoisePowerSpectrum,PSDtimeSeries, seglen, (UINT4)seglen, IFOdata[i].window, IFOdata[i].timeToFreqFFTPlan,pvalues);
                    printf("completed!\n");

                    const UINT4 nameLength=256;
                    char filename[nameLength];
                    FILE *out;

                    double lines_width;
                    ppt = LALInferenceGetProcParamVal(commandLine, "--KSlinesWidth");
                    if(ppt) lines_width = atof(ppt->value);
                    else lines_width = deltaF;

                    double lines_threshold;
                    ppt = LALInferenceGetProcParamVal(commandLine, "--KSlinesThreshold");
                    if(ppt) lines_threshold = atof(ppt->value);
                    else lines_threshold = 0.134558;

                    printf("Using KS threshold of %g\n",lines_threshold);

                    snprintf(filename, nameLength, "%s-KSLines.dat", IFOdata[i].name);
                    out = fopen(filename, "w");
                    for (int k = 0; k < lengthF; ++k ) {
                        if (pvalues[k] < lines_threshold) {
                            fprintf(out,"%g %g\n",((double) k) * deltaF,lines_width);
                        }
                    }
                    fclose(out);

                    snprintf(filename, nameLength, "%s-KSLines-pvalues.dat", IFOdata[i].name);
                    out = fopen(filename, "w");
                    for (int k = 0; k < lengthF; ++k ) {
                        fprintf(out,"%g %g\n",((double) k) * deltaF,pvalues[k]);
                    }
                    fclose(out);

                }

                if (LALInferenceGetProcParamVal(commandLine, "--powerlawlines")){

                    double deltaF = IFOdata[i].oneSidedNoisePowerSpectrum->deltaF;
                    int lengthF = IFOdata[i].oneSidedNoisePowerSpectrum->data->length;

                    REAL8 *pvalues;
                    pvalues = XLALMalloc( lengthF * sizeof( *pvalues ) );

                    printf("Running power law tests... ");
                    LALInferenceRemoveLinesPowerLaw(IFOdata[i].oneSidedNoisePowerSpectrum,PSDtimeSeries, seglen, (UINT4)seglen, IFOdata[i].window, IFOdata[i].timeToFreqFFTPlan,pvalues);
                    printf("completed!\n");

                    const UINT4 nameLength=256;
                    char filename[nameLength];
                    FILE *out;

                    double lines_width;
                    ppt = LALInferenceGetProcParamVal(commandLine, "--powerlawlinesWidth");
                    if(ppt) lines_width = atof(ppt->value);
                    else lines_width = deltaF;

                    double lines_threshold;
                    ppt = LALInferenceGetProcParamVal(commandLine, "--powerlawlinesThreshold");
                    if(ppt) lines_threshold = atof(ppt->value);
                    else lines_threshold = 0.7197370;

                    printf("Using power law threshold of %g\n",lines_threshold);

                    snprintf(filename, nameLength, "%s-PowerLawLines.dat", IFOdata[i].name);
                    out = fopen(filename, "w");
                    for (int k = 0; k < lengthF; ++k ) {
                        if (pvalues[k] < lines_threshold) {
                            fprintf(out,"%g %g\n",((double) k) * deltaF,lines_width);
                        }
                    }
                    fclose(out);

                    snprintf(filename, nameLength, "%s-PowerLawLines-pvalues.dat", IFOdata[i].name);
                    out = fopen(filename, "w");
                    for (int k = 0; k < lengthF; ++k ) {
                        fprintf(out,"%g %g\n",((double) k) * deltaF,pvalues[k]);
                    }
                    fclose(out);

                }

                if (LALInferenceGetProcParamVal(commandLine, "--xcorrbands")){

                    int lengthF = IFOdata[i].oneSidedNoisePowerSpectrum->data->length;

                    REAL8 *pvalues;
                    pvalues = XLALMalloc( lengthF * sizeof( *pvalues ) );

                    const UINT4 nameLength=256;
                    char filename[nameLength];
                    FILE *out;

                    snprintf(filename, nameLength, "%s-XCorrVals.dat", IFOdata[i].name);

                    printf("Running xcorr tests... ");
                    LALInferenceXCorrBands(IFOdata[i].oneSidedNoisePowerSpectrum,PSDtimeSeries, seglen, (UINT4)seglen, IFOdata[i].window, IFOdata[i].timeToFreqFFTPlan,pvalues,filename);
                    printf("completed!\n");

                    snprintf(filename, nameLength, "%s-XCorrBands.dat", IFOdata[i].name);
                    out = fopen(filename, "w");
                    fprintf(out,"%g %g\n",10.0,75.0);
                    fprintf(out,"%g %g\n",16.0,40.0);
                    fprintf(out,"%g %g\n",40.0,330.0);
                    fclose(out);

                }

                XLALDestroyREAL8TimeSeries(PSDtimeSeries);
            }

            /* Read the data segment */
            LIGOTimeGPS truesegstart=segStart;
            if(Ntimeslides) {
                REAL4 deltaT=-atof(timeslides[i]);
                XLALGPSAdd(&segStart, deltaT);
                fprintf(stderr,"Slid %s by %f s from %10.10lf to %10.10lf\n",IFOnames[i],deltaT,truesegstart.gpsSeconds+1e-9*truesegstart.gpsNanoSeconds,segStart.gpsSeconds+1e-9*segStart.gpsNanoSeconds);
            }
            IFOdata[i].timeData=readTseries(cache,channels[i],segStart,SegmentLength);
            segStart=truesegstart;
            if(Ntimeslides) IFOdata[i].timeData->epoch=truesegstart;

            if(!IFOdata[i].timeData) {
                XLALPrintError("Error reading segment data for %s at %i\n",IFOnames[i],segStart.gpsSeconds);
                XLAL_ERROR_NULL(XLAL_EFUNC);
            }
            XLALResampleREAL8TimeSeries(IFOdata[i].timeData,1.0/SampleRate);
            if(!IFOdata[i].timeData) {XLALPrintError("Error reading segment data for %s\n",IFOnames[i]); XLAL_ERROR_NULL(XLAL_EFUNC);}
            IFOdata[i].freqData=(COMPLEX16FrequencySeries *)XLALCreateCOMPLEX16FrequencySeries("freqData",&(IFOdata[i].timeData->epoch),0.0,1.0/SegmentLength,&lalDimensionlessUnit,seglen/2+1);
            if(!IFOdata[i].freqData) XLAL_ERROR_NULL(XLAL_EFUNC);
            IFOdata[i].windowedTimeData=(REAL8TimeSeries *)XLALCreateREAL8TimeSeries("windowed time data",&(IFOdata[i].timeData->epoch),0.0,1.0/SampleRate,&lalDimensionlessUnit,seglen);
            if(!IFOdata[i].windowedTimeData) XLAL_ERROR_NULL(XLAL_EFUNC);
            XLALDDVectorMultiply(IFOdata[i].windowedTimeData->data,IFOdata[i].timeData->data,IFOdata[i].window->data);
            XLALREAL8TimeFreqFFT(IFOdata[i].freqData,IFOdata[i].windowedTimeData,IFOdata[i].timeToFreqFFTPlan);

            for(j=0;j<IFOdata[i].freqData->data->length;j++){
                IFOdata[i].freqData->data->data[j] /= sqrt(IFOdata[i].window->sumofsquares / IFOdata[i].window->data->length);
                IFOdata[i].windowedTimeData->data->data[j] /= sqrt(IFOdata[i].window->sumofsquares / IFOdata[i].window->data->length);
            }

        XLALDestroyCache(cache); // Clean up cache
        } /* End of data reading process */

        makeWhiteData(&(IFOdata[i]));

      /* Store ASD of noise spectrum to whiten glitch model */
      IFOdata[i].noiseASD=(REAL8FrequencySeries *)XLALCreateREAL8FrequencySeries("asd",&GPSstart,0.0,(REAL8)(SampleRate)/seglen,&lalDimensionlessUnit,seglen/2 +1);
      for(j=0;j<IFOdata[i].oneSidedNoisePowerSpectrum->data->length;j++)
        IFOdata[i].noiseASD->data->data[j]=sqrt(IFOdata[i].oneSidedNoisePowerSpectrum->data->data[j]);
        /* Save to file the PSDs so that they can be used in the PP pages */
        const UINT4 nameLength=FILENAME_MAX;
        char filename[nameLength];
        FILE *out;
        ppt=LALInferenceGetProcParamVal(commandLine,"--dont-dump-extras");
        if (!ppt){
          ppt=LALInferenceGetProcParamVal(commandLine,"--outfile");
          if(ppt) {
            snprintf(filename, nameLength, "%s%s-PSD.dat", ppt->value, IFOdata[i].name);
          }
          else
            snprintf(filename, nameLength, "%.3f_%s-PSD.dat",GPStrig.gpsSeconds+1e-9*GPStrig.gpsNanoSeconds, IFOdata[i].name);

          out = fopen(filename, "w");
          if(!out){
            fprintf(stderr,"Unable to open the path %s for writing PSD files\n",filename);
            exit(1);
          }
          for (j = 0; j < IFOdata[i].oneSidedNoisePowerSpectrum->data->length; j++) {
              REAL8 f = IFOdata[i].oneSidedNoisePowerSpectrum->deltaF*j;
              REAL8 psd = IFOdata[i].oneSidedNoisePowerSpectrum->data->data[j];

              fprintf(out, "%10.10g %10.10g\n", f, psd);
          }
          fclose(out);
        }
        if (LALInferenceGetProcParamVal(commandLine, "--data-dump")) {
            //pptdatadump=LALInferenceGetProcParamVal(commandLine,"--data-dump");

            ppt=LALInferenceGetProcParamVal(commandLine,"--outfile");

            if(ppt) {
              snprintf(filename, nameLength, "%s%s-timeData.dat", ppt->value, IFOdata[i].name);
            }
            //else if(strcmp(pptdatadump->value,"")) {
            //  snprintf(filename, nameLength, "%s/%s-timeData.dat", pptdatadump->value, IFOdata[i].name);
            //}
            else
              snprintf(filename, nameLength, "%.3f_%s-timeData.dat",GPStrig.gpsSeconds+1e-9*GPStrig.gpsNanoSeconds, IFOdata[i].name);
            out = fopen(filename, "w");
            if(!out){
                fprintf(stderr,"Unable to open the path %s for writing time data files\n",filename);
                exit(1);
            }
            for (j = 0; j < IFOdata[i].timeData->data->length; j++) {
                REAL8 t = XLALGPSGetREAL8(&(IFOdata[i].timeData->epoch)) +
                    j * IFOdata[i].timeData->deltaT;
                REAL8 d = IFOdata[i].timeData->data->data[j];

                fprintf(out, "%.6f %g\n", t, d);
            }
            fclose(out);

            ppt=LALInferenceGetProcParamVal(commandLine,"--outfile");
            if(ppt) {
              snprintf(filename, nameLength, "%s%s-freqData.dat", ppt->value, IFOdata[i].name);
            }
            //else if(strcmp(pptdatadump->value,"")) {
            //  snprintf(filename, nameLength, "%s/%s-freqData.dat", pptdatadump->value, IFOdata[i].name);
            //}
            else
              snprintf(filename, nameLength, "%.3f_%s-freqData.dat",GPStrig.gpsSeconds+1e-9*GPStrig.gpsNanoSeconds, IFOdata[i].name);
            out = fopen(filename, "w");
            if(!out){
                fprintf(stderr,"Unable to open the path %s for writing freq data files\n",filename);
                exit(1);
            }
            for (j = 0; j < IFOdata[i].freqData->data->length; j++) {
                REAL8 f = IFOdata[i].freqData->deltaF * j;
                REAL8 dre = creal(IFOdata[i].freqData->data->data[j]);
                REAL8 dim = cimag(IFOdata[i].freqData->data->data[j]);

                fprintf(out, "%10.10g %10.10g %10.10g\n", f, dre, dim);
            }
            fclose(out);

            ppt=LALInferenceGetProcParamVal(commandLine,"--outfile");
            if(ppt) {
              snprintf(filename, nameLength, "%s%s-ASD.dat", ppt->value, IFOdata[i].name);
            }
            else
              snprintf(filename, nameLength, "%.3f_%s-ASD.dat",GPStrig.gpsSeconds+1e-9*GPStrig.gpsNanoSeconds, IFOdata[i].name);
            out = fopen(filename, "w");
            if(!out){
              fprintf(stderr,"Unable to open the path %s for writing freq ASD files\n",filename);
              exit(1);
            }
            for (j = 0; j < IFOdata[i].oneSidedNoisePowerSpectrum->data->length; j++) {
              REAL8 f = IFOdata[i].oneSidedNoisePowerSpectrum->deltaF*j;
              REAL8 asd = sqrt(IFOdata[i].oneSidedNoisePowerSpectrum->data->data[j]);

              fprintf(out, "%10.10g %10.10g\n", f, asd);
            }
            fclose(out);

        }
    }

    for (i=0;i<Nifo;i++) IFOdata[i].SNR=0.0; //SNR of the injection ONLY IF INJECTION. Set to 0.0 by default.

    for (i=0;i<Nifo-1;i++) IFOdata[i].next=&(IFOdata[i+1]);

    for(i=0;i<Nifo;i++) {
        if(channels) if(channels[i]) XLALFree(channels[i]);
        if(caches) if(caches[i]) XLALFree(caches[i]);
        if(IFOnames) if(IFOnames[i]) XLALFree(IFOnames[i]);
        if(fLows) if(fLows[i]) XLALFree(fLows[i]);
        if(fHighs) if(fHighs[i]) XLALFree(fHighs[i]);
        /* missing to clean for time slides and psds added by hwlee and KGWG at 14 Sep. 2016 */
        if(timeslides) if(timeslides[i]) XLALFree(timeslides[i]);
        if(psds) if(psds[i]) XLALFree(psds[i]);
    } 
    if(channels) XLALFree(channels);
    if(caches) XLALFree(caches);
    if(IFOnames) XLALFree(IFOnames);
    if(fLows) XLALFree(fLows);
    if(fHighs) XLALFree(fHighs);
    /* missing to clean for time slides and psds adde by hwlee and KGWG at 14 Sep. 2016 */
    if(timeslides) XLALFree(timeslides);
    if(psds) XLALFree(psds);

    if (LALInferenceGetProcParamVal(commandLine, "--roqtime_steps")){

        LALInferenceSetupROQdata(IFOdata, commandLine);
        fprintf(stderr, "done LALInferenceSetupROQdata\n");

     }


    return headIFO;
}

static void makeWhiteData(LALInferenceIFOData *IFOdata) {
  REAL8 deltaF = IFOdata->freqData->deltaF;
  REAL8 deltaT = IFOdata->timeData->deltaT;

  IFOdata->whiteFreqData =
    XLALCreateCOMPLEX16FrequencySeries("whitened frequency data",
                                       &(IFOdata->freqData->epoch),
                                       0.0,
                                       deltaF,
                                       &lalDimensionlessUnit,
                                       IFOdata->freqData->data->length);
	if(!IFOdata->whiteFreqData) XLAL_ERROR_VOID(XLAL_EFUNC);
  IFOdata->whiteTimeData =
    XLALCreateREAL8TimeSeries("whitened time data",
                              &(IFOdata->timeData->epoch),
                              0.0,
                              deltaT,
                              &lalDimensionlessUnit,
                              IFOdata->timeData->data->length);
	if(!IFOdata->whiteTimeData) XLAL_ERROR_VOID(XLAL_EFUNC);

  REAL8 iLow = IFOdata->fLow / deltaF;
  REAL8 iHighDefaultCut = 0.95 * IFOdata->freqData->data->length;
  REAL8 iHighFromFHigh = IFOdata->fHigh / deltaF;
  REAL8 iHigh = (iHighDefaultCut < iHighFromFHigh ? iHighDefaultCut : iHighFromFHigh);
  REAL8 windowSquareSum = 0.0;

  UINT4 i;

  for (i = 0; i < IFOdata->freqData->data->length; i++) {
    IFOdata->whiteFreqData->data->data[i] = IFOdata->freqData->data->data[i] / IFOdata->oneSidedNoisePowerSpectrum->data->data[i];

    if (i == 0) {
      /* Cut off the average trend in the data. */
      IFOdata->whiteFreqData->data->data[i] = 0.0;
    }
    if (i <= iLow) {
      /* Need to taper to implement the fLow cutoff.  Tukey window
			 that starts at zero, and reaches 100% at fLow. */
      REAL8 weight = 0.5*(1.0 + cos(M_PI*(i-iLow)/iLow)); /* Starts at -Pi, runs to zero at iLow. */

      IFOdata->whiteFreqData->data->data[i] *= weight;

      windowSquareSum += weight*weight;
    } else if (i >= iHigh) {
      /* Also taper at high freq end, Tukey window that starts at 100%
			 at fHigh, then drops to zero at Nyquist.  Except that we
			 always taper at least 5% of the data at high freq to avoid a
			 sharp edge in freq space there. */
      REAL8 NWind = IFOdata->whiteFreqData->data->length - iHigh;
      REAL8 weight = 0.5*(1.0 + cos(M_PI*(i-iHigh)/NWind)); /* Starts at 0, runs to Pi at i = length */

      IFOdata->whiteFreqData->data->data[i] *= weight;

      windowSquareSum += weight*weight;
    } else {
      windowSquareSum += 1.0;
    }
  }

  REAL8 norm = sqrt(IFOdata->whiteFreqData->data->length / windowSquareSum);
  for (i = 0; i < IFOdata->whiteFreqData->data->length; i++) {
    IFOdata->whiteFreqData->data->data[i] *= norm;
  }

  XLALREAL8FreqTimeFFT(IFOdata->whiteTimeData, IFOdata->whiteFreqData, IFOdata->freqToTimeFFTPlan);
}

void LALInferenceInjectInspiralSignal(LALInferenceIFOData *IFOdata, ProcessParamsTable *commandLine)
{
	LALStatus status;
	memset(&status,0,sizeof(status));
	SimInspiralTable *injTable=NULL, *injTable0;
  SimInspiralTable *injEvent=NULL;
	UINT4 Ninj=0;
	UINT4 event=0;
	UINT4 i=0,j=0;
  REAL8 responseScale=1.0;
	LIGOTimeGPS injstart;
	REAL8 SNR=0,NetworkSNR=0;
	DetectorResponse det;
	memset(&injstart,0,sizeof(LIGOTimeGPS));
	COMPLEX16FrequencySeries *injF=NULL;
	FILE *rawWaveform=NULL;
	ProcessParamsTable *ppt=NULL;
	REAL8 bufferLength = 2048.0; /* Default length of buffer for injections (seconds) */
	UINT4 bufferN=0;
	LIGOTimeGPS bufferStart;

	LALInferenceIFOData *thisData=IFOdata->next;
	REAL8 minFlow=IFOdata->fLow;
	REAL8 MindeltaT=IFOdata->timeData->deltaT;
  REAL8 InjSampleRate=1.0/MindeltaT;
	REAL4TimeSeries *injectionBuffer=NULL;
  REAL8 padding=0.4; //default, set in LALInferenceReadData()
  char SNRpath[FILENAME_MAX]="";

	while(thisData){
          minFlow   = minFlow>thisData->fLow ? thisData->fLow : minFlow;
          MindeltaT = MindeltaT>thisData->timeData->deltaT ? thisData->timeData->deltaT : MindeltaT;
          thisData  = thisData->next;
	}
	thisData=IFOdata;

	if(!LALInferenceGetProcParamVal(commandLine,"--inj")) {fprintf(stdout,"No injection file specified, not injecting\n"); return;}
	if(LALInferenceGetProcParamVal(commandLine,"--event")){
    event= atoi(LALInferenceGetProcParamVal(commandLine,"--event")->value);
    fprintf(stdout,"Injecting event %d\n",event);
	}

	ppt = LALInferenceGetProcParamVal(commandLine,"--outfile");
	if (ppt)
	    sprintf(SNRpath, "%s_snr.txt", ppt->value);
	else
		sprintf(SNRpath, "snr.txt");

	Ninj=SimInspiralTableFromLIGOLw(&injTable,LALInferenceGetProcParamVal(commandLine,"--inj")->value,0,0);
        if(status.statusCode) REPORTSTATUS(&status);
	printf("Ninj %d\n", Ninj);
        injTable0 = injTable;
	if(Ninj<=event){
          fprintf(stderr,"Error reading event %d from %s\n",event,LALInferenceGetProcParamVal(commandLine,"--inj")->value);
          exit(1);
        }
	while(i<event) {i++; injTable = injTable->next;} /* Select event */
	injEvent = injTable;
        /* destroy unsed injection tables by hwlee and KGWG at 16 Sep 2016 */
        LALDestroySimInspiralTable(injEvent->next);
	injEvent->next = NULL;
  enforce_m1_larger_m2(injEvent);
	Approximant injapprox;
	injapprox = XLALGetApproximantFromString(injTable->waveform);
        if( (int) injapprox == XLAL_FAILURE)
          ABORTXLAL(&status);
	printf("Injecting approximant %i: %s\n", injapprox, injTable->waveform);
	REPORTSTATUS(&status);

	/* Check for frequency domain injection. All aproximants supported by XLALSimInspiralImplementedFDApproximants will work.
   * CAVEAT: FD spinning approximants will refer the spin to the lower frequency as given in the xml table. Templates instead will refer it to the lower cutoff of the likelihood integral. This means *different* values of spin will be recovered if one doesn't pay attention! */
	if(XLALSimInspiralImplementedFDApproximants(XLALGetApproximantFromString(injEvent->waveform)))
	{
	 InjectFD(IFOdata, injTable, commandLine);
	 LALInferencePrintDataWithInjection(IFOdata,commandLine);
         LALDestroySimInspiralTable(injTable0); // added to destroy injection table structure by hwlee and KGWG at 19 Sep 2016
	 return;
	}
	/* Begin loop over interferometers */
	while(thisData){
		Approximant       approximant;        /* Get approximant value      */
		approximant = XLALGetApproximantFromString(injEvent->waveform);
		if( (int) approximant == XLAL_FAILURE)
			ABORTXLAL(&status);

		InjSampleRate=1.0/thisData->timeData->deltaT;
		if(LALInferenceGetProcParamVal(commandLine,"--injectionsrate")) InjSampleRate=atof(LALInferenceGetProcParamVal(commandLine,"--injectionsrate")->value);
		if(approximant == NumRelNinja2 && InjSampleRate != 16384) {
			fprintf(stderr, "WARNING: NINJA2 injections only work with 16384 Hz sampling rates.  Generating injection in %s at this rate, then downsample to the run's sampling rate.\n", thisData->name);
			InjSampleRate = 16384;
		}

		memset(&det,0,sizeof(det));
		det.site=thisData->detector;
		COMPLEX8FrequencySeries *resp = XLALCreateCOMPLEX8FrequencySeries("response",&thisData->timeData->epoch,
																		  0.0,
																		  thisData->freqData->deltaF,
																		  &strainPerCount,
																		  thisData->freqData->data->length);

		for(i=0;i<resp->data->length;i++) {resp->data->data[i] = 1.0;}
		/* Originally created for injecting into DARM-ERR, so transfer function was needed.
		But since we are injecting into h(t), the transfer function from h(t) to h(t) is 1.*/

		/* We need a long buffer to inject into so that FindChirpInjectSignals() works properly
		 for low mass systems. Use 100 seconds here */
		bufferN = (UINT4) (bufferLength*InjSampleRate);// /thisData->timeData->deltaT);
		memcpy(&bufferStart,&thisData->timeData->epoch,sizeof(LIGOTimeGPS));
		XLALGPSAdd(&bufferStart,(REAL8) thisData->timeData->data->length * thisData->timeData->deltaT);
		XLALGPSAdd(&bufferStart,-bufferLength);
		injectionBuffer=(REAL4TimeSeries *)XLALCreateREAL4TimeSeries(thisData->detector->frDetector.prefix,
																	 &bufferStart, 0.0, 1.0/InjSampleRate,//thisData->timeData->deltaT,
																	 &lalADCCountUnit, bufferN);
		REAL8TimeSeries *inj8Wave=(REAL8TimeSeries *)XLALCreateREAL8TimeSeries("injection8",
                                                                           &thisData->timeData->epoch,
                                                                           0.0,
                                                                           thisData->timeData->deltaT,
                                                                           //&lalDimensionlessUnit,
                                                                           &lalStrainUnit,
                                                                           thisData->timeData->data->length);
		if(!inj8Wave) XLAL_ERROR_VOID(XLAL_EFUNC);
		/* This marks the sample in which the real segment starts, within the buffer */
		for(i=0;i<injectionBuffer->data->length;i++) injectionBuffer->data->data[i]=0.0;
		for(i=0;i<inj8Wave->data->length;i++) inj8Wave->data->data[i]=0.0;
		INT4 realStartSample=(INT4)((thisData->timeData->epoch.gpsSeconds - injectionBuffer->epoch.gpsSeconds)/thisData->timeData->deltaT);
		realStartSample+=(INT4)((thisData->timeData->epoch.gpsNanoSeconds - injectionBuffer->epoch.gpsNanoSeconds)*1e-9/thisData->timeData->deltaT);

    if(LALInferenceGetProcParamVal(commandLine,"--lalinspiralinjection")){
      if ( approximant == NumRelNinja2) {
        XLALSimInjectNinjaSignals(injectionBuffer, thisData->name, 1./responseScale, injEvent);
      } else {
        /* Use this custom version for extra sites - not currently maintained */
	      /* Normal find chirp simulation cannot handle the extra sites */
	      LALFindChirpInjectSignals (&status,injectionBuffer,injEvent,resp);
      }
      printf("Using LALInspiral for injection\n");
      XLALResampleREAL4TimeSeries(injectionBuffer,thisData->timeData->deltaT); //downsample to analysis sampling rate.
      if(status.statusCode) REPORTSTATUS(&status);
      XLALDestroyCOMPLEX8FrequencySeries(resp);

      if ( approximant != NumRelNinja2 ) {
        /* Checking the lenght of the injection waveform with respect of thisData->timeData->data->length */
        CoherentGW            waveform;
        PPNParamStruc         ppnParams;
        memset( &waveform, 0, sizeof(CoherentGW) );
        memset( &ppnParams, 0, sizeof(PPNParamStruc) );
        ppnParams.deltaT   = 1.0/InjSampleRate;//thisData->timeData->deltaT;
        ppnParams.lengthIn = 0;
        ppnParams.ppn      = NULL;
        unsigned lengthTest = 0;

        LALGenerateInspiral(&status, &waveform, injEvent, &ppnParams ); //Recompute the waveform just to get access to ppnParams.tc and waveform.h->data->length or waveform.phi->data->length
        if(status.statusCode) REPORTSTATUS(&status);

        if(waveform.h){
          lengthTest = waveform.h->data->length*(thisData->timeData->deltaT*InjSampleRate);
        }
        if(waveform.phi){
          XLALResampleREAL8TimeSeries(waveform.phi,thisData->timeData->deltaT);
          lengthTest = waveform.phi->data->length;
        }


        if(lengthTest>thisData->timeData->data->length-(UINT4)ceil((2.0*padding+2.0)/thisData->timeData->deltaT)){
          fprintf(stderr, "WARNING: waveform length = %u is longer than thisData->timeData->data->length = %d minus the window width = %d and the 2.0 seconds after tc (total of %d points available).\n", lengthTest, thisData->timeData->data->length, (INT4)ceil((2.0*padding)/thisData->timeData->deltaT) , thisData->timeData->data->length-(INT4)ceil((2.0*padding+2.0)/thisData->timeData->deltaT));
          fprintf(stderr, "The waveform injected is %f seconds long. Consider increasing the %f seconds segment length (--seglen) to be greater than %f. (in %s, line %d)\n",ppnParams.tc , thisData->timeData->data->length * thisData->timeData->deltaT, ppnParams.tc + 2.0*padding + 2.0, __FILE__, __LINE__);
        }
        if(ppnParams.tc>bufferLength){
          fprintf(stderr, "ERROR: The waveform injected is %f seconds long and the buffer for FindChirpInjectSignal is %f seconds long. The end of the waveform will be cut ! (in %s, line %d)\n",ppnParams.tc , bufferLength, __FILE__, __LINE__);
          exit(1);
        }
      }

      /* Now we cut the injection buffer down to match the time domain wave size */
      injectionBuffer=(REAL4TimeSeries *)XLALCutREAL4TimeSeries(injectionBuffer,realStartSample,thisData->timeData->data->length);
      if (!injectionBuffer) XLAL_ERROR_VOID(XLAL_EFUNC);
      if(status.statusCode) REPORTSTATUS(&status);
      for(i=0;i<injectionBuffer->data->length;i++) inj8Wave->data->data[i]=(REAL8)injectionBuffer->data->data[i];
    }else{
      printf("Using LALSimulation for injection\n");
      REAL8TimeSeries *hplus=NULL;  /**< +-polarization waveform */
      REAL8TimeSeries *hcross=NULL; /**< x-polarization waveform */
      REAL8TimeSeries       *signalvecREAL8=NULL;
      LALPNOrder        order;              /* Order of the model             */
      INT4              amporder=0;         /* Amplitude order of the model   */

      order = XLALGetOrderFromString(injEvent->waveform);
      if ( (int) order == XLAL_FAILURE)
        ABORTXLAL(&status);
      amporder = injEvent->amp_order;
      //if(amporder<0) amporder=0;
      /* FIXME - tidal lambda's and interactionFlag are just set to command line values here.
       * They should be added to injEvent and set to appropriate values
       */
      REAL8 lambda1 = 0.;
      if(LALInferenceGetProcParamVal(commandLine,"--inj-lambda1")) {
        lambda1= atof(LALInferenceGetProcParamVal(commandLine,"--inj-lambda1")->value);
        fprintf(stdout,"Injection lambda1 set to %f\n",lambda1);
      }
      REAL8 lambda2 = 0.;
      if(LALInferenceGetProcParamVal(commandLine,"--inj-lambda2")) {
        lambda2= atof(LALInferenceGetProcParamVal(commandLine,"--inj-lambda2")->value);
        fprintf(stdout,"Injection lambda2 set to %f\n",lambda2);
      }
      REAL8 lambdaT = 0.;
      REAL8 dLambdaT = 0.;
      REAL8 m1=injEvent->mass1;
      REAL8 m2=injEvent->mass2;
      REAL8 Mt=m1+m2;
      REAL8 eta=m1*m2/(Mt*Mt);
      if(LALInferenceGetProcParamVal(commandLine,"--inj-lambdaT")&&LALInferenceGetProcParamVal(commandLine,"--inj-dLambdaT")) {
        lambdaT= atof(LALInferenceGetProcParamVal(commandLine,"--inj-lambdaT")->value);
        dLambdaT= atof(LALInferenceGetProcParamVal(commandLine,"--inj-dLambdaT")->value);
        LALInferenceLambdaTsEta2Lambdas(lambdaT,dLambdaT,eta,&lambda1,&lambda2);
        fprintf(stdout,"Injection lambdaT set to %f\n",lambdaT);
        fprintf(stdout,"Injection dLambdaT set to %f\n",dLambdaT);
        fprintf(stdout,"lambda1 set to %f\n",lambda1);
        fprintf(stdout,"lambda2 set to %f\n",lambda2);
      }

      REAL8 fref = 100.;
      if(LALInferenceGetProcParamVal(commandLine,"--inj-fref")) {
        fref = atoi(LALInferenceGetProcParamVal(commandLine,"--inj-fref")->value);
      }

      LALSimInspiralWaveformFlags *waveFlags = XLALSimInspiralCreateWaveformFlags();

      /* Set the spin-frame convention */

      LALSimInspiralSpinOrder spinO = -1;
      if(LALInferenceGetProcParamVal(commandLine,"--inj-spinOrder")) {
        spinO = atoi(LALInferenceGetProcParamVal(commandLine,"--inj-spinOrder")->value);
        XLALSimInspiralSetSpinOrder(waveFlags, spinO);
      }
      LALSimInspiralTidalOrder tideO = -1;
      if(LALInferenceGetProcParamVal(commandLine,"--inj-tidalOrder")) {
        tideO = atoi(LALInferenceGetProcParamVal(commandLine,"--inj-tidalOrder")->value);
        XLALSimInspiralSetTidalOrder(waveFlags, tideO);
      }
      LALSimInspiralFrameAxis frameAxis = LAL_SIM_INSPIRAL_FRAME_AXIS_DEFAULT;
      if((ppt=LALInferenceGetProcParamVal(commandLine,"--inj-spin-frame"))) {
        frameAxis = XLALSimInspiralGetFrameAxisFromString(ppt->value);
      }
      XLALSimInspiralSetFrameAxis(waveFlags,frameAxis);
      if((ppt=LALInferenceGetProcParamVal(commandLine,"--inj-numreldata"))) {
	XLALSimInspiralSetNumrelData(waveFlags, ppt->value);
	fprintf(stdout,"Injection will use %s.\n",ppt->value);
      }
      LALSimInspiralTestGRParam *nonGRparams = NULL;
      /* Print a line with information about approximant, amporder, phaseorder, tide order and spin order */
      fprintf(stdout,"Injection will run using Approximant %i (%s), phase order %i, amp order %i, spin order %i, tidal order %i, in the time domain with a reference frequency of %f.\n",approximant,XLALSimInspiralGetStringFromApproximant(approximant),order,amporder,(int) spinO, (int) tideO, (float) fref);

      /* ChooseWaveform starts the (2,2) mode of the waveform at the given minimum frequency.  We want the highest order contribution to start at the f_lower of the injection file */
      REAL8 f_min = XLALSimInspiralfLow2fStart(injEvent->f_lower, amporder, approximant);
      printf("Injecting with f_min = %f.\n", f_min);

      XLALSimInspiralChooseTDWaveform(&hplus, &hcross, injEvent->coa_phase, 1.0/InjSampleRate,
                                      injEvent->mass1*LAL_MSUN_SI, injEvent->mass2*LAL_MSUN_SI, injEvent->spin1x,
                                      injEvent->spin1y, injEvent->spin1z, injEvent->spin2x, injEvent->spin2y,
                                      injEvent->spin2z, f_min, fref, injEvent->distance*LAL_PC_SI * 1.0e6,
                                      injEvent->inclination, lambda1, lambda2, waveFlags,
                                      nonGRparams, amporder, order, approximant);
      if(!hplus || !hcross) {
        fprintf(stderr,"Error: XLALSimInspiralChooseWaveform() failed to produce waveform.\n");
        exit(-1);
      }
      XLALSimInspiralDestroyWaveformFlags(waveFlags);
      XLALSimInspiralDestroyTestGRParam(nonGRparams);
      XLALResampleREAL8TimeSeries(hplus,thisData->timeData->deltaT);
      XLALResampleREAL8TimeSeries(hcross,thisData->timeData->deltaT);
      /* XLALSimInspiralChooseTDWaveform always ends the waveform at t=0 */
      /* So we can adjust the epoch so that the end time is as desired */
      XLALGPSAddGPS(&(hplus->epoch), &(injEvent->geocent_end_time));
      XLALGPSAddGPS(&(hcross->epoch), &(injEvent->geocent_end_time));

      signalvecREAL8=XLALSimDetectorStrainREAL8TimeSeries(hplus, hcross, injEvent->longitude, injEvent->latitude, injEvent->polarization, det.site);
      if (!signalvecREAL8) XLAL_ERROR_VOID(XLAL_EFUNC);

      for(i=0;i<signalvecREAL8->data->length;i++){
        if(isnan(signalvecREAL8->data->data[i])) signalvecREAL8->data->data[i]=0.0;
      }

      if(signalvecREAL8->data->length > thisData->timeData->data->length-(UINT4)ceil((2.0*padding+2.0)/thisData->timeData->deltaT)){
        fprintf(stderr, "WARNING: waveform length = %u is longer than thisData->timeData->data->length = %d minus the window width = %d and the 2.0 seconds after tc (total of %d points available).\n", signalvecREAL8->data->length, thisData->timeData->data->length, (INT4)ceil((2.0*padding)/thisData->timeData->deltaT) , thisData->timeData->data->length-(INT4)ceil((2.0*padding+2.0)/thisData->timeData->deltaT));
        fprintf(stderr, "The waveform injected is %f seconds long. Consider increasing the %f seconds segment length (--seglen) to be greater than %f. (in %s, line %d)\n",signalvecREAL8->data->length * thisData->timeData->deltaT , thisData->timeData->data->length * thisData->timeData->deltaT, signalvecREAL8->data->length * thisData->timeData->deltaT + 2.0*padding + 2.0, __FILE__, __LINE__);
      }

      XLALSimAddInjectionREAL8TimeSeries(inj8Wave, signalvecREAL8, NULL);

      if ( hplus ) XLALDestroyREAL8TimeSeries(hplus);
      if ( hcross ) XLALDestroyREAL8TimeSeries(hcross);

    }
    XLALDestroyREAL4TimeSeries(injectionBuffer);
    injF=(COMPLEX16FrequencySeries *)XLALCreateCOMPLEX16FrequencySeries("injF",
										&thisData->timeData->epoch,
										0.0,
										thisData->freqData->deltaF,
										&lalDimensionlessUnit,
										thisData->freqData->data->length);
    if(!injF) {
      XLALPrintError("Unable to allocate memory for injection buffer\n");
      XLAL_ERROR_VOID(XLAL_EFUNC);
    }
    /* Window the data */
    REAL4 WinNorm = sqrt(thisData->window->sumofsquares/thisData->window->data->length);
        for(j=0;j<inj8Wave->data->length;j++) inj8Wave->data->data[j]*=thisData->window->data->data[j]; /* /WinNorm; */ /* Window normalisation applied only in freq domain */
    XLALREAL8TimeFreqFFT(injF,inj8Wave,thisData->timeToFreqFFTPlan);
    if(thisData->oneSidedNoisePowerSpectrum){
      for(SNR=0.0,j=thisData->fLow/injF->deltaF;j<thisData->fHigh/injF->deltaF;j++){
        SNR += pow(creal(injF->data->data[j]), 2.0)/thisData->oneSidedNoisePowerSpectrum->data->data[j];
        SNR += pow(cimag(injF->data->data[j]), 2.0)/thisData->oneSidedNoisePowerSpectrum->data->data[j];
      }
      SNR*=4.0*injF->deltaF;
    }
    thisData->SNR=sqrt(SNR);
    NetworkSNR+=SNR;

    /* Actually inject the waveform */
    for(j=0;j<inj8Wave->data->length;j++) thisData->timeData->data->data[j]+=inj8Wave->data->data[j];
      fprintf(stdout,"Injected SNR in detector %s = %g\n",thisData->name,thisData->SNR);
      char filename[256];
      sprintf(filename,"%s_timeInjection.dat",thisData->name);
      FILE* file=fopen(filename, "w");
      for(j=0;j<inj8Wave->data->length;j++){
	fprintf(file, "%.6f\t%lg\n", XLALGPSGetREAL8(&thisData->timeData->epoch) + thisData->timeData->deltaT*j, inj8Wave->data->data[j]);
      }
      fclose(file);
      sprintf(filename,"%s_freqInjection.dat",thisData->name);
      file=fopen(filename, "w");
      for(j=0;j<injF->data->length;j++){
	thisData->freqData->data->data[j] += injF->data->data[j] / WinNorm;
	fprintf(file, "%lg %lg \t %lg\n", thisData->freqData->deltaF*j, creal(injF->data->data[j]), cimag(injF->data->data[j]));
      }
      fclose(file);

      XLALDestroyREAL8TimeSeries(inj8Wave);
      XLALDestroyCOMPLEX16FrequencySeries(injF);
      thisData=thisData->next;
    }
    ppt=LALInferenceGetProcParamVal(commandLine,"--dont-dump-extras");
    if (!ppt){
      PrintSNRsToFile(IFOdata , SNRpath);
    }
    NetworkSNR=sqrt(NetworkSNR);
    fprintf(stdout,"Network SNR of event %d = %g\n",event,NetworkSNR);

    /* Output waveform raw h-plus mode */
    if( (ppt=LALInferenceGetProcParamVal(commandLine,"--rawwaveform")) )
    {
        rawWaveform=fopen(ppt->value,"w");
        bufferN = (UINT4) (bufferLength/IFOdata->timeData->deltaT);
        memcpy(&bufferStart,&IFOdata->timeData->epoch,sizeof(LIGOTimeGPS));
        XLALGPSAdd(&bufferStart,(REAL8) IFOdata->timeData->data->length * IFOdata->timeData->deltaT);
        XLALGPSAdd(&bufferStart,-bufferLength);
        COMPLEX8FrequencySeries *resp = XLALCreateCOMPLEX8FrequencySeries("response",&IFOdata->timeData->epoch,0.0,IFOdata->freqData->deltaF,&strainPerCount,IFOdata->freqData->data->length);
        if(!resp) XLAL_ERROR_VOID(XLAL_EFUNC);
        injectionBuffer=(REAL4TimeSeries *)XLALCreateREAL4TimeSeries("None",&bufferStart, 0.0, IFOdata->timeData->deltaT,&lalADCCountUnit, bufferN);
        if(!injectionBuffer) XLAL_ERROR_VOID(XLAL_EFUNC);
        /* This marks the sample in which the real segment starts, within the buffer */
        INT4 realStartSample=(INT4)((IFOdata->timeData->epoch.gpsSeconds - injectionBuffer->epoch.gpsSeconds)/IFOdata->timeData->deltaT);
        realStartSample+=(INT4)((IFOdata->timeData->epoch.gpsNanoSeconds - injectionBuffer->epoch.gpsNanoSeconds)*1e-9/IFOdata->timeData->deltaT);
        LALFindChirpInjectSignals(&status,injectionBuffer,injEvent,resp);
        if(status.statusCode) REPORTSTATUS(&status);
        XLALDestroyCOMPLEX8FrequencySeries(resp);
        injectionBuffer=(REAL4TimeSeries *)XLALCutREAL4TimeSeries(injectionBuffer,realStartSample,IFOdata->timeData->data->length);
        for(j=0;j<injectionBuffer->data->length;j++) fprintf(rawWaveform,"%.6f\t%g\n", XLALGPSGetREAL8(&IFOdata->timeData->epoch) + IFOdata->timeData->deltaT*j, injectionBuffer->data->data[j]);
        fclose(rawWaveform);
        XLALDestroyREAL4TimeSeries(injectionBuffer);
    }

    LALInferencePrintDataWithInjection(IFOdata,commandLine);

    /* added by hwlee and KGWG to destroy injection table data at 16 Sep. 2016 */
    LALDestroySimInspiralTable(injTable0);

    return;
}

//temporary? replacement function for FindChirpInjectSignals in order to accept any detector.site and not only the ones in lalCachedDetectors.
void
LALInferenceLALFindChirpInjectSignals (
    LALStatus                  *status,
    REAL4TimeSeries            *chan,
    SimInspiralTable           *events,
    COMPLEX8FrequencySeries    *resp,
    LALDetector                *LALInference_detector
    )

{
  UINT4                 k;
  DetectorResponse      detector;
  SimInspiralTable     *thisEvent = NULL;
  PPNParamStruc         ppnParams;
  CoherentGW            waveform;
  INT8                  waveformStartTime;
  REAL4TimeSeries       signalvec;
  COMPLEX8Vector       *unity = NULL;
  CHAR                  warnMsg[512];
  CHAR                  ifo[LIGOMETA_IFO_MAX];
  REAL8                 timeDelay;
  UINT4                  i;
  REAL8TimeSeries       *hplus=NULL;
  REAL8TimeSeries       *hcross=NULL;
  REAL8TimeSeries       *signalvecREAL8=NULL;

  INITSTATUS(status);
  ATTATCHSTATUSPTR( status );

  ASSERT( chan, status,
      FINDCHIRPH_ENULL, FINDCHIRPH_MSGENULL );
  ASSERT( chan->data, status,
      FINDCHIRPH_ENULL, FINDCHIRPH_MSGENULL );
  ASSERT( chan->data->data, status,
      FINDCHIRPH_ENULL, FINDCHIRPH_MSGENULL );

  ASSERT( events, status,
      FINDCHIRPH_ENULL, FINDCHIRPH_MSGENULL );

  ASSERT( resp, status,
      FINDCHIRPH_ENULL, FINDCHIRPH_MSGENULL );
  ASSERT( resp->data, status,
      FINDCHIRPH_ENULL, FINDCHIRPH_MSGENULL );
  ASSERT( resp->data->data, status,
      FINDCHIRPH_ENULL, FINDCHIRPH_MSGENULL );


  /*
   *
   * set up structures and parameters needed
   *
   */


  /* fixed waveform injection parameters */
  memset( &ppnParams, 0, sizeof(PPNParamStruc) );
  ppnParams.deltaT   = chan->deltaT;
  ppnParams.lengthIn = 0;
  ppnParams.ppn      = NULL;


  /*
   *
   * compute the transfer function from the given response function
   *
   */


  /* allocate memory and copy the parameters describing the freq series */
  memset( &detector, 0, sizeof( DetectorResponse ) );
  detector.transfer = (COMPLEX8FrequencySeries *)
    LALCalloc( 1, sizeof(COMPLEX8FrequencySeries) );
  if ( ! detector.transfer )
  {
    ABORT( status, FINDCHIRPH_EALOC, FINDCHIRPH_MSGEALOC );
  }
  memcpy( &(detector.transfer->epoch), &(resp->epoch),
      sizeof(LIGOTimeGPS) );
  detector.transfer->f0 = resp->f0;
  detector.transfer->deltaF = resp->deltaF;

  detector.site = (LALDetector *) LALMalloc( sizeof(LALDetector) );
  /* set the detector site */

  detector.site = LALInference_detector;
  strcpy(ifo, LALInference_detector->frDetector.prefix);
  printf("computing waveform for %s\n",LALInference_detector->frDetector.name);

  /* set up units for the transfer function */
  if (XLALUnitDivide( &(detector.transfer->sampleUnits),
                      &lalADCCountUnit, &lalStrainUnit ) == NULL) {
    ABORTXLAL(status);
  }

  /* invert the response function to get the transfer function */
  LALCCreateVector( status->statusPtr, &( detector.transfer->data ),
      resp->data->length );
  CHECKSTATUSPTR( status );

  LALCCreateVector( status->statusPtr, &unity, resp->data->length );
  CHECKSTATUSPTR( status );
  for ( k = 0; k < resp->data->length; ++k )
  {
    unity->data[k] = 1.0;
  }

  LALCCVectorDivide( status->statusPtr, detector.transfer->data, unity,
      resp->data );
  CHECKSTATUSPTR( status );

  LALCDestroyVector( status->statusPtr, &unity );
  CHECKSTATUSPTR( status );


  /*
   *
   * loop over the signals and inject them into the time series
   *
   */


  for ( thisEvent = events; thisEvent; thisEvent = thisEvent->next )
  {
    /*
     *
     * generate waveform and inject it into the data
     *
     */


    /* clear the waveform structure */
    memset( &waveform, 0, sizeof(CoherentGW) );

    LALGenerateInspiral(status->statusPtr, &waveform, thisEvent, &ppnParams );
    CHECKSTATUSPTR( status );

    LALInfo( status, ppnParams.termDescription );

    if ( strstr( thisEvent->waveform, "KludgeIMR") ||
         strstr( thisEvent->waveform, "KludgeRingOnly") )
     {
       CoherentGW *wfm;
       SimRingdownTable *ringEvent;
       int injectSignalType = LALRINGDOWN_IMR_INJECT;


       ringEvent = (SimRingdownTable *)
         LALCalloc( 1, sizeof(SimRingdownTable) );
       wfm = XLALGenerateInspRing( &waveform, thisEvent, ringEvent,
           injectSignalType);
       LALFree(ringEvent);

       if ( !wfm )
       {
         LALInfo( status, "Unable to generate merger/ringdown, "
             "injecting inspiral only");
         ABORT( status, FINDCHIRPH_EIMRW, FINDCHIRPH_MSGEIMRW );
       }
       waveform = *wfm;
     }


    if ( thisEvent->geocent_end_time.gpsSeconds )
    {
      /* get the gps start time of the signal to inject */
      waveformStartTime = XLALGPSToINT8NS( &(thisEvent->geocent_end_time) );
      waveformStartTime -= (INT8) ( 1000000000.0 * ppnParams.tc );
    }
    else
    {
      LALInfo( status, "Waveform start time is zero: injecting waveform "
          "into center of data segment" );

      /* center the waveform in the data segment */
      waveformStartTime = XLALGPSToINT8NS( &(chan->epoch) );

      waveformStartTime += (INT8) ( 1000000000.0 *
          ((REAL8) (chan->data->length - ppnParams.length) / 2.0) * chan->deltaT
          );
    }

    snprintf( warnMsg, XLAL_NUM_ELEM(warnMsg),
        "Injected waveform timing:\n"
        "thisEvent->geocent_end_time.gpsSeconds = %d\n"
        "thisEvent->geocent_end_time.gpsNanoSeconds = %d\n"
        "ppnParams.tc = %e\n"
        "waveformStartTime = %" LAL_INT8_FORMAT "\n",
        thisEvent->geocent_end_time.gpsSeconds,
        thisEvent->geocent_end_time.gpsNanoSeconds,
        ppnParams.tc,
        waveformStartTime );
    LALInfo( status, warnMsg );

      /* clear the signal structure */
      memset( &signalvec, 0, sizeof(REAL4TimeSeries) );

      /* set the start time of the signal vector to the appropriate start time of the injection */
      if ( detector.site )
      {
        timeDelay = XLALTimeDelayFromEarthCenter( detector.site->location, thisEvent->longitude,
          thisEvent->latitude, &(thisEvent->geocent_end_time) );
        if ( XLAL_IS_REAL8_FAIL_NAN( timeDelay ) )
        {
          ABORTXLAL( status );
        }
      }
      else
      {
        timeDelay = 0.0;
      }
      /* Give a little more breathing space to aid band-passing */
      XLALGPSSetREAL8( &(signalvec.epoch), (waveformStartTime * 1.0e-9) - 0.25 + timeDelay );
      /* set the parameters for the signal time series */
      signalvec.deltaT = chan->deltaT;
      if ( ( signalvec.f0 = chan->f0 ) != 0 )
      {
        ABORT( status, FINDCHIRPH_EHETR, FINDCHIRPH_MSGEHETR );
      }
      signalvec.sampleUnits = lalADCCountUnit;

      if(waveform.h == NULL){
      /* set the start times for injection */
      XLALINT8NSToGPS( &(waveform.a->epoch), waveformStartTime );
      /* put a rug on a polished floor? */
      waveform.f->epoch = waveform.a->epoch;
      waveform.phi->epoch = waveform.a->epoch;
      /* you might as well set a man trap */
      if ( waveform.shift )
      {
        waveform.shift->epoch = waveform.a->epoch;
      }
      /* and to think he'd just come from the hospital */
      }else{
        /* set the start times for injection */
        XLALINT8NSToGPS( &(waveform.h->epoch), waveformStartTime );
      }
      /* simulate the detectors response to the inspiral */
      LALSCreateVector( status->statusPtr, &(signalvec.data), chan->data->length );
      CHECKSTATUSPTR( status );

      if(waveform.h == NULL){ //LALSimulateCoherentGW only for waveform generators filling CoherentGW.a and CoherentGW.phi
        LALSimulateCoherentGW( status->statusPtr, &signalvec, &waveform, &detector );
      }else{
      hplus=(REAL8TimeSeries *)XLALCreateREAL8TimeSeries("hplus",
                                                                &(waveform.h->epoch),
                                                                0.0,
                                                                waveform.h->deltaT,
                                                                &lalDimensionlessUnit,
                                                                waveform.h->data->length);

      hcross=(REAL8TimeSeries *)XLALCreateREAL8TimeSeries("hcross",
                                                                  &(waveform.h->epoch),
                                                                  0.0,
                                                                  waveform.h->deltaT,
                                                                  &lalDimensionlessUnit,
                                                                  waveform.h->data->length);
      for( i = 0; i < waveform.h->data->length; i++)
      {
        hplus->data->data[i] = waveform.h->data->data[2*i];
        hcross->data->data[i] = waveform.h->data->data[(2*i)+1];
      }

      signalvecREAL8=XLALSimDetectorStrainREAL8TimeSeries(hplus,
                                                          hcross,
                                                          thisEvent->longitude,
                                                          thisEvent->latitude,
                                                          thisEvent->polarization,
                                                          LALInference_detector);

      INT8 offset = ( signalvecREAL8->epoch.gpsSeconds - signalvec.epoch.gpsSeconds ) / signalvec.deltaT;
      offset += ( signalvecREAL8->epoch.gpsNanoSeconds - signalvec.epoch.gpsNanoSeconds ) * 1.0e-9 / signalvec.deltaT;


      int Nnans=0;
      for (i=0; i<signalvec.data->length; i++){
        if(i<offset || i>=signalvecREAL8->data->length+offset || isnan(signalvecREAL8->data->data[i-offset])) signalvec.data->data[i]=0.0; //The isnan() condition should not be necessary. To be investigated.
	else signalvec.data->data[i]=(REAL4) signalvecREAL8->data->data[i-offset];
	if((i>=offset)&&(i<signalvecREAL8->data->length+offset) && isnan(signalvecREAL8->data->data[i-offset])) Nnans++;
      }
      if(Nnans>0) fprintf(stderr,"Trimmed %i NaNs from the injection waveform!\n",Nnans);
      }
      CHECKSTATUSPTR( status );

      /* Taper the signal */
      {

          if ( ! strcmp( "TAPER_START", thisEvent->taper ) )
          {
              XLALSimInspiralREAL4WaveTaper( signalvec.data, LAL_SIM_INSPIRAL_TAPER_START );
          }
          else if (  ! strcmp( "TAPER_END", thisEvent->taper ) )
          {
              XLALSimInspiralREAL4WaveTaper( signalvec.data, LAL_SIM_INSPIRAL_TAPER_END );
          }
          else if (  ! strcmp( "TAPER_STARTEND", thisEvent->taper ) )
          {
              XLALSimInspiralREAL4WaveTaper( signalvec.data, LAL_SIM_INSPIRAL_TAPER_STARTEND );
          }
          else if ( strcmp( "TAPER_NONE", thisEvent->taper ) )
          {
              XLALPrintError( "Invalid injection tapering option specified: %s\n",
                 thisEvent->taper );
              ABORT( status, LAL_BADPARM_ERR, LAL_BADPARM_MSG );
          }
      }

      /* Band pass the signal */
      if ( thisEvent->bandpass )
      {
          UINT4 safeToBandPass = 0;
          UINT4 start=0, end=0;
          REAL4Vector *bandpassVec = NULL;

          safeToBandPass = FindTimeSeriesStartAndEnd (
                  signalvec.data, &start, &end );

          if ( safeToBandPass )
          {
              /* Check if we can grab some padding at the extremeties.
               * This will make the bandpassing better
               */

              if (((INT4)start - (int)(0.25/chan->deltaT)) > 0 )
                    start -= (int)(0.25/chan->deltaT);
              else
                    start = 0;

              if ((end + (int)(0.25/chan->deltaT)) < signalvec.data->length )
                    end += (int)(0.25/chan->deltaT);
              else
                    end = signalvec.data->length - 1;

              bandpassVec = (REAL4Vector *)
                      LALCalloc(1, sizeof(REAL4Vector) );

              bandpassVec->length = (end - start + 1);
              bandpassVec->data = signalvec.data->data + start;

              if ( XLALBandPassInspiralTemplate( bandpassVec,
                          1.1*thisEvent->f_lower,
                          1.05*thisEvent->f_final,
                          1./chan->deltaT) != XLAL_SUCCESS )
              {
                  LALError( status, "Failed to Bandpass signal" );
                  ABORT (status, LALINSPIRALH_EBPERR, LALINSPIRALH_MSGEBPERR);
              };

              LALFree( bandpassVec );
          }
      }
      /* inject the signal into the data channel */
      LALSSInjectTimeSeries( status->statusPtr, chan, &signalvec );

      CHECKSTATUSPTR( status );


    if ( waveform.shift )
    {
      LALSDestroyVector( status->statusPtr, &(waveform.shift->data) );
      CHECKSTATUSPTR( status );
      LALFree( waveform.shift );
    }

    if( waveform.h )
    {
      LALSDestroyVectorSequence( status->statusPtr, &(waveform.h->data) );
      CHECKSTATUSPTR( status );
      LALFree( waveform.h );
    }
    if( waveform.a )
    {
      LALSDestroyVectorSequence( status->statusPtr, &(waveform.a->data) );
      CHECKSTATUSPTR( status );
      LALFree( waveform.a );
      /*
       * destroy the signal only if waveform.h is NULL as otherwise it won't
       * be created
       * */
      if ( waveform.h == NULL )
      {
	LALSDestroyVector( status->statusPtr, &(signalvec.data) );
        CHECKSTATUSPTR( status );
      }
    }
    if( waveform.f )
    {
      LALSDestroyVector( status->statusPtr, &(waveform.f->data) );
      CHECKSTATUSPTR( status );
      LALFree( waveform.f );
    }
    if( waveform.phi )
    {
      LALDDestroyVector( status->statusPtr, &(waveform.phi->data) );
      CHECKSTATUSPTR( status );
      LALFree( waveform.phi );
    }
  }


  if(hplus) XLALDestroyREAL8TimeSeries(hplus);
  if(hcross) XLALDestroyREAL8TimeSeries(hcross);
  if(signalvecREAL8) XLALDestroyREAL8TimeSeries(signalvecREAL8);

  LALCDestroyVector( status->statusPtr, &( detector.transfer->data ) );
  CHECKSTATUSPTR( status );

//  if ( detector.site ) LALFree( detector.site );
  LALFree( detector.transfer );

  DETATCHSTATUSPTR( status );
  RETURN( status );
}

static int FindTimeSeriesStartAndEnd (
                                      REAL4Vector *signalvec,
                                      UINT4 *start,
                                      UINT4 *end
                                      )
{
  UINT4 i; /* mid, n; indices */
  UINT4 flag, safe = 1;
  UINT4 length;

#ifndef LAL_NDEBUG
  if ( !signalvec )
    XLAL_ERROR( XLAL_EFAULT );

  if ( !signalvec->data )
    XLAL_ERROR( XLAL_EFAULT );
#endif

  length = signalvec->length;

  /* Search for start and end of signal */
  flag = 0;
  i = 0;
  while(flag == 0 && i < length )
  {
    if( signalvec->data[i] != 0.)
    {
      *start = i;
      flag = 1;
    }
    i++;
  }
  if ( flag == 0 )
  {
    return flag;
  }

  flag = 0;
  i = length - 1;
  while(flag == 0)
  {
    if( signalvec->data[i] != 0.)
    {
      *end = i;
      flag = 1;
    }
    i--;
  }

  /* Check we have more than 2 data points */
  if(((*end) - (*start)) <= 1)
  {
    XLALPrintWarning( "Data less than 3 points in this signal!\n" );
    safe = 0;
  }

  return safe;

}

void InjectFD(LALInferenceIFOData *IFOdata, SimInspiralTable *inj_table, ProcessParamsTable *commandLine)
///*-------------- Inject in Frequency domain -----------------*/
{
  /* Inject a gravitational wave into the data in the frequency domain */
  LALStatus status;
  memset(&status,0,sizeof(LALStatus));
  INT4 errnum;
  char SNRpath[FILENAME_MAX];
  ProcessParamsTable *ppt=NULL;

  ppt = LALInferenceGetProcParamVal(commandLine,"--outfile");
  if (ppt)
    sprintf(SNRpath, "%s_snr.txt", ppt->value);
  else
    sprintf(SNRpath, "snr.txt");

  Approximant approximant = XLALGetApproximantFromString(inj_table->waveform);
  if( (int) approximant == XLAL_FAILURE)
      ABORTXLAL(&status);

  LALPNOrder phase_order = XLALGetOrderFromString(inj_table->waveform);
  if ( (int) phase_order == XLAL_FAILURE)
      ABORTXLAL(&status);

  LALPNOrder amp_order = (LALPNOrder) inj_table->amp_order;

  enforce_m1_larger_m2(inj_table);

  REAL8 injtime=0.0;
  injtime=(REAL8) inj_table->geocent_end_time.gpsSeconds + (REAL8) inj_table->geocent_end_time.gpsNanoSeconds*1.0e-9;

  REAL8 lambda1 = 0.;
  if(LALInferenceGetProcParamVal(commandLine,"--inj-lambda1")) {
    lambda1= atof(LALInferenceGetProcParamVal(commandLine,"--inj-lambda1")->value);
    fprintf(stdout,"Injection lambda1 set to %f\n",lambda1);
  }

  REAL8 lambda2 = 0.;
  if(LALInferenceGetProcParamVal(commandLine,"--inj-lambda2")) {
    lambda2= atof(LALInferenceGetProcParamVal(commandLine,"--inj-lambda2")->value);
    fprintf(stdout,"Injection lambda2 set to %f\n",lambda2);
  }

  REAL8 lambdaT = 0.;
  REAL8 dLambdaT = 0.;

  if(LALInferenceGetProcParamVal(commandLine,"--inj-lambdaT")&&LALInferenceGetProcParamVal(commandLine,"--inj-dLambdaT")) {
    lambdaT= atof(LALInferenceGetProcParamVal(commandLine,"--inj-lambdaT")->value);
    dLambdaT= atof(LALInferenceGetProcParamVal(commandLine,"--inj-dLambdaT")->value);
    LALInferenceLambdaTsEta2Lambdas(lambdaT, dLambdaT, inj_table->eta, &lambda1, &lambda2);
    fprintf(stdout,"Injection lambdaT set to %f\n",lambdaT);
    fprintf(stdout,"Injection dLambdaT set to %f\n",dLambdaT);
    fprintf(stdout,"lambda1 set to %f\n",lambda1);
    fprintf(stdout,"lambda2 set to %f\n",lambda2);
  }

  /* Set up wave flags */
  LALSimInspiralWaveformFlags *waveFlags = XLALSimInspiralCreateWaveformFlags();

  /* Set the spin-frame convention */
  ppt = LALInferenceGetProcParamVal(commandLine,"--inj-spin-frame");
  if(ppt) {
      if (!strcmp(ppt->value, "view"))
          XLALSimInspiralSetFrameAxis(waveFlags, LAL_SIM_INSPIRAL_FRAME_AXIS_VIEW);
      else if (!strcmp(ppt->value, "orbital-l"))
          XLALSimInspiralSetFrameAxis(waveFlags, LAL_SIM_INSPIRAL_FRAME_AXIS_ORBITAL_L);
      else if (!strcmp(ppt->value, "total-j"))
          XLALSimInspiralSetFrameAxis(waveFlags, LAL_SIM_INSPIRAL_FRAME_AXIS_TOTAL_J);
  }

  LALSimInspiralSpinOrder spinO = LAL_SIM_INSPIRAL_SPIN_ORDER_ALL;
  if(LALInferenceGetProcParamVal(commandLine, "--inj-spinOrder")) {
    spinO = atoi(LALInferenceGetProcParamVal(commandLine, "--inj-spinOrder")->value);
    XLALSimInspiralSetSpinOrder(waveFlags, spinO);
  }

  LALSimInspiralTidalOrder tideO = LAL_SIM_INSPIRAL_TIDAL_ORDER_ALL;
  if(LALInferenceGetProcParamVal(commandLine, "--inj-tidalOrder")) {
    tideO = atoi(LALInferenceGetProcParamVal(commandLine, "--inj-tidalOrder")->value);
    XLALSimInspiralSetTidalOrder(waveFlags, tideO);
  }

  REAL8 deltaT = IFOdata->timeData->deltaT;
  REAL8 deltaF = IFOdata->freqData->deltaF;

  REAL8 f_min = XLALSimInspiralfLow2fStart(inj_table->f_lower, amp_order, approximant);
  REAL8 f_max = 0.0;

  REAL8 fref = 100.;
  if(LALInferenceGetProcParamVal(commandLine,"--inj-fref")) {
    fref = atoi(LALInferenceGetProcParamVal(commandLine,"--inj-fref")->value);
  }

  REAL8 ecc = (REAL8) inj_table->ecc;
  INT4 ecc_order = (INT4) inj_table->ecc_order;
  REAL8 f_ecc = (REAL8) inj_table->f_ecc;

  LALSimInspiralTestGRParam *nonGRparams = NULL;

 /* Print a line with information about approximant, amp_order, phaseorder, tide order and spin order */
  fprintf(stdout,"\n\n---\t\t ---\n");
 fprintf(stdout,"Injection will run using Approximant %i (%s), phase order %i, amp order %i, spin order %i, tidal order %i, eccentricity = %g, ecc order %i, reference frequency for ecc = %g(Hz), in the frequency domain.\n",approximant,XLALGetStringFromApproximant(approximant),phase_order,amp_order,(int) spinO,(int) tideO, ecc, ecc_order, f_ecc);
   fprintf(stdout,"---\t\t ---\n\n");

  COMPLEX16FrequencySeries *hptilde=NULL, *hctilde=NULL;

  XLALSimInspiralChooseFDWaveform(&hptilde, &hctilde, inj_table->coa_phase, deltaF,
                                  inj_table->mass1*LAL_MSUN_SI, inj_table->mass2*LAL_MSUN_SI, inj_table->spin1x,
                                  inj_table->spin1y, inj_table->spin1z, inj_table->spin2x, inj_table->spin2y,
                                  inj_table->spin2z, f_min, f_max, fref, inj_table->distance*LAL_PC_SI * 1.0e6,
                                  inj_table->inclination, lambda1, lambda2,
                                  inj_table->ecc, inj_table->ecc_order, inj_table->f_ecc,
                                  waveFlags, nonGRparams, amp_order, phase_order, approximant);

  /* Fail if injection waveform generation was not successful */
  errnum = *XLALGetErrnoPtr();
  if (errnum != XLAL_SUCCESS) {
    XLALPrintError(" ERROR in InjectFD(): error encountered when injecting waveform. errnum=%d\n",errnum);
    exit(1);
  }

  XLALSimInspiralDestroyWaveformFlags(waveFlags);
  XLALSimInspiralDestroyTestGRParam(nonGRparams);

  LALInferenceIFOData *dataPtr;
  REAL8 Fplus, Fcross;
  REAL8 plainTemplateReal, plainTemplateImag;
  REAL8 templateReal, templateImag;
  LIGOTimeGPS GPSlal;
  REAL8 gmst;
  REAL8 chisquared;
  REAL8 timedelay;  /* time delay b/w iterferometer & geocenter w.r.t. sky location */
  REAL8 timeshift;  /* time shift (not necessarily same as above)                   */
  REAL8 twopit, re, im, dre, dim, newRe, newIm;
  UINT4 i, lower, upper;

  REAL8 temp=0.0;
  REAL8 NetSNR=0.0;

  /* figure out GMST: */
  XLALGPSSetREAL8(&GPSlal, injtime);
  gmst=XLALGreenwichMeanSiderealTime(&GPSlal);

  /* loop over data (different interferometers): */
  dataPtr = IFOdata;

  while (dataPtr != NULL) {
    /*-- WF to inject is now in hptilde and hctilde. --*/
    /* determine beam pattern response (Fplus and Fcross) for given Ifo: */
    XLALComputeDetAMResponse(&Fplus, &Fcross,
                                (const REAL4(*)[3])dataPtr->detector->response,
                                inj_table->longitude, inj_table->latitude,
                                inj_table->polarization, gmst);

    /* signal arrival time (relative to geocenter); */
    timedelay = XLALTimeDelayFromEarthCenter(dataPtr->detector->location,
                                                inj_table->longitude, inj_table->latitude,
                                                &GPSlal);

    /* (negative timedelay means signal arrives earlier at Ifo than at geocenter, etc.) */
    /* amount by which to time-shift template (not necessarily same as above "timedelay"): */
    REAL8 instant = dataPtr->timeData->epoch.gpsSeconds + 1e-9*dataPtr->timeData->epoch.gpsNanoSeconds;

    timeshift = (injtime - instant) + timedelay;
    twopit    = LAL_TWOPI * (timeshift);

    dataPtr->fPlus = Fplus;
    dataPtr->fCross = Fcross;
    dataPtr->timeshift = timeshift;

    char InjFileName[50];
    sprintf(InjFileName,"injection_%s.dat",dataPtr->name);
    FILE *outInj=fopen(InjFileName,"w");

     /* determine frequency range & loop over frequency bins: */
    lower = (UINT4)ceil(dataPtr->fLow / deltaF);
    upper = (UINT4)floor(dataPtr->fHigh / deltaF);
    chisquared = 0.0;

    re = cos(twopit * deltaF * lower);
    im = -sin(twopit * deltaF * lower);
    for (i=lower; i<=upper; ++i){
      /* derive template (involving location/orientation parameters) from given plus/cross waveforms: */
      if (i < hptilde->data->length) {
          plainTemplateReal = Fplus * creal(hptilde->data->data[i])
                              +  Fcross * creal(hctilde->data->data[i]);
          plainTemplateImag = Fplus * cimag(hptilde->data->data[i])
                              +  Fcross * cimag(hctilde->data->data[i]);
      } else {
          plainTemplateReal = 0.0;
          plainTemplateImag = 0.0;
      }

      /* do time-shifting...             */
      /* (also un-do 1/deltaT scaling): */
      /* real & imag parts of  exp(-2*pi*i*f*deltaT): */
      templateReal = (plainTemplateReal*re - plainTemplateImag*im);
      templateImag = (plainTemplateReal*im + plainTemplateImag*re);

      /* Incremental values, using cos(theta) - 1 = -2*sin(theta/2)^2 */
      dim = -sin(twopit*deltaF);
      dre = -2.0*sin(0.5*twopit*deltaF)*sin(0.5*twopit*deltaF);
      newRe = re + re*dre - im * dim;
      newIm = im + re*dim + im*dre;
      re = newRe;
      im = newIm;

      fprintf(outInj,"%lf %e %e %e\n",i*deltaF ,templateReal,templateImag,1.0/dataPtr->oneSidedNoisePowerSpectrum->data->data[i]);
      dataPtr->freqData->data->data[i] += crect( templateReal, templateImag );

      temp = ((2.0/( deltaT*(double) dataPtr->timeData->data->length) * (templateReal*templateReal+templateImag*templateImag)) / dataPtr->oneSidedNoisePowerSpectrum->data->data[i]);
      chisquared  += temp;
    }
    printf("injected SNR %.1f in IFO %s\n",sqrt(2.0*chisquared),dataPtr->name);
    NetSNR+=2.0*chisquared;
    dataPtr->SNR=sqrt(2.0*chisquared);
    dataPtr = dataPtr->next;

    fclose(outInj);
  }
  printf("injected Network SNR %.1f \n",sqrt(NetSNR));
  ppt=LALInferenceGetProcParamVal(commandLine,"--dont-dump-extras");
  if (!ppt){
    PrintSNRsToFile(IFOdata , SNRpath);
  }
  XLALDestroyCOMPLEX16FrequencySeries(hctilde);
  XLALDestroyCOMPLEX16FrequencySeries(hptilde);
}

static void PrintSNRsToFile(LALInferenceIFOData *IFOdata , char SNRpath[] ){
  REAL8 NetSNR=0.0;
  LALInferenceIFOData *thisData=IFOdata;
  int nIFO=0;

  while(thisData){
    thisData=thisData->next;
    nIFO++;
  }
  FILE * snrout = fopen(SNRpath,"w");
  if(!snrout){
    fprintf(stderr,"Unable to open the path %s for writing SNR files\n",SNRpath);
    fprintf(stderr,"Error code %i: %s\n",errno,strerror(errno));
    exit(errno);
  }
  thisData=IFOdata;
  while(thisData){
    fprintf(snrout,"%s:\t %4.2f\n",thisData->name,thisData->SNR);
    nIFO++;
    NetSNR+=(thisData->SNR*thisData->SNR);
    thisData=thisData->next;
  }
  if (nIFO>1){
    fprintf(snrout,"Network:\t");
    fprintf(snrout,"%4.2f\n",sqrt(NetSNR));
  }
  fclose(snrout);
}

/**
* Fill the variables passed in vars with the parameters of the injection passed in event
* will over-write and destroy any existing parameters. Param vary type will be fixed
*/
void LALInferenceInjectionToVariables(SimInspiralTable *theEventTable, LALInferenceVariables *vars)
{
  UINT4 spinCheck=0;
  if(!vars) {
  XLALPrintError("Encountered NULL variables pointer");
  XLAL_ERROR_VOID(XLAL_EINVAL);
  }
  enforce_m1_larger_m2(theEventTable);
  REAL8 q = theEventTable->mass2 / theEventTable->mass1;
  if (q > 1.0) q = 1.0/q;

  REAL8 sx = theEventTable->spin1x;
  REAL8 sy = theEventTable->spin1y;
  REAL8 s1z = theEventTable->spin1z;

  REAL8 a_spin1 = sqrt(sx*sx + sy*sy + s1z*s1z);

  REAL8 theta_spin1, phi_spin1;
  if (a_spin1 == 0.0) {
    theta_spin1 = 0.0;
    phi_spin1 = 0.0;
  } else {
    theta_spin1 = acos(s1z / a_spin1);
    phi_spin1 = atan2(sy, sx);
    if (phi_spin1 < 0.0) phi_spin1 += 2.0*M_PI;
  }

  sx = theEventTable->spin2x;
  sy = theEventTable->spin2y;
  REAL8 s2z = theEventTable->spin2z;

  REAL8 a_spin2 = sqrt(sx*sx + sy*sy + s2z*s2z), theta_spin2, phi_spin2;
  if (a_spin2 == 0.0) {
    theta_spin2 = 0.0;
    phi_spin2 = 0.0;
  } else {
    theta_spin2 = acos(s2z / a_spin2);
    phi_spin2 = atan2(sy, sx);
    if (phi_spin2 < 0.0) phi_spin2 += 2.0*M_PI;
  }

  /* Check for presence of spin in the injection */
  if(a_spin1!=0.0 || a_spin2!=0.0) spinCheck=1;
  /* modification by hwlee at 9 aug. 2016, we want to print injection spin value even it is zero, isn't it? */
  spinCheck = 1;

  REAL8 psi = theEventTable->polarization;
  if (psi>=M_PI) psi -= M_PI;

  REAL8 injGPSTime = XLALGPSGetREAL8(&(theEventTable->geocent_end_time));

  REAL8 dist = theEventTable->distance;
  REAL8 cosinclination = cos(theEventTable->inclination);
  REAL8 phase = theEventTable->coa_phase;
  REAL8 dec = theEventTable->latitude;
  REAL8 ra = theEventTable->longitude;

  Approximant injapprox = XLALGetApproximantFromString(theEventTable->waveform);
  LALPNOrder order = XLALGetOrderFromString(theEventTable->waveform);

  REAL8 m1=theEventTable->mass1;
  REAL8 m2=theEventTable->mass2;
  REAL8 chirpmass = theEventTable->mchirp;
  LALInferenceAddVariable(vars, "mass1", &m1, LALINFERENCE_REAL8_t, LALINFERENCE_PARAM_FIXED);
  LALInferenceAddVariable(vars, "mass2", &m2, LALINFERENCE_REAL8_t, LALINFERENCE_PARAM_FIXED);
  LALInferenceAddVariable(vars, "chirpmass", &chirpmass, LALINFERENCE_REAL8_t, LALINFERENCE_PARAM_FIXED);
  LALInferenceAddVariable(vars, "q", &q, LALINFERENCE_REAL8_t, LALINFERENCE_PARAM_FIXED);
  LALInferenceAddVariable(vars, "time", &injGPSTime, LALINFERENCE_REAL8_t, LALINFERENCE_PARAM_FIXED);
  LALInferenceAddVariable(vars, "distance", &dist, LALINFERENCE_REAL8_t, LALINFERENCE_PARAM_FIXED);
  LALInferenceAddVariable(vars, "costheta_jn", &cosinclination, LALINFERENCE_REAL8_t, LALINFERENCE_PARAM_FIXED);
  LALInferenceAddVariable(vars, "polarisation", &(psi), LALINFERENCE_REAL8_t, LALINFERENCE_PARAM_FIXED);
  LALInferenceAddVariable(vars, "phase", &phase, LALINFERENCE_REAL8_t, LALINFERENCE_PARAM_FIXED);
  LALInferenceAddVariable(vars, "declination", &dec, LALINFERENCE_REAL8_t, LALINFERENCE_PARAM_FIXED);
  LALInferenceAddVariable(vars, "rightascension", &ra, LALINFERENCE_REAL8_t, LALINFERENCE_PARAM_FIXED);
  LALInferenceAddVariable(vars, "LAL_APPROXIMANT", &injapprox, LALINFERENCE_UINT4_t, LALINFERENCE_PARAM_FIXED);
  LALInferenceAddVariable(vars, "LAL_PNORDER",&order,LALINFERENCE_INT4_t, LALINFERENCE_PARAM_FIXED);
  LALInferenceAddVariable(vars, "LAL_AMPORDER", &(theEventTable->amp_order), LALINFERENCE_INT4_t, LALINFERENCE_PARAM_FIXED);
  if(spinCheck){
      if (theEventTable->spin1x==0 && theEventTable->spin1y==0.0 && theEventTable->spin2x==0.0 && theEventTable->spin2y==0.0){
        LALInferenceAddVariable(vars, "a_spin1", &s1z, LALINFERENCE_REAL8_t, LALINFERENCE_PARAM_FIXED);
        LALInferenceAddVariable(vars, "a_spin2", &s2z, LALINFERENCE_REAL8_t, LALINFERENCE_PARAM_FIXED);
      }
      else{
        LALInferenceAddVariable(vars, "a_spin1", &a_spin1, LALINFERENCE_REAL8_t, LALINFERENCE_PARAM_FIXED);
        LALInferenceAddVariable(vars, "a_spin2", &a_spin2, LALINFERENCE_REAL8_t, LALINFERENCE_PARAM_FIXED);
        LALInferenceAddVariable(vars, "theta_spin1", &theta_spin1, LALINFERENCE_REAL8_t, LALINFERENCE_PARAM_FIXED);
        LALInferenceAddVariable(vars, "theta_spin2", &theta_spin2, LALINFERENCE_REAL8_t, LALINFERENCE_PARAM_FIXED);
        LALInferenceAddVariable(vars, "phi_spin1", &phi_spin1, LALINFERENCE_REAL8_t, LALINFERENCE_PARAM_FIXED);
        LALInferenceAddVariable(vars, "phi_spin2", &phi_spin2, LALINFERENCE_REAL8_t, LALINFERENCE_PARAM_FIXED);
      }
  }
  /* add ecc and f_ecc parameters */
  REAL8 ecc=theEventTable->ecc;
  REAL8 f_ecc=theEventTable->f_ecc;
  INT4 ecc_order = theEventTable->ecc_order;
  /** bug(?) correction injected parameter value, which is fixed in template differently do not print injection value
    * changed to if vars hase already the parametr and its value is different to injection value, then 
    * then copy injection value else call LALInferenceAddVariable() function 
    * by KGWG, hwlee, Jeongcho Kim and Chunglee KIm at 22 August 2016 */
  if(LALInferenceCheckVariable(vars,"ecc")) {
    REAL8 ecc1 = *(REAL8 *)LALInferenceGetVariable(vars, "ecc");
    if(ecc1 != ecc) {
      void *value = LALInferenceGetVariable(vars, "ecc");
      memcpy(value, &ecc, sizeof(REAL8));
    }
  }
  else {
    LALInferenceAddVariable(vars, "ecc", &ecc, LALINFERENCE_REAL8_t, LALINFERENCE_PARAM_FIXED);
  }
  LALInferenceAddVariable(vars, "ecc_order", &ecc_order, LALINFERENCE_INT4_t, LALINFERENCE_PARAM_FIXED);
  LALInferenceAddVariable(vars, "f_ecc", &f_ecc, LALINFERENCE_REAL8_t, LALINFERENCE_PARAM_FIXED);
}

void LALInferencePrintInjectionSample(LALInferenceRunState *runState) {
    int errnum=0;
    char *fname=NULL;
    char defaultname[]="injection_params.dat";
    FILE *outfile=NULL;

    SimInspiralTable *injTable=NULL, *theEventTable=NULL;
    LALInferenceModel *model = LALInferenceInitCBCModel(runState);
    if (LALInferenceGetProcParamVal(runState->commandLine, "--roqtime_steps")){
      LALInferenceSetupROQmodel(model, runState->commandLine);
      fprintf(stderr, "done LALInferenceSetupROQmodel\n");
    } else {
      model->roq_flag=0;
    }
    LALInferenceVariables *injparams = XLALCalloc(1, sizeof(LALInferenceVariables));
    LALInferenceCopyVariables(model->params, injparams);

    ProcessParamsTable *ppt = LALInferenceGetProcParamVal(runState->commandLine,"--inj");
    if (!ppt)
        return;

    SimInspiralTableFromLIGOLw(&injTable, ppt->value, 0, 0);

    ppt = LALInferenceGetProcParamVal(runState->commandLine, "--outfile");
    if (ppt) {
        fname = XLALCalloc((strlen(ppt->value)+255)*sizeof(char),1);
        sprintf(fname,"%s.injection",ppt->value);
    }
    else
        fname = defaultname;

    ppt = LALInferenceGetProcParamVal(runState->commandLine, "--event");
    if (ppt) {
        UINT4 event = atoi(ppt->value);
        UINT4 i;
        theEventTable = injTable;
        for (i = 0; i < event; i++) {
            theEventTable = theEventTable->next;
        }
        theEventTable->next = NULL;
    } else {
        theEventTable=injTable;
        theEventTable->next = NULL;
    }

    LALPNOrder *order = LALInferenceGetVariable(injparams, "LAL_PNORDER");
    Approximant *approx = LALInferenceGetVariable(injparams, "LAL_APPROXIMANT");

    if (!(approx && order)){
        fprintf(stdout,"Unable to print injection sample: No approximant/PN order set\n");
        return;
    }
    /* Fill named variables */
    LALInferenceInjectionToVariables(theEventTable, injparams);

    REAL8 injPrior = runState->prior(runState, injparams, model);
    LALInferenceAddVariable(injparams, "logPrior", &injPrior, LALINFERENCE_REAL8_t, LALINFERENCE_PARAM_OUTPUT);
    REAL8 injL=0.;
    if ( (int) *approx == XLALGetApproximantFromString(theEventTable->waveform)){
        XLAL_TRY(injL = runState->likelihood(injparams, runState->data, model), errnum);
        if(errnum){
            fprintf(stderr,"ERROR: Cannot print injection sample. Received error code %s\n",XLALErrorString(errnum));
        }
    }
    LALInferenceAddVariable(injparams, "logL", (void *)&injL,LALINFERENCE_REAL8_t, LALINFERENCE_PARAM_OUTPUT);
    if (LALInferenceCheckVariable(runState->algorithmParams, "logZnoise")){
        REAL8 tmp=injL-*(REAL8 *)LALInferenceGetVariable(runState->algorithmParams,"logZnoise");
        LALInferenceAddVariable(injparams,"deltalogL",(void *)&tmp,LALINFERENCE_REAL8_t,LALINFERENCE_PARAM_OUTPUT);
    }
    LALInferenceIFOData *data=runState->data;
    while(data) {
        char tmpName[50];
        REAL8 tmp=model->loglikelihood - data->nullloglikelihood;
        sprintf(tmpName,"deltalogl%s",data->name);
        LALInferenceAddVariable(injparams, tmpName, &tmp, LALINFERENCE_REAL8_t, LALINFERENCE_PARAM_OUTPUT);
        data=data->next;
    }
    /* Save to file */
    outfile=fopen(fname,"w");
    if(!outfile) {fprintf(stderr,"ERROR: Unable to open file %s for injection saving\n",fname); exit(1);}
    LALInferenceSortVariablesByName(injparams);
    LALInferenceFprintParameterHeaders(outfile, injparams);
    fprintf(outfile,"\n");

    LALInferencePrintSample(outfile, injparams);

    fclose(outfile);
    LALInferenceClearVariables(injparams);
    XLALFree(injparams);
    return;
}

void enforce_m1_larger_m2(SimInspiralTable* injEvent){
    /* Template generator assumes m1>=m2 thus we must enfore the same convention while injecting, otherwise spin2 will be assigned to mass1
    *        We also shift the phase by pi to be sure the same WF in injected
    */
    REAL8 m1,m2,tmp;
    m1=injEvent->mass1;
    m2=injEvent->mass2;

    if (m1>=m2) return;
    else{
        fprintf(stdout, "Injtable has m1<m2. Flipping masses and spins in injection. Shifting phase by pi. \n");
        tmp=m1;
        injEvent->mass1=injEvent->mass2;
        injEvent->mass2=tmp;
        tmp=injEvent->spin1x;
        injEvent->spin1x=injEvent->spin2x;
        injEvent->spin2x=tmp;
        tmp=injEvent->spin1y;
        injEvent->spin1y=injEvent->spin2y;
        injEvent->spin2y=tmp;
        tmp=injEvent->spin1z;
        injEvent->spin1z=injEvent->spin2z;
        injEvent->spin2z=tmp;
	injEvent->coa_phase=injEvent->coa_phase+LAL_PI;
        }
    return ;
}

void LALInferenceSetupROQmodel(LALInferenceModel *model, ProcessParamsTable *commandLine){

  LALStatus status;
  memset(&status,0,sizeof(status));
  UINT4 q=0;
  UINT4 event=0;
  char *chartmp=NULL;
  ProcessParamsTable *procparam=NULL,*ppt=NULL;
  SimInspiralTable *injTable=NULL;
  FILE *tempfp;
  unsigned int n_basis_linear=0, n_basis_quadratic=0, n_samples=0, time_steps=0;

  LIGOTimeGPS GPStrig;
  REAL8 endtime=0.0;

	  model->roq = XLALMalloc(sizeof(LALInferenceROQModel));
	  model->roq_flag = 1;
	  procparam=LALInferenceGetProcParamVal(commandLine,"--inj");
	  if(procparam){
	    SimInspiralTableFromLIGOLw(&injTable,procparam->value,0,0);
	    if(!injTable){
	      fprintf(stderr,"Unable to open injection file(LALInferenceReadData) %s\n",procparam->value);
	      exit(1);
	    }
	    procparam=LALInferenceGetProcParamVal(commandLine,"--event");
	    if(procparam) {
	      event=atoi(procparam->value);
	      while(q<event) {q++; injTable=injTable->next;}
	    }
	    else if ((procparam=LALInferenceGetProcParamVal(commandLine,"--event-id")))
	    {
	      while(injTable)
	      {
		if(injTable->event_id->id == (UINT4)atoi(procparam->value)) break;
		else injTable=injTable->next;
	      }
	      if(!injTable){
		fprintf(stderr,"Error, cannot find simulation id %s in injection file\n",procparam->value);
		exit(1);
	      }
	    }
	  }

	  if(LALInferenceGetProcParamVal(commandLine,"--trigtime")){
	    procparam=LALInferenceGetProcParamVal(commandLine,"--trigtime");
	    LALStringToGPS(&status,&GPStrig,procparam->value,&chartmp);
	  }
	  else{
	    if(injTable) memcpy(&GPStrig,&(injTable->geocent_end_time),sizeof(GPStrig));
	    else {
	      fprintf(stderr,">>> Error: No trigger time specifed and no injection given \n");
	      exit(1);
	    }
	  }

	  endtime=XLALGPSGetREAL8(&GPStrig);

	  if(LALInferenceGetProcParamVal(commandLine,"--roqtime_steps")){
	    ppt=LALInferenceGetProcParamVal(commandLine,"--roqtime_steps");
	    tempfp = fopen (ppt->value,"r");
	    fscanf (tempfp, "%u", &time_steps);
	    fscanf (tempfp, "%u", &n_basis_linear);
	    fscanf (tempfp, "%u", &n_basis_quadratic);
	    fscanf (tempfp, "%u", &n_samples);
	    fprintf(stderr, "loaded --roqtime_steps\n");
	  }


	  model->roq->frequencyNodesLinear = XLALCreateREAL8Sequence(n_basis_linear);
	  model->roq->frequencyNodesQuadratic = XLALCreateREAL8Sequence(n_basis_quadratic);
	  
	  model->roq->trigtime = endtime;

          model->roq->frequencyNodesLinear = XLALCreateREAL8Sequence(n_basis_linear);
          model->roq->frequencyNodesQuadratic = XLALCreateREAL8Sequence(n_basis_quadratic);
          model->roq->calFactorLinear = XLALCreateCOMPLEX16Sequence(model->roq->frequencyNodesLinear->length);
          model->roq->calFactorQuadratic = XLALCreateCOMPLEX16Sequence(model->roq->frequencyNodesQuadratic->length);

	  if(LALInferenceGetProcParamVal(commandLine,"--roqnodesLinear")){
	    ppt=LALInferenceGetProcParamVal(commandLine,"--roqnodesLinear");

	    model->roq->nodesFileLinear = fopen(ppt->value, "rb");
	    if (!(model->roq->nodesFileLinear)) {
		fprintf(stderr,"Error: cannot find file %s \n", ppt->value);
		exit(1);} // check file exists
	    fprintf(stderr, "read model->roq->frequencyNodesLinear");

	    for(unsigned int linsize = 0; linsize < n_basis_linear; linsize++){
	      fread(&(model->roq->frequencyNodesLinear->data[linsize]), sizeof(REAL8), 1, model->roq->nodesFileLinear);
	    }
		fprintf(stderr, "loaded --roqnodesLinear\n");
	  }

	  if(LALInferenceGetProcParamVal(commandLine,"--roqnodesQuadratic")){
	    ppt=LALInferenceGetProcParamVal(commandLine,"--roqnodesQuadratic");

	     model->roq->nodesFileQuadratic = fopen(ppt->value, "rb");
	    if (!(model->roq->nodesFileQuadratic)) {
	      fprintf(stderr,"Error: cannot find file %s \n", ppt->value);
	      exit(1);} // check file exists

	    for(unsigned int quadsize = 0; quadsize < n_basis_quadratic; quadsize++){
	      fread(&(model->roq->frequencyNodesQuadratic->data[quadsize]), sizeof(REAL8), 1, model->roq->nodesFileQuadratic);
	    }
	fprintf(stderr, "loaded --roqnodesQuadratic\n");



  }


}

void LALInferenceSetupROQdata(LALInferenceIFOData *IFOdata, ProcessParamsTable *commandLine){

  LALStatus status;
  memset(&status,0,sizeof(status));
  LALInferenceIFOData *thisData=IFOdata;
  UINT4 q=0;
  UINT4 event=0;
  ProcessParamsTable *procparam=NULL,*ppt=NULL;
  SimInspiralTable *injTable=NULL;
  unsigned int n_basis_linear, n_basis_quadratic, n_samples, time_steps;
  float dt=0.1;
  //REAL8 timeMin=0.0,timeMax=0.0;
  FILE *tempfp;
  char tmp[128];

	  procparam=LALInferenceGetProcParamVal(commandLine,"--inj");
	  if(procparam){
	    SimInspiralTableFromLIGOLw(&injTable,procparam->value,0,0);
	    if(!injTable){
	      fprintf(stderr,"Unable to open injection file(LALInferenceReadData) %s\n",procparam->value);
	      exit(1);
	    }
	    procparam=LALInferenceGetProcParamVal(commandLine,"--event");
	    if(procparam) {
	      event=atoi(procparam->value);
	      while(q<event) {q++; injTable=injTable->next;}
	    }
	    else if ((procparam=LALInferenceGetProcParamVal(commandLine,"--event-id")))
	    {
	      while(injTable)
	      {
		if(injTable->event_id->id == (UINT4)atoi(procparam->value)) break;
		else injTable=injTable->next;
	      }
	      if(!injTable){
		fprintf(stderr,"Error, cannot find simulation id %s in injection file\n",procparam->value);
		exit(1);
	      }
	    }
	  }

	  ppt=LALInferenceGetProcParamVal(commandLine,"--dt");
	  if(ppt){
	    dt=atof(ppt->value);
	  }

	  if(LALInferenceGetProcParamVal(commandLine,"--roqtime_steps")){
	    ppt=LALInferenceGetProcParamVal(commandLine,"--roqtime_steps");
	    tempfp = fopen (ppt->value,"r");
	    fscanf (tempfp, "%u", &time_steps);
	    fscanf (tempfp, "%u", &n_basis_linear);
	    fscanf (tempfp, "%u", &n_basis_quadratic);
	    fscanf (tempfp, "%u", &n_samples);
	    fprintf(stderr, "loaded --roqtime_steps\n");
	  }




    thisData=IFOdata;
    while (thisData) {



      thisData->roq = XLALMalloc(sizeof(LALInferenceROQData));

      thisData->roq->weights_linear = XLALMalloc(n_basis_linear*sizeof(LALInferenceROQSplineWeights));

      sprintf(tmp, "--%s-roqweightsLinear", thisData->name);
      ppt = LALInferenceGetProcParamVal(commandLine,tmp);

      thisData->roq->weightsFileLinear = fopen(ppt->value, "rb");
      assert(thisData->roq->weightsFileLinear!=NULL);
      thisData->roq->weightsLinear = (double complex*)malloc(n_basis_linear*time_steps*(sizeof(double complex)));

      thisData->roq->time_weights_width = 2*dt + 2*0.026;
      thisData->roq->time_step_size = thisData->roq->time_weights_width/time_steps;
      thisData->roq->n_time_steps = time_steps;


	fprintf(stderr, "basis_size = %d\n", n_basis_linear);
	fprintf(stderr, "time steps = %d\n", time_steps);

      double *tmp_real_weight = malloc(time_steps*(sizeof(double)));
      double *tmp_imag_weight = malloc(time_steps*(sizeof(double)));

      double *tmp_tcs = malloc(time_steps*(sizeof(double)));

      sprintf(tmp, "--roq-times");
      ppt = LALInferenceGetProcParamVal(commandLine,tmp);

	FILE *tcFile = fopen(ppt->value, "rb");
      assert(tcFile!=NULL);

	for(unsigned int gg=0;gg < time_steps; gg++){

		fread(&(tmp_tcs[gg]), sizeof(double), 1, tcFile); 
	}

	
      for(unsigned int ii=0; ii<n_basis_linear;ii++){
		for(unsigned int jj=0; jj<time_steps;jj++){

      		fread(&(thisData->roq->weightsLinear[ii*time_steps + jj]), sizeof(double complex), 1, thisData->roq->weightsFileLinear);
		tmp_real_weight[jj] = creal(thisData->roq->weightsLinear[ii*time_steps + jj]);
		tmp_imag_weight[jj] = cimag(thisData->roq->weightsLinear[ii*time_steps + jj]);

      		}

	thisData->roq->weights_linear[ii].acc_real_weight_linear = gsl_interp_accel_alloc ();
 	thisData->roq->weights_linear[ii].acc_imag_weight_linear = gsl_interp_accel_alloc ();

	thisData->roq->weights_linear[ii].spline_real_weight_linear = gsl_spline_alloc (gsl_interp_linear, time_steps);
        gsl_spline_init(thisData->roq->weights_linear[ii].spline_real_weight_linear, tmp_tcs, tmp_real_weight, time_steps);
      
        thisData->roq->weights_linear[ii].spline_imag_weight_linear = gsl_spline_alloc (gsl_interp_linear, time_steps);
        gsl_spline_init(thisData->roq->weights_linear[ii].spline_imag_weight_linear, tmp_tcs, tmp_imag_weight, time_steps);

      }


      fclose(thisData->roq->weightsFileLinear);
      fclose(tcFile);
      sprintf(tmp, "--%s-roqweightsQuadratic", thisData->name);

      ppt = LALInferenceGetProcParamVal(commandLine,tmp);

      thisData->roq->weightsQuadratic = (double*)malloc(n_basis_quadratic*sizeof(double));

      thisData->roq->weightsFileQuadratic = fopen(ppt->value, "rb");

      for(unsigned int ii=0; ii<n_basis_quadratic;ii++){

		fread(&(thisData->roq->weightsQuadratic[ii]), sizeof(double), 1, thisData->roq->weightsFileQuadratic);
      }	


      
      fprintf(stderr, "loaded %s ROQ weights\n", thisData->name);
      thisData = thisData->next;
    }
}

static void LALInferenceSetGPSTrigtime(LIGOTimeGPS *GPStrig, ProcessParamsTable *commandLine){

    ProcessParamsTable *procparam;
    SimInspiralTable *inspiralTable=NULL;
    SimBurst *burstTable=NULL;
    char *chartmp=NULL;
    UINT4 event=0;
    UINT4 q=0;
    LALStatus status;
    memset(&status,0,sizeof(LALStatus));

    /* First check if trigtime has been given as an option */
    if(LALInferenceGetProcParamVal(commandLine,"--trigtime")){
        procparam=LALInferenceGetProcParamVal(commandLine,"--trigtime");
        LALStringToGPS(&status,GPStrig,procparam->value,&chartmp);
        fprintf(stdout,"Set trigtime to %.10f\n",GPStrig->gpsSeconds+1.0e-9 * GPStrig->gpsNanoSeconds);
        return;

    }
    else{
        /* If not check if we have an injtable passed with --inj */

        if(LALInferenceGetProcParamVal(commandLine,"--injXML"))
        {
            XLALPrintError("ERROR: --injXML option is deprecated. Use --inj and update your scripts\n");
            exit(1);
        }
        if((procparam=LALInferenceGetProcParamVal(commandLine,"--inj"))){
            fprintf(stdout,"Checking if the xml table is an inspiral table... \n");
            /* Check if it is a SimInspiralTable */
            SimInspiralTableFromLIGOLw(&inspiralTable,procparam->value,0,0);

            if (inspiralTable){
                procparam=LALInferenceGetProcParamVal(commandLine,"--event");
                if(procparam) {
                event=atoi(procparam->value);
                while(q<event) {q++; inspiralTable=inspiralTable->next;}
                }
                else if ((procparam=LALInferenceGetProcParamVal(commandLine,"--event-id")))
                {
                while(inspiralTable)
                {
                if(inspiralTable->event_id->id == (UINT4)atoi(procparam->value)) break;
                else inspiralTable=inspiralTable->next;
                }
                if(!inspiralTable){
                fprintf(stderr,"Error, cannot find simulation id %s in injection file\n",procparam->value);
                exit(1);
                }
                }
                else
                fprintf(stdout,"You did not provide an event number with the injtable. Using event 0 which may not be what you want!!!!!\n");
                memcpy(GPStrig,&(inspiralTable->geocent_end_time),sizeof(LIGOTimeGPS));
                printf("Set inspiral injtime %.10f\n",inspiralTable->geocent_end_time.gpsSeconds+1.0e-9* inspiralTable->geocent_end_time.gpsNanoSeconds);
                return;
            }
        }
        else if((procparam=LALInferenceGetProcParamVal(commandLine,"--binj"))){
            /* Check if it is a SimBurst table */
            fprintf(stdout,"Checking if the xml table is a burst table... \n");
            burstTable=XLALSimBurstTableFromLIGOLw(procparam->value,0,0);
            if(burstTable){
                procparam=LALInferenceGetProcParamVal(commandLine,"--event");
                if(procparam) {
                    event=atoi(procparam->value);
                    while(q<event) {q++; burstTable=burstTable->next;}
                }
                else if ((procparam=LALInferenceGetProcParamVal(commandLine,"--event-id")))
                {
                    fprintf(stderr,"Error, SimBurst tables do not currently support event_id tags \n");
                    exit(1);
                }
                else
                    fprintf(stdout,"You did not provide an event number with the injtable. Using event 0 which may not be what you want!!!!!\n");
                memcpy(GPStrig,&(burstTable->time_geocent_gps),sizeof(LIGOTimeGPS));
                fprintf(stdout,"Set trigtime from burstable to %.10f\n",GPStrig->gpsSeconds+1.0e-9 * GPStrig->gpsNanoSeconds);
                return;
            }
        }
        else if(!LALInferenceGetProcParamVal(commandLine,"--segment-start")){
            XLALPrintError("Error: No trigger time specifed and no injection given \n");
            //XLAL_ERROR_NULL(XLAL_EINVAL);
            exit(1);
        }

    }
}

void LALInferenceInjectFromMDC(ProcessParamsTable *commandLine, LALInferenceIFOData *IFOdata){

    /* Read time domain WF present in an mdc frame file, FFT it and inject into the frequency domain stream */

    char mdcname[]="GW";
    char **mdc_caches=NULL;
    char **mdc_channels=NULL;
    ProcessParamsTable * ppt=commandLine;

    UINT4 nIFO=0;
    int i=0;
    UINT4 j=0;
    LALInferenceIFOData *data=IFOdata;
    REAL8 prefactor =1.0;
    ppt=LALInferenceGetProcParamVal(commandLine,"--mdc-prefactor");
    if (ppt){

        prefactor=atof(ppt->value);
        fprintf(stdout,"Using prefactor=%f to scale the MDC injection\n",prefactor);
    }

    ppt=LALInferenceGetProcParamVal(commandLine,"--inj");
    if (ppt){

        fprintf(stderr,"You cannot use both injfile (--inj) and MDCs (--inject_from_mdc) Exiting... \n");
        exit(1);

    }
    ppt=LALInferenceGetProcParamVal(commandLine,"--binj");
    if (ppt){

        fprintf(stderr,"You cannot use both injfile (--binj) and MDCs (--inject_from_mdc) Exiting... \n");
        exit(1);

    }

    REAL8 tmp=0.0;
    REAL8 net_snr=0.0;
    while (data) {nIFO++; data=data->next;}
    UINT4 Nmdc=0,Nchannel=0;

    char mdc_caches_name[] = "injcache";
    char mdc_channels_name[] = "injchannel";
    char **IFOnames=NULL;
    INT4 rlceops= getNamedDataOptionsByDetectors(commandLine, &IFOnames,&mdc_caches ,mdc_caches_name, &Nmdc);
    if (!rlceops){
      fprintf(stderr,"Must provide a --IFO-injcache option for each IFO if --inject_from_mdc is given\n");
      exit(1);
    }

    rlceops= getNamedDataOptionsByDetectors(commandLine, &IFOnames,&mdc_channels ,mdc_channels_name, &Nchannel);
    if (!rlceops){
        fprintf(stdout,"WARNING: You did not provide the name(s) of channel(s) to use with the injection mdc. Using the default which may not be what you want!\n");
        mdc_channels=  malloc((nIFO+1)*sizeof(char*));
        data=IFOdata;
        i=0;
        while (data){
           mdc_channels[i] =  malloc(512*sizeof(char));
            if(!strcmp(data->name,"H1")) {
               sprintf(mdc_channels[i],"H1:%s-H",mdcname);}
            else if(!strcmp(data->name,"L1")) {
                 sprintf(mdc_channels[i],"L1:%s-H",mdcname); }
            else if(!strcmp(data->name,"V1")) {
                 sprintf(mdc_channels[i],"V1:%s-16K",mdcname);}
            data=data->next;
            i++;

            }
    }

    LIGOTimeGPS epoch=IFOdata->timeData->epoch;
    REAL8 deltaT=IFOdata->timeData->deltaT ;
    int seglen=IFOdata->timeData->data->length;
    REAL8 SampleRate=4096.0,SegmentLength=0.0;
    if(LALInferenceGetProcParamVal(commandLine,"--srate")) SampleRate=atof(LALInferenceGetProcParamVal(commandLine,"--srate")->value);
    SegmentLength=(REAL8) seglen/SampleRate;

    REAL8TimeSeries * timeData=NULL;
    REAL8TimeSeries * windTimeData=(REAL8TimeSeries *)XLALCreateREAL8TimeSeries("WindMDCdata",&epoch,0.0,deltaT,&lalDimensionlessUnit,(size_t)seglen);
    COMPLEX16FrequencySeries* injF=(COMPLEX16FrequencySeries *)XLALCreateCOMPLEX16FrequencySeries("injF",&IFOdata->timeData->epoch,0.0,IFOdata->freqData->deltaF,&lalDimensionlessUnit,	IFOdata->freqData->data->length);

    if(!injF) {
      XLALPrintError("Unable to allocate memory for injection buffer\n");
      XLAL_ERROR_VOID(XLAL_EFUNC);
    }

    REAL4 WinNorm = sqrt(IFOdata->window->sumofsquares/IFOdata->window->data->length);

    data=IFOdata;
    i=0;
    UINT4 lower = (UINT4)ceil(data->fLow / injF->deltaF);
    UINT4 upper = (UINT4)floor(data->fHigh /injF-> deltaF);
    //FIXME CHECK WNORM
    /* Inject into FD data stream and calculate optimal SNR */
    while(data){
      tmp=0.0;
        LALCache *mdc_cache=NULL;
        mdc_cache  = XLALCacheImport(mdc_caches[i] );

        /* Read MDC frame */
        timeData=readTseries(mdc_cache,mdc_channels[i],epoch,SegmentLength);
        /* downsample */
        XLALResampleREAL8TimeSeries(timeData,1.0/SampleRate);
        /* window timeData and store it in windTimeData */
        XLALDDVectorMultiply(windTimeData->data,timeData->data,IFOdata->window->data);

        /*for(j=0;j< timeData->data->length;j++)
            fprintf(out,"%lf %10.10e %10.10e %10.10e \n",epoch.gpsSeconds + j*deltaT,data->timeData->data->data[j],data->timeData->data->data[j]+timeData->data->data[j],timeData->data->data[j]);
        fclose(out);
        */

        /* set the whole seq to 0 */
        for(j=0;j<injF->data->length;j++) injF->data->data[j]=0.0;

        /* FFT */
        XLALREAL8TimeFreqFFT(injF,windTimeData,IFOdata->timeToFreqFFTPlan);


        for(j=lower;j<upper;j++){
                windTimeData->data->data[j] /= sqrt(data->window->sumofsquares / data->window->data->length);
                /* Add data in freq stream */
                data->freqData->data->data[j]+=crect(prefactor *creal(injF->data->data[j])/WinNorm,prefactor *cimag(injF->data->data[j])/WinNorm);
                tmp+= prefactor*prefactor*(creal(injF ->data->data[j])*creal(injF ->data->data[j])+cimag(injF ->data->data[j])*cimag(injF ->data->data[j]))/data->oneSidedNoisePowerSpectrum->data->data[j];
        }

        tmp*=2.*injF->deltaF;
        printf("Injected SNR %.3f in IFO %s from MDC \n",sqrt(2*tmp),data->name);
        data->SNR=sqrt(2*tmp);
        net_snr+=2*tmp;
        i++;
        data=data->next;
    }
    printf("Injected network SNR %.3f from MDC\n",sqrt(net_snr));

    char SNRpath[FILENAME_MAX];
    ppt=LALInferenceGetProcParamVal(commandLine,"--outfile");
    if(!ppt){
      fprintf(stderr,"Must specify --outfile <filename.dat>\n");
      exit(1);
    }
    char *outfile=ppt->value;
    sprintf(SNRpath,"%s_snr.txt",outfile);
    ppt=LALInferenceGetProcParamVal(commandLine,"--dont-dump-extras");
    if (!ppt){
      PrintSNRsToFile(IFOdata , SNRpath);
    }
    return ;

}<|MERGE_RESOLUTION|>--- conflicted
+++ resolved
@@ -499,29 +499,7 @@
         fprintf(out, "%10.10g %10.10g %10.10g\n", f, dre, dim);
       }
       fclose(out);
-<<<<<<< HEAD
-
-      ppt=LALInferenceGetProcParamVal(commandLine,"--outfile");
-      if(ppt) {
-        snprintf(filename, nameLength, "%s%s-ASD.dat", ppt->value, IFOdata[i].name);
-      }
-      else
-        snprintf(filename, nameLength, "%.3f_%s-ASD.dat",GPStrig.gpsSeconds+1e-9*GPStrig.gpsNanoSeconds, IFOdata[i].name);
-      out = fopen(filename, "w");
-      if(!out){
-        fprintf(stderr,"Unable to open the path %s for writing freq ASD files\n",filename);
-        exit(1);
-      }
-      for (j = 0; j < IFOdata[i].oneSidedNoisePowerSpectrum->data->length; j++) {
-        REAL8 f = IFOdata[i].oneSidedNoisePowerSpectrum->deltaF*j;
-        REAL8 asd = sqrt(IFOdata[i].oneSidedNoisePowerSpectrum->data->data[j]);
-
-        fprintf(out, "%10.10g %10.10g\n", f, asd);
-      }
-      fclose(out);
-=======
       
->>>>>>> 74fb0216
     }
 
   }
