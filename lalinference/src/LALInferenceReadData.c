--- conflicted
+++ resolved
@@ -474,11 +474,7 @@
     UINT4 i,j;
     //int FakeFlag=0; - set but not used
     char strainname[]="LSC-STRAIN";
-<<<<<<< HEAD
-    //UINT4 q=0;	
-=======
     UINT4 q=0;
->>>>>>> 51f66fb7
     //typedef void (NoiseFunc)(LALStatus *statusPtr,REAL8 *psd,REAL8 f);
     NoiseFunc *PSD=NULL;
     REAL8 scalefactor=1;
@@ -874,10 +870,6 @@
                 XLALCreateREAL8FrequencySeries("spectrum",&GPSstart,0.0,
                         (REAL8)(SampleRate)/seglen,&lalDimensionlessUnit,seglen/2 +1);
             if(!IFOdata[i].oneSidedNoisePowerSpectrum) XLAL_ERROR_NULL(XLAL_EFUNC);
-<<<<<<< HEAD
-=======
-
->>>>>>> 51f66fb7
             int LALSimPsd=0;
             /* Selection of the noise curve */
             if(!strcmp(caches[i],"LALLIGO")) {PSD = &LALLIGOIPsd; scalefactor=9E-46;}
@@ -1428,10 +1420,6 @@
 	REAL8 bufferLength = 2048.0; /* Default length of buffer for injections (seconds) */
 	UINT4 bufferN=0;
 	LIGOTimeGPS bufferStart;
-<<<<<<< HEAD
-=======
-
->>>>>>> 51f66fb7
 	LALInferenceIFOData *thisData=IFOdata->next;
 	REAL8 minFlow=IFOdata->fLow;
 	REAL8 MindeltaT=IFOdata->timeData->deltaT;
@@ -1452,17 +1440,12 @@
     event= atoi(LALInferenceGetProcParamVal(commandLine,"--event")->value);
     fprintf(stdout,"Injecting event %d\n",event);
 	}
-<<<<<<< HEAD
-	ppt = LALInferenceGetProcParamVal(commandLine,"--outfile");
-  sprintf(SNRpath,"%s_snr.txt",ppt->value);
-=======
 
 	ppt = LALInferenceGetProcParamVal(commandLine,"--outfile");
 	if (ppt)
 	    sprintf(SNRpath, "%s_snr.txt", ppt->value);
 	else
 		sprintf(SNRpath, "snr.txt");
->>>>>>> 51f66fb7
 
 	Ninj=SimInspiralTableFromLIGOLw(&injTable,LALInferenceGetProcParamVal(commandLine,"--inj")->value,0,0);
 	REPORTSTATUS(&status);
@@ -1723,35 +1706,19 @@
 
     /* Actually inject the waveform */
     for(j=0;j<inj8Wave->data->length;j++) thisData->timeData->data->data[j]+=inj8Wave->data->data[j];
-<<<<<<< HEAD
-    fprintf(stdout,"Injected SNR in detector %s = %g\n",thisData->name,thisData->SNR);
-    char filename[256];
-    sprintf(filename,"%s_timeInjection.dat",thisData->name);
-    FILE* file=fopen(filename, "w");
-    for(j=0;j<inj8Wave->data->length;j++){   
-      fprintf(file, "%.6f\t%lg\n", XLALGPSGetREAL8(&thisData->timeData->epoch) + thisData->timeData->deltaT*j, inj8Wave->data->data[j]);
-    }
-    fclose(file);
-    sprintf(filename,"%s_freqInjection.dat",thisData->name);
-    file=fopen(filename, "w");
-    for(j=0;j<injF->data->length;j++){   
-    thisData->freqData->data->data[j] += injF->data->data[j] / WinNorm;
-    fprintf(file, "%lg %lg \t %lg\n", thisData->freqData->deltaF*j, creal(injF->data->data[j]), cimag(injF->data->data[j]));
-=======
       fprintf(stdout,"Injected SNR in detector %s = %g\n",thisData->name,thisData->SNR);
       char filename[256];
       sprintf(filename,"%s_timeInjection.dat",thisData->name);
       FILE* file=fopen(filename, "w");
       for(j=0;j<inj8Wave->data->length;j++){
-	fprintf(file, "%.6f\t%lg\n", XLALGPSGetREAL8(&thisData->timeData->epoch) + thisData->timeData->deltaT*j, inj8Wave->data->data[j]);
+        fprintf(file, "%.6f\t%lg\n", XLALGPSGetREAL8(&thisData->timeData->epoch) + thisData->timeData->deltaT*j, inj8Wave->data->data[j]);
       }
       fclose(file);
       sprintf(filename,"%s_freqInjection.dat",thisData->name);
       file=fopen(filename, "w");
       for(j=0;j<injF->data->length;j++){
-	thisData->freqData->data->data[j] += injF->data->data[j] / WinNorm;
-	fprintf(file, "%lg %lg \t %lg\n", thisData->freqData->deltaF*j, creal(injF->data->data[j]), cimag(injF->data->data[j]));
->>>>>>> 51f66fb7
+        thisData->freqData->data->data[j] += injF->data->data[j] / WinNorm;
+        fprintf(file, "%lg %lg \t %lg\n", thisData->freqData->deltaF*j, creal(injF->data->data[j]), cimag(injF->data->data[j]));
       }
       fclose(file);
 
@@ -1759,10 +1726,7 @@
       XLALDestroyCOMPLEX16FrequencySeries(injF);
       thisData=thisData->next;
     }
-<<<<<<< HEAD
-
-=======
->>>>>>> 51f66fb7
+
     ppt=LALInferenceGetProcParamVal(commandLine,"--dont-dump-extras");
     if (!ppt){
       PrintSNRsToFile(IFOdata , SNRpath);
@@ -1795,10 +1759,6 @@
     }
 
     LALInferencePrintDataWithInjection(IFOdata,commandLine);
-<<<<<<< HEAD
-=======
-
->>>>>>> 51f66fb7
     return;
 }
 
@@ -2286,21 +2246,13 @@
   INT4 errnum;
   char SNRpath[FILENAME_MAX];
   ProcessParamsTable *ppt=NULL;
-<<<<<<< HEAD
-=======
-
->>>>>>> 51f66fb7
   ppt=LALInferenceGetProcParamVal(commandLine,"--outfile");
   if(!ppt){
     fprintf(stderr,"Must specify --outfile <filename.dat>\n");
     exit(1);
   }
   char *outfile=ppt->value;
-<<<<<<< HEAD
-  sprintf(SNRpath,"%s_snr.txt",outfile); 
-=======
   sprintf(SNRpath,"%s_snr.txt",outfile);
->>>>>>> 51f66fb7
 
   Approximant approximant = XLALGetApproximantFromString(inj_table->waveform);
   if( (int) approximant == XLAL_FAILURE)
@@ -2521,11 +2473,8 @@
     NetSNR+=(thisData->SNR*thisData->SNR);
     thisData=thisData->next;
   }
-<<<<<<< HEAD
-  if (nIFO>1){ 
-=======
+
   if (nIFO>1){
->>>>>>> 51f66fb7
     fprintf(snrout,"Network:\t");
     fprintf(snrout,"%4.2f\n",sqrt(NetSNR));
   }
@@ -2773,7 +2722,6 @@
     return;
 }
 
-<<<<<<< HEAD
 static void LALInferenceSetGPSTrigtime(LIGOTimeGPS *GPStrig, ProcessParamsTable *commandLine){
     
     ProcessParamsTable *procparam;
@@ -3024,10 +2972,8 @@
     
 }
 
-void enforce_m1_larger_m2(SimInspiralTable* injEvent){	
-=======
+
 void enforce_m1_larger_m2(SimInspiralTable* injEvent){
->>>>>>> 51f66fb7
     /* Template generator assumes m1>=m2 thus we must enfore the same convention while injecting, otherwise spin2 will be assigned to mass1
     *        We also shift the phase by pi to be sure the same WF in injected
     */
