--- conflicted
+++ resolved
@@ -2743,11 +2743,8 @@
 
 	  model->roq->frequencyNodesLinear = XLALCreateREAL8Sequence(n_basis_linear);
 	  model->roq->frequencyNodesQuadratic = XLALCreateREAL8Sequence(n_basis_quadratic);
-<<<<<<< HEAD
-=======
           model->roq->calFactorLinear = XLALCreateCOMPLEX16Sequence(model->roq->frequencyNodesLinear->length);   
 	  model->roq->calFactorQuadratic = XLALCreateCOMPLEX16Sequence(model->roq->frequencyNodesQuadratic->length);	 
->>>>>>> 0445582f
  
 	  model->roq->trigtime = endtime;
 
