/* 
 *  LALInferenceReadData.c:  Bayesian Followup functions
 *
 *  Copyright (C) 2009,2012 Ilya Mandel, Vivien Raymond, Christian
 *  Roever, Marc van der Sluys, John Veitch, Salvatore Vitale, and
 *  Will M. Farr
 *
 *
 *  This program is free software; you can redistribute it and/or modify
 *  it under the terms of the GNU General Public License as published by
 *  the Free Software Foundation; either version 2 of the License, or
 *  (at your option) any later version.
 *
 *  This program is distributed in the hope that it will be useful,
 *  but WITHOUT ANY WARRANTY; without even the implied warranty of
 *  MERCHANTABILITY or FITNESS FOR A PARTICULAR PURPOSE.  See the
 *  GNU General Public License for more details.
 *
 *  You should have received a copy of the GNU General Public License
 *  along with with program; see the file COPYING. If not, write to the
 *  Free Software Foundation, Inc., 59 Temple Place, Suite 330, Boston,
 *  MA  02111-1307  USA
 */

#include <stdio.h>
#include <stdlib.h>

#include <lal/LALStdio.h>
#include <lal/LALStdlib.h>

#include <lal/LALInspiral.h>
#include <lal/LALCache.h>
#include <lal/LALFrStream.h>
#include <lal/TimeFreqFFT.h>
#include <lal/LALDetectors.h>
#include <lal/AVFactories.h>
#include <lal/ResampleTimeSeries.h>
#include <lal/TimeSeries.h>
#include <lal/FrequencySeries.h>
#include <lal/Units.h>
#include <lal/Date.h>
#include <lal/StringInput.h>
#include <lal/VectorOps.h>
#include <lal/Random.h>
#include <lal/LALNoiseModels.h>
#include <lal/XLALError.h>
#include <lal/GenerateInspiral.h>
#include <lal/LIGOLwXMLRead.h>
#include <lal/LIGOLwXMLInspiralRead.h>

#include <lal/SeqFactories.h>
#include <lal/DetectorSite.h>
#include <lal/GenerateInspiral.h>
#include <lal/GeneratePPNInspiral.h>
#include <lal/SimulateCoherentGW.h>
#include <lal/Inject.h>
#include <lal/LIGOMetadataTables.h>
#include <lal/LIGOMetadataUtils.h>
#include <lal/LIGOMetadataInspiralUtils.h>
#include <lal/LIGOMetadataRingdownUtils.h>
#include <lal/LALInspiralBank.h>
#include <lal/FindChirp.h>
#include <lal/LALInspiralBank.h>
#include <lal/GenerateInspiral.h>
#include <lal/NRWaveInject.h>
#include <lal/GenerateInspRing.h>
#include <lal/LALErrno.h>
#include <math.h>
#include <lal/LALInspiral.h>
#include <lal/LALSimulation.h>

#include <lal/LALInference.h>
#include <lal/LALInferenceReadData.h>
#include <lal/LALInferenceLikelihood.h>
#include <lal/LALInferenceTemplate.h>
#include <lal/LALSimNoise.h>
#include <LALInferenceRemoveLines.h>

struct fvec {
	REAL8 f;
	REAL8 x;
};

#define LALINFERENCE_DEFAULT_FLOW "40.0"

char *SNRpath = NULL;

struct fvec *interpFromFile(char *filename);

struct fvec *interpFromFile(char *filename){
	UINT4 fileLength=0;
	UINT4 i=0;
	UINT4 minLength=100; /* size of initial file buffer, and also size of increment */
	FILE *interpfile=NULL;
	struct fvec *interp=NULL;
	interp=XLALCalloc(minLength,sizeof(struct fvec)); /* Initialise array */
	if(!interp) {printf("Unable to allocate memory buffer for reading interpolation file\n");}
	fileLength=minLength;
	REAL8 f=0.0,x=0.0;
	interpfile = fopen(filename,"r");
	if (interpfile==NULL){
		printf("Unable to open file %s\n",filename);
		exit(1);
	}
	while(2==fscanf(interpfile," %lf %lf ", &f, &x )){
		interp[i].f=f; interp[i].x=x*x;
		i++;
		if(i>fileLength-1){ /* Grow the array */
			interp=XLALRealloc(interp,(fileLength+minLength)*sizeof(struct fvec));
			fileLength+=minLength;
		}
	}
	interp[i].f=0; interp[i].x=0;
	fileLength=i+1;
	interp=XLALRealloc(interp,fileLength*sizeof(struct fvec)); /* Resize array */
	fclose(interpfile);
	printf("Read %i records from %s\n",fileLength-1,filename);
	return interp;
}

REAL8 interpolate(struct fvec *fvec, REAL8 f);
REAL8 interpolate(struct fvec *fvec, REAL8 f){
	int i=0;
	REAL8 a=0.0; /* fractional distance between bins */
	REAL8 delta=0.0;
	if(f<fvec[0].f) return(0.0);
	while(fvec[i].f<f && (fvec[i].x!=0.0 )){i++;}; //&& fvec[i].f!=0.0)){i++;};
  //printf("%d\t%lg\t%lg\t%lg\n",i,fvec[i].f,f,fvec[i].x);
	if (fvec[i].f==0.0 && fvec[i].x==0.0) /* Frequency above moximum */
	{
		return (fvec[i-1].x);
	}
  //if(i==0){return (fvec[0].x);}
	a=(fvec[i].f-f)/(fvec[i].f-fvec[i-1].f);
	delta=fvec[i].x-fvec[i-1].x;
	return (fvec[i-1].x + delta*a);
}
void InjectTaylorF2(LALInferenceIFOData *IFOdata, SimInspiralTable *inj_table, ProcessParamsTable *commandLine);
void enforce_m1_larger_m2(SimInspiralTable* injEvent);

typedef void (NoiseFunc)(LALStatus *statusPtr,REAL8 *psd,REAL8 f);
void MetaNoiseFunc(LALStatus *status, REAL8 *psd, REAL8 f, struct fvec *interp, NoiseFunc *noisefunc);

void MetaNoiseFunc(LALStatus *status, REAL8 *psd, REAL8 f, struct fvec *interp, NoiseFunc *noisefunc){
	if(interp==NULL&&noisefunc==NULL){
		printf("ERROR: Trying to calculate PSD with NULL inputs\n");
		exit(1);
	}
	if(interp!=NULL && noisefunc!=NULL){
		printf("ERROR: You have specified both an interpolation vector and a function to calculate the PSD\n");
		exit(1);
	}
	if(noisefunc!=NULL){
		noisefunc(status,psd,f);
		return;
	}
	if(interp!=NULL){ /* Use linear interpolation of the interp vector */
		*psd=interpolate(interp,f);
		return;
	}
}

void
LALInferenceLALFindChirpInjectSignals (
                                       LALStatus                  *status,
                                       REAL4TimeSeries            *chan,
                                       SimInspiralTable           *events,
                                       COMPLEX8FrequencySeries    *resp,
                                       LALDetector                *detector
                                       );
static int FindTimeSeriesStartAndEnd (
                                      REAL4Vector *signalvec,
                                      UINT4 *start,
                                      UINT4 *end
                                      );

static const LALUnit strainPerCount={0,{0,0,0,0,0,1,-1},{0,0,0,0,0,0,0}};

static REAL8TimeSeries *readTseries(CHAR *cachefile, CHAR *channel, LIGOTimeGPS start, REAL8 length);
static void makeWhiteData(LALInferenceIFOData *IFOdata);
static void PrintSNRsToFile(LALInferenceIFOData *IFOdata , SimInspiralTable *inj_table);

static REAL8TimeSeries *readTseries(CHAR *cachefile, CHAR *channel, LIGOTimeGPS start, REAL8 length)
{
	LALStatus status;
	memset(&status,0,sizeof(status));
	LALCache *cache = NULL;
	LALFrStream *stream = NULL;
	REAL8TimeSeries *out = NULL;
	
	cache  = XLALCacheImport( cachefile );
        int err;
        err = *XLALGetErrnoPtr();
	if(cache==NULL) {fprintf(stderr,"ERROR: Unable to import cache file \"%s\",\n       XLALError: \"%s\".\n",cachefile, XLALErrorString(err)); exit(-1);}
	stream = XLALFrStreamCacheOpen( cache );
	if(stream==NULL) {fprintf(stderr,"ERROR: Unable to open stream from frame cache file\n"); exit(-1);}
	out = XLALFrStreamInputREAL8TimeSeries( stream, channel, &start, length , 0 );
	if(out==NULL) fprintf(stderr,"ERROR: unable to read channel %s from %s at time %i\nCheck the specified data duration is not too long\n",channel,cachefile,start.gpsSeconds);
	XLALDestroyCache(cache);
	LALFrClose(&status,&stream);
	return out;
}

/**
 * Parse the command line looking for options of the kind --ifo H1 --H1-channel H1:LDAS_STRAIN --H1-cache H1.cache --H1-flow 40.0 --H1-fhigh 4096.0 --H1-timeslide 100.0 ...
 * It is necessary to use this method instead of the old method for the pipeline to work in DAX mode. Warning: do not mix options between
 * the old and new style.
 */
static INT4 getDataOptionsByDetectors(ProcessParamsTable *commandLine, char ***ifos, char ***caches, char ***channels, char ***flows , char ***fhighs, char ***timeslides, char ***roqnodes, char ***roqweights, char ***roqpsd_at_nodes , UINT4 *N)
{
    /* Check that the input has no lists with [ifo,ifo] */
    ProcessParamsTable *this=commandLine;
    UINT4 i=0;
    *caches=*ifos=*channels=*flows=*fhighs=*timeslides=*roqnodes=*roqweights=*roqpsd_at_nodes=NULL;
    *N=0;
    char tmp[128];
    if(!this) {fprintf(stderr,"No command line arguments given!\n"); exit(1);}
    while(this)
    {
        if(!strcmp(this->param,"--ifo") || !strcmp(this->param,"--IFO"))
        for(i=0;this->value[i]!='\0';i++)
            if(this->value[i]=='[' || this->value[i]==']')
            {
                fprintf(stderr,"Found old-style input arguments for %s\n",this->param);
                return(0);
            }
        this=this->next;
    }
    /* Construct a list of IFOs */
    for(this=commandLine;this;this=this->next)
    {
        if(!strcmp(this->param,"--ifo")||!strcmp(this->param,"--IFO"))
        {
            (*N)++;
            *ifos=XLALRealloc(*ifos,*N*sizeof(char *));
            (*ifos)[*N-1]=XLALStringDuplicate(this->value);
        }
    }
    *caches=XLALCalloc(*N,sizeof(char *));
    *channels=XLALCalloc(*N,sizeof(char *));
    *flows=XLALCalloc(*N,sizeof(REAL8));
    *fhighs=XLALCalloc(*N,sizeof(REAL8));
    *timeslides=XLALCalloc(*N,sizeof(REAL8));
    *roqnodes=XLALCalloc(*N,sizeof(char *));
    *roqweights=XLALCalloc(*N,sizeof(char *));
    *roqpsd_at_nodes=XLALCalloc(*N,sizeof(char *));
    /* For each IFO, fetch the other options if available */
    for(i=0;i<*N;i++)
    {
        /* Cache */
        sprintf(tmp,"--%s-cache",(*ifos)[i]);
        this=LALInferenceGetProcParamVal(commandLine,tmp);
        if(!this){fprintf(stderr,"ERROR: Must specify a cache file for %s with --%s-cache\n",(*ifos)[i],(*ifos)[i]); exit(1);}
        (*caches)[i]=XLALStringDuplicate(this->value);
        
        /* Channel */
        sprintf(tmp,"--%s-channel",(*ifos)[i]);
        this=LALInferenceGetProcParamVal(commandLine,tmp);
        (*channels)[i]=XLALStringDuplicate(this?this->value:"Unknown channel");

        /* flow */
        sprintf(tmp,"--%s-flow",(*ifos)[i]);
        this=LALInferenceGetProcParamVal(commandLine,tmp);
        (*flows)[i]=XLALStringDuplicate(this?this->value:LALINFERENCE_DEFAULT_FLOW);
        
        /* fhigh */
        sprintf(tmp,"--%s-fhigh",(*ifos)[i]);
        this=LALInferenceGetProcParamVal(commandLine,tmp);
        (*fhighs)[i]=this?XLALStringDuplicate(this->value):NULL;

        /* timeslides */
        sprintf(tmp,"--%s-timeslide",(*ifos)[i]);
        this=LALInferenceGetProcParamVal(commandLine,tmp);
        (*timeslides)[i]=XLALStringDuplicate(this?this->value:"0.0");
      
        /* ROQ nodes */
        sprintf(tmp,"--%s-roqnodes",(*ifos)[i]);
        this=LALInferenceGetProcParamVal(commandLine,tmp);
        (*roqnodes)[i]=this?XLALStringDuplicate(this->value):NULL;
      
        /* ROQ weights */
        sprintf(tmp,"--%s-roqweights",(*ifos)[i]);
        this=LALInferenceGetProcParamVal(commandLine,tmp);
        (*roqweights)[i]=this?XLALStringDuplicate(this->value):NULL;
      
        /* ROQ weights */
        sprintf(tmp,"--%s-roqpsd_at_nodes",(*ifos)[i]);
        this=LALInferenceGetProcParamVal(commandLine,tmp);
        (*roqpsd_at_nodes)[i]=this?XLALStringDuplicate(this->value):NULL;

    }
    return(1);
}

#define USAGE "\
 --ifo IFO1 [--ifo IFO2 ...]    IFOs can be H1,L1,V1\n\
 --IFO1-cache cache1 [--IFO2-cache2 cache2 ...]    cache files (LALLIGO, LALAdLIGO, LALVirgo to simulate these detectors using lal; LALSimLIGO, LALSimAdLIGO, LALSimVirgo, LALSimAdVirgo to use lalsimuation)\n\
 --psdstart GPStime             GPS start time of PSD estimation data\n\
 --psdlength length             length of PSD estimation data in seconds\n\
 --seglen length                length of segments for PSD estimation and analysis in seconds\n\
 --trigtime GPStime             GPS time of the trigger to analyse\n\
(--srate rate)                  Downsample data to rate in Hz (4096.0,)\n\
(--injectionsrate rate)         Downsample injection signal to rate in Hz (--srate)\n\
(--IFO1-flow freq1 [--IFO2-flow freq2 ...])      Specify lower frequency cutoff for overlap integral (40.0)\n\
(--IFO1-fhigh freq1 [--IFO2-fhigh freq2 ...])     Specify higher frequency cutoff for overlap integral (Nyquist freq 0.5*srate)\n\
(--IFO1-channel chan1 [--IFO2-channel chan2 ...])   Specify channel names when reading cache files\n\
(--dataseed number)             Specify random seed to use when generating data\n\
(--lalinspiralinjection)      Enables injections via the LALInspiral package\n\
(--inj-fref)                    Reference frequency for parameters in injection XML\n\
(--inj-lambda1)                 value of lambda1 to be injected, LALSimulation only (0)\n\
(--inj-lambda2)                 value of lambda1 to be injected, LALSimulation only (0)\n\
(--inj-spinOrder PNorder)           Specify twice the PN order (e.g. 5 <==> 2.5PN) of spin effects to use, only for LALSimulation (default: -1 <==> Use all spin effects).\n\
(--inj-tidalOrder PNorder)          Specify twice the PN order (e.g. 10 <==> 5PN) of tidal effects to use, only for LALSimulation (default: -1 <==> Use all tidal effects).\n\
(--snrpath) 			Set a folder where to write a file with the SNRs being injected\n\
(--0noise)                      Sets the noise realisation to be identically zero (for the fake caches above only)\n"


LALInferenceIFOData *LALInferenceReadData(ProcessParamsTable *commandLine)
/* Read in the data and store it in a LALInferenceIFOData structure */
{
    LALStatus status;
    INT4 dataseed=0;
    memset(&status,0,sizeof(status));
    ProcessParamsTable *procparam=NULL,*ppt=NULL;
    LALInferenceIFOData *headIFO=NULL,*IFOdata=NULL;
    REAL8 SampleRate=4096.0,SegmentLength=0;
    if(LALInferenceGetProcParamVal(commandLine,"--srate")) SampleRate=atof(LALInferenceGetProcParamVal(commandLine,"--srate")->value);
    REAL8 defaultFLow = atof(LALINFERENCE_DEFAULT_FLOW);
    int nSegs=0;
    size_t seglen=0;
    REAL8TimeSeries *PSDtimeSeries=NULL;
    REAL8 padding=0.4;//Default was 1.0 second. However for The Event the Common Inputs specify a Tukey parameter of 0.1, so 0.4 second of padding for 8 seconds of data.
    UINT4 Ncache=0,Npsd=0,Nifo=0,Nchannel=0,NfLow=0,NfHigh=0;
    UINT4 i,j;
    //int FakeFlag=0; - set but not used
    char strainname[]="LSC-STRAIN";
    UINT4 q=0;	
    //typedef void (NoiseFunc)(LALStatus *statusPtr,REAL8 *psd,REAL8 f);
    NoiseFunc *PSD=NULL;
    REAL8 scalefactor=1;
    SimInspiralTable *injTable=NULL;
    RandomParams *datarandparam;
    UINT4 event=0;
    char *chartmp=NULL;
    char **channels=NULL;
    char **caches=NULL;
    char **psds=NULL;
    char **IFOnames=NULL;
    char **fLows=NULL,**fHighs=NULL;
    char **timeslides=NULL;
    char **roqnodes=NULL,**roqweights=NULL, **roqpsd_at_nodes=NULL;
    UINT4 Ntimeslides=0;
    LIGOTimeGPS GPSstart,GPStrig,segStart;
    REAL8 PSDdatalength=0;
    REAL8 AIGOang=0.0; //orientation angle for the proposed Australian detector.
    procparam=LALInferenceGetProcParamVal(commandLine,"--aigoang");
    if(!procparam) procparam=LALInferenceGetProcParamVal(commandLine,"--AIGOang");
    if(procparam)
        AIGOang=atof(procparam->value)*LAL_PI/180.0;

    struct fvec *interp;
    int interpFlag=0;

    /* Check if the new style command line arguments are used */
    INT4 dataOpts=getDataOptionsByDetectors(commandLine, &IFOnames, &caches, &channels, &fLows , &fHighs, &timeslides, &roqnodes, &roqweights, &roqpsd_at_nodes, &Nifo);
    /* Check for options if not given in the new style */
    if(!dataOpts){
        if(!LALInferenceGetProcParamVal(commandLine,"--cache")||!(LALInferenceGetProcParamVal(commandLine,"--IFO")||LALInferenceGetProcParamVal(commandLine,"--ifo")))
            {fprintf(stderr,USAGE); return(NULL);}
        if(LALInferenceGetProcParamVal(commandLine,"--channel")){
            LALInferenceParseCharacterOptionString(LALInferenceGetProcParamVal(commandLine,"--channel")->value,&channels,&Nchannel);
        }
        LALInferenceParseCharacterOptionString(LALInferenceGetProcParamVal(commandLine,"--cache")->value,&caches,&Ncache);
        ppt=LALInferenceGetProcParamVal(commandLine,"--ifo");
        if(!ppt) ppt=LALInferenceGetProcParamVal(commandLine,"--IFO");
        LALInferenceParseCharacterOptionString(ppt->value,&IFOnames,&Nifo);

        ppt=LALInferenceGetProcParamVal(commandLine,"--flow");
        if(!ppt) ppt=LALInferenceGetProcParamVal(commandLine,"--fLow");
        if(ppt){
            LALInferenceParseCharacterOptionString(ppt->value,&fLows,&NfLow);
        }
        ppt=LALInferenceGetProcParamVal(commandLine,"--fhigh");
        if(!ppt) ppt=LALInferenceGetProcParamVal(commandLine,"--fHigh");
        if(ppt){
            LALInferenceParseCharacterOptionString(ppt->value,&fHighs,&NfHigh);
        }
        if((ppt=LALInferenceGetProcParamVal(commandLine,"--timeslide"))) LALInferenceParseCharacterOptionString(ppt->value,&timeslides,&Ntimeslides);
        if(Nifo!=Ncache) {fprintf(stderr,"ERROR: Must specify equal number of IFOs and Cache files\n"); exit(1);}
        if(Nchannel!=0 && Nchannel!=Nifo) {fprintf(stderr,"ERROR: Please specify a channel for all caches, or omit to use the defaults\n"); exit(1);}
    }
    else
    {
        NfHigh=Ntimeslides=Ncache=Nchannel=NfLow=Nifo;

    }
    /* Check for remaining required options */
	if(!(LALInferenceGetProcParamVal(commandLine,"--PSDstart")||LALInferenceGetProcParamVal(commandLine,"--psdstart")) ||
            !(LALInferenceGetProcParamVal(commandLine,"--PSDlength")||LALInferenceGetProcParamVal(commandLine,"--psdlength")) ||!LALInferenceGetProcParamVal(commandLine,"--seglen"))
    {fprintf(stderr,USAGE); return(NULL);}

    /* ET detectors */
    LALDetector dE1,dE2,dE3;
    /* response of the detectors */
    dE1.type = dE2.type = dE3.type = LALDETECTORTYPE_IFODIFF;
    dE1.location[0] = dE2.location[0] = dE3.location[0] = 4.546374099002599e6;
    dE1.location[1] = dE2.location[1] = dE3.location[1] = 8.42989697626334e5;
    dE1.location[2] = dE2.location[2] = dE3.location[2] = 4.378576962409281e6;
    sprintf(dE1.frDetector.name,"ET-1");
    sprintf(dE1.frDetector.prefix,"E1");
    dE1.response[0][0] = 0.166589852497480;
    dE1.response[1][1] = -0.248382035405337;
    dE1.response[2][2] = 0.081792182907857;
    dE1.response[0][1] = dE1.response[1][0] = -0.218849471235102 ;
    dE1.response[0][2] = dE1.response[2][0] = -0.129963871963915;
    dE1.response[1][2] = dE1.response[2][1] = 0.273214957676611;
    sprintf(dE2.frDetector.name,"ET-2");
    sprintf(dE2.frDetector.prefix,"E2");
    dE2.response[0][0] = -0.199221201378560;
    dE2.response[1][1] = 0.423356724499319;
    dE2.response[2][2]=-0.224135523120759;
    dE2.response[0][1] = dE2.response[1][0] = -0.070223802479191;
    dE2.response[0][2] = dE2.response[2][0] = 0.218900453442919;
    dE2.response[1][2] = dE2.response[2][1] = -0.008534697228688;
    sprintf(dE3.frDetector.name,"ET-3");
    sprintf(dE3.frDetector.prefix,"E3");
    dE3.response[0][0] = 0.032631348881079;
    dE3.response[1][1] = -0.174974689093981 ;
    dE3.response[2][2] = 0.142343340212902;
    dE3.response[0][1] = dE3.response[1][0] = 0.289073273714293;
    dE3.response[0][2] = dE3.response[2][0] = -0.088936581479004;
    dE3.response[1][2] = dE3.response[2][1] = -0.264680260447922;

    //TEMPORARY. JUST FOR CHECKING USING SPINSPIRAL PSD
    char **spinspiralPSD=NULL;
    UINT4 NspinspiralPSD = 0;
    if (LALInferenceGetProcParamVal(commandLine, "--spinspiralPSD")) {
        LALInferenceParseCharacterOptionString(LALInferenceGetProcParamVal(commandLine,"--spinspiralPSD")->value,&spinspiralPSD,&NspinspiralPSD);
    }    

    if(LALInferenceGetProcParamVal(commandLine,"--psd")){
        LALInferenceParseCharacterOptionString(LALInferenceGetProcParamVal(commandLine,"--psd")->value,&psds,&Npsd);
    }

    if(LALInferenceGetProcParamVal(commandLine,"--dataseed")){
        procparam=LALInferenceGetProcParamVal(commandLine,"--dataseed");
        dataseed=atoi(procparam->value);
    }

    IFOdata=headIFO=XLALCalloc(sizeof(LALInferenceIFOData),Nifo);
    if(!IFOdata) XLAL_ERROR_NULL(XLAL_ENOMEM);

    if(LALInferenceGetProcParamVal(commandLine,"--injXML"))
    {
        XLALPrintError("ERROR: --injXML option is deprecated. Use --inj and update your scripts\n");
        exit(1);
    }
    procparam=LALInferenceGetProcParamVal(commandLine,"--inj");
    if(procparam){
        SimInspiralTableFromLIGOLw(&injTable,procparam->value,0,0);
        if(!injTable){
            XLALPrintError("Unable to open injection file(LALInferenceReadData) %s\n",procparam->value);
            XLAL_ERROR_NULL(XLAL_EFUNC);
        }
        procparam=LALInferenceGetProcParamVal(commandLine,"--event");
        if(procparam) {
            event=atoi(procparam->value);
            while(q<event) {q++; injTable=injTable->next;}
        }
        else if ((procparam=LALInferenceGetProcParamVal(commandLine,"--event-id")))
        {
            while(injTable)
            {
                if(injTable->event_id->id == (UINT4)atoi(procparam->value)) break;
                else injTable=injTable->next;
            }
            if(!injTable){
                fprintf(stderr,"Error, cannot find simulation id %s in injection file\n",procparam->value);
                exit(1);
            }
        }
    }

    procparam=LALInferenceGetProcParamVal(commandLine,"--psdstart");
    if (!procparam) procparam=LALInferenceGetProcParamVal(commandLine,"--PSDstart");
    LALStringToGPS(&status,&GPSstart,procparam->value,&chartmp);
    if(status.statusCode) REPORTSTATUS(&status);

    if(LALInferenceGetProcParamVal(commandLine,"--trigtime")){
        procparam=LALInferenceGetProcParamVal(commandLine,"--trigtime");
        LALStringToGPS(&status,&GPStrig,procparam->value,&chartmp);
    }
    else{
        if(injTable) memcpy(&GPStrig,&(injTable->geocent_end_time),sizeof(GPStrig));
        else {
            XLALPrintError("Error: No trigger time specifed and no injection given \n");
            XLAL_ERROR_NULL(XLAL_EINVAL);
        }
    }
    if(status.statusCode) REPORTSTATUS(&status);
    ppt=LALInferenceGetProcParamVal(commandLine,"--psdlength");
    if(!ppt) ppt=LALInferenceGetProcParamVal(commandLine,"--PSDlength");
    PSDdatalength=atof(ppt->value);
    SegmentLength=atof(LALInferenceGetProcParamVal(commandLine,"--seglen")->value);
    seglen=(size_t)(SegmentLength*SampleRate);
    nSegs=(int)floor(PSDdatalength/SegmentLength);

    CHAR df_argument_name[128];
    REAL8 dof;

    for(i=0;i<Nifo;i++) {
        IFOdata[i].fLow=fLows?atof(fLows[i]):defaultFLow; 
        if(fHighs) IFOdata[i].fHigh=fHighs[i]?atof(fHighs[i]):(SampleRate/2.0-(1.0/SegmentLength));
        else IFOdata[i].fHigh=(SampleRate/2.0-(1.0/SegmentLength));
        strncpy(IFOdata[i].name, IFOnames[i], DETNAMELEN);

        dof=4.0 / M_PI * nSegs; /* Degrees of freedom parameter */
        sprintf(df_argument_name,"--dof-%s",IFOdata[i].name);
        if((ppt=LALInferenceGetProcParamVal(commandLine,df_argument_name)))
            dof=atof(ppt->value);

        IFOdata[i].STDOF = dof;
        fprintf(stderr, "Detector %s will run with %g DOF if Student's T likelihood used.\n",
                IFOdata[i].name, IFOdata[i].STDOF);
    }

    /* Only allocate this array if there weren't channels read in from the command line */
    if(!dataOpts && !Nchannel) channels=XLALCalloc(Nifo,sizeof(char *));
    for(i=0;i<Nifo;i++) {
        if(!dataOpts && !Nchannel) channels[i]=XLALMalloc(VARNAME_MAX);
        IFOdata[i].detector=XLALCalloc(1,sizeof(LALDetector));

        if(!strcmp(IFOnames[i],"H1")) {			
            memcpy(IFOdata[i].detector,&lalCachedDetectors[LALDetectorIndexLHODIFF],sizeof(LALDetector));
            if(!Nchannel) sprintf((channels[i]),"H1:%s",strainname); continue;}
        if(!strcmp(IFOnames[i],"H2")) {
            memcpy(IFOdata[i].detector,&lalCachedDetectors[LALDetectorIndexLHODIFF],sizeof(LALDetector));
            if(!Nchannel) sprintf((channels[i]),"H2:%s",strainname); continue;}
        if(!strcmp(IFOnames[i],"LLO")||!strcmp(IFOnames[i],"L1")) {
            memcpy(IFOdata[i].detector,&lalCachedDetectors[LALDetectorIndexLLODIFF],sizeof(LALDetector));
            if(!Nchannel) sprintf((channels[i]),"L1:%s",strainname); continue;}
        if(!strcmp(IFOnames[i],"V1")||!strcmp(IFOnames[i],"VIRGO")) {
            memcpy(IFOdata[i].detector,&lalCachedDetectors[LALDetectorIndexVIRGODIFF],sizeof(LALDetector));
            if(!Nchannel) sprintf((channels[i]),"V1:h_16384Hz"); continue;}
        if(!strcmp(IFOnames[i],"GEO")||!strcmp(IFOnames[i],"G1")) {
            memcpy(IFOdata[i].detector,&lalCachedDetectors[LALDetectorIndexGEO600DIFF],sizeof(LALDetector));
            if(!Nchannel) sprintf((channels[i]),"G1:DER_DATA_H"); continue;}
        /*		if(!strcmp(IFOnames[i],"TAMA")||!strcmp(IFOnames[i],"T1")) {memcpy(IFOdata[i].detector,&lalCachedDetectors[LALDetectorIndexTAMA300DIFF]); continue;}*/

        if(!strcmp(IFOnames[i],"E1")){
            memcpy(IFOdata[i].detector,&dE1,sizeof(LALDetector));
            if(!Nchannel) sprintf((channels[i]),"E1:STRAIN"); continue;}
        if(!strcmp(IFOnames[i],"E2")){
            memcpy(IFOdata[i].detector,&dE2,sizeof(LALDetector));
            if(!Nchannel) sprintf((channels[i]),"E2:STRAIN"); continue;}
        if(!strcmp(IFOnames[i],"E3")){
            memcpy(IFOdata[i].detector,&dE3,sizeof(LALDetector));
            if(!Nchannel) sprintf((channels[i]),"E3:STRAIN"); continue;}
        if(!strcmp(IFOnames[i],"HM1")){
            /* Note, this is a sqrt(2)*7.5-km 3rd gen detector */
            LALFrDetector ETHomestakeFr;
            sprintf(ETHomestakeFr.name,"ET-HomeStake1");
            sprintf(ETHomestakeFr.prefix,"M1");
            /* Location of Homestake Mine vertex is */
            /* 44d21'23.11" N, 103d45'54.71" W */
            ETHomestakeFr.vertexLatitudeRadians = (44.+ 21./60  + 23.11/3600)*LAL_PI/180.0;
            ETHomestakeFr.vertexLongitudeRadians = - (103. +45./60 + 54.71/3600)*LAL_PI/180.0;
            ETHomestakeFr.vertexElevation=0.0;
            ETHomestakeFr.xArmAltitudeRadians=0.0;
            ETHomestakeFr.xArmAzimuthRadians=LAL_PI/2.0;
            ETHomestakeFr.yArmAltitudeRadians=0.0;
            ETHomestakeFr.yArmAzimuthRadians=0.0;
            ETHomestakeFr.xArmMidpoint = ETHomestakeFr.yArmMidpoint = sqrt(2.0)*7.5/2.0;
            IFOdata[i].detector=XLALCalloc(1,sizeof(LALDetector));
            XLALCreateDetector(IFOdata[i].detector,&ETHomestakeFr,LALDETECTORTYPE_IFODIFF);
            printf("Created Homestake Mine ET detector, location: %lf, %lf, %lf\n",IFOdata[i].detector->location[0],IFOdata[i].detector->location[1],IFOdata[i].detector->location[2]);
            printf("detector tensor:\n");
            for(int jdx=0;jdx<3;jdx++){
                for(j=0;j<3;j++) printf("%f ",IFOdata[i].detector->response[jdx][j]);
                printf("\n");
            }
            continue;
        }
        if(!strcmp(IFOnames[i],"HM2")){
            /* Note, this is a sqrt(2)*7.5-km 3rd gen detector */
            LALFrDetector ETHomestakeFr;
            sprintf(ETHomestakeFr.name,"ET-HomeStake2");
            sprintf(ETHomestakeFr.prefix,"M2");
            /* Location of Homestake Mine vertex is */
            /* 44d21'23.11" N, 103d45'54.71" W */
            ETHomestakeFr.vertexLatitudeRadians = (44.+ 21./60  + 23.11/3600)*LAL_PI/180.0;
            ETHomestakeFr.vertexLongitudeRadians = - (103. +45./60 + 54.71/3600)*LAL_PI/180.0;
            ETHomestakeFr.vertexElevation=0.0;
            ETHomestakeFr.xArmAltitudeRadians=0.0;
            ETHomestakeFr.xArmAzimuthRadians=3.0*LAL_PI/4.0;
            ETHomestakeFr.yArmAltitudeRadians=0.0;
            ETHomestakeFr.yArmAzimuthRadians=LAL_PI/4.0;
            ETHomestakeFr.xArmMidpoint = ETHomestakeFr.yArmMidpoint = sqrt(2.0)*7500./2.0;
            IFOdata[i].detector=XLALCalloc(1,sizeof(LALDetector));
            XLALCreateDetector(IFOdata[i].detector,&ETHomestakeFr,LALDETECTORTYPE_IFODIFF);
            printf("Created Homestake Mine ET detector, location: %lf, %lf, %lf\n",IFOdata[i].detector->location[0],IFOdata[i].detector->location[1],IFOdata[i].detector->location[2]);
            printf("detector tensor:\n");
            for(int jdx=0;jdx<3;jdx++){
                for(j=0;j<3;j++) printf("%f ",IFOdata[i].detector->response[jdx][j]);
                printf("\n");
            }
            continue;
        }
        if(!strcmp(IFOnames[i],"EM1")){
            LALFrDetector ETmic1;
            sprintf(ETmic1.name,"ET_Michelson_1");
            sprintf(ETmic1.prefix,"F1");
            ETmic1.vertexLatitudeRadians = (43. + 37./60. + 53.0921/3600)*LAL_PI/180.0;
            ETmic1.vertexLongitudeRadians = (10. + 30./60. + 16.1878/3600.)*LAL_PI/180.0;
            ETmic1.vertexElevation = 0.0;
            ETmic1.xArmAltitudeRadians = ETmic1.yArmAltitudeRadians = 0.0;
            ETmic1.xArmAzimuthRadians = LAL_PI/2.0;
            ETmic1.yArmAzimuthRadians = 0.0;
            ETmic1.xArmMidpoint = ETmic1.yArmMidpoint = sqrt(2.0)*7500./2.;
            IFOdata[i].detector=XLALCalloc(1,sizeof(LALDetector));
            XLALCreateDetector(IFOdata[i].detector,&ETmic1,LALDETECTORTYPE_IFODIFF);
            printf("Created ET L-detector 1 (N/E) arms, location: %lf, %lf, %lf\n",IFOdata[i].detector->location[0],IFOdata[i].detector->location[1],IFOdata[i].detector->location[2]);
            printf("detector tensor:\n");
            for(int jdx=0;jdx<3;jdx++){
                for(j=0;j<3;j++) printf("%f ",IFOdata[i].detector->response[jdx][j]);
                printf("\n");
            }
            continue;
        }
        if(!strcmp(IFOnames[i],"EM2")){
            LALFrDetector ETmic2;
            sprintf(ETmic2.name,"ET_Michelson_2");
            sprintf(ETmic2.prefix,"F2");
            ETmic2.vertexLatitudeRadians = (43. + 37./60. + 53.0921/3600)*LAL_PI/180.0;
            ETmic2.vertexLongitudeRadians = (10. + 30./60. + 16.1878/3600.)*LAL_PI/180.0;
            ETmic2.vertexElevation = 0.0;
            ETmic2.xArmAltitudeRadians = ETmic2.yArmAltitudeRadians = 0.0;
            ETmic2.xArmAzimuthRadians = 3.0*LAL_PI/4.0;
            ETmic2.yArmAzimuthRadians = LAL_PI/4.0;
            ETmic2.xArmMidpoint = ETmic2.yArmMidpoint = sqrt(2.0)*7500./2.;
            IFOdata[i].detector=XLALCalloc(1,sizeof(LALDetector));
            XLALCreateDetector(IFOdata[i].detector,&ETmic2,LALDETECTORTYPE_IFODIFF);
            printf("Created ET L-detector 2 (NE/SE) arms, location: %lf, %lf, %lf\n",IFOdata[i].detector->location[0],IFOdata[i].detector->location[1],IFOdata[i].detector->location[2]);
            printf("detector tensor:\n");
            for(int jdx=0;jdx<3;jdx++){
                for(j=0;j<3;j++) printf("%f ",IFOdata[i].detector->response[jdx][j]);
                printf("\n");
            }
            continue;
        }
        if(!strcmp(IFOnames[i],"I1")||!strcmp(IFOnames[i],"LIGOIndia")){
            /* Detector in India with 4k arms */
            LALFrDetector LIGOIndiaFr;
            sprintf(LIGOIndiaFr.name,"LIGO_India");
            sprintf(LIGOIndiaFr.prefix,"I1");
            /* Location of India site is */
            /* 14d14' N 76d26' E */
            LIGOIndiaFr.vertexLatitudeRadians = (14. + 14./60.)*LAL_PI/180.0;
            LIGOIndiaFr.vertexLongitudeRadians = (76. + 26./60.)*LAL_PI/180.0;
            LIGOIndiaFr.vertexElevation = 0.0;
            LIGOIndiaFr.xArmAltitudeRadians = 0.0;
            LIGOIndiaFr.yArmAltitudeRadians = 0.0;
            LIGOIndiaFr.yArmMidpoint = 2000.;
            LIGOIndiaFr.xArmMidpoint = 2000.;
            LIGOIndiaFr.xArmAzimuthRadians = LAL_PI/2.;
            LIGOIndiaFr.yArmAzimuthRadians = 0.;
            IFOdata[i].detector=XLALMalloc(sizeof(LALDetector));
            memset(IFOdata[i].detector,0,sizeof(LALDetector));
            XLALCreateDetector(IFOdata[i].detector,&LIGOIndiaFr,LALDETECTORTYPE_IFODIFF);
            printf("Created LIGO India Detector, location %lf, %lf, %lf\n",IFOdata[i].detector->location[0],IFOdata[i].detector->location[1],IFOdata[i].detector->location[2]);
            printf("Detector tensor:\n");
            for(int jdx=0;jdx<3;jdx++){
                for(j=0;j<3;j++) printf("%f ",IFOdata[i].detector->response[jdx][j]);
                printf("\n");
            }
            continue;
        }
        if(!strcmp(IFOnames[i],"A1")||!strcmp(IFOnames[i],"LIGOSouth")){
            /* Construct a detector at AIGO with 4k arms */
            LALFrDetector LIGOSouthFr;
            sprintf(LIGOSouthFr.name,"LIGO-South");
            sprintf(LIGOSouthFr.prefix,"A1");
            /* Location of the AIGO detector vertex is */
            /* 31d21'27.56" S, 115d42'50.34"E */
            LIGOSouthFr.vertexLatitudeRadians = - (31. + 21./60. + 27.56/3600.)*LAL_PI/180.0;
            LIGOSouthFr.vertexLongitudeRadians = (115. + 42./60. + 50.34/3600.)*LAL_PI/180.0;
            LIGOSouthFr.vertexElevation=0.0;
            LIGOSouthFr.xArmAltitudeRadians=0.0;
            LIGOSouthFr.xArmAzimuthRadians=AIGOang+LAL_PI/2.;
            LIGOSouthFr.yArmAltitudeRadians=0.0;
            LIGOSouthFr.yArmAzimuthRadians=AIGOang;
            LIGOSouthFr.xArmMidpoint=2000.;
            LIGOSouthFr.yArmMidpoint=2000.;
            IFOdata[i].detector=XLALMalloc(sizeof(LALDetector));
            memset(IFOdata[i].detector,0,sizeof(LALDetector));
            XLALCreateDetector(IFOdata[i].detector,&LIGOSouthFr,LALDETECTORTYPE_IFODIFF);
            printf("Created LIGO South detector, location: %lf, %lf, %lf\n",IFOdata[i].detector->location[0],IFOdata[i].detector->location[1],IFOdata[i].detector->location[2]);
            printf("Detector tensor:\n");
            for(int jdx=0;jdx<3;jdx++){
                for(j=0;j<3;j++) printf("%f ",IFOdata[i].detector->response[jdx][j]);
                printf("\n");
            }
            continue;
        }
        if(!strcmp(IFOnames[i],"J1")||!strcmp(IFOnames[i],"LCGT")){
            /* Construct the LCGT telescope */
            REAL8 LCGTangle=19.0*(LAL_PI/180.0);
            LALFrDetector LCGTFr;
            sprintf(LCGTFr.name,"LCGT");
            sprintf(LCGTFr.prefix,"J1");
            LCGTFr.vertexLatitudeRadians  = 36.25 * LAL_PI/180.0;
            LCGTFr.vertexLongitudeRadians = (137.18 * LAL_PI/180.0);
            LCGTFr.vertexElevation=0.0;
            LCGTFr.xArmAltitudeRadians=0.0;
            LCGTFr.xArmAzimuthRadians=LCGTangle+LAL_PI/2.;
            LCGTFr.yArmAltitudeRadians=0.0;
            LCGTFr.yArmAzimuthRadians=LCGTangle;
            LCGTFr.xArmMidpoint=1500.;
            LCGTFr.yArmMidpoint=1500.;
            IFOdata[i].detector=XLALMalloc(sizeof(LALDetector));
            memset(IFOdata[i].detector,0,sizeof(LALDetector));
            XLALCreateDetector(IFOdata[i].detector,&LCGTFr,LALDETECTORTYPE_IFODIFF);
            printf("Created LCGT telescope, location: %lf, %lf, %lf\n",IFOdata[i].detector->location[0],IFOdata[i].detector->location[1],IFOdata[i].detector->location[2]);
            printf("Detector tensor:\n");
            for(int jdx=0;jdx<3;jdx++){
                for(j=0;j<3;j++) printf("%f ",IFOdata[i].detector->response[jdx][j]);
                printf("\n");
            }
            continue;
        }
        fprintf(stderr,"Unknown interferometer %s. Valid codes: H1 H2 L1 V1 GEO A1 J1 I1 E1 E2 E3 HM1 HM2 EM1 EM2\n",IFOnames[i]); exit(-1);
    }

    /* Set up FFT structures and window */
    for (i=0;i<Nifo;i++){
        /* Create FFT plans */
        IFOdata[i].timeToFreqFFTPlan = XLALCreateForwardREAL8FFTPlan((UINT4) seglen, 0 );
        if(!IFOdata[i].timeToFreqFFTPlan) XLAL_ERROR_NULL(XLAL_EFUNC);
        IFOdata[i].freqToTimeFFTPlan = XLALCreateReverseREAL8FFTPlan((UINT4) seglen,0);
        if(!IFOdata[i].freqToTimeFFTPlan) XLAL_ERROR_NULL(XLAL_EFUNC);		
        /* Setup windows */
        IFOdata[i].window=XLALCreateTukeyREAL8Window(seglen,(REAL8)2.0*padding*SampleRate/(REAL8)seglen);
        if(!IFOdata[i].window) XLAL_ERROR_NULL(XLAL_EFUNC);
    }

    /* Trigger time = 2 seconds before end of segment (was 1 second, but Common Inputs for The Events are -6 +2*/
    memcpy(&segStart,&GPStrig,sizeof(LIGOTimeGPS));
    XLALGPSAdd(&segStart,-SegmentLength+2);


    /* Read the PSD data */
    for(i=0;i<Nifo;i++) {
        memcpy(&(IFOdata[i].epoch),&segStart,sizeof(LIGOTimeGPS));
        /* Check to see if an interpolation file is specified */
        interpFlag=0;
        interp=NULL;
        if(strstr(caches[i],"interp:")==caches[i]){
            /* Extract the file name */
            char *interpfilename=&(caches[i][7]);
            printf("Looking for interpolation file %s\n",interpfilename);
            interpFlag=1;
            interp=interpFromFile(interpfilename);
        }    
        /* Check if fake data is requested */
       if(interpFlag || (!(strcmp(caches[i],"LALLIGO") && strcmp(caches[i],"LALVirgo") && strcmp(caches[i],"LALGEO") && strcmp(caches[i],"LALEGO") && strcmp(caches[i],"LALSimLIGO") && strcmp(caches[i],"LALSimAdLIGO") && strcmp(caches[i],"LALSimVirgo") && strcmp(caches[i],"LALSimAdVirgo") && strcmp(caches[i],"LALAdLIGO"))))
        {
            //FakeFlag=1; - set but not used
            if (!LALInferenceGetProcParamVal(commandLine,"--dataseed")){
                fprintf(stderr,"Error: You need to specify a dataseed when generating data with --dataseed <number>.\n\
                        (--dataseed 0 uses a non-reproducible number from the system clock, and no parallel run is then possible.)\n" );
                exit(-1);
            }
            datarandparam=XLALCreateRandomParams(dataseed?dataseed+(int)i:dataseed);
            if(!datarandparam) XLAL_ERROR_NULL(XLAL_EFUNC);
            IFOdata[i].oneSidedNoisePowerSpectrum=(REAL8FrequencySeries *)
                XLALCreateREAL8FrequencySeries("spectrum",&GPSstart,0.0,
                        (REAL8)(SampleRate)/seglen,&lalDimensionlessUnit,seglen/2 +1);
            if(!IFOdata[i].oneSidedNoisePowerSpectrum) XLAL_ERROR_NULL(XLAL_EFUNC);
            
            int LALSimPsd=0;
            /* Selection of the noise curve */
            if(!strcmp(caches[i],"LALLIGO")) {PSD = &LALLIGOIPsd; scalefactor=9E-46;}
            if(!strcmp(caches[i],"LALVirgo")) {PSD = &LALVIRGOPsd; scalefactor=1.0;}
            if(!strcmp(caches[i],"LALGEO")) {PSD = &LALGEOPsd; scalefactor=1E-46;}
            if(!strcmp(caches[i],"LALEGO")) {PSD = &LALEGOPsd; scalefactor=1.0;}
            if(!strcmp(caches[i],"LALAdLIGO")) {PSD = &LALAdvLIGOPsd; scalefactor = 1E-49;}
            if(!strcmp(caches[i],"LALSimLIGO")) {XLALSimNoisePSD(IFOdata[i].oneSidedNoisePowerSpectrum,IFOdata[i].fLow,XLALSimNoisePSDiLIGOSRD ) ; LALSimPsd=1;}
            if(!strcmp(caches[i],"LALSimVirgo")) {XLALSimNoisePSD(IFOdata[i].oneSidedNoisePowerSpectrum,IFOdata[i].fLow,XLALSimNoisePSDVirgo ); LALSimPsd=1;}
            if(!strcmp(caches[i],"LALSimAdLIGO")) {XLALSimNoisePSD(IFOdata[i].oneSidedNoisePowerSpectrum,IFOdata[i].fLow,XLALSimNoisePSDaLIGOZeroDetHighPower ) ;LALSimPsd=1;}
            if(!strcmp(caches[i],"LALSimAdVirgo")) {XLALSimNoisePSD(IFOdata[i].oneSidedNoisePowerSpectrum,IFOdata[i].fLow,XLALSimNoisePSDAdvVirgo) ;LALSimPsd=1;}
            if(interpFlag) {PSD=NULL; scalefactor=1.0;}
            //if(!strcmp(caches[i],"LAL2kLIGO")) {PSD = &LALAdvLIGOPsd; scalefactor = 36E-46;}
            if(PSD==NULL && !(interpFlag|| LALSimPsd)) {fprintf(stderr,"Error: unknown simulated PSD: %s\n",caches[i]); exit(-1);}

            if(LALSimPsd==0){
                for(j=0;j<IFOdata[i].oneSidedNoisePowerSpectrum->data->length;j++)
                {
                    MetaNoiseFunc(&status,&(IFOdata[i].oneSidedNoisePowerSpectrum->data->data[j]),j*IFOdata[i].oneSidedNoisePowerSpectrum->deltaF,interp,PSD);
                    //PSD(&status,&(IFOdata[i].oneSidedNoisePowerSpectrum->data->data[j]),j*IFOdata[i].oneSidedNoisePowerSpectrum->deltaF);
                    IFOdata[i].oneSidedNoisePowerSpectrum->data->data[j]*=scalefactor;
                }
            }
            
            IFOdata[i].freqData = (COMPLEX16FrequencySeries *)XLALCreateCOMPLEX16FrequencySeries("stilde",&segStart,0.0,IFOdata[i].oneSidedNoisePowerSpectrum->deltaF,&lalDimensionlessUnit,seglen/2 +1);
            if(!IFOdata[i].freqData) XLAL_ERROR_NULL(XLAL_EFUNC);

            /* Create the fake data */
            int j_Lo = (int) IFOdata[i].fLow/IFOdata[i].freqData->deltaF;
            if(LALInferenceGetProcParamVal(commandLine,"--0noise")){
                for(j=j_Lo;j<IFOdata[i].freqData->data->length;j++){
                    IFOdata[i].freqData->data->data[j] = 0.0;
                }
            } else {
                for(j=j_Lo;j<IFOdata[i].freqData->data->length;j++){
                    IFOdata[i].freqData->data->data[j] = crect(
                      XLALNormalDeviate(datarandparam)*(0.5*sqrt(IFOdata[i].oneSidedNoisePowerSpectrum->data->data[j]/IFOdata[i].freqData->deltaF)),
                      XLALNormalDeviate(datarandparam)*(0.5*sqrt(IFOdata[i].oneSidedNoisePowerSpectrum->data->data[j]/IFOdata[i].freqData->deltaF))
                      );
                }
            }
            IFOdata[i].freqData->data->data[0] = 0;
            const char timename[]="timeData";
            IFOdata[i].timeData=(REAL8TimeSeries *)XLALCreateREAL8TimeSeries(timename,&segStart,0.0,(REAL8)1.0/SampleRate,&lalDimensionlessUnit,(size_t)seglen);
            if(!IFOdata[i].timeData) XLAL_ERROR_NULL(XLAL_EFUNC);
            XLALREAL8FreqTimeFFT(IFOdata[i].timeData,IFOdata[i].freqData,IFOdata[i].freqToTimeFFTPlan);
            if(*XLALGetErrnoPtr()) printf("XLErr: %s\n",XLALErrorString(*XLALGetErrnoPtr()));
            XLALDestroyRandomParams(datarandparam);
        }
        else{ /* Not using fake data, load the data from a cache file */
            if (LALInferenceGetProcParamVal(commandLine, "--psd")){
                interp=NULL;
                char *interpfilename=&(psds[i][0]);
                fprintf(stderr,"Reading PSD for %s using %s\n",IFOnames[i],interpfilename);
                printf("Looking for psd interpolation file %s\n",interpfilename);
                interp=interpFromFile(interpfilename);
                IFOdata[i].oneSidedNoisePowerSpectrum=(REAL8FrequencySeries *)
                    XLALCreateREAL8FrequencySeries("spectrum",&GPSstart,0.0,
                            (REAL8)(SampleRate)/seglen,&lalDimensionlessUnit,seglen/2 +1);
                if(!IFOdata[i].oneSidedNoisePowerSpectrum) XLAL_ERROR_NULL(XLAL_EFUNC);
                for(j=0;j<IFOdata[i].oneSidedNoisePowerSpectrum->data->length;j++)
                {
                    MetaNoiseFunc(&status,&(IFOdata[i].oneSidedNoisePowerSpectrum->data->data[j]),j*IFOdata[i].oneSidedNoisePowerSpectrum->deltaF,interp,NULL);
                }
            }else{
                fprintf(stderr,"Estimating PSD for %s using %i segments of %i samples (%lfs)\n",IFOnames[i],nSegs,(int)seglen,SegmentLength);
                PSDtimeSeries=readTseries(caches[i],channels[i],GPSstart,PSDdatalength);
                if(!PSDtimeSeries) {XLALPrintError("Error reading PSD data for %s\n",IFOnames[i]); XLAL_ERROR_NULL(XLAL_EFUNC);}
                XLALResampleREAL8TimeSeries(PSDtimeSeries,1.0/SampleRate);
                PSDtimeSeries=(REAL8TimeSeries *)XLALShrinkREAL8TimeSeries(PSDtimeSeries,(size_t) 0, (size_t) seglen*nSegs);
                if(!PSDtimeSeries) {
                    fprintf(stderr,"ERROR while estimating PSD for %s\n",IFOnames[i]);
                    XLAL_ERROR_NULL(XLAL_EFUNC);
                }
                IFOdata[i].oneSidedNoisePowerSpectrum=(REAL8FrequencySeries *)XLALCreateREAL8FrequencySeries("spectrum",&PSDtimeSeries->epoch,0.0,(REAL8)(SampleRate)/seglen,&lalDimensionlessUnit,seglen/2 +1);
                if(!IFOdata[i].oneSidedNoisePowerSpectrum) XLAL_ERROR_NULL(XLAL_EFUNC);
                if (LALInferenceGetProcParamVal(commandLine, "--PSDwelch"))
                    XLALREAL8AverageSpectrumWelch(IFOdata[i].oneSidedNoisePowerSpectrum ,PSDtimeSeries, seglen, (UINT4)seglen, IFOdata[i].window, IFOdata[i].timeToFreqFFTPlan);
                else
                    XLALREAL8AverageSpectrumMedian(IFOdata[i].oneSidedNoisePowerSpectrum ,PSDtimeSeries, seglen, (UINT4)seglen, IFOdata[i].window, IFOdata[i].timeToFreqFFTPlan);	

                if(LALInferenceGetProcParamVal(commandLine, "--binFit")) {

                    LIGOTimeGPS GPStime;

                    GPStime.gpsSeconds = GPStrig.gpsSeconds - SegmentLength;
                    GPStime.gpsNanoSeconds = GPStrig.gpsNanoSeconds;

                    const UINT4 nameLength=256;
                    char filename[nameLength];

                    snprintf(filename, nameLength, "%s-BinFitLines.dat", IFOdata[i].name);

                    printf("Running PSD bin fitting... ");
                    LALInferenceAverageSpectrumBinFit(IFOdata[i].oneSidedNoisePowerSpectrum ,PSDtimeSeries, seglen, (UINT4)seglen, IFOdata[i].window, IFOdata[i].timeToFreqFFTPlan,filename,GPStime);
                    printf("completed!\n");
                }

                if (LALInferenceGetProcParamVal(commandLine, "--chisquaredlines")){

                    double deltaF = IFOdata[i].oneSidedNoisePowerSpectrum->deltaF;
                    int lengthF = IFOdata[i].oneSidedNoisePowerSpectrum->data->length;

                    REAL8 *pvalues;
                    pvalues = XLALMalloc( lengthF * sizeof( *pvalues ) );

                    printf("Running chi-squared tests... ");
                    LALInferenceRemoveLinesChiSquared(IFOdata[i].oneSidedNoisePowerSpectrum,PSDtimeSeries, seglen, (UINT4)seglen, IFOdata[i].window, IFOdata[i].timeToFreqFFTPlan,pvalues);
                    printf("completed!\n");

                    const UINT4 nameLength=256;
                    char filename[nameLength];
                    FILE *out;

                    double lines_width;
                    ppt = LALInferenceGetProcParamVal(commandLine, "--chisquaredlinesWidth");
                    if(ppt) lines_width = atof(ppt->value);
                    else lines_width = deltaF;

                    double lines_threshold;
                    ppt = LALInferenceGetProcParamVal(commandLine, "--chisquaredlinesThreshold");
                    if(ppt) lines_threshold = atof(ppt->value);
                    else lines_threshold = 2*pow(10.0,-14.0);

                    printf("Using chi squared threshold of %g\n",lines_threshold);

                    snprintf(filename, nameLength, "%s-ChiSquaredLines.dat", IFOdata[i].name);
                    out = fopen(filename, "w");
                    for (int k = 0; k < lengthF; ++k ) {
                        if (pvalues[k] < lines_threshold) {
                            fprintf(out,"%g %g\n",((double) k) * deltaF,lines_width);
                        }
                    }
                    fclose(out);

                    snprintf(filename, nameLength, "%s-ChiSquaredLines-pvalues.dat", IFOdata[i].name);
                    out = fopen(filename, "w");
                    for (int k = 0; k < lengthF; ++k ) {
                        fprintf(out,"%g %g\n",((double) k) * deltaF,pvalues[k]);
                    }
                    fclose(out);

                }

                if (LALInferenceGetProcParamVal(commandLine, "--KSlines")){

                    double deltaF = IFOdata[i].oneSidedNoisePowerSpectrum->deltaF;
                    int lengthF = IFOdata[i].oneSidedNoisePowerSpectrum->data->length;

                    REAL8 *pvalues;
                    pvalues = XLALMalloc( lengthF * sizeof( *pvalues ) );

                    printf("Running KS tests... ");
                    LALInferenceRemoveLinesKS(IFOdata[i].oneSidedNoisePowerSpectrum,PSDtimeSeries, seglen, (UINT4)seglen, IFOdata[i].window, IFOdata[i].timeToFreqFFTPlan,pvalues);
                    printf("completed!\n");

                    const UINT4 nameLength=256;
                    char filename[nameLength];
                    FILE *out;

                    double lines_width;
                    ppt = LALInferenceGetProcParamVal(commandLine, "--KSlinesWidth");
                    if(ppt) lines_width = atof(ppt->value);
                    else lines_width = deltaF;

                    double lines_threshold;
                    ppt = LALInferenceGetProcParamVal(commandLine, "--KSlinesThreshold");
                    if(ppt) lines_threshold = atof(ppt->value);
                    else lines_threshold = 0.134558;

                    printf("Using KS threshold of %g\n",lines_threshold);

                    snprintf(filename, nameLength, "%s-KSLines.dat", IFOdata[i].name);
                    out = fopen(filename, "w");
                    for (int k = 0; k < lengthF; ++k ) {
                        if (pvalues[k] < lines_threshold) {
                            fprintf(out,"%g %g\n",((double) k) * deltaF,lines_width);
                        }
                    }
                    fclose(out);

                    snprintf(filename, nameLength, "%s-KSLines-pvalues.dat", IFOdata[i].name);
                    out = fopen(filename, "w");
                    for (int k = 0; k < lengthF; ++k ) {
                        fprintf(out,"%g %g\n",((double) k) * deltaF,pvalues[k]);
                    }
                    fclose(out);

                }

                if (LALInferenceGetProcParamVal(commandLine, "--powerlawlines")){

                    double deltaF = IFOdata[i].oneSidedNoisePowerSpectrum->deltaF;
                    int lengthF = IFOdata[i].oneSidedNoisePowerSpectrum->data->length;

                    REAL8 *pvalues;
                    pvalues = XLALMalloc( lengthF * sizeof( *pvalues ) );

                    printf("Running power law tests... ");
                    LALInferenceRemoveLinesPowerLaw(IFOdata[i].oneSidedNoisePowerSpectrum,PSDtimeSeries, seglen, (UINT4)seglen, IFOdata[i].window, IFOdata[i].timeToFreqFFTPlan,pvalues);
                    printf("completed!\n");

                    const UINT4 nameLength=256;
                    char filename[nameLength];
                    FILE *out;

                    double lines_width;
                    ppt = LALInferenceGetProcParamVal(commandLine, "--powerlawlinesWidth");
                    if(ppt) lines_width = atof(ppt->value);
                    else lines_width = deltaF;

                    double lines_threshold;
                    ppt = LALInferenceGetProcParamVal(commandLine, "--powerlawlinesThreshold");
                    if(ppt) lines_threshold = atof(ppt->value);
                    else lines_threshold = 0.7197370;

                    printf("Using power law threshold of %g\n",lines_threshold);

                    snprintf(filename, nameLength, "%s-PowerLawLines.dat", IFOdata[i].name);
                    out = fopen(filename, "w");
                    for (int k = 0; k < lengthF; ++k ) {
                        if (pvalues[k] < lines_threshold) {
                            fprintf(out,"%g %g\n",((double) k) * deltaF,lines_width);
                        }
                    }
                    fclose(out);

                    snprintf(filename, nameLength, "%s-PowerLawLines-pvalues.dat", IFOdata[i].name);
                    out = fopen(filename, "w");
                    for (int k = 0; k < lengthF; ++k ) {
                        fprintf(out,"%g %g\n",((double) k) * deltaF,pvalues[k]);
                    }
                    fclose(out);

                }

                if (LALInferenceGetProcParamVal(commandLine, "--xcorrbands")){

                    //double deltaF = IFOdata[i].oneSidedNoisePowerSpectrum->deltaF;
                    int lengthF = IFOdata[i].oneSidedNoisePowerSpectrum->data->length;

                    REAL8 *pvalues;
                    pvalues = XLALMalloc( lengthF * sizeof( *pvalues ) );

                    const UINT4 nameLength=256;
                    char filename[nameLength];
                    FILE *out;

                    snprintf(filename, nameLength, "%s-XCorrVals.dat", IFOdata[i].name);

                    printf("Running xcorr tests... ");
                    LALInferenceXCorrBands(IFOdata[i].oneSidedNoisePowerSpectrum,PSDtimeSeries, seglen, (UINT4)seglen, IFOdata[i].window, IFOdata[i].timeToFreqFFTPlan,pvalues,filename);
                    printf("completed!\n");

                    snprintf(filename, nameLength, "%s-XCorrBands.dat", IFOdata[i].name);
                    out = fopen(filename, "w");
                    /*
                    for (int k = 0; k < lengthF; ++k ) {
                        if (pvalues[k] < 0.001) {
                            fprintf(out,"%g %g\n",((double) k) * deltaF,lines_width);
                        }
                    }
                    */
                    fprintf(out,"%g %g\n",10.0,75.0);
                    fprintf(out,"%g %g\n",16.0,40.0);
                    fprintf(out,"%g %g\n",40.0,330.0);
                    fclose(out);

                }

                XLALDestroyREAL8TimeSeries(PSDtimeSeries);
            }

            /* Read the data segment */
            LIGOTimeGPS truesegstart=segStart;
            if(Ntimeslides) {
                REAL4 deltaT=-atof(timeslides[i]);
                XLALGPSAdd(&segStart, deltaT);
                fprintf(stderr,"Slid %s by %f s from %10.10lf to %10.10lf\n",IFOnames[i],deltaT,truesegstart.gpsSeconds+1e-9*truesegstart.gpsNanoSeconds,segStart.gpsSeconds+1e-9*segStart.gpsNanoSeconds);
            }
            IFOdata[i].timeData=readTseries(caches[i],channels[i],segStart,SegmentLength);
            segStart=truesegstart;
            if(Ntimeslides) IFOdata[i].timeData->epoch=truesegstart;
            /* FILE *out; */
            /* char fileName[256]; */
            /* snprintf(fileName, 256, "readTimeData-%d.dat", i); */
            /* out = fopen(fileName, "w"); */
            /* for (j = 0; j < IFOdata[i].timeData->data->length; j++) { */
            /*   fprintf(out, "%g %g\n", j*IFOdata[i].timeData->deltaT, IFOdata[i].timeData->data->data[j]); */
            /* } */
            /* fclose(out); */

            if(!IFOdata[i].timeData) {
                XLALPrintError("Error reading segment data for %s at %i\n",IFOnames[i],segStart.gpsSeconds);
                XLAL_ERROR_NULL(XLAL_EFUNC);
            }
            XLALResampleREAL8TimeSeries(IFOdata[i].timeData,1.0/SampleRate);	 
            if(!IFOdata[i].timeData) {XLALPrintError("Error reading segment data for %s\n",IFOnames[i]); XLAL_ERROR_NULL(XLAL_EFUNC);}
            IFOdata[i].freqData=(COMPLEX16FrequencySeries *)XLALCreateCOMPLEX16FrequencySeries("freqData",&(IFOdata[i].timeData->epoch),0.0,1.0/SegmentLength,&lalDimensionlessUnit,seglen/2+1);
            if(!IFOdata[i].freqData) XLAL_ERROR_NULL(XLAL_EFUNC);
            IFOdata[i].windowedTimeData=(REAL8TimeSeries *)XLALCreateREAL8TimeSeries("windowed time data",&(IFOdata[i].timeData->epoch),0.0,1.0/SampleRate,&lalDimensionlessUnit,seglen);
            if(!IFOdata[i].windowedTimeData) XLAL_ERROR_NULL(XLAL_EFUNC);
            XLALDDVectorMultiply(IFOdata[i].windowedTimeData->data,IFOdata[i].timeData->data,IFOdata[i].window->data);
            XLALREAL8TimeFreqFFT(IFOdata[i].freqData,IFOdata[i].windowedTimeData,IFOdata[i].timeToFreqFFTPlan);

            for(j=0;j<IFOdata[i].freqData->data->length;j++){
                IFOdata[i].freqData->data->data[j] /= sqrt(IFOdata[i].window->sumofsquares / IFOdata[i].window->data->length);
                IFOdata[i].windowedTimeData->data->data[j] /= sqrt(IFOdata[i].window->sumofsquares / IFOdata[i].window->data->length);
            }
        } /* End of data reading process */

        //		/* Now that the PSD is set up, make the TDW. */
        //    IFOdata[i].timeDomainNoiseWeights = 
        //                  (REAL8TimeSeries *)XLALCreateREAL8TimeSeries("time domain weights", 
        //                                                               &(IFOdata[i].oneSidedNoisePowerSpectrum->epoch),
        //                                                               0.0,
        //                                                               1.0/SampleRate,
        //                                                               &lalDimensionlessUnit,
        //                                                               seglen);
        //		if(!IFOdata[i].timeDomainNoiseWeights) XLAL_ERROR_NULL(XLAL_EFUNC);
        //		LALInferencePSDToTDW(IFOdata[i].timeDomainNoiseWeights, IFOdata[i].oneSidedNoisePowerSpectrum, IFOdata[i].freqToTimeFFTPlan,
        //                         IFOdata[i].fLow, IFOdata[i].fHigh);

        makeWhiteData(&(IFOdata[i]));

        if (LALInferenceGetProcParamVal(commandLine, "--spinspiralPSD")) {
            FILE *in;
            //char fileNameIn[256];
            //snprintf(fileNameIn, 256, spinspiralPSD);
            double freq_temp, psd_temp, temp;
            int n=0;
            int k=0;
            int templen=0;
            char buffer[256];
            char * line=buffer;

            //in = fopen(fileNameIn, "r");
            in = fopen(spinspiralPSD[i], "r");
            while(fgets(buffer, 256, in)){
                templen++;
            }

            // REAL8 *tempPSD = NULL;
            // REAL8 *tempfreq = NULL;
            // tempPSD=XLALCalloc(sizeof(REAL8),templen+1);
            // tempfreq=XLALCalloc(sizeof(REAL8),templen+1);

            rewind(in);
            IFOdata[i].oneSidedNoisePowerSpectrum->data->data[0] = 1.0;
            while(fgets(buffer, 256, in)){
                line=buffer;

                sscanf(line, "%lg%n", &freq_temp,&n);
                line+=n;
                sscanf(line, "%lg%n", &psd_temp,&n);
                line+=n;
                sscanf(line, "%lg%n", &temp,&n);
                line+=n;

                // tempfreq[k]=freq_temp;
                // tempPSD[k]=psd_temp*psd_temp;

                IFOdata[i].oneSidedNoisePowerSpectrum->data->data[k+1]=psd_temp*psd_temp;

                k++;
                //fprintf(stdout, "%g %g \n",freq_temp, psd_temp); fflush(stdout);
            }
            fclose(in);
        }

        if (LALInferenceGetProcParamVal(commandLine, "--data-dump")) {
            const UINT4 nameLength=FILENAME_MAX;
            char filename[nameLength];
            FILE *out;
            ppt=LALInferenceGetProcParamVal(commandLine,"--outfile");
            if(ppt) {
            	snprintf(filename, nameLength, "%s-%s-PSD.dat", ppt->value, IFOdata[i].name);
            }
            else
                snprintf(filename, nameLength, "%s-PSD.dat", IFOdata[i].name);
            out = fopen(filename, "w");
            for (j = 0; j < IFOdata[i].oneSidedNoisePowerSpectrum->data->length; j++) {
                REAL8 f = IFOdata[i].oneSidedNoisePowerSpectrum->deltaF*j;
                REAL8 psd = IFOdata[i].oneSidedNoisePowerSpectrum->data->data[j];

                fprintf(out, "%g %g\n", f, psd);
            }
            fclose(out);

            snprintf(filename, nameLength, "%s-timeData.dat", IFOdata[i].name);
            out = fopen(filename, "w");
            for (j = 0; j < IFOdata[i].timeData->data->length; j++) {
                REAL8 t = XLALGPSGetREAL8(&(IFOdata[i].timeData->epoch)) + 
                    j * IFOdata[i].timeData->deltaT;
                REAL8 d = IFOdata[i].timeData->data->data[j];

                fprintf(out, "%.6f %g\n", t, d);
            }
            fclose(out);

            snprintf(filename, nameLength, "%s-freqData.dat", IFOdata[i].name);
            out = fopen(filename, "w");
            for (j = 0; j < IFOdata[i].freqData->data->length; j++) {
                REAL8 f = IFOdata[i].freqData->deltaF * j;
                REAL8 dre = creal(IFOdata[i].freqData->data->data[j]);
                REAL8 dim = cimag(IFOdata[i].freqData->data->data[j]);

                fprintf(out, "%g %g %g\n", f, dre, dim);
            }
            fclose(out);

        }

    }

    for (i=0;i<Nifo;i++) IFOdata[i].SNR=0.0; //SNR of the injection ONLY IF INJECTION. Set to 0.0 by default.

    for (i=0;i<Nifo-1;i++) IFOdata[i].next=&(IFOdata[i+1]);
  
    for (i=0;i<Nifo;i++) {
      unsigned int M_rows, N_cols, L_cols;
      double weights_re, weights_im;
      gsl_complex z;
      FILE *wf, *nf, *pf;
      N_cols = 2; //NOTE: This is generally true as weights only have real and imag components
      L_cols = 2; //ditto
      M_rows = 107;//TODO: have it read from file or from command line.
      
      if (roqnodes) {
        IFOdata[i].roqData = XLALCalloc(1, sizeof(LALInferenceROQData));
        IFOdata[i].roqData->frequencyNodes = gsl_vector_calloc(M_rows);
        
        nf = fopen(roqnodes[i], "rb");
        gsl_vector_fread(nf, IFOdata[i].roqData->frequencyNodes);
        
        IFOdata[i].roqData->hplus = gsl_vector_complex_calloc(M_rows);
      }
   
      for(unsigned int k = 0; k < IFOdata[i].roqData->frequencyNodes->size; k++){

	fprintf(stderr, "%f\n", gsl_vector_get(IFOdata[i].roqData->frequencyNodes, k));

      }

      if (roqweights) {
        gsl_matrix *weights_matrix = gsl_matrix_calloc(M_rows, N_cols);
        IFOdata[i].roqData->weights = gsl_vector_complex_calloc(M_rows);
      
        wf = fopen(roqweights[i], "rb");
        gsl_matrix_fread(wf, weights_matrix);
        gsl_vector_view weights_col1 = gsl_matrix_column (weights_matrix, 0);
        gsl_vector_view weights_col2 = gsl_matrix_column (weights_matrix, 1);
      
        for (unsigned int kf = 0; kf < M_rows; kf++) {
          weights_re = gsl_vector_get(&weights_col1.vector, kf);
          weights_im = gsl_vector_get(&weights_col2.vector, kf);
          GSL_SET_COMPLEX(&z, weights_re, weights_im);
          gsl_vector_complex_set(IFOdata[i].roqData->weights, kf, z);
        }
      }

      for(unsigned int k = 0; k < IFOdata[i].roqData->weights->size; k++){

	fprintf(stderr, "%f %f\n", GSL_REAL(gsl_vector_complex_get(IFOdata[i].roqData->weights, k)), GSL_IMAG(gsl_vector_complex_get(IFOdata[i].roqData->weights, k)));

      }

      if (roqpsd_at_nodes) {
        IFOdata[i].roqData->psd_at_nodes = gsl_vector_calloc(M_rows);
        
        pf = fopen(roqpsd_at_nodes[i], "rb");
        gsl_vector_fread(pf, IFOdata[i].roqData->psd_at_nodes);

        for(unsigned int k = 0; k < IFOdata[i].roqData->psd_at_nodes->size; k++){

		fprintf(stderr, "%e\n", gsl_vector_get(IFOdata[i].roqData->psd_at_nodes, k));
	
         }
      }
    
    }
<<<<<<< HEAD


=======
  
>>>>>>> 6ea4e255
    for(i=0;i<Nifo;i++) {
        if(channels) if(channels[i]) XLALFree(channels[i]);
        if(caches) if(caches[i]) XLALFree(caches[i]);
        if(IFOnames) if(IFOnames[i]) XLALFree(IFOnames[i]);
        if(fLows) if(fLows[i]) XLALFree(fLows[i]);
        if(fHighs) if(fHighs[i]) XLALFree(fHighs[i]);
        if(roqnodes) if(roqnodes[i]) XLALFree(roqnodes[i]);
        if(roqweights) if(roqweights[i]) XLALFree(roqweights[i]);
    }
    if(channels) XLALFree(channels);
    if(caches) XLALFree(caches);
    if(IFOnames) XLALFree(IFOnames);
    if(fLows) XLALFree(fLows);
    if(fHighs) XLALFree(fHighs);
    if(roqnodes) XLALFree(roqnodes);
    if(roqweights) XLALFree(roqweights);

    return headIFO;
}

static void makeWhiteData(LALInferenceIFOData *IFOdata) {
  REAL8 deltaF = IFOdata->freqData->deltaF;
  REAL8 deltaT = IFOdata->timeData->deltaT;

  IFOdata->whiteFreqData = 
    XLALCreateCOMPLEX16FrequencySeries("whitened frequency data", 
                                       &(IFOdata->freqData->epoch),
                                       0.0,
                                       deltaF,
                                       &lalDimensionlessUnit,
                                       IFOdata->freqData->data->length);
	if(!IFOdata->whiteFreqData) XLAL_ERROR_VOID(XLAL_EFUNC);
  IFOdata->whiteTimeData = 
    XLALCreateREAL8TimeSeries("whitened time data",
                              &(IFOdata->timeData->epoch),
                              0.0,
                              deltaT,
                              &lalDimensionlessUnit,
                              IFOdata->timeData->data->length);
	if(!IFOdata->whiteTimeData) XLAL_ERROR_VOID(XLAL_EFUNC);

  REAL8 iLow = IFOdata->fLow / deltaF;
  REAL8 iHighDefaultCut = 0.95 * IFOdata->freqData->data->length;
  REAL8 iHighFromFHigh = IFOdata->fHigh / deltaF;
  REAL8 iHigh = (iHighDefaultCut < iHighFromFHigh ? iHighDefaultCut : iHighFromFHigh);
  REAL8 windowSquareSum = 0.0;

  UINT4 i;

  for (i = 0; i < IFOdata->freqData->data->length; i++) {
    IFOdata->whiteFreqData->data->data[i] = IFOdata->freqData->data->data[i] / IFOdata->oneSidedNoisePowerSpectrum->data->data[i];
		
    if (i == 0) {
      /* Cut off the average trend in the data. */
      IFOdata->whiteFreqData->data->data[i] = 0.0;
    }
    if (i <= iLow) {
      /* Need to taper to implement the fLow cutoff.  Tukey window
			 that starts at zero, and reaches 100% at fLow. */
      REAL8 weight = 0.5*(1.0 + cos(M_PI*(i-iLow)/iLow)); /* Starts at -Pi, runs to zero at iLow. */
			
      IFOdata->whiteFreqData->data->data[i] *= weight;
			
      windowSquareSum += weight*weight;
    } else if (i >= iHigh) {
      /* Also taper at high freq end, Tukey window that starts at 100%
			 at fHigh, then drops to zero at Nyquist.  Except that we
			 always taper at least 5% of the data at high freq to avoid a
			 sharp edge in freq space there. */
      REAL8 NWind = IFOdata->whiteFreqData->data->length - iHigh;
      REAL8 weight = 0.5*(1.0 + cos(M_PI*(i-iHigh)/NWind)); /* Starts at 0, runs to Pi at i = length */
			
      IFOdata->whiteFreqData->data->data[i] *= weight;
			
      windowSquareSum += weight*weight;
    } else {
      windowSquareSum += 1.0;
    }
  }
	
  REAL8 norm = sqrt(IFOdata->whiteFreqData->data->length / windowSquareSum);
  for (i = 0; i < IFOdata->whiteFreqData->data->length; i++) {
    IFOdata->whiteFreqData->data->data[i] *= norm;
  }
	
  XLALREAL8FreqTimeFFT(IFOdata->whiteTimeData, IFOdata->whiteFreqData, IFOdata->freqToTimeFFTPlan);
}

void LALInferenceInjectInspiralSignal(LALInferenceIFOData *IFOdata, ProcessParamsTable *commandLine)
{
	LALStatus status;
	memset(&status,0,sizeof(status));
	SimInspiralTable *injTable=NULL;
    SimInspiralTable *injEvent=NULL;
	UINT4 Ninj=0;
	UINT4 event=0;
	UINT4 i=0,j=0;
    REAL8 responseScale=1.0;
	//CoherentGW InjectGW;
	//PPNParamStruc InjParams;
	LIGOTimeGPS injstart;
	REAL8 SNR=0,NetworkSNR=0;
	DetectorResponse det;
	memset(&injstart,0,sizeof(LIGOTimeGPS));
	//memset(&InjParams,0,sizeof(PPNParamStruc));
	COMPLEX16FrequencySeries *injF=NULL;
	FILE *rawWaveform=NULL;
	ProcessParamsTable *ppt=NULL;
	REAL8 bufferLength = 2048.0; /* Default length of buffer for injections (seconds) */
	UINT4 bufferN=0;
	LIGOTimeGPS bufferStart;

	
	LALInferenceIFOData *thisData=IFOdata->next;
	REAL8 minFlow=IFOdata->fLow;
	REAL8 MindeltaT=IFOdata->timeData->deltaT;
  REAL8 InjSampleRate=1.0/MindeltaT;
	REAL4TimeSeries *injectionBuffer=NULL;
  REAL8 padding=0.4; //default, set in LALInferenceReadData()
	
  
	while(thisData){
          minFlow   = minFlow>thisData->fLow ? thisData->fLow : minFlow;
          MindeltaT = MindeltaT>thisData->timeData->deltaT ? thisData->timeData->deltaT : MindeltaT;
          thisData  = thisData->next;
	}
	thisData=IFOdata;
	//InjParams.deltaT = MindeltaT;
	//InjParams.fStartIn=(REAL4)minFlow;

	if(!LALInferenceGetProcParamVal(commandLine,"--inj")) {fprintf(stdout,"No injection file specified, not injecting\n"); return;}
	if(LALInferenceGetProcParamVal(commandLine,"--event")){
    event= atoi(LALInferenceGetProcParamVal(commandLine,"--event")->value);
    fprintf(stdout,"Injecting event %d\n",event);
	}
        if(LALInferenceGetProcParamVal(commandLine,"--snrpath")){
                ppt = LALInferenceGetProcParamVal(commandLine,"--snrpath");
		SNRpath = XLALCalloc(strlen(ppt->value)+1,sizeof(char));
		memcpy(SNRpath,ppt->value,strlen(ppt->value)+1);
                fprintf(stdout,"Writing SNRs in %s\n",SNRpath)     ;

	}
	Ninj=SimInspiralTableFromLIGOLw(&injTable,LALInferenceGetProcParamVal(commandLine,"--inj")->value,0,0);
	REPORTSTATUS(&status);
	printf("Ninj %d\n", Ninj);
	if(Ninj<event) fprintf(stderr,"Error reading event %d from %s\n",event,LALInferenceGetProcParamVal(commandLine,"--inj")->value);
	while(i<event) {i++; injTable = injTable->next;} /* Select event */
	injEvent = injTable;
	injEvent->next = NULL;
        enforce_m1_larger_m2(injEvent);	
	//memset(&InjectGW,0,sizeof(InjectGW));
	Approximant injapprox;
	injapprox = XLALGetApproximantFromString(injTable->waveform);
        if( (int) injapprox == XLAL_FAILURE)
          ABORTXLAL(&status);
	printf("Injecting approximant %i: %s\n", injapprox, injTable->waveform);
	REPORTSTATUS(&status);
	//LALGenerateInspiral(&status,&InjectGW,injTable,&InjParams);
	//if(status.statusCode!=0) {fprintf(stderr,"Error generating injection!\n"); REPORTSTATUS(&status); }
	/* Check for frequency domain injection (TF2 only at present) */
	if(strstr(injTable->waveform,"TaylorF2"))
	{ printf("Injecting TaylorF2 in the frequency domain...\n");
	 InjectTaylorF2(IFOdata, injTable, commandLine);
	 return;
	}
	/* Begin loop over interferometers */
	while(thisData){
		Approximant       approximant;        /* Get approximant value      */
		approximant = XLALGetApproximantFromString(injEvent->waveform);
		if( (int) approximant == XLAL_FAILURE)
			ABORTXLAL(&status);

		InjSampleRate=1.0/thisData->timeData->deltaT;
		if(LALInferenceGetProcParamVal(commandLine,"--injectionsrate")) InjSampleRate=atof(LALInferenceGetProcParamVal(commandLine,"--injectionsrate")->value);
		if(approximant == NumRelNinja2 && InjSampleRate != 16384) {
			fprintf(stderr, "WARNING: NINJA2 injections only work with 16384 Hz sampling rates.  Generating injection in %s at this rate, then downsample to the run's sampling rate.\n", thisData->name);
			InjSampleRate = 16384;
		}

		memset(&det,0,sizeof(det));
		det.site=thisData->detector;
		COMPLEX8FrequencySeries *resp = XLALCreateCOMPLEX8FrequencySeries("response",&thisData->timeData->epoch,
																		  0.0,
																		  thisData->freqData->deltaF,
																		  &strainPerCount,
																		  thisData->freqData->data->length);
		
		for(i=0;i<resp->data->length;i++) {resp->data->data[i] = 1.0;}
		/* Originally created for injecting into DARM-ERR, so transfer function was needed.  
		But since we are injecting into h(t), the transfer function from h(t) to h(t) is 1.*/

		/* We need a long buffer to inject into so that FindChirpInjectSignals() works properly
		 for low mass systems. Use 100 seconds here */
		bufferN = (UINT4) (bufferLength*InjSampleRate);// /thisData->timeData->deltaT);
		memcpy(&bufferStart,&thisData->timeData->epoch,sizeof(LIGOTimeGPS));
		XLALGPSAdd(&bufferStart,(REAL8) thisData->timeData->data->length * thisData->timeData->deltaT);
		XLALGPSAdd(&bufferStart,-bufferLength);
		injectionBuffer=(REAL4TimeSeries *)XLALCreateREAL4TimeSeries(thisData->detector->frDetector.prefix,
																	 &bufferStart, 0.0, 1.0/InjSampleRate,//thisData->timeData->deltaT,
																	 &lalADCCountUnit, bufferN);
		REAL8TimeSeries *inj8Wave=(REAL8TimeSeries *)XLALCreateREAL8TimeSeries("injection8",
                                                                           &thisData->timeData->epoch,
                                                                           0.0,
                                                                           thisData->timeData->deltaT,
                                                                           //&lalDimensionlessUnit,
                                                                           &lalStrainUnit,
                                                                           thisData->timeData->data->length);
		if(!inj8Wave) XLAL_ERROR_VOID(XLAL_EFUNC);
		/* This marks the sample in which the real segment starts, within the buffer */
		for(i=0;i<injectionBuffer->data->length;i++) injectionBuffer->data->data[i]=0.0;
		for(i=0;i<inj8Wave->data->length;i++) inj8Wave->data->data[i]=0.0;
		INT4 realStartSample=(INT4)((thisData->timeData->epoch.gpsSeconds - injectionBuffer->epoch.gpsSeconds)/thisData->timeData->deltaT);
		realStartSample+=(INT4)((thisData->timeData->epoch.gpsNanoSeconds - injectionBuffer->epoch.gpsNanoSeconds)*1e-9/thisData->timeData->deltaT);

		/*LALSimulateCoherentGW(&status,injWave,&InjectGW,&det);*/
    //LALFindChirpInjectSignals(&status,injectionBuffer,injEvent,resp);

    if(LALInferenceGetProcParamVal(commandLine,"--lalinspiralinjection")){
      if ( approximant == NumRelNinja2) {
        XLALSimInjectNinjaSignals(injectionBuffer, thisData->name, 1./responseScale, injEvent);
      } else {
        /* Use this custom version for extra sites - not currently maintained */
        // LALInferenceLALFindChirpInjectSignals (&status,injectionBuffer,injEvent,resp,det.site);
	      /* Normal find chirp simulation cannot handle the extra sites */
	      LALFindChirpInjectSignals (&status,injectionBuffer,injEvent,resp);
      }
      printf("Using LALInspiral for injection\n");
      XLALResampleREAL4TimeSeries(injectionBuffer,thisData->timeData->deltaT); //downsample to analysis sampling rate.
      if(status.statusCode) REPORTSTATUS(&status);
      XLALDestroyCOMPLEX8FrequencySeries(resp);
      
      if ( approximant != NumRelNinja2 ) {
        /* Checking the lenght of the injection waveform with respect of thisData->timeData->data->length */
        CoherentGW            waveform;
        PPNParamStruc         ppnParams;
        memset( &waveform, 0, sizeof(CoherentGW) );
        memset( &ppnParams, 0, sizeof(PPNParamStruc) );
        ppnParams.deltaT   = 1.0/InjSampleRate;//thisData->timeData->deltaT;
        ppnParams.lengthIn = 0;
        ppnParams.ppn      = NULL;
        unsigned lengthTest = 0;
        
        LALGenerateInspiral(&status, &waveform, injEvent, &ppnParams ); //Recompute the waveform just to get access to ppnParams.tc and waveform.h->data->length or waveform.phi->data->length
        if(status.statusCode) REPORTSTATUS(&status);
        
        if(waveform.h){
          lengthTest = waveform.h->data->length*(thisData->timeData->deltaT*InjSampleRate);
        }
        if(waveform.phi){
          XLALResampleREAL8TimeSeries(waveform.phi,thisData->timeData->deltaT);
          lengthTest = waveform.phi->data->length;
        }
        
        
        if(lengthTest>thisData->timeData->data->length-(UINT4)ceil((2.0*padding+2.0)/thisData->timeData->deltaT)){
          fprintf(stderr, "WARNING: waveform length = %u is longer than thisData->timeData->data->length = %d minus the window width = %d and the 2.0 seconds after tc (total of %d points available).\n", lengthTest, thisData->timeData->data->length, (INT4)ceil((2.0*padding)/thisData->timeData->deltaT) , thisData->timeData->data->length-(INT4)ceil((2.0*padding+2.0)/thisData->timeData->deltaT));
          fprintf(stderr, "The waveform injected is %f seconds long. Consider increasing the %f seconds segment length (--seglen) to be greater than %f. (in %s, line %d)\n",ppnParams.tc , thisData->timeData->data->length * thisData->timeData->deltaT, ppnParams.tc + 2.0*padding + 2.0, __FILE__, __LINE__);
        }
        if(ppnParams.tc>bufferLength){
          fprintf(stderr, "ERROR: The waveform injected is %f seconds long and the buffer for FindChirpInjectSignal is %f seconds long. The end of the waveform will be cut ! (in %s, line %d)\n",ppnParams.tc , bufferLength, __FILE__, __LINE__);
          exit(1);
        }
      }
      
      /* Now we cut the injection buffer down to match the time domain wave size */
      injectionBuffer=(REAL4TimeSeries *)XLALCutREAL4TimeSeries(injectionBuffer,realStartSample,thisData->timeData->data->length);
      if (!injectionBuffer) XLAL_ERROR_VOID(XLAL_EFUNC);
      if(status.statusCode) REPORTSTATUS(&status);
      /*		for(j=0;j<injWave->data->length;j++) printf("%f\n",injWave->data->data[j]);*/
      for(i=0;i<injectionBuffer->data->length;i++) inj8Wave->data->data[i]=(REAL8)injectionBuffer->data->data[i];
    }else{
      printf("Using LALSimulation for injection\n");
      REAL8TimeSeries *hplus=NULL;  /**< +-polarization waveform */
      REAL8TimeSeries *hcross=NULL; /**< x-polarization waveform */
      REAL8TimeSeries       *signalvecREAL8=NULL;
      LALPNOrder        order;              /* Order of the model             */
      INT4              amporder=0;         /* Amplitude order of the model   */
      
      order = XLALGetOrderFromString(injEvent->waveform);
      if ( (int) order == XLAL_FAILURE)
        ABORTXLAL(&status);
      amporder = injEvent->amp_order;
      //if(amporder<0) amporder=0;
      /* FIXME - tidal lambda's and interactionFlag are just set to command line values here.
       * They should be added to injEvent and set to appropriate values
       */
      REAL8 lambda1 = 0.;
      if(LALInferenceGetProcParamVal(commandLine,"--inj-lambda1")) {
        lambda1= atof(LALInferenceGetProcParamVal(commandLine,"--inj-lambda1")->value);
        fprintf(stdout,"Injection lambda1 set to %f\n",lambda1);
      }
      REAL8 lambda2 = 0.;
      if(LALInferenceGetProcParamVal(commandLine,"--inj-lambda2")) {
        lambda2= atof(LALInferenceGetProcParamVal(commandLine,"--inj-lambda2")->value);
        fprintf(stdout,"Injection lambda2 set to %f\n",lambda2);
      }
      REAL8 lambdaT = 0.;
      REAL8 dLambdaT = 0.;
      REAL8 m1=injEvent->mass1;
      REAL8 m2=injEvent->mass2;
      REAL8 Mt=m1+m2;
      REAL8 eta=m1*m2/(Mt*Mt);
      if(LALInferenceGetProcParamVal(commandLine,"--inj-lambdaT")&&LALInferenceGetProcParamVal(commandLine,"--inj-dLambdaT")) {
        lambdaT= atof(LALInferenceGetProcParamVal(commandLine,"--inj-lambdaT")->value);
        dLambdaT= atof(LALInferenceGetProcParamVal(commandLine,"--inj-dLambdaT")->value);
        LALInferenceLambdaTsEta2Lambdas(lambdaT,dLambdaT,eta,&lambda1,&lambda2);
        fprintf(stdout,"Injection lambdaT set to %f\n",lambdaT);
        fprintf(stdout,"Injection dLambdaT set to %f\n",dLambdaT);
        fprintf(stdout,"lambda1 set to %f\n",lambda1);
        fprintf(stdout,"lambda2 set to %f\n",lambda2);
      }

      REAL8 fref = 0.;
      if(LALInferenceGetProcParamVal(commandLine,"--inj-fref")) {
        fref = atoi(LALInferenceGetProcParamVal(commandLine,"--inj-fref")->value);
      }

      LALSimInspiralWaveformFlags *waveFlags = XLALSimInspiralCreateWaveformFlags();
      LALSimInspiralSpinOrder spinO = -1;
      if(LALInferenceGetProcParamVal(commandLine,"--inj-spinOrder")) {
        spinO = atoi(LALInferenceGetProcParamVal(commandLine,"--inj-spinOrder")->value);
        XLALSimInspiralSetSpinOrder(waveFlags, spinO);
      }
      LALSimInspiralTidalOrder tideO = -1;
      if(LALInferenceGetProcParamVal(commandLine,"--inj-tidalOrder")) {
        tideO = atoi(LALInferenceGetProcParamVal(commandLine,"--inj-tidalOrder")->value);
        XLALSimInspiralSetTidalOrder(waveFlags, tideO);
      }
      LALSimInspiralTestGRParam *nonGRparams = NULL;
      /* Print a line with information about approximant, amporder, phaseorder, tide order and spin order */
      fprintf(stdout,"Injection will run using Approximant %i (%s), phase order %i, amp order %i, spin order %i, tidal order %i, in the time domain with a reference frequency of %f.\n",approximant,XLALGetStringFromApproximant(approximant),order,amporder,(int) spinO, (int) tideO, (float) fref);

      /* ChooseWaveform starts the (2,2) mode of the waveform at the given minimum frequency.  We want the highest order contribution to start at the f_lower of the injection file */
      REAL8 f_min = fLow2fStart(injEvent->f_lower, amporder, approximant);
      printf("Injecting with f_min = %f.\n", f_min);

      XLALSimInspiralChooseTDWaveform(&hplus, &hcross, injEvent->coa_phase, 1.0/InjSampleRate,
                                      injEvent->mass1*LAL_MSUN_SI, injEvent->mass2*LAL_MSUN_SI, injEvent->spin1x,
                                      injEvent->spin1y, injEvent->spin1z, injEvent->spin2x, injEvent->spin2y,
                                      injEvent->spin2z, f_min, fref, injEvent->distance*LAL_PC_SI * 1.0e6,
                                      injEvent->inclination, lambda1, lambda2, waveFlags,
                                      nonGRparams, amporder, order, approximant);
      if(!hplus || !hcross) {
        fprintf(stderr,"Error: XLALSimInspiralChooseWaveform() failed to produce waveform.\n");
        exit(-1);
      }
      XLALSimInspiralDestroyWaveformFlags(waveFlags);
      XLALSimInspiralDestroyTestGRParam(nonGRparams);
      XLALResampleREAL8TimeSeries(hplus,thisData->timeData->deltaT);
      XLALResampleREAL8TimeSeries(hcross,thisData->timeData->deltaT);
      /* XLALSimInspiralChooseTDWaveform always ends the waveform at t=0 */
      /* So we can adjust the epoch so that the end time is as desired */
      XLALGPSAddGPS(&(hplus->epoch), &(injEvent->geocent_end_time));
      XLALGPSAddGPS(&(hcross->epoch), &(injEvent->geocent_end_time));
      //XLALGPSAdd(&(hplus->epoch), -(REAL8)hplus->data->length*hplus->deltaT);
      //XLALGPSAdd(&(hcross->epoch), -(REAL8)hcross->data->length*hplus->deltaT);
      
      signalvecREAL8=XLALSimDetectorStrainREAL8TimeSeries(hplus, hcross, injEvent->longitude, injEvent->latitude, injEvent->polarization, det.site);
      if (!signalvecREAL8) XLAL_ERROR_VOID(XLAL_EFUNC);
      
      for(i=0;i<signalvecREAL8->data->length;i++){
        if(isnan(signalvecREAL8->data->data[i])) signalvecREAL8->data->data[i]=0.0;
      }
      
      if(signalvecREAL8->data->length > thisData->timeData->data->length-(UINT4)ceil((2.0*padding+2.0)/thisData->timeData->deltaT)){
        fprintf(stderr, "WARNING: waveform length = %u is longer than thisData->timeData->data->length = %d minus the window width = %d and the 2.0 seconds after tc (total of %d points available).\n", signalvecREAL8->data->length, thisData->timeData->data->length, (INT4)ceil((2.0*padding)/thisData->timeData->deltaT) , thisData->timeData->data->length-(INT4)ceil((2.0*padding+2.0)/thisData->timeData->deltaT));
        fprintf(stderr, "The waveform injected is %f seconds long. Consider increasing the %f seconds segment length (--seglen) to be greater than %f. (in %s, line %d)\n",signalvecREAL8->data->length * thisData->timeData->deltaT , thisData->timeData->data->length * thisData->timeData->deltaT, signalvecREAL8->data->length * thisData->timeData->deltaT + 2.0*padding + 2.0, __FILE__, __LINE__);
      }
      
      XLALSimAddInjectionREAL8TimeSeries(inj8Wave, signalvecREAL8, NULL);
      
      if ( hplus ) XLALDestroyREAL8TimeSeries(hplus);
      if ( hcross ) XLALDestroyREAL8TimeSeries(hcross);
      
    }
    XLALDestroyREAL4TimeSeries(injectionBuffer);
    injF=(COMPLEX16FrequencySeries *)XLALCreateCOMPLEX16FrequencySeries("injF",
										&thisData->timeData->epoch,
										0.0,
										thisData->freqData->deltaF,
										&lalDimensionlessUnit,
										thisData->freqData->data->length);
    if(!injF) {
      XLALPrintError("Unable to allocate memory for injection buffer\n");
      XLAL_ERROR_VOID(XLAL_EFUNC);
    }
    /* Window the data */
    REAL4 WinNorm = sqrt(thisData->window->sumofsquares/thisData->window->data->length);
        for(j=0;j<inj8Wave->data->length;j++) inj8Wave->data->data[j]*=thisData->window->data->data[j]; /* /WinNorm; */ /* Window normalisation applied only in freq domain */
    XLALREAL8TimeFreqFFT(injF,inj8Wave,thisData->timeToFreqFFTPlan);
    /*for(j=0;j<injF->data->length;j++) printf("%lf\n",injF->data->data[j].re);*/
    if(thisData->oneSidedNoisePowerSpectrum){
	for(SNR=0.0,j=thisData->fLow/injF->deltaF;j<thisData->fHigh/injF->deltaF;j++){
	  SNR += pow(creal(injF->data->data[j]), 2.0)/thisData->oneSidedNoisePowerSpectrum->data->data[j];
	  SNR += pow(cimag(injF->data->data[j]), 2.0)/thisData->oneSidedNoisePowerSpectrum->data->data[j];
	}
        SNR*=4.0*injF->deltaF;
    }
    thisData->SNR=sqrt(SNR);
    NetworkSNR+=SNR;

    if (!(SNRpath==NULL)){ /* If the user provided a path with --snrpath store a file with injected SNRs */
      PrintSNRsToFile(IFOdata , injTable);
    }
    /* Actually inject the waveform */
    for(j=0;j<inj8Wave->data->length;j++) thisData->timeData->data->data[j]+=inj8Wave->data->data[j];
      fprintf(stdout,"Injected SNR in detector %s = %g\n",thisData->name,thisData->SNR);
      char filename[256];
      sprintf(filename,"%s_timeInjection.dat",thisData->name);
      FILE* file=fopen(filename, "w");
      for(j=0;j<inj8Wave->data->length;j++){   
	fprintf(file, "%.6f\t%lg\n", XLALGPSGetREAL8(&thisData->timeData->epoch) + thisData->timeData->deltaT*j, inj8Wave->data->data[j]);
      }
      fclose(file);
      sprintf(filename,"%s_freqInjection.dat",thisData->name);
      file=fopen(filename, "w");
      for(j=0;j<injF->data->length;j++){   
	thisData->freqData->data->data[j] += injF->data->data[j] / WinNorm;
	fprintf(file, "%lg %lg \t %lg\n", thisData->freqData->deltaF*j, creal(injF->data->data[j]), cimag(injF->data->data[j]));
      }
      fclose(file);
    
      XLALDestroyREAL8TimeSeries(inj8Wave);
      XLALDestroyCOMPLEX16FrequencySeries(injF);
      thisData=thisData->next;
    }
    NetworkSNR=sqrt(NetworkSNR);
    fprintf(stdout,"Network SNR of event %d = %g\n",event,NetworkSNR);
    /* Output waveform raw h-plus mode */
    if( (ppt=LALInferenceGetProcParamVal(commandLine,"--rawwaveform")) )
    {
        rawWaveform=fopen(ppt->value,"w");
        bufferN = (UINT4) (bufferLength/IFOdata->timeData->deltaT);
        memcpy(&bufferStart,&IFOdata->timeData->epoch,sizeof(LIGOTimeGPS));
        XLALGPSAdd(&bufferStart,(REAL8) IFOdata->timeData->data->length * IFOdata->timeData->deltaT);
        XLALGPSAdd(&bufferStart,-bufferLength);
        COMPLEX8FrequencySeries *resp = XLALCreateCOMPLEX8FrequencySeries("response",&IFOdata->timeData->epoch,0.0,IFOdata->freqData->deltaF,&strainPerCount,IFOdata->freqData->data->length);
        if(!resp) XLAL_ERROR_VOID(XLAL_EFUNC);
        injectionBuffer=(REAL4TimeSeries *)XLALCreateREAL4TimeSeries("None",&bufferStart, 0.0, IFOdata->timeData->deltaT,&lalADCCountUnit, bufferN);
        if(!injectionBuffer) XLAL_ERROR_VOID(XLAL_EFUNC);
        /* This marks the sample in which the real segment starts, within the buffer */
        INT4 realStartSample=(INT4)((IFOdata->timeData->epoch.gpsSeconds - injectionBuffer->epoch.gpsSeconds)/IFOdata->timeData->deltaT);
        realStartSample+=(INT4)((IFOdata->timeData->epoch.gpsNanoSeconds - injectionBuffer->epoch.gpsNanoSeconds)*1e-9/IFOdata->timeData->deltaT);
        LALFindChirpInjectSignals(&status,injectionBuffer,injEvent,resp);
        if(status.statusCode) REPORTSTATUS(&status);
        XLALDestroyCOMPLEX8FrequencySeries(resp);
        injectionBuffer=(REAL4TimeSeries *)XLALCutREAL4TimeSeries(injectionBuffer,realStartSample,IFOdata->timeData->data->length);
        for(j=0;j<injectionBuffer->data->length;j++) fprintf(rawWaveform,"%.6f\t%g\n", XLALGPSGetREAL8(&IFOdata->timeData->epoch) + IFOdata->timeData->deltaT*j, injectionBuffer->data->data[j]);
        fclose(rawWaveform);
        XLALDestroyREAL4TimeSeries(injectionBuffer);
    }
    return;
}

//temporary? replacement function for FindChirpInjectSignals in order to accept any detector.site and not only the ones in lalCachedDetectors.
void
LALInferenceLALFindChirpInjectSignals (
    LALStatus                  *status,
    REAL4TimeSeries            *chan,
    SimInspiralTable           *events,
    COMPLEX8FrequencySeries    *resp,
    LALDetector                *LALInference_detector
    )

{
  UINT4                 k;
  DetectorResponse      detector;
  SimInspiralTable     *thisEvent = NULL;
  PPNParamStruc         ppnParams;
  CoherentGW            waveform;
  INT8                  waveformStartTime;
  REAL4TimeSeries       signalvec;
  COMPLEX8Vector       *unity = NULL;
  CHAR                  warnMsg[512];
  CHAR                  ifo[LIGOMETA_IFO_MAX];
  REAL8                 timeDelay;
  UINT4                  i; 
  REAL8TimeSeries       *hplus=NULL;
  REAL8TimeSeries       *hcross=NULL;
  REAL8TimeSeries       *signalvecREAL8=NULL;
 // REAL4TimeSeries       *signalvecREAL4=NULL;
  
  INITSTATUS(status);
  ATTATCHSTATUSPTR( status );

  ASSERT( chan, status,
      FINDCHIRPH_ENULL, FINDCHIRPH_MSGENULL );
  ASSERT( chan->data, status,
      FINDCHIRPH_ENULL, FINDCHIRPH_MSGENULL );
  ASSERT( chan->data->data, status,
      FINDCHIRPH_ENULL, FINDCHIRPH_MSGENULL );

  ASSERT( events, status,
      FINDCHIRPH_ENULL, FINDCHIRPH_MSGENULL );

  ASSERT( resp, status,
      FINDCHIRPH_ENULL, FINDCHIRPH_MSGENULL );
  ASSERT( resp->data, status,
      FINDCHIRPH_ENULL, FINDCHIRPH_MSGENULL );
  ASSERT( resp->data->data, status,
      FINDCHIRPH_ENULL, FINDCHIRPH_MSGENULL );


  /*
   *
   * set up structures and parameters needed
   *
   */


  /* fixed waveform injection parameters */
  memset( &ppnParams, 0, sizeof(PPNParamStruc) );
  ppnParams.deltaT   = chan->deltaT;
  ppnParams.lengthIn = 0;
  ppnParams.ppn      = NULL;


  /*
   *
   * compute the transfer function from the given response function
   *
   */


  /* allocate memory and copy the parameters describing the freq series */
  memset( &detector, 0, sizeof( DetectorResponse ) );
  detector.transfer = (COMPLEX8FrequencySeries *)
    LALCalloc( 1, sizeof(COMPLEX8FrequencySeries) );
  if ( ! detector.transfer )
  {
    ABORT( status, FINDCHIRPH_EALOC, FINDCHIRPH_MSGEALOC );
  }
  memcpy( &(detector.transfer->epoch), &(resp->epoch),
      sizeof(LIGOTimeGPS) );
  detector.transfer->f0 = resp->f0;
  detector.transfer->deltaF = resp->deltaF;

  detector.site = (LALDetector *) LALMalloc( sizeof(LALDetector) );
  /* set the detector site */
  
  detector.site = LALInference_detector;
  strcpy(ifo, LALInference_detector->frDetector.prefix);
  printf("computing waveform for %s\n",LALInference_detector->frDetector.name);

  /* set up units for the transfer function */
  {
    RAT4 negOne = { -1, 0 };
    LALUnit unit;
    LALUnitPair pair;
    pair.unitOne = &lalADCCountUnit;
    pair.unitTwo = &lalStrainUnit;
    LALUnitRaise( status->statusPtr, &unit, pair.unitTwo, &negOne );
    CHECKSTATUSPTR( status );
    pair.unitTwo = &unit;
    LALUnitMultiply( status->statusPtr, &(detector.transfer->sampleUnits),
        &pair );
    CHECKSTATUSPTR( status );
  }

  /* invert the response function to get the transfer function */
  LALCCreateVector( status->statusPtr, &( detector.transfer->data ),
      resp->data->length );
  CHECKSTATUSPTR( status );

  LALCCreateVector( status->statusPtr, &unity, resp->data->length );
  CHECKSTATUSPTR( status );
  for ( k = 0; k < resp->data->length; ++k )
  {
    unity->data[k] = 1.0;
  }

  LALCCVectorDivide( status->statusPtr, detector.transfer->data, unity,
      resp->data );
  CHECKSTATUSPTR( status );

  LALCDestroyVector( status->statusPtr, &unity );
  CHECKSTATUSPTR( status );


  /*
   *
   * loop over the signals and inject them into the time series
   *
   */


  for ( thisEvent = events; thisEvent; thisEvent = thisEvent->next )
  {
    /*
     *
     * generate waveform and inject it into the data
     *
     */


    /* clear the waveform structure */
    memset( &waveform, 0, sizeof(CoherentGW) );
    
    LALGenerateInspiral(status->statusPtr, &waveform, thisEvent, &ppnParams );
    CHECKSTATUSPTR( status );
    
    LALInfo( status, ppnParams.termDescription );

    if ( strstr( thisEvent->waveform, "KludgeIMR") ||
         strstr( thisEvent->waveform, "KludgeRingOnly") )
     {
       CoherentGW *wfm;
       SimRingdownTable *ringEvent;
       int injectSignalType = LALRINGDOWN_IMR_INJECT;


       ringEvent = (SimRingdownTable *)
         LALCalloc( 1, sizeof(SimRingdownTable) );
       wfm = XLALGenerateInspRing( &waveform, thisEvent, ringEvent,
           injectSignalType);
       LALFree(ringEvent);

       if ( !wfm )
       {
         LALInfo( status, "Unable to generate merger/ringdown, "
             "injecting inspiral only");
         ABORT( status, FINDCHIRPH_EIMRW, FINDCHIRPH_MSGEIMRW );
       }
       waveform = *wfm;
     }


    if ( thisEvent->geocent_end_time.gpsSeconds )
    {
      /* get the gps start time of the signal to inject */
      waveformStartTime = XLALGPSToINT8NS( &(thisEvent->geocent_end_time) );
      waveformStartTime -= (INT8) ( 1000000000.0 * ppnParams.tc );
    }
    else
    {
      LALInfo( status, "Waveform start time is zero: injecting waveform "
          "into center of data segment" );

      /* center the waveform in the data segment */
      waveformStartTime = XLALGPSToINT8NS( &(chan->epoch) );

      waveformStartTime += (INT8) ( 1000000000.0 *
          ((REAL8) (chan->data->length - ppnParams.length) / 2.0) * chan->deltaT
          );
    }

    snprintf( warnMsg, sizeof(warnMsg)/sizeof(*warnMsg),
        "Injected waveform timing:\n"
        "thisEvent->geocent_end_time.gpsSeconds = %d\n"
        "thisEvent->geocent_end_time.gpsNanoSeconds = %d\n"
        "ppnParams.tc = %e\n"
        "waveformStartTime = %" LAL_INT8_FORMAT "\n",
        thisEvent->geocent_end_time.gpsSeconds,
        thisEvent->geocent_end_time.gpsNanoSeconds,
        ppnParams.tc,
        waveformStartTime );
    LALInfo( status, warnMsg );

      /* clear the signal structure */
      memset( &signalvec, 0, sizeof(REAL4TimeSeries) );

      /* set the start time of the signal vector to the appropriate start time of the injection */
      if ( detector.site )
      {
        timeDelay = XLALTimeDelayFromEarthCenter( detector.site->location, thisEvent->longitude,
          thisEvent->latitude, &(thisEvent->geocent_end_time) );
        if ( XLAL_IS_REAL8_FAIL_NAN( timeDelay ) )
        {
          ABORTXLAL( status );
        }
      }
      else
      {
        timeDelay = 0.0;
      }
      /* Give a little more breathing space to aid band-passing */
      XLALGPSSetREAL8( &(signalvec.epoch), (waveformStartTime * 1.0e-9) - 0.25 + timeDelay );
      /* set the parameters for the signal time series */
      signalvec.deltaT = chan->deltaT;
      if ( ( signalvec.f0 = chan->f0 ) != 0 )
      {
        ABORT( status, FINDCHIRPH_EHETR, FINDCHIRPH_MSGEHETR );
      }
      signalvec.sampleUnits = lalADCCountUnit;
      
      if(waveform.h == NULL){
      /* set the start times for injection */
      XLALINT8NSToGPS( &(waveform.a->epoch), waveformStartTime );
      /* put a rug on a polished floor? */
      waveform.f->epoch = waveform.a->epoch;
      waveform.phi->epoch = waveform.a->epoch;
      /* you might as well set a man trap */
      if ( waveform.shift )
      {
        waveform.shift->epoch = waveform.a->epoch;
      }
      /* and to think he'd just come from the hospital */
      }else{
        /* set the start times for injection */
        XLALINT8NSToGPS( &(waveform.h->epoch), waveformStartTime );  
      }
      /* simulate the detectors response to the inspiral */
      LALSCreateVector( status->statusPtr, &(signalvec.data), chan->data->length );
      CHECKSTATUSPTR( status );

      if(waveform.h == NULL){ //LALSimulateCoherentGW only for waveform generators filling CoherentGW.a and CoherentGW.phi
        LALSimulateCoherentGW( status->statusPtr, &signalvec, &waveform, &detector );
      }else{
      hplus=(REAL8TimeSeries *)XLALCreateREAL8TimeSeries("hplus",
                                                                &(waveform.h->epoch),
                                                                0.0,
                                                                waveform.h->deltaT,
                                                                &lalDimensionlessUnit,
                                                                waveform.h->data->length);

      hcross=(REAL8TimeSeries *)XLALCreateREAL8TimeSeries("hcross",
                                                                  &(waveform.h->epoch),
                                                                  0.0,
                                                                  waveform.h->deltaT,
                                                                  &lalDimensionlessUnit,
                                                                  waveform.h->data->length);
      for( i = 0; i < waveform.h->data->length; i++)
      {
        hplus->data->data[i] = waveform.h->data->data[2*i];
        hcross->data->data[i] = waveform.h->data->data[(2*i)+1];
      }

      signalvecREAL8=XLALSimDetectorStrainREAL8TimeSeries(hplus, 
                                                          hcross,
                                                          thisEvent->longitude,
                                                          thisEvent->latitude,
                                                          thisEvent->polarization,
                                                          LALInference_detector);
        
      INT8 offset = ( signalvecREAL8->epoch.gpsSeconds - signalvec.epoch.gpsSeconds ) / signalvec.deltaT;
      offset += ( signalvecREAL8->epoch.gpsNanoSeconds - signalvec.epoch.gpsNanoSeconds ) * 1.0e-9 / signalvec.deltaT;

      
      int Nnans=0;
      for (i=0; i<signalvec.data->length; i++){
        if(i<offset || i>=signalvecREAL8->data->length+offset || isnan(signalvecREAL8->data->data[i-offset])) signalvec.data->data[i]=0.0; //The isnan() condition should not be necessary. To be investigated.
	else signalvec.data->data[i]=(REAL4) signalvecREAL8->data->data[i-offset];
	if((i>=offset)&&(i<signalvecREAL8->data->length+offset) && isnan(signalvecREAL8->data->data[i-offset])) Nnans++;
      }
      if(Nnans>0) fprintf(stderr,"Trimmed %i NaNs from the injection waveform!\n",Nnans);
      }
      CHECKSTATUSPTR( status );
      
      /* Taper the signal */
      {

          if ( ! strcmp( "TAPER_START", thisEvent->taper ) )
          {
              XLALSimInspiralREAL4WaveTaper( signalvec.data, LAL_SIM_INSPIRAL_TAPER_START );
          }
          else if (  ! strcmp( "TAPER_END", thisEvent->taper ) )
          {
              XLALSimInspiralREAL4WaveTaper( signalvec.data, LAL_SIM_INSPIRAL_TAPER_END );
          }
          else if (  ! strcmp( "TAPER_STARTEND", thisEvent->taper ) )
          {
              XLALSimInspiralREAL4WaveTaper( signalvec.data, LAL_SIM_INSPIRAL_TAPER_STARTEND );
          }
          else if ( strcmp( "TAPER_NONE", thisEvent->taper ) )
          {
              XLALPrintError( "Invalid injection tapering option specified: %s\n",
                 thisEvent->taper );
              ABORT( status, LAL_BADPARM_ERR, LAL_BADPARM_MSG );
          }
      }
      
      /* Band pass the signal */
      if ( thisEvent->bandpass )
      {
          UINT4 safeToBandPass = 0;
          UINT4 start=0, end=0;
          REAL4Vector *bandpassVec = NULL;

          safeToBandPass = FindTimeSeriesStartAndEnd (
                  signalvec.data, &start, &end );

          if ( safeToBandPass )
          {
              /* Check if we can grab some padding at the extremeties.
               * This will make the bandpassing better
               */

              if (((INT4)start - (int)(0.25/chan->deltaT)) > 0 )
                    start -= (int)(0.25/chan->deltaT);
              else
                    start = 0;

              if ((end + (int)(0.25/chan->deltaT)) < signalvec.data->length )
                    end += (int)(0.25/chan->deltaT);
              else
                    end = signalvec.data->length - 1;

              bandpassVec = (REAL4Vector *)
                      LALCalloc(1, sizeof(REAL4Vector) );

              bandpassVec->length = (end - start + 1);
              bandpassVec->data = signalvec.data->data + start;

              if ( XLALBandPassInspiralTemplate( bandpassVec,
                          1.1*thisEvent->f_lower,
                          1.05*thisEvent->f_final,
                          1./chan->deltaT) != XLAL_SUCCESS )
              {
                  LALError( status, "Failed to Bandpass signal" );
                  ABORT (status, LALINSPIRALH_EBPERR, LALINSPIRALH_MSGEBPERR);
              };

              LALFree( bandpassVec );
          }
      }
      /* inject the signal into the data channel */
      LALSSInjectTimeSeries( status->statusPtr, chan, &signalvec );

      CHECKSTATUSPTR( status );


    if ( waveform.shift )
    {
      LALSDestroyVector( status->statusPtr, &(waveform.shift->data) );
      CHECKSTATUSPTR( status );
      LALFree( waveform.shift );
    }

    if( waveform.h )
    {
      LALSDestroyVectorSequence( status->statusPtr, &(waveform.h->data) );
      CHECKSTATUSPTR( status );
      LALFree( waveform.h );
    }
    if( waveform.a )
    {
      LALSDestroyVectorSequence( status->statusPtr, &(waveform.a->data) );
      CHECKSTATUSPTR( status );
      LALFree( waveform.a );
      /*
       * destroy the signal only if waveform.h is NULL as otherwise it won't
       * be created
       * */
      if ( waveform.h == NULL )
      {
	LALSDestroyVector( status->statusPtr, &(signalvec.data) );
        CHECKSTATUSPTR( status );
      }
    }
    if( waveform.f )
    {
      LALSDestroyVector( status->statusPtr, &(waveform.f->data) );
      CHECKSTATUSPTR( status );
      LALFree( waveform.f );
    }
    if( waveform.phi )
    {
      LALDDestroyVector( status->statusPtr, &(waveform.phi->data) );
      CHECKSTATUSPTR( status );
      LALFree( waveform.phi );
    }
  }

  
  if(hplus) XLALDestroyREAL8TimeSeries(hplus);
  if(hcross) XLALDestroyREAL8TimeSeries(hcross);
  if(signalvecREAL8) XLALDestroyREAL8TimeSeries(signalvecREAL8);
  
  LALCDestroyVector( status->statusPtr, &( detector.transfer->data ) );
  CHECKSTATUSPTR( status );

//  if ( detector.site ) LALFree( detector.site );
  LALFree( detector.transfer );

  DETATCHSTATUSPTR( status );
  RETURN( status );
}

static int FindTimeSeriesStartAndEnd (
                                      REAL4Vector *signalvec,
                                      UINT4 *start,
                                      UINT4 *end
                                      )
{
  UINT4 i; /* mid, n; indices */
  UINT4 flag, safe = 1;
  UINT4 length;
  
#ifndef LAL_NDEBUG
  if ( !signalvec )
    XLAL_ERROR( XLAL_EFAULT );
  
  if ( !signalvec->data )
    XLAL_ERROR( XLAL_EFAULT );
#endif
  
  length = signalvec->length;
  
  /* Search for start and end of signal */
  flag = 0;
  i = 0;
  while(flag == 0 && i < length )
  {
    if( signalvec->data[i] != 0.)
    {
      *start = i;
      flag = 1;
    }
    i++;
  }
  if ( flag == 0 )
  {
    return flag;
  }
  
  flag = 0;
  i = length - 1;
  while(flag == 0)
  {
    if( signalvec->data[i] != 0.)
    {
      *end = i;
      flag = 1;
    }
    i--;
  }
  
  /* Check we have more than 2 data points */
  if(((*end) - (*start)) <= 1)
  {
    XLALPrintWarning( "Data less than 3 points in this signal!\n" );
    safe = 0;
  }
  
  return safe;
  
}

void InjectTaylorF2(LALInferenceIFOData *IFOdata, SimInspiralTable *inj_table, ProcessParamsTable *commandLine)
///*-------------- Inject in Frequency domain -----------------*/
{
    /* Inject a gravitational wave into the data in the frequency domain */ 
    LALStatus status;
    memset(&status,0,sizeof(LALStatus));
    REAL8 mc=0.0;
    Approximant injapprox;
    LALPNOrder phase_order=-1;
    LALPNOrder amp_order=-1;
    injapprox = XLALGetApproximantFromString(inj_table->waveform);
    if( (int) injapprox == XLAL_FAILURE)
        ABORTXLAL(&status);
    phase_order = XLALGetOrderFromString(inj_table->waveform);
    if ( (int) phase_order == XLAL_FAILURE)
        ABORTXLAL(&status);
    LALInferenceVariables *modelParams=NULL;
    LALInferenceIFOData * tmpdata=IFOdata;
    REAL8 eta =0.0;
    REAL8 startPhase = 0.0;
    REAL8 inclination = 0.0;
    REAL8 distance=0.0;
    REAL8 longitude=0.0;
    REAL8 latitude=0.0;
    REAL8 polarization=0.0;
    REAL8 injtime=0.0;
   
    
    tmpdata->modelParams=XLALCalloc(1,sizeof(LALInferenceVariables));
	modelParams=tmpdata->modelParams;
    memset(modelParams,0,sizeof(LALInferenceVariables));

    enforce_m1_larger_m2(inj_table);
    eta = inj_table->eta;
    mc=inj_table->mchirp;
    startPhase = inj_table->coa_phase;
    inclination = inj_table->inclination;
    distance=inj_table->distance;
    longitude=inj_table->longitude;
    latitude=inj_table->latitude;
    polarization=inj_table->polarization;
    injtime=(REAL8) inj_table->geocent_end_time.gpsSeconds + (REAL8) inj_table->geocent_end_time.gpsNanoSeconds*1.0e-9;
    amp_order=(LALPNOrder) inj_table->amp_order;

    LALInferenceAddVariable(tmpdata->modelParams, "chirpmass",&mc,LALINFERENCE_REAL8_t,LALINFERENCE_PARAM_LINEAR);
    LALInferenceAddVariable(tmpdata->modelParams, "phase",&startPhase,LALINFERENCE_REAL8_t, LALINFERENCE_PARAM_CIRCULAR);  
    LALInferenceAddVariable(tmpdata->modelParams, "rightascension",&longitude,LALINFERENCE_REAL8_t, LALINFERENCE_PARAM_CIRCULAR);  
    LALInferenceAddVariable(tmpdata->modelParams, "declination",&latitude,LALINFERENCE_REAL8_t, LALINFERENCE_PARAM_CIRCULAR);  
    LALInferenceAddVariable(tmpdata->modelParams, "polarisation",&polarization,LALINFERENCE_REAL8_t, LALINFERENCE_PARAM_CIRCULAR);  
    LALInferenceAddVariable(tmpdata->modelParams, "time",&injtime,LALINFERENCE_REAL8_t, LALINFERENCE_PARAM_LINEAR);
    LALInferenceAddVariable(tmpdata->modelParams, "inclination",&inclination,LALINFERENCE_REAL8_t, LALINFERENCE_PARAM_LINEAR);
    LALInferenceAddVariable(tmpdata->modelParams, "massratio",&eta,LALINFERENCE_REAL8_t,LALINFERENCE_PARAM_LINEAR);
    LALInferenceAddVariable(tmpdata->modelParams, "distance",&distance,LALINFERENCE_REAL8_t,LALINFERENCE_PARAM_LINEAR);
    LALInferenceAddVariable(tmpdata->modelParams, "LAL_APPROXIMANT",&injapprox,LALINFERENCE_UINT4_t, LALINFERENCE_PARAM_FIXED);
    LALInferenceAddVariable(tmpdata->modelParams, "LAL_PNORDER",&phase_order,LALINFERENCE_INT4_t, LALINFERENCE_PARAM_FIXED);
    LALInferenceAddVariable(tmpdata->modelParams, "LAL_AMPORDER",&amp_order,LALINFERENCE_INT4_t, LALINFERENCE_PARAM_FIXED);

      REAL8 lambda1 = 0.;
      if(LALInferenceGetProcParamVal(commandLine,"--inj-lambda1")) {
        lambda1= atof(LALInferenceGetProcParamVal(commandLine,"--inj-lambda1")->value);
        fprintf(stdout,"Injection lambda1 set to %f\n",lambda1);
        LALInferenceAddVariable(tmpdata->modelParams, "lambda1",&lambda1,LALINFERENCE_REAL8_t,LALINFERENCE_PARAM_LINEAR);
      }
      REAL8 lambda2 = 0.;
      if(LALInferenceGetProcParamVal(commandLine,"--inj-lambda2")) {
        lambda2= atof(LALInferenceGetProcParamVal(commandLine,"--inj-lambda2")->value);
        fprintf(stdout,"Injection lambda2 set to %f\n",lambda2);
        LALInferenceAddVariable(tmpdata->modelParams, "lambda2",&lambda2,LALINFERENCE_REAL8_t,LALINFERENCE_PARAM_LINEAR);
      }
      REAL8 lambdaT = 0.;
      REAL8 dLambdaT = 0.;
      if(LALInferenceGetProcParamVal(commandLine,"--inj-lambdaT")&&LALInferenceGetProcParamVal(commandLine,"--inj-dLambdaT")) {
        lambdaT= atof(LALInferenceGetProcParamVal(commandLine,"--inj-lambdaT")->value);
        dLambdaT= atof(LALInferenceGetProcParamVal(commandLine,"--inj-dLambdaT")->value);
        LALInferenceLambdaTsEta2Lambdas(lambdaT,dLambdaT,eta,&lambda1,&lambda2);
        fprintf(stdout,"Injection lambdaT set to %f\n",lambdaT);
        fprintf(stdout,"Injection dLambdaT set to %f\n",dLambdaT);
        fprintf(stdout,"lambda1 set to %f\n",lambda1);
        fprintf(stdout,"lambda2 set to %f\n",lambda2);
        LALInferenceAddVariable(tmpdata->modelParams, "lambdaT",&lambdaT,LALINFERENCE_REAL8_t,LALINFERENCE_PARAM_LINEAR);
        LALInferenceAddVariable(tmpdata->modelParams, "dLambdaT",&dLambdaT,LALINFERENCE_REAL8_t,LALINFERENCE_PARAM_LINEAR);
      }

    LALSimInspiralSpinOrder spinO = LAL_SIM_INSPIRAL_SPIN_ORDER_ALL;

    if(LALInferenceGetProcParamVal(commandLine, "--inj-spinOrder")) {
        spinO = atoi(LALInferenceGetProcParamVal(commandLine, "--inj-spinOrder")->value);
        LALInferenceAddVariable(tmpdata->modelParams, "spinO", &spinO,   LALINFERENCE_INT4_t, LALINFERENCE_PARAM_FIXED);
    }
  
    LALSimInspiralTidalOrder tideO = LAL_SIM_INSPIRAL_TIDAL_ORDER_ALL;

    if(LALInferenceGetProcParamVal(commandLine, "--inj-tidalOrder")) {
        tideO = atoi(LALInferenceGetProcParamVal(commandLine, "--inj-tidalOrder")->value);
        LALInferenceAddVariable(tmpdata->modelParams, "tideO", &tideO,   LALINFERENCE_INT4_t, LALINFERENCE_PARAM_FIXED);
    }
   
   /* Print a line with information about approximant, amporder, phaseorder, tide order and spin order */
    fprintf(stdout,"\n\n---\t\t ---\n");
   fprintf(stdout,"Injection will run using Approximant %i (%s), phase order %i, amp order %i, spin order %i, tidal order %i, in the frequency domain.\n",injapprox,XLALGetStringFromApproximant(injapprox),phase_order,amp_order,(int) spinO,(int) tideO);
     fprintf(stdout,"---\t\t ---\n\n");

     
    COMPLEX16FrequencySeries *freqModelhCross=NULL;
   freqModelhCross=XLALCreateCOMPLEX16FrequencySeries("freqDatahC",&(tmpdata->timeData->epoch),0.0,tmpdata->freqData->deltaF,&lalDimensionlessUnit,tmpdata->freqData->data->length);
    COMPLEX16FrequencySeries *freqModelhPlus=NULL;
    freqModelhPlus=XLALCreateCOMPLEX16FrequencySeries("freqDatahP",&(tmpdata->timeData->epoch),0.0,tmpdata->freqData->deltaF,&lalDimensionlessUnit,tmpdata->freqData->data->length);
    tmpdata->freqModelhPlus=freqModelhPlus;
    tmpdata->freqModelhCross=freqModelhCross;
    if(LALInferenceGetProcParamVal(commandLine,"--lalinspiralinjection")){
      LALInferenceTemplateLAL(tmpdata);
    }else{
      tmpdata->modelDomain = LAL_SIM_DOMAIN_FREQUENCY;
      LALInferenceTemplateXLALSimInspiralChooseWaveform(tmpdata);
    }

     
    LALInferenceVariables *currentParams=IFOdata->modelParams;
       
  double Fplus, Fcross;
  double FplusScaled, FcrossScaled;
  REAL8 plainTemplateReal, plainTemplateImag;
  REAL8 templateReal, templateImag;
  int i, lower, upper;
  LALInferenceIFOData *dataPtr;
  double ra, dec, psi, distMpc, gmst;
  LIGOTimeGPS GPSlal;
  double chisquared;
  double timedelay;  /* time delay b/w iterferometer & geocenter w.r.t. sky location */
  double timeshift;  /* time shift (not necessarily same as above)                   */
  double deltaT, deltaF, twopit, f, re, im;
 
  REAL8 temp=0.0;
	UINT4 logDistFlag=0;
    REAL8 NetSNR=0.0;
  LALInferenceVariables intrinsicParams;

  logDistFlag=LALInferenceCheckVariable(currentParams, "logdistance");

  /* determine source's sky location & orientation parameters: */
  ra        = *(REAL8*) LALInferenceGetVariable(currentParams, "rightascension"); /* radian      */
  dec       = *(REAL8*) LALInferenceGetVariable(currentParams, "declination");    /* radian      */
  psi       = *(REAL8*) LALInferenceGetVariable(currentParams, "polarisation");   /* radian      */
	if(logDistFlag)
		 distMpc = exp(*(REAL8*)LALInferenceGetVariable(currentParams,"logdistance"));
	else
		 distMpc   = *(REAL8*) LALInferenceGetVariable(currentParams, "distance");       /* Mpc         */

  /* figure out GMST: */
  //XLALGPSSetREAL8(&GPSlal, GPSdouble); //This is what used in the likelihood. It seems off by two seconds (should not make a big difference as the antenna patterns would not change much in such a short interval)
  XLALGPSSetREAL8(&GPSlal, injtime);
  //UandA.units    = MST_RAD;
  //UandA.accuracy = LALLEAPSEC_LOOSE;
  //LALGPStoGMST1(&status, &gmst, &GPSlal, &UandA);
  gmst=XLALGreenwichMeanSiderealTime(&GPSlal);
  intrinsicParams.head      = NULL;
  intrinsicParams.dimension = 0;
  LALInferenceCopyVariables(currentParams, &intrinsicParams);
  LALInferenceRemoveVariable(&intrinsicParams, "rightascension");
  LALInferenceRemoveVariable(&intrinsicParams, "declination");
  LALInferenceRemoveVariable(&intrinsicParams, "polarisation");
  LALInferenceRemoveVariable(&intrinsicParams, "time");
	if(logDistFlag)
			LALInferenceRemoveVariable(&intrinsicParams, "logdistance");
	else
			LALInferenceRemoveVariable(&intrinsicParams, "distance");
  // TODO: add pointer to template function here.
  // (otherwise same parameters but different template will lead to no re-computation!!)

  
  /* loop over data (different interferometers): */
  dataPtr = IFOdata;
  
  while (dataPtr != NULL) {
     
      if (IFOdata->modelDomain == LAL_SIM_DOMAIN_TIME) {
	  printf("There is a problem. You seem to be using a time domain model into the frequency domain injection function!. Exiting....\n"); 
      exit(1);
    }
      
    /*-- WF to inject is now in dataPtr->freqModelhPlus and dataPtr->freqModelhCross. --*/
    /* determine beam pattern response (F_plus and F_cross) for given Ifo: */
    XLALComputeDetAMResponse(&Fplus, &Fcross,
                             (const REAL4(*)[3])dataPtr->detector->response,
			     ra, dec, psi, gmst);
    /* signal arrival time (relative to geocenter); */
    timedelay = XLALTimeDelayFromEarthCenter(dataPtr->detector->location,
                                             ra, dec, &GPSlal);
    /* (negative timedelay means signal arrives earlier at Ifo than at geocenter, etc.) */
    /* amount by which to time-shift template (not necessarily same as above "timedelay"): */
    timeshift =  (injtime - (*(REAL8*) LALInferenceGetVariable(IFOdata->modelParams, "time"))) + timedelay;
    twopit    = LAL_TWOPI * (timeshift);
    /* include distance (overall amplitude) effect in Fplus/Fcross: */
    FplusScaled  = Fplus  / distMpc;
    FcrossScaled = Fcross / distMpc;

    dataPtr->fPlus = FplusScaled;
    dataPtr->fCross = FcrossScaled;
    dataPtr->timeshift = timeshift;

  //char InjFileName[50];
   //       sprintf(InjFileName,"injection_%s.dat",dataPtr->name);
   //       FILE *outInj=fopen(InjFileName,"w");
 
     /* determine frequency range & loop over frequency bins: */
    deltaT = dataPtr->timeData->deltaT;
    deltaF = 1.0 / (((double)dataPtr->timeData->data->length) * deltaT);
    lower = (UINT4)ceil(dataPtr->fLow / deltaF);
    upper = (UINT4)floor(dataPtr->fHigh / deltaF);
     chisquared = 0.0;
    for (i=lower; i<=upper; ++i){
      /* derive template (involving location/orientation parameters) from given plus/cross waveforms: */
      plainTemplateReal = FplusScaled * creal(IFOdata->freqModelhPlus->data->data[i])
                          +  FcrossScaled * creal(IFOdata->freqModelhCross->data->data[i]);
      plainTemplateImag = FplusScaled * cimag(IFOdata->freqModelhPlus->data->data[i])
                          +  FcrossScaled * cimag(IFOdata->freqModelhCross->data->data[i]);

      /* do time-shifting...             */
      /* (also un-do 1/deltaT scaling): */
      f = ((double) i) * deltaF;
      /* real & imag parts of  exp(-2*pi*i*f*deltaT): */
      re = cos(twopit * f);
      im = - sin(twopit * f);
      templateReal = (plainTemplateReal*re - plainTemplateImag*im);
      templateImag = (plainTemplateReal*im + plainTemplateImag*re);
  
  
       //  fprintf(outInj,"%lf %e %e %e %e %e\n",i*deltaF ,dataPtr->freqData->data->data[i].re,dataPtr->freqData->data->data[i].im,templateReal,templateImag,1.0/dataPtr->oneSidedNoisePowerSpectrum->data->data[i]);
      dataPtr->freqData->data->data[i] += crect( templateReal, templateImag );
   
      temp = ((2.0/( deltaT*(double) dataPtr->timeData->data->length) * (templateReal*templateReal+templateImag*templateImag)) / dataPtr->oneSidedNoisePowerSpectrum->data->data[i]);
      chisquared  += temp;
    }
    printf("injected SNR %.1f in IFO %s\n",sqrt(2.0*chisquared),dataPtr->name);
    NetSNR+=2.0*chisquared;
    dataPtr->SNR=sqrt(2.0*chisquared);
    dataPtr = dataPtr->next;
    
// fclose(outInj);
  }

    LALInferenceClearVariables(&intrinsicParams);
    printf("injected Network SNR %.1f \n",sqrt(NetSNR)); 
    
    if (!(SNRpath==NULL)){ /* If the user provided a path with --snrpath store a file with injected SNRs */
	PrintSNRsToFile(IFOdata , inj_table);
	}
	XLALDestroyCOMPLEX16FrequencySeries(freqModelhCross);
    XLALDestroyCOMPLEX16FrequencySeries(freqModelhPlus);
}


static void PrintSNRsToFile(LALInferenceIFOData *IFOdata , SimInspiralTable *inj_table){
    char SnrName[200];
    char ListOfIFOs[10]="";
    REAL8 NetSNR=0.0;
    // sprintf(ListOfIFOs,"");
    LALInferenceIFOData *thisData=IFOdata;
    int nIFO=0;

    while(thisData){
         sprintf(ListOfIFOs,"%s%s",ListOfIFOs,thisData->name);
         thisData=thisData->next;
	nIFO++;
        }
    
    sprintf(SnrName,"%s/snr_%s_%10.1f.dat",SNRpath,ListOfIFOs,(REAL8) inj_table->geocent_end_time.gpsSeconds+ (REAL8) inj_table->geocent_end_time.gpsNanoSeconds*1.0e-9);
    FILE * snrout = fopen(SnrName,"w");
    if(!snrout){
	fprintf(stderr,"Unable to open the path %s for writing SNR files\n",SNRpath);
	exit(1);
    }
    
    thisData=IFOdata; // restart from the first IFO
    while(thisData){
        fprintf(snrout,"%s:\t %4.2f\n",thisData->name,thisData->SNR);
        NetSNR+=(thisData->SNR*thisData->SNR);
        thisData=thisData->next;
    }		
    if (nIFO>1){  fprintf(snrout,"Network:\t");
    fprintf(snrout,"%4.2f\n",sqrt(NetSNR));}
    fclose(snrout);
}

/**
 * Fill the variables passed in vars with the parameters of the injection passed in event
 * will over-write and destroy any existing parameters. Param vary type will be fixed
 */
void LALInferenceInjectionToVariables(SimInspiralTable *theEventTable, LALInferenceVariables *vars)
{
    UINT4 spinCheck=0;
    if(!vars) {
	XLALPrintError("Encountered NULL variables pointer");
   	XLAL_ERROR_VOID(XLAL_EINVAL);
	}
    enforce_m1_larger_m2(theEventTable);
    REAL8 q = theEventTable->mass2 / theEventTable->mass1;
    if (q > 1.0) q = 1.0/q;

    REAL8 sx = theEventTable->spin1x;
    REAL8 sy = theEventTable->spin1y;
    REAL8 sz = theEventTable->spin1z;

    REAL8 a_spin1 = sqrt(sx*sx + sy*sy + sz*sz);

    REAL8 theta_spin1, phi_spin1;
    if (a_spin1 == 0.0) {
      theta_spin1 = 0.0;
      phi_spin1 = 0.0;
    } else {
      theta_spin1 = acos(sz / a_spin1);
      phi_spin1 = atan2(sy, sx);
      if (phi_spin1 < 0.0) phi_spin1 += 2.0*M_PI;
    }

    sx = theEventTable->spin2x;
    sy = theEventTable->spin2y;
    sz = theEventTable->spin2z;

    REAL8 a_spin2 = sqrt(sx*sx + sy*sy + sz*sz), theta_spin2, phi_spin2;
    if (a_spin2 == 0.0) {
      theta_spin2 = 0.0;
      phi_spin2 = 0.0;
    } else {
      theta_spin2 = acos(sz / a_spin2);
      phi_spin2 = atan2(sy, sx);
      if (phi_spin2 < 0.0) phi_spin2 += 2.0*M_PI;
    }

    /* Check for presence of spin in the injection */
    if(a_spin1!=0.0 || a_spin2!=0.0) spinCheck=1;

    REAL8 psi = theEventTable->polarization;
    if (psi>=M_PI) psi -= M_PI;

    REAL8 injGPSTime = XLALGPSGetREAL8(&(theEventTable->geocent_end_time));

    REAL8 dist = theEventTable->distance;
    REAL8 inclination = theEventTable->inclination;
    REAL8 phase = theEventTable->coa_phase;
    REAL8 dec = theEventTable->latitude;
    REAL8 ra = theEventTable->longitude;
    
    Approximant injapprox = XLALGetApproximantFromString(theEventTable->waveform);
    LALPNOrder order = XLALGetOrderFromString(theEventTable->waveform);
    
    REAL8 m1=theEventTable->mass1;
    REAL8 m2=theEventTable->mass2;
    REAL8 chirpmass = theEventTable->mchirp;
    LALInferenceAddVariable(vars, "mass1", &m1, LALINFERENCE_REAL8_t, LALINFERENCE_PARAM_FIXED);
    LALInferenceAddVariable(vars, "mass2", &m2, LALINFERENCE_REAL8_t, LALINFERENCE_PARAM_FIXED);
    LALInferenceAddVariable(vars, "chirpmass", &chirpmass, LALINFERENCE_REAL8_t, LALINFERENCE_PARAM_FIXED);
    LALInferenceAddVariable(vars, "asym_massratio", &q, LALINFERENCE_REAL8_t, LALINFERENCE_PARAM_FIXED);
    LALInferenceAddVariable(vars, "time", &injGPSTime, LALINFERENCE_REAL8_t, LALINFERENCE_PARAM_FIXED);
    LALInferenceAddVariable(vars, "distance", &dist, LALINFERENCE_REAL8_t, LALINFERENCE_PARAM_FIXED);
    LALInferenceAddVariable(vars, "inclination", &inclination, LALINFERENCE_REAL8_t, LALINFERENCE_PARAM_FIXED);
    LALInferenceAddVariable(vars, "polarisation", &(psi), LALINFERENCE_REAL8_t, LALINFERENCE_PARAM_FIXED);
    LALInferenceAddVariable(vars, "phase", &phase, LALINFERENCE_REAL8_t, LALINFERENCE_PARAM_FIXED);
    LALInferenceAddVariable(vars, "declination", &dec, LALINFERENCE_REAL8_t, LALINFERENCE_PARAM_FIXED);
    LALInferenceAddVariable(vars, "rightascension", &ra, LALINFERENCE_REAL8_t, LALINFERENCE_PARAM_FIXED);
    LALInferenceAddVariable(vars, "LAL_APPROXIMANT", &injapprox, LALINFERENCE_UINT4_t, LALINFERENCE_PARAM_FIXED);
    LALInferenceAddVariable(vars, "LAL_PNORDER",&order,LALINFERENCE_INT4_t, LALINFERENCE_PARAM_FIXED);
    LALInferenceAddVariable(vars, "LAL_AMPORDER", &(theEventTable->amp_order), LALINFERENCE_INT4_t, LALINFERENCE_PARAM_FIXED);
    if(spinCheck){
        LALInferenceAddVariable(vars, "a_spin1", &a_spin1, LALINFERENCE_REAL8_t, LALINFERENCE_PARAM_FIXED);
        LALInferenceAddVariable(vars, "a_spin2", &a_spin2, LALINFERENCE_REAL8_t, LALINFERENCE_PARAM_FIXED);
        LALInferenceAddVariable(vars, "theta_spin1", &theta_spin1, LALINFERENCE_REAL8_t, LALINFERENCE_PARAM_FIXED);
        LALInferenceAddVariable(vars, "theta_spin2", &theta_spin2, LALINFERENCE_REAL8_t, LALINFERENCE_PARAM_FIXED);
        LALInferenceAddVariable(vars, "phi_spin1", &phi_spin1, LALINFERENCE_REAL8_t, LALINFERENCE_PARAM_FIXED);
        LALInferenceAddVariable(vars, "phi_spin2", &phi_spin2, LALINFERENCE_REAL8_t, LALINFERENCE_PARAM_FIXED);
    }

}

void LALInferencePrintInjectionSample(LALInferenceRunState *runState)
{
    ProcessParamsTable *ppt=LALInferenceGetProcParamVal(runState->commandLine,"--inj");
    LALInferenceVariables backup;
    LALInferenceVariables injparams;
    memset(&injparams,0,sizeof(LALInferenceVariables));
    memset(&backup,0,sizeof(LALInferenceVariables));
    char *fname=NULL;
    char defaultname[]="injection_params.dat";
    FILE *outfile=NULL;
    if(!ppt) return;
    SimInspiralTable *injTable=NULL,*theEventTable=NULL;
    SimInspiralTableFromLIGOLw(&injTable,ppt->value,0,0);

    ppt=LALInferenceGetProcParamVal(runState->commandLine,"--outfile");
    if(ppt) {
      fname = XLALCalloc((strlen(ppt->value)+255)*sizeof(char),1);
      sprintf(fname,"%s.injection",ppt->value);
    }
    else fname=defaultname;

    ppt=LALInferenceGetProcParamVal(runState->commandLine,"--event");
    if (ppt) {
      UINT4 event = atoi(ppt->value);
      UINT4 i;
      theEventTable = injTable;
      for (i = 0; i < event; i++) {
        theEventTable = theEventTable->next;
      }
      theEventTable->next = NULL;
    } else {
      theEventTable=injTable;
      theEventTable->next = NULL;
    }

    /* Save old variables */
    LALInferenceCopyVariables(runState->currentParams,&backup);
    LALPNOrder *order=LALInferenceGetVariable(&backup,"LAL_PNORDER");
    Approximant *approx=LALInferenceGetVariable(&backup,"LAL_APPROXIMANT");
    /* Fill named variables */
    LALInferenceInjectionToVariables(theEventTable,runState->currentParams);
    if(order && approx){
      /* Set the waveform to the one used in the analysis */
      LALInferenceRemoveVariable(runState->currentParams,"LAL_APPROXIMANT");
      LALInferenceRemoveVariable(runState->currentParams,"LAL_PNORDER");
      LALInferenceAddVariable(runState->currentParams,"LAL_PNORDER",order,LALINFERENCE_INT4_t,LALINFERENCE_PARAM_FIXED);
      LALInferenceAddVariable(runState->currentParams,"LAL_APPROXIMANT",approx,LALINFERENCE_INT4_t,LALINFERENCE_PARAM_FIXED);
    }
    REAL8 injPrior = runState->prior(runState,runState->currentParams);
    LALInferenceAddVariable(runState->currentParams,"logPrior",&injPrior,LALINFERENCE_REAL8_t,LALINFERENCE_PARAM_OUTPUT);
    REAL8 injL = runState->likelihood(runState->currentParams, runState->data, runState->templt);
    LALInferenceAddVariable(runState->currentParams,"logL",(void *)&injL,LALINFERENCE_REAL8_t,LALINFERENCE_PARAM_OUTPUT);
    if(LALInferenceCheckVariable(runState->algorithmParams,"logZnoise")){
        REAL8 tmp=injL-*(REAL8 *)LALInferenceGetVariable(runState->algorithmParams,"logZnoise");
        LALInferenceAddVariable(runState->currentParams,"deltalogL",(void *)&tmp,LALINFERENCE_REAL8_t,LALINFERENCE_PARAM_OUTPUT);
    }
    LALInferenceIFOData *data=runState->data;
    while(data)
    {
        char tmpName[50];
        REAL8 tmp=data->loglikelihood - data->nullloglikelihood;
        sprintf(tmpName,"deltalogl%s",data->name);
        LALInferenceAddVariable(runState->currentParams,tmpName,&tmp,LALINFERENCE_REAL8_t,LALINFERENCE_PARAM_OUTPUT);
        data=data->next;
    }
    /* Save to file */
    outfile=fopen(fname,"w");
    if(!outfile) {fprintf(stderr,"ERROR: Unable to open file %s for injection saving\n",fname); exit(1);}
    LALInferenceSortVariablesByName(runState->currentParams);
    for(LALInferenceVariableItem *this=runState->currentParams->head; this; this=this->next)
        fprintf(outfile,"%s\t",this->name);
    fprintf(outfile,"\n");
    LALInferencePrintSample(outfile,runState->currentParams);
    fclose(outfile);
    
    /* Set things back the way they were */    
    //LALInferenceCopyVariables(&backup,runState->currentParams);
    //if(runState->currentParams && runState->currentParams->head) runState->likelihood(runState->currentParams,runState->data,runState->templt);
    return;
}

void enforce_m1_larger_m2(SimInspiralTable* injEvent){	
    /* Template generator assumes m1>=m2 thus we must enfore the same convention while injecting, otherwise spin2 will be assigned to mass1
    *        We also shift the phase by pi to be sure the same WF in injected 
    */
    REAL8 m1,m2,tmp;
    m1=injEvent->mass1;
    m2=injEvent->mass2;
    fprintf(stdout, "Injtable has m1<m2. Flipping masses and spins in injection. Shifting phase by pi. \n");
    if (m1>=m2) return;
    else{        
        tmp=m1;
        injEvent->mass1=injEvent->mass2;
        injEvent->mass2=tmp;
        tmp=injEvent->spin1x;
        injEvent->spin1x=injEvent->spin2x;
        injEvent->spin2x=tmp;
        tmp=injEvent->spin1y;
        injEvent->spin1y=injEvent->spin2y;
        injEvent->spin2y=tmp;
        tmp=injEvent->spin1z;
        injEvent->spin1z=injEvent->spin2z;
        injEvent->spin2z=tmp;
	injEvent->coa_phase=injEvent->coa_phase+LAL_PI;
        }
    return ;
}<|MERGE_RESOLUTION|>--- conflicted
+++ resolved
@@ -1258,12 +1258,7 @@
       }
     
     }
-<<<<<<< HEAD
-
-
-=======
-  
->>>>>>> 6ea4e255
+
     for(i=0;i<Nifo;i++) {
         if(channels) if(channels[i]) XLALFree(channels[i]);
         if(caches) if(caches[i]) XLALFree(caches[i]);
