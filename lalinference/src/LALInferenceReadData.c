/*
 *  LALInferenceReadData.c:  Bayesian Followup functions
 *
 *  Copyright (C) 2009,2012 Ilya Mandel, Vivien Raymond, Christian
 *  Roever, Marc van der Sluys, John Veitch, Salvatore Vitale, and
 *  Will M. Farr
 *
 *
 *  This program is free software; you can redistribute it and/or modify
 *  it under the terms of the GNU General Public License as published by
 *  the Free Software Foundation; either version 2 of the License, or
 *  (at your option) any later version.
 *
 *  This program is distributed in the hope that it will be useful,
 *  but WITHOUT ANY WARRANTY; without even the implied warranty of
 *  MERCHANTABILITY or FITNESS FOR A PARTICULAR PURPOSE.  See the
 *  GNU General Public License for more details.
 *
 *  You should have received a copy of the GNU General Public License
 *  along with with program; see the file COPYING. If not, write to the
 *  Free Software Foundation, Inc., 59 Temple Place, Suite 330, Boston,
 *  MA  02111-1307  USA
 */

#include <stdio.h>
#include <stdlib.h>

#include <lal/LALStdio.h>
#include <lal/LALStdlib.h>
#include <lal/LALInspiral.h>
#include <lal/LALCache.h>
#include <lal/LALFrStream.h>
#include <lal/TimeFreqFFT.h>
#include <lal/LALDetectors.h>
#include <lal/AVFactories.h>
#include <lal/ResampleTimeSeries.h>
#include <lal/TimeSeries.h>
#include <lal/FrequencySeries.h>
#include <lal/Units.h>
#include <lal/Date.h>
#include <lal/StringInput.h>
#include <lal/VectorOps.h>
#include <lal/Random.h>
#include <lal/LALNoiseModels.h>
#include <lal/XLALError.h>
#include <lal/GenerateInspiral.h>
#include <lal/LIGOLwXMLRead.h>
#include <lal/LIGOLwXMLInspiralRead.h>
#include <lal/SeqFactories.h>
#include <lal/DetectorSite.h>
#include <lal/GenerateInspiral.h>
#include <lal/GeneratePPNInspiral.h>
#include <lal/SimulateCoherentGW.h>
#include <lal/Inject.h>
#include <lal/LIGOMetadataTables.h>
#include <lal/LIGOMetadataUtils.h>
#include <lal/LIGOMetadataInspiralUtils.h>
#include <lal/LIGOMetadataRingdownUtils.h>
#include <lal/LALInspiralBank.h>
#include <lal/FindChirp.h>
#include <lal/LALInspiralBank.h>
#include <lal/GenerateInspiral.h>
#include <lal/NRWaveInject.h>
#include <lal/GenerateInspRing.h>
#include <lal/LALErrno.h>
#include <math.h>
#include <lal/LALInspiral.h>
#include <lal/LALSimulation.h>
#include <lal/LALInference.h>
#include <lal/LALInferenceReadData.h>
#include <lal/LALInferenceLikelihood.h>
#include <lal/LALInferenceTemplate.h>
#include <lal/LIGOLwXMLBurstRead.h>
#include <lal/GenerateBurst.h>
#include <lal/LALSimBurst.h>
#include <lal/LALSimNoise.h>
#include <lal/LALInferenceReadBurstData.h>
#include <LALInferenceRemoveLines.h>
#include <lal/LALAtomicDatatypes.h>

struct fvec {
	REAL8 f;
	REAL8 x;
};

#define LALINFERENCE_DEFAULT_FLOW "40.0"

char *SNRpath = NULL;

//struct fvec *interpFromFile(char *filename);
static void LALInferenceSetGPSTrigtimeFromXML(LIGOTimeGPS *GPStrig, ProcessParamsTable *commandLine);
struct fvec *interpFromFile(char *filename);
typedef void (NoiseFunc)(LALStatus *statusPtr,REAL8 *psd,REAL8 f);
void MetaNoiseFunc(LALStatus *status, REAL8 *psd, REAL8 f, struct fvec *interp, NoiseFunc *noisefunc);
struct fvec *interpFromFile(char *filename){
	UINT4 fileLength=0;
	UINT4 i=0;
	UINT4 minLength=100; /* size of initial file buffer, and also size of increment */
	FILE *interpfile=NULL;
	struct fvec *interp=NULL;
	interp=XLALCalloc(minLength,sizeof(struct fvec)); /* Initialise array */
	if(!interp) {printf("Unable to allocate memory buffer for reading interpolation file\n");}
	fileLength=minLength;
	REAL8 f=0.0,x=0.0;
	interpfile = fopen(filename,"r");
	if (interpfile==NULL){
		printf("Unable to open file %s\n",filename);
		exit(1);
	}
	while(2==fscanf(interpfile," %lf %lf ", &f, &x )){
		interp[i].f=f; interp[i].x=x*x;
		i++;
		if(i>fileLength-1){ /* Grow the array */
			interp=XLALRealloc(interp,(fileLength+minLength)*sizeof(struct fvec));
			fileLength+=minLength;
		}
	}
	interp[i].f=0; interp[i].x=0;
	fileLength=i+1;
	interp=XLALRealloc(interp,fileLength*sizeof(struct fvec)); /* Resize array */
	fclose(interpfile);
	printf("Read %i records from %s\n",fileLength-1,filename);
	return interp;
}

REAL8 interpolate(struct fvec *fvec, REAL8 f);
REAL8 interpolate(struct fvec *fvec, REAL8 f){
	int i=0;
	REAL8 a=0.0; /* fractional distance between bins */
	REAL8 delta=0.0;
	if(f<fvec[0].f) return(0.0);
	while(fvec[i].f<f && (fvec[i].x!=0.0 )){i++;}; //&& fvec[i].f!=0.0)){i++;};
  //printf("%d\t%lg\t%lg\t%lg\n",i,fvec[i].f,f,fvec[i].x);
	if (fvec[i].f==0.0 && fvec[i].x==0.0) /* Frequency above moximum */
	{
		return (fvec[i-1].x);
	}
  //if(i==0){return (fvec[0].x);}
	a=(fvec[i].f-f)/(fvec[i].f-fvec[i-1].f);
	delta=fvec[i].x-fvec[i-1].x;
	return (fvec[i-1].x + delta*a);
}
<<<<<<< HEAD

=======
>>>>>>> 7fa06d74
void InjectFD(LALInferenceIFOData *IFOdata, SimInspiralTable *inj_table, ProcessParamsTable *commandLine);
void enforce_m1_larger_m2(SimInspiralTable* injEvent);

//typedef void (NoiseFunc)(LALStatus *statusPtr,REAL8 *psd,REAL8 f);
//void MetaNoiseFunc(LALStatus *status, REAL8 *psd, REAL8 f, struct fvec *interp, NoiseFunc *noisefunc);

void MetaNoiseFunc(LALStatus *status, REAL8 *psd, REAL8 f, struct fvec *interp, NoiseFunc *noisefunc){
	if(interp==NULL&&noisefunc==NULL){
		printf("ERROR: Trying to calculate PSD with NULL inputs\n");
		exit(1);
	}
	if(interp!=NULL && noisefunc!=NULL){
		printf("ERROR: You have specified both an interpolation vector and a function to calculate the PSD\n");
		exit(1);
	}
	if(noisefunc!=NULL){
		noisefunc(status,psd,f);
		return;
	}
	if(interp!=NULL){ /* Use linear interpolation of the interp vector */
		*psd=interpolate(interp,f);
		return;
	}
}

void
LALInferenceLALFindChirpInjectSignals (
                                       LALStatus                  *status,
                                       REAL4TimeSeries            *chan,
                                       SimInspiralTable           *events,
                                       COMPLEX8FrequencySeries    *resp,
                                       LALDetector                *detector
                                       );
static int FindTimeSeriesStartAndEnd (
                                      REAL4Vector *signalvec,
                                      UINT4 *start,
                                      UINT4 *end
                                      );

static const LALUnit strainPerCount={0,{0,0,0,0,0,1,-1},{0,0,0,0,0,0,0}};

static REAL8TimeSeries *readTseries(LALCache *cache, CHAR *channel, LIGOTimeGPS start, REAL8 length);
static void makeWhiteData(LALInferenceIFOData *IFOdata);
static void PrintSNRsToFile(LALInferenceIFOData *IFOdata , REAL8 trigtime);


static LALCache *GlobFramesPWD( char *ifo);
static LALCache *GlobFramesPWD(char *ifo)
{
        LALCache *frGlobCache = NULL;

        /* create a frame cache by globbing all *.gwf files in the pwd */
        /* FIXME: This should really open all the files and see if the desired channel is in there */
        char globPattern[8];
        sprintf(globPattern,"%c-*.gwf",ifo[0]);
        frGlobCache = XLALCacheGlob(NULL,globPattern);

        /* check we globbed at least one frame file */
        if ( ! frGlobCache->length )
        {
            fprintf( stderr, "error: no frame file files found\n");
            exit( 1 );
        }
    CHAR ifoRegExPattern[6];
    LALCache *frInCache=NULL;
    /* sieve out the requested data type */
        snprintf( ifoRegExPattern,
                sizeof(ifoRegExPattern) / sizeof(*ifoRegExPattern), ".*%c.*",
                ifo[0] );
    {
        fprintf(stderr,"GlobFramesPWD : Found unseived src files:\n");
        for(UINT4 i=0;i<frGlobCache->length;i++)
            fprintf(stderr,"(%s,%s,%s)\n",frGlobCache->list[i].src,frGlobCache->list[i].dsc,frGlobCache->list[i].url);
    }
    frInCache = XLALCacheDuplicate(frGlobCache);
    XLALCacheSieve(frInCache, 0, 0, ifoRegExPattern, NULL, NULL);
    {
        fprintf(stderr,"GlobFramesPWD : Sieved frames with pattern %s. Found src files:\n",ifoRegExPattern);
        for(UINT4 i=0;i<frInCache->length;i++)
            fprintf(stderr,"(%s,%s,%s)\n",frInCache->list[i].src,frInCache->list[i].dsc,frInCache->list[i].url);
    }
    //XLALDestroyCache(frGlobCache);
    
    return(frGlobCache);
}

static REAL8TimeSeries *readTseries(LALCache *cache, CHAR *channel, LIGOTimeGPS start, REAL8 length)
{
	LALStatus status;
	memset(&status,0,sizeof(status));
	LALFrStream *stream = NULL;
	REAL8TimeSeries *out = NULL;
	if(cache==NULL) fprintf(stderr,"readTseries ERROR: Received NULL pointer for channel %s\n",channel);
	stream = XLALFrStreamCacheOpen( cache );
	if(stream==NULL) {fprintf(stderr,"readTseries ERROR: Unable to open stream from frame cache file\n"); exit(-1);}
	out = XLALFrStreamInputREAL8TimeSeries( stream, channel, &start, length , 0 );
	if(out==NULL) fprintf(stderr,"readTseries ERROR: unable to read channel %s at time %i\nCheck the specified data duration is not too long\n",channel,start.gpsSeconds);
	LALFrClose(&status,&stream);
	return out;
}

/**
 * Parse the command line looking for options of the kind --ifo H1 --H1-channel H1:LDAS_STRAIN --H1-cache H1.cache --H1-flow 40.0 --H1-fhigh 4096.0 --H1-timeslide 100.0 ...
 * It is necessary to use this method instead of the old method for the pipeline to work in DAX mode. Warning: do not mix options between
 * the old and new style.
 */
static INT4 getDataOptionsByDetectors(ProcessParamsTable *commandLine, char ***ifos, char ***caches, char ***channels, char ***flows , char ***fhighs, char ***timeslides, UINT4 *N)
{
    /* Check that the input has no lists with [ifo,ifo] */
    ProcessParamsTable *this=commandLine;
    UINT4 i=0;
    *caches=*ifos=*channels=*flows=*fhighs=*timeslides=NULL;
    *N=0;
    char tmp[128];
    if(!this) {fprintf(stderr,"No command line arguments given!\n"); exit(1);}
    while(this)
    {
        if(!strcmp(this->param,"--ifo") || !strcmp(this->param,"--IFO"))
        for(i=0;this->value[i]!='\0';i++)
            if(this->value[i]=='[' || this->value[i]==']')
            {
                fprintf(stderr,"Found old-style input arguments for %s\n",this->param);
                return(0);
            }
        this=this->next;
    }
    /* Construct a list of IFOs */
    for(this=commandLine;this;this=this->next)
    {
        if(!strcmp(this->param,"--ifo")||!strcmp(this->param,"--IFO"))
        {
            (*N)++;
            *ifos=XLALRealloc(*ifos,*N*sizeof(char *));
            (*ifos)[*N-1]=XLALStringDuplicate(this->value);
        }
    }
    *caches=XLALCalloc(*N,sizeof(char *));
    *channels=XLALCalloc(*N,sizeof(char *));
    *flows=XLALCalloc(*N,sizeof(REAL8));
    *fhighs=XLALCalloc(*N,sizeof(REAL8));
    *timeslides=XLALCalloc(*N,sizeof(REAL8));

    int globFrames=!!LALInferenceGetProcParamVal(commandLine,"--glob-frame-data");

    /* For each IFO, fetch the other options if available */
    for(i=0;i<*N;i++)
    {
        /* Cache */
        if(!globFrames){
            sprintf(tmp,"--%s-cache",(*ifos)[i]);
            this=LALInferenceGetProcParamVal(commandLine,tmp);
            if(!this){fprintf(stderr,"ERROR: Must specify a cache file for %s with --%s-cache\n",(*ifos)[i],(*ifos)[i]); exit(1);}
            (*caches)[i]=XLALStringDuplicate(this->value);
        }
        
        /* Channel */
        sprintf(tmp,"--%s-channel",(*ifos)[i]);
        this=LALInferenceGetProcParamVal(commandLine,tmp);
        (*channels)[i]=XLALStringDuplicate(this?this->value:"Unknown channel");

        /* flow */
        sprintf(tmp,"--%s-flow",(*ifos)[i]);
        this=LALInferenceGetProcParamVal(commandLine,tmp);
        (*flows)[i]=XLALStringDuplicate(this?this->value:LALINFERENCE_DEFAULT_FLOW);
        
        /* fhigh */
        sprintf(tmp,"--%s-fhigh",(*ifos)[i]);
        this=LALInferenceGetProcParamVal(commandLine,tmp);
        (*fhighs)[i]=this?XLALStringDuplicate(this->value):NULL;

        /* timeslides */
        sprintf(tmp,"--%s-timeslide",(*ifos)[i]);
        this=LALInferenceGetProcParamVal(commandLine,tmp);
        (*timeslides)[i]=XLALStringDuplicate(this?this->value:"0.0");

    }
    return(1);
}

void LALInferencePrintDataWithInjection(LALInferenceIFOData *IFOdata, ProcessParamsTable *commandLine);
void LALInferencePrintDataWithInjection(LALInferenceIFOData *IFOdata, ProcessParamsTable *commandLine){
  
  UINT4 Nifo=0,i,j;
  LALInferenceIFOData *thisData=IFOdata;
  ProcessParamsTable *ppt=NULL;
  ProcessParamsTable *pptdatadump=NULL;
  while(thisData){
    thisData=thisData->next;
    Nifo++;
  }
  
  
  if (LALInferenceGetProcParamVal(commandLine, "--data-dump")) {
    pptdatadump=LALInferenceGetProcParamVal(commandLine,"--data-dump");
    const UINT4 nameLength=FILENAME_MAX;
    char filename[nameLength];
    FILE *out;
    
    for (i=0;i<Nifo;i++) {
      
      ppt=LALInferenceGetProcParamVal(commandLine,"--outfile");
      if(ppt) {
        snprintf(filename, nameLength, "%s-%s-timeDataWithInjection.dat", ppt->value, IFOdata[i].name);
      }
      else if(strcmp(pptdatadump->value,"")) {
        snprintf(filename, nameLength, "%s/%s-timeDataWithInjection.dat", pptdatadump->value, IFOdata[i].name);
      }
      else
        snprintf(filename, nameLength, "%s-timeDataWithInjection.dat", IFOdata[i].name);
      out = fopen(filename, "w");
      for (j = 0; j < IFOdata[i].timeData->data->length; j++) {
        REAL8 t = XLALGPSGetREAL8(&(IFOdata[i].timeData->epoch)) +
        j * IFOdata[i].timeData->deltaT;
        REAL8 d = IFOdata[i].timeData->data->data[j];
        
        fprintf(out, "%.6f %g\n", t, d);
      }
      fclose(out);
      
      ppt=LALInferenceGetProcParamVal(commandLine,"--outfile");
      if(ppt) {
        snprintf(filename, nameLength, "%s-%s-freqDataWithInjection.dat", ppt->value, IFOdata[i].name);
      }
      else if(strcmp(pptdatadump->value,"")) {
        snprintf(filename, nameLength, "%s/%s-freqDataWithInjection.dat", pptdatadump->value, IFOdata[i].name);
      }
      else
        snprintf(filename, nameLength, "%s-freqDataWithInjection.dat", IFOdata[i].name);
      out = fopen(filename, "w");
      for (j = 0; j < IFOdata[i].freqData->data->length; j++) {
        REAL8 f = IFOdata[i].freqData->deltaF * j;
        REAL8 dre = creal(IFOdata[i].freqData->data->data[j]);
        REAL8 dim = cimag(IFOdata[i].freqData->data->data[j]);
        
        fprintf(out, "%10.10g %10.10g %10.10g\n", f, dre, dim);
      }
      fclose(out);
    }
    
  }
  
}

#define USAGE "\
 --ifo IFO1 [--ifo IFO2 ...]    IFOs can be H1,L1,V1\n\
 --IFO1-cache cache1 [--IFO2-cache2 cache2 ...]    cache files (LALLIGO, LALAdLIGO, LALVirgo to simulate these detectors using lal; LALSimLIGO, LALSimAdLIGO, LALSimVirgo, LALSimAdVirgo to use lalsimuation)\n\
 --psdstart GPStime             GPS start time of PSD estimation data\n\
 --psdlength length             length of PSD estimation data in seconds\n\
 --seglen length                length of segments for PSD estimation and analysis in seconds\n\
<<<<<<< HEAD
 --trigtime GPStime             GPS time of the trigger to analyse\n\
(--padding PAD [sec]            Override default 0.4 seconds padding\n\
=======
(--trigtime GPStime)            GPS time of the trigger to analyse (optional when using --margtime or --margtimephi)\n\
(--segment-start)               GPS time of the start of the segment (optional when --trigtime given, default is seglen-2 s before --trigtime)\n\
>>>>>>> 7fa06d74
(--srate rate)                  Downsample data to rate in Hz (4096.0,)\n\
(--injectionsrate rate)         Downsample injection signal to rate in Hz (--srate)\n\
(--IFO1-flow freq1 [--IFO2-flow freq2 ...])      Specify lower frequency cutoff for overlap integral (40.0)\n\
(--IFO1-fhigh freq1 [--IFO2-fhigh freq2 ...])     Specify higher frequency cutoff for overlap integral (Nyquist freq 0.5*srate)\n\
(--IFO1-channel chan1 [--IFO2-channel chan2 ...])   Specify channel names when reading cache files\n\
(--dataseed number)             Specify random seed to use when generating data\n\
(--lalinspiralinjection)      Enables injections via the LALInspiral package\n\
(--inj-fref)                    Reference frequency for parameters in injection XML\n\
(--inj-lambda1)                 value of lambda1 to be injected, LALSimulation only (0)\n\
(--inj-lambda2)                 value of lambda1 to be injected, LALSimulation only (0)\n\
(--inj-spinOrder PNorder)           Specify twice the PN order (e.g. 5 <==> 2.5PN) of spin effects to use, only for LALSimulation (default: -1 <==> Use all spin effects).\n\
(--inj-tidalOrder PNorder)          Specify twice the PN order (e.g. 10 <==> 5PN) of tidal effects to use, only for LALSimulation (default: -1 <==> Use all tidal effects).\n\
(--snrpath) 			Set a folder where to write a file with the SNRs being injected\n\
(--0noise)                      Sets the noise realisation to be identically zero (for the fake caches above only)\n"


LALInferenceIFOData *LALInferenceReadData(ProcessParamsTable *commandLine)
/* Read in the data and store it in a LALInferenceIFOData structure */
{
    LALStatus status;
    INT4 dataseed=0;
    memset(&status,0,sizeof(status));
    ProcessParamsTable *procparam=NULL,*ppt=NULL;
    ProcessParamsTable *pptdatadump=NULL;
    LALInferenceIFOData *headIFO=NULL,*IFOdata=NULL;
    REAL8 SampleRate=4096.0,SegmentLength=0;
    if(LALInferenceGetProcParamVal(commandLine,"--srate")) SampleRate=atof(LALInferenceGetProcParamVal(commandLine,"--srate")->value);
    REAL8 defaultFLow = atof(LALINFERENCE_DEFAULT_FLOW);
    int nSegs=0;
    size_t seglen=0;
    REAL8TimeSeries *PSDtimeSeries=NULL;
    REAL8 padding=0.4;//Default was 1.0 second. However for The Event the Common Inputs specify a Tukey parameter of 0.1, so 0.4 second of padding for 8 seconds of data.
    UINT4 Ncache=0,Npsd=0,Nifo=0,Nchannel=0,NfLow=0,NfHigh=0;
    UINT4 i,j;
    //int FakeFlag=0; - set but not used
    char strainname[]="LSC-STRAIN";
    //UINT4 q=0;	
    //typedef void (NoiseFunc)(LALStatus *statusPtr,REAL8 *psd,REAL8 f);
    NoiseFunc *PSD=NULL;
    REAL8 scalefactor=1;
    //SimInspiralTable *injTable=NULL;
    RandomParams *datarandparam;
<<<<<<< HEAD
    //UINT4 event=0;
=======
    UINT4 event=0;
    int globFrames=0; // 0 = no, 1 = will search for frames in PWD
>>>>>>> 7fa06d74
    char *chartmp=NULL;
    char **channels=NULL;
    char **caches=NULL;
    char **psds=NULL;
    char **IFOnames=NULL;
    char **fLows=NULL,**fHighs=NULL;
    char **timeslides=NULL;
    UINT4 Ntimeslides=0;
    LIGOTimeGPS GPSstart,GPStrig,segStart;
    REAL8 PSDdatalength=0;
    REAL8 AIGOang=0.0; //orientation angle for the proposed Australian detector.
    procparam=LALInferenceGetProcParamVal(commandLine,"--aigoang");
    if(!procparam) procparam=LALInferenceGetProcParamVal(commandLine,"--AIGOang");
    if(procparam)
    AIGOang=atof(procparam->value)*LAL_PI/180.0;

    struct fvec *interp;
    int interpFlag=0;

    if(LALInferenceGetProcParamVal(commandLine,"--glob-frame-data")) globFrames=1;

    /* Check if the new style command line arguments are used */
    INT4 dataOpts=getDataOptionsByDetectors(commandLine, &IFOnames, &caches, &channels, &fLows , &fHighs, &timeslides, &Nifo);
    /* Check for options if not given in the new style */
    if(!dataOpts){
        if(!(globFrames||LALInferenceGetProcParamVal(commandLine,"--cache"))||!(LALInferenceGetProcParamVal(commandLine,"--IFO")||LALInferenceGetProcParamVal(commandLine,"--ifo")))
            {fprintf(stderr,USAGE); return(NULL);}
        if(LALInferenceGetProcParamVal(commandLine,"--channel")){
            LALInferenceParseCharacterOptionString(LALInferenceGetProcParamVal(commandLine,"--channel")->value,&channels,&Nchannel);
        }
        LALInferenceParseCharacterOptionString(LALInferenceGetProcParamVal(commandLine,"--cache")->value,&caches,&Ncache);
        ppt=LALInferenceGetProcParamVal(commandLine,"--ifo");
        if(!ppt) ppt=LALInferenceGetProcParamVal(commandLine,"--IFO");
        LALInferenceParseCharacterOptionString(ppt->value,&IFOnames,&Nifo);

        ppt=LALInferenceGetProcParamVal(commandLine,"--flow");
        if(!ppt) ppt=LALInferenceGetProcParamVal(commandLine,"--fLow");
        if(ppt){
            LALInferenceParseCharacterOptionString(ppt->value,&fLows,&NfLow);
        }
        ppt=LALInferenceGetProcParamVal(commandLine,"--fhigh");
        if(!ppt) ppt=LALInferenceGetProcParamVal(commandLine,"--fHigh");
        if(ppt){
            LALInferenceParseCharacterOptionString(ppt->value,&fHighs,&NfHigh);
        }
        if((ppt=LALInferenceGetProcParamVal(commandLine,"--timeslide"))) LALInferenceParseCharacterOptionString(ppt->value,&timeslides,&Ntimeslides);
        if(Nifo!=Ncache) {fprintf(stderr,"ERROR: Must specify equal number of IFOs and Cache files\n"); exit(1);}
        if(Nchannel!=0 && Nchannel!=Nifo) {fprintf(stderr,"ERROR: Please specify a channel for all caches, or omit to use the defaults\n"); exit(1);}
    }
    else
    {
        NfHigh=Ntimeslides=Ncache=Nchannel=NfLow=Nifo;

    }
    /* Check for remaining required options */
	if(!(LALInferenceGetProcParamVal(commandLine,"--PSDstart")||LALInferenceGetProcParamVal(commandLine,"--psdstart")) ||
            !(LALInferenceGetProcParamVal(commandLine,"--PSDlength")||LALInferenceGetProcParamVal(commandLine,"--psdlength")) ||!LALInferenceGetProcParamVal(commandLine,"--seglen"))
    {fprintf(stderr,USAGE); return(NULL);}

    /* ET detectors */
    LALDetector dE1,dE2,dE3;
    /* response of the detectors */
    dE1.type = dE2.type = dE3.type = LALDETECTORTYPE_IFODIFF;
    dE1.location[0] = dE2.location[0] = dE3.location[0] = 4.546374099002599e6;
    dE1.location[1] = dE2.location[1] = dE3.location[1] = 8.42989697626334e5;
    dE1.location[2] = dE2.location[2] = dE3.location[2] = 4.378576962409281e6;
    sprintf(dE1.frDetector.name,"ET-1");
    sprintf(dE1.frDetector.prefix,"E1");
    dE1.response[0][0] = 0.166589852497480;
    dE1.response[1][1] = -0.248382035405337;
    dE1.response[2][2] = 0.081792182907857;
    dE1.response[0][1] = dE1.response[1][0] = -0.218849471235102 ;
    dE1.response[0][2] = dE1.response[2][0] = -0.129963871963915;
    dE1.response[1][2] = dE1.response[2][1] = 0.273214957676611;
    sprintf(dE2.frDetector.name,"ET-2");
    sprintf(dE2.frDetector.prefix,"E2");
    dE2.response[0][0] = -0.199221201378560;
    dE2.response[1][1] = 0.423356724499319;
    dE2.response[2][2]=-0.224135523120759;
    dE2.response[0][1] = dE2.response[1][0] = -0.070223802479191;
    dE2.response[0][2] = dE2.response[2][0] = 0.218900453442919;
    dE2.response[1][2] = dE2.response[2][1] = -0.008534697228688;
    sprintf(dE3.frDetector.name,"ET-3");
    sprintf(dE3.frDetector.prefix,"E3");
    dE3.response[0][0] = 0.032631348881079;
    dE3.response[1][1] = -0.174974689093981 ;
    dE3.response[2][2] = 0.142343340212902;
    dE3.response[0][1] = dE3.response[1][0] = 0.289073273714293;
    dE3.response[0][2] = dE3.response[2][0] = -0.088936581479004;
    dE3.response[1][2] = dE3.response[2][1] = -0.264680260447922;

    //TEMPORARY. JUST FOR CHECKING USING SPINSPIRAL PSD
    char **spinspiralPSD=NULL;
    UINT4 NspinspiralPSD = 0;
    if (LALInferenceGetProcParamVal(commandLine, "--spinspiralPSD")) {
        LALInferenceParseCharacterOptionString(LALInferenceGetProcParamVal(commandLine,"--spinspiralPSD")->value,&spinspiralPSD,&NspinspiralPSD);
    }    

    if(LALInferenceGetProcParamVal(commandLine,"--psd")){
        LALInferenceParseCharacterOptionString(LALInferenceGetProcParamVal(commandLine,"--psd")->value,&psds,&Npsd);
    }

    if(LALInferenceGetProcParamVal(commandLine,"--dataseed")){
        procparam=LALInferenceGetProcParamVal(commandLine,"--dataseed");
        dataseed=atoi(procparam->value);
    }

    IFOdata=headIFO=XLALCalloc(sizeof(LALInferenceIFOData),Nifo);
    if(!IFOdata) XLAL_ERROR_NULL(XLAL_ENOMEM);

    procparam=LALInferenceGetProcParamVal(commandLine,"--psdstart");
    if (!procparam) procparam=LALInferenceGetProcParamVal(commandLine,"--PSDstart");
    LALStringToGPS(&status,&GPSstart,procparam->value,&chartmp);
    if(status.statusCode) REPORTSTATUS(&status);

<<<<<<< HEAD
    LALInferenceSetGPSTrigtimeFromXML(&GPStrig,commandLine);
    
=======
    if(LALInferenceGetProcParamVal(commandLine,"--trigtime")){
        procparam=LALInferenceGetProcParamVal(commandLine,"--trigtime");
        LALStringToGPS(&status,&GPStrig,procparam->value,&chartmp);
    }
    else{
        if(injTable) memcpy(&GPStrig,&(injTable->geocent_end_time),sizeof(GPStrig));
        else if(!LALInferenceGetProcParamVal(commandLine,"--segment-start")){
            XLALPrintError("Error: No trigger time specifed and no injection given \n");
            XLAL_ERROR_NULL(XLAL_EINVAL);
        }
    }
>>>>>>> 7fa06d74
    if(status.statusCode) REPORTSTATUS(&status);
    ppt=LALInferenceGetProcParamVal(commandLine,"--psdlength");
    if(!ppt) ppt=LALInferenceGetProcParamVal(commandLine,"--PSDlength");
    PSDdatalength=atof(ppt->value);
    SegmentLength=atof(LALInferenceGetProcParamVal(commandLine,"--seglen")->value);
    seglen=(size_t)(SegmentLength*SampleRate);
    nSegs=(int)floor(PSDdatalength/SegmentLength);
    CHAR df_argument_name[128];
    REAL8 dof;
    for(i=0;i<Nifo;i++) {
        IFOdata[i].fLow=fLows?atof(fLows[i]):defaultFLow; 
        if(fHighs) IFOdata[i].fHigh=fHighs[i]?atof(fHighs[i]):(SampleRate/2.0-(1.0/SegmentLength));
        else IFOdata[i].fHigh=(SampleRate/2.0-(1.0/SegmentLength));
        strncpy(IFOdata[i].name, IFOnames[i], DETNAMELEN);

        dof=4.0 / M_PI * nSegs; /* Degrees of freedom parameter */
        sprintf(df_argument_name,"--dof-%s",IFOdata[i].name);
        if((ppt=LALInferenceGetProcParamVal(commandLine,df_argument_name)))
            dof=atof(ppt->value);

        IFOdata[i].STDOF = dof;
        XLALPrintInfo("Detector %s will run with %g DOF if Student's T likelihood used.\n",
                IFOdata[i].name, IFOdata[i].STDOF);
    }

    /* Only allocate this array if there weren't channels read in from the command line */
    if(!dataOpts && !Nchannel) channels=XLALCalloc(Nifo,sizeof(char *));
    for(i=0;i<Nifo;i++) {
        if(!dataOpts && !Nchannel) channels[i]=XLALMalloc(VARNAME_MAX);
        IFOdata[i].detector=XLALCalloc(1,sizeof(LALDetector));

        if(!strcmp(IFOnames[i],"H1")) {			
            memcpy(IFOdata[i].detector,&lalCachedDetectors[LALDetectorIndexLHODIFF],sizeof(LALDetector));
            if(!Nchannel) sprintf((channels[i]),"H1:%s",strainname); continue;}
        if(!strcmp(IFOnames[i],"H2")) {
            memcpy(IFOdata[i].detector,&lalCachedDetectors[LALDetectorIndexLHODIFF],sizeof(LALDetector));
            if(!Nchannel) sprintf((channels[i]),"H2:%s",strainname); continue;}
        if(!strcmp(IFOnames[i],"LLO")||!strcmp(IFOnames[i],"L1")) {
            memcpy(IFOdata[i].detector,&lalCachedDetectors[LALDetectorIndexLLODIFF],sizeof(LALDetector));
            if(!Nchannel) sprintf((channels[i]),"L1:%s",strainname); continue;}
        if(!strcmp(IFOnames[i],"V1")||!strcmp(IFOnames[i],"VIRGO")) {
            memcpy(IFOdata[i].detector,&lalCachedDetectors[LALDetectorIndexVIRGODIFF],sizeof(LALDetector));
            if(!Nchannel) sprintf((channels[i]),"V1:h_16384Hz"); continue;}
        if(!strcmp(IFOnames[i],"GEO")||!strcmp(IFOnames[i],"G1")) {
            memcpy(IFOdata[i].detector,&lalCachedDetectors[LALDetectorIndexGEO600DIFF],sizeof(LALDetector));
            if(!Nchannel) sprintf((channels[i]),"G1:DER_DATA_H"); continue;}
        /*		if(!strcmp(IFOnames[i],"TAMA")||!strcmp(IFOnames[i],"T1")) {memcpy(IFOdata[i].detector,&lalCachedDetectors[LALDetectorIndexTAMA300DIFF]); continue;}*/

        if(!strcmp(IFOnames[i],"E1")){
            memcpy(IFOdata[i].detector,&dE1,sizeof(LALDetector));
            if(!Nchannel) sprintf((channels[i]),"E1:STRAIN"); continue;}
        if(!strcmp(IFOnames[i],"E2")){
            memcpy(IFOdata[i].detector,&dE2,sizeof(LALDetector));
            if(!Nchannel) sprintf((channels[i]),"E2:STRAIN"); continue;}
        if(!strcmp(IFOnames[i],"E3")){
            memcpy(IFOdata[i].detector,&dE3,sizeof(LALDetector));
            if(!Nchannel) sprintf((channels[i]),"E3:STRAIN"); continue;}
        if(!strcmp(IFOnames[i],"HM1")){
            /* Note, this is a sqrt(2)*7.5-km 3rd gen detector */
            LALFrDetector ETHomestakeFr;
            sprintf(ETHomestakeFr.name,"ET-HomeStake1");
            sprintf(ETHomestakeFr.prefix,"M1");
            /* Location of Homestake Mine vertex is */
            /* 44d21'23.11" N, 103d45'54.71" W */
            ETHomestakeFr.vertexLatitudeRadians = (44.+ 21./60  + 23.11/3600)*LAL_PI/180.0;
            ETHomestakeFr.vertexLongitudeRadians = - (103. +45./60 + 54.71/3600)*LAL_PI/180.0;
            ETHomestakeFr.vertexElevation=0.0;
            ETHomestakeFr.xArmAltitudeRadians=0.0;
            ETHomestakeFr.xArmAzimuthRadians=LAL_PI/2.0;
            ETHomestakeFr.yArmAltitudeRadians=0.0;
            ETHomestakeFr.yArmAzimuthRadians=0.0;
            ETHomestakeFr.xArmMidpoint = ETHomestakeFr.yArmMidpoint = sqrt(2.0)*7.5/2.0;
            IFOdata[i].detector=XLALCalloc(1,sizeof(LALDetector));
            XLALCreateDetector(IFOdata[i].detector,&ETHomestakeFr,LALDETECTORTYPE_IFODIFF);
            printf("Created Homestake Mine ET detector, location: %lf, %lf, %lf\n",IFOdata[i].detector->location[0],IFOdata[i].detector->location[1],IFOdata[i].detector->location[2]);
            printf("detector tensor:\n");
            for(int jdx=0;jdx<3;jdx++){
                for(j=0;j<3;j++) printf("%f ",IFOdata[i].detector->response[jdx][j]);
                printf("\n");
            }
            continue;
        }
        if(!strcmp(IFOnames[i],"HM2")){
            /* Note, this is a sqrt(2)*7.5-km 3rd gen detector */
            LALFrDetector ETHomestakeFr;
            sprintf(ETHomestakeFr.name,"ET-HomeStake2");
            sprintf(ETHomestakeFr.prefix,"M2");
            /* Location of Homestake Mine vertex is */
            /* 44d21'23.11" N, 103d45'54.71" W */
            ETHomestakeFr.vertexLatitudeRadians = (44.+ 21./60  + 23.11/3600)*LAL_PI/180.0;
            ETHomestakeFr.vertexLongitudeRadians = - (103. +45./60 + 54.71/3600)*LAL_PI/180.0;
            ETHomestakeFr.vertexElevation=0.0;
            ETHomestakeFr.xArmAltitudeRadians=0.0;
            ETHomestakeFr.xArmAzimuthRadians=3.0*LAL_PI/4.0;
            ETHomestakeFr.yArmAltitudeRadians=0.0;
            ETHomestakeFr.yArmAzimuthRadians=LAL_PI/4.0;
            ETHomestakeFr.xArmMidpoint = ETHomestakeFr.yArmMidpoint = sqrt(2.0)*7500./2.0;
            IFOdata[i].detector=XLALCalloc(1,sizeof(LALDetector));
            XLALCreateDetector(IFOdata[i].detector,&ETHomestakeFr,LALDETECTORTYPE_IFODIFF);
            printf("Created Homestake Mine ET detector, location: %lf, %lf, %lf\n",IFOdata[i].detector->location[0],IFOdata[i].detector->location[1],IFOdata[i].detector->location[2]);
            printf("detector tensor:\n");
            for(int jdx=0;jdx<3;jdx++){
                for(j=0;j<3;j++) printf("%f ",IFOdata[i].detector->response[jdx][j]);
                printf("\n");
            }
            continue;
        }
        if(!strcmp(IFOnames[i],"EM1")){
            LALFrDetector ETmic1;
            sprintf(ETmic1.name,"ET_Michelson_1");
            sprintf(ETmic1.prefix,"F1");
            ETmic1.vertexLatitudeRadians = (43. + 37./60. + 53.0921/3600)*LAL_PI/180.0;
            ETmic1.vertexLongitudeRadians = (10. + 30./60. + 16.1878/3600.)*LAL_PI/180.0;
            ETmic1.vertexElevation = 0.0;
            ETmic1.xArmAltitudeRadians = ETmic1.yArmAltitudeRadians = 0.0;
            ETmic1.xArmAzimuthRadians = LAL_PI/2.0;
            ETmic1.yArmAzimuthRadians = 0.0;
            ETmic1.xArmMidpoint = ETmic1.yArmMidpoint = sqrt(2.0)*7500./2.;
            IFOdata[i].detector=XLALCalloc(1,sizeof(LALDetector));
            XLALCreateDetector(IFOdata[i].detector,&ETmic1,LALDETECTORTYPE_IFODIFF);
            printf("Created ET L-detector 1 (N/E) arms, location: %lf, %lf, %lf\n",IFOdata[i].detector->location[0],IFOdata[i].detector->location[1],IFOdata[i].detector->location[2]);
            printf("detector tensor:\n");
            for(int jdx=0;jdx<3;jdx++){
                for(j=0;j<3;j++) printf("%f ",IFOdata[i].detector->response[jdx][j]);
                printf("\n");
            }
            continue;
        }
        if(!strcmp(IFOnames[i],"EM2")){
            LALFrDetector ETmic2;
            sprintf(ETmic2.name,"ET_Michelson_2");
            sprintf(ETmic2.prefix,"F2");
            ETmic2.vertexLatitudeRadians = (43. + 37./60. + 53.0921/3600)*LAL_PI/180.0;
            ETmic2.vertexLongitudeRadians = (10. + 30./60. + 16.1878/3600.)*LAL_PI/180.0;
            ETmic2.vertexElevation = 0.0;
            ETmic2.xArmAltitudeRadians = ETmic2.yArmAltitudeRadians = 0.0;
            ETmic2.xArmAzimuthRadians = 3.0*LAL_PI/4.0;
            ETmic2.yArmAzimuthRadians = LAL_PI/4.0;
            ETmic2.xArmMidpoint = ETmic2.yArmMidpoint = sqrt(2.0)*7500./2.;
            IFOdata[i].detector=XLALCalloc(1,sizeof(LALDetector));
            XLALCreateDetector(IFOdata[i].detector,&ETmic2,LALDETECTORTYPE_IFODIFF);
            printf("Created ET L-detector 2 (NE/SE) arms, location: %lf, %lf, %lf\n",IFOdata[i].detector->location[0],IFOdata[i].detector->location[1],IFOdata[i].detector->location[2]);
            printf("detector tensor:\n");
            for(int jdx=0;jdx<3;jdx++){
                for(j=0;j<3;j++) printf("%f ",IFOdata[i].detector->response[jdx][j]);
                printf("\n");
            }
            continue;
        }
        if(!strcmp(IFOnames[i],"I1")||!strcmp(IFOnames[i],"LIGOIndia")){
            /* Detector in India with 4k arms */
            LALFrDetector LIGOIndiaFr;
            sprintf(LIGOIndiaFr.name,"LIGO_India");
            sprintf(LIGOIndiaFr.prefix,"I1");
            /* Location of India site is */
            /* 14d14' N 76d26' E */
            LIGOIndiaFr.vertexLatitudeRadians = (14. + 14./60.)*LAL_PI/180.0;
            LIGOIndiaFr.vertexLongitudeRadians = (76. + 26./60.)*LAL_PI/180.0;
            LIGOIndiaFr.vertexElevation = 0.0;
            LIGOIndiaFr.xArmAltitudeRadians = 0.0;
            LIGOIndiaFr.yArmAltitudeRadians = 0.0;
            LIGOIndiaFr.yArmMidpoint = 2000.;
            LIGOIndiaFr.xArmMidpoint = 2000.;
            LIGOIndiaFr.xArmAzimuthRadians = LAL_PI/2.;
            LIGOIndiaFr.yArmAzimuthRadians = 0.;
            IFOdata[i].detector=XLALMalloc(sizeof(LALDetector));
            memset(IFOdata[i].detector,0,sizeof(LALDetector));
            XLALCreateDetector(IFOdata[i].detector,&LIGOIndiaFr,LALDETECTORTYPE_IFODIFF);
            printf("Created LIGO India Detector, location %lf, %lf, %lf\n",IFOdata[i].detector->location[0],IFOdata[i].detector->location[1],IFOdata[i].detector->location[2]);
            printf("Detector tensor:\n");
            for(int jdx=0;jdx<3;jdx++){
                for(j=0;j<3;j++) printf("%f ",IFOdata[i].detector->response[jdx][j]);
                printf("\n");
            }
            continue;
        }
        if(!strcmp(IFOnames[i],"A1")||!strcmp(IFOnames[i],"LIGOSouth")){
            /* Construct a detector at AIGO with 4k arms */
            LALFrDetector LIGOSouthFr;
            sprintf(LIGOSouthFr.name,"LIGO-South");
            sprintf(LIGOSouthFr.prefix,"A1");
            /* Location of the AIGO detector vertex is */
            /* 31d21'27.56" S, 115d42'50.34"E */
            LIGOSouthFr.vertexLatitudeRadians = - (31. + 21./60. + 27.56/3600.)*LAL_PI/180.0;
            LIGOSouthFr.vertexLongitudeRadians = (115. + 42./60. + 50.34/3600.)*LAL_PI/180.0;
            LIGOSouthFr.vertexElevation=0.0;
            LIGOSouthFr.xArmAltitudeRadians=0.0;
            LIGOSouthFr.xArmAzimuthRadians=AIGOang+LAL_PI/2.;
            LIGOSouthFr.yArmAltitudeRadians=0.0;
            LIGOSouthFr.yArmAzimuthRadians=AIGOang;
            LIGOSouthFr.xArmMidpoint=2000.;
            LIGOSouthFr.yArmMidpoint=2000.;
            IFOdata[i].detector=XLALMalloc(sizeof(LALDetector));
            memset(IFOdata[i].detector,0,sizeof(LALDetector));
            XLALCreateDetector(IFOdata[i].detector,&LIGOSouthFr,LALDETECTORTYPE_IFODIFF);
            printf("Created LIGO South detector, location: %lf, %lf, %lf\n",IFOdata[i].detector->location[0],IFOdata[i].detector->location[1],IFOdata[i].detector->location[2]);
            printf("Detector tensor:\n");
            for(int jdx=0;jdx<3;jdx++){
                for(j=0;j<3;j++) printf("%f ",IFOdata[i].detector->response[jdx][j]);
                printf("\n");
            }
            continue;
        }
        if(!strcmp(IFOnames[i],"J1")||!strcmp(IFOnames[i],"LCGT")){
            /* Construct the LCGT telescope */
            REAL8 LCGTangle=19.0*(LAL_PI/180.0);
            LALFrDetector LCGTFr;
            sprintf(LCGTFr.name,"LCGT");
            sprintf(LCGTFr.prefix,"J1");
            LCGTFr.vertexLatitudeRadians  = 36.25 * LAL_PI/180.0;
            LCGTFr.vertexLongitudeRadians = (137.18 * LAL_PI/180.0);
            LCGTFr.vertexElevation=0.0;
            LCGTFr.xArmAltitudeRadians=0.0;
            LCGTFr.xArmAzimuthRadians=LCGTangle+LAL_PI/2.;
            LCGTFr.yArmAltitudeRadians=0.0;
            LCGTFr.yArmAzimuthRadians=LCGTangle;
            LCGTFr.xArmMidpoint=1500.;
            LCGTFr.yArmMidpoint=1500.;
            IFOdata[i].detector=XLALMalloc(sizeof(LALDetector));
            memset(IFOdata[i].detector,0,sizeof(LALDetector));
            XLALCreateDetector(IFOdata[i].detector,&LCGTFr,LALDETECTORTYPE_IFODIFF);
            printf("Created LCGT telescope, location: %lf, %lf, %lf\n",IFOdata[i].detector->location[0],IFOdata[i].detector->location[1],IFOdata[i].detector->location[2]);
            printf("Detector tensor:\n");
            for(int jdx=0;jdx<3;jdx++){
                for(j=0;j<3;j++) printf("%f ",IFOdata[i].detector->response[jdx][j]);
                printf("\n");
            }
            continue;
        }
        fprintf(stderr,"Unknown interferometer %s. Valid codes: H1 H2 L1 V1 GEO A1 J1 I1 E1 E2 E3 HM1 HM2 EM1 EM2\n",IFOnames[i]); exit(-1);
    }

    /* Set up FFT structures and window */
    for (i=0;i<Nifo;i++){
        /* Create FFT plans (flag 1 to measure performance) */
        IFOdata[i].timeToFreqFFTPlan = XLALCreateForwardREAL8FFTPlan((UINT4) seglen, 1 );
        if(!IFOdata[i].timeToFreqFFTPlan) XLAL_ERROR_NULL(XLAL_EFUNC);
        IFOdata[i].freqToTimeFFTPlan = XLALCreateReverseREAL8FFTPlan((UINT4) seglen, 1 );
        if(!IFOdata[i].freqToTimeFFTPlan) XLAL_ERROR_NULL(XLAL_EFUNC);		
        /* Setup windows */
        ppt=LALInferenceGetProcParamVal(commandLine,"--padding");
        if (ppt){
            padding=atof(ppt->value);
            fprintf(stdout,"Using %lf seconds of padding for IFO %s \n",padding, IFOdata[i].name);
        }
        if ((REAL8)2.0*padding*SampleRate/(REAL8)seglen <0.0 ||(REAL8)2.0*padding*SampleRate/(REAL8)seglen >1 ){
            fprintf(stderr,"Padding is negative or 2*padding is bigger than the whole segment. Consider reducing it using --padding or ingrease --seglen. Exiting\n");
            exit(1);
            }
        IFOdata[i].window=XLALCreateTukeyREAL8Window(seglen,(REAL8)2.0*padding*SampleRate/(REAL8)seglen);
        if(!IFOdata[i].window) XLAL_ERROR_NULL(XLAL_EFUNC);
    }

<<<<<<< HEAD
    /* Trigger time = 2 seconds before end of segment (was 1 second, but Common Inputs for The Events are -6 +2*/
    memcpy(&segStart,&GPStrig,sizeof(LIGOTimeGPS));
    // SALVO XLALGPSAdd(&segStart,-SegmentLength+2.0);
    XLALGPSAdd(&segStart,-SegmentLength/2.0);
    //fprintf(stdout,"Set segStart to %.10f\n",segStart.gpsSeconds+1.0e-9 * segStart.gpsNanoSeconds);
=======
    if(!(ppt=LALInferenceGetProcParamVal(commandLine,"--segment-start")))
    {
        /* Trigger time = 2 seconds before end of segment (was 1 second, but Common Inputs for The Events are -6 +2*/
        memcpy(&segStart,&GPStrig,sizeof(LIGOTimeGPS));
        XLALGPSAdd(&segStart,-SegmentLength+2);
    }
    else
    {
        /* Segment starts at given time */
        REAL8 segstartR8 = atof(ppt->value);
        XLALGPSSetREAL8(&segStart,segstartR8);
    }

>>>>>>> 7fa06d74

    /* Read the PSD data */
    for(i=0;i<Nifo;i++) {
        memcpy(&(IFOdata[i].epoch),&segStart,sizeof(LIGOTimeGPS));
        /* Check to see if an interpolation file is specified */
        interpFlag=0;
        interp=NULL;
        if( (globFrames)?0:strstr(caches[i],"interp:")==caches[i]){
          /* Extract the file name */
         char *interpfilename=&(caches[i][7]);
         printf("Looking for interpolation file %s\n",interpfilename);
         interpFlag=1;
         interp=interpFromFile(interpfilename);
        }
        /* Check if fake data is requested */
       if( (globFrames)?0:(interpFlag || (!(strcmp(caches[i],"LALLIGO") && strcmp(caches[i],"LALVirgo") && strcmp(caches[i],"LALGEO") && strcmp(caches[i],"LALEGO") && strcmp(caches[i],"LALSimLIGO") && strcmp(caches[i],"LALSimAdLIGO") && strcmp(caches[i],"LALSimVirgo") && strcmp(caches[i],"LALSimAdVirgo") && strcmp(caches[i],"LALAdLIGO")))))
        {
            //FakeFlag=1; - set but not used
            if (!LALInferenceGetProcParamVal(commandLine,"--dataseed")){
                fprintf(stderr,"Error: You need to specify a dataseed when generating data with --dataseed <number>.\n\
                        (--dataseed 0 uses a non-reproducible number from the system clock, and no parallel run is then possible.)\n" );
                exit(-1);
            }
            /* Offset the seed in a way that depends uniquely on the IFO name */
            int ifo_salt=0;
            ifo_salt+=(int)IFOnames[i][0]+(int)IFOnames[i][1];
            datarandparam=XLALCreateRandomParams(dataseed?dataseed+(int)ifo_salt:dataseed);
            if(!datarandparam) XLAL_ERROR_NULL(XLAL_EFUNC);

            IFOdata[i].oneSidedNoisePowerSpectrum=(REAL8FrequencySeries *)
                XLALCreateREAL8FrequencySeries("spectrum",&GPSstart,0.0,
                        (REAL8)(SampleRate)/seglen,&lalDimensionlessUnit,seglen/2 +1);
            if(!IFOdata[i].oneSidedNoisePowerSpectrum) XLAL_ERROR_NULL(XLAL_EFUNC);
            int LALSimPsd=0;
            /* Selection of the noise curve */
            if(!strcmp(caches[i],"LALLIGO")) {PSD = &LALLIGOIPsd; scalefactor=9E-46;}
            if(!strcmp(caches[i],"LALVirgo")) {PSD = &LALVIRGOPsd; scalefactor=1.0;}
            if(!strcmp(caches[i],"LALGEO")) {PSD = &LALGEOPsd; scalefactor=1E-46;}
            if(!strcmp(caches[i],"LALEGO")) {PSD = &LALEGOPsd; scalefactor=1.0;}
            if(!strcmp(caches[i],"LALAdLIGO")) {PSD = &LALAdvLIGOPsd; scalefactor = 1E-49;}
            if(!strcmp(caches[i],"LALSimLIGO")) {XLALSimNoisePSD(IFOdata[i].oneSidedNoisePowerSpectrum,IFOdata[i].fLow,XLALSimNoisePSDiLIGOSRD ) ; LALSimPsd=1;}
            if(!strcmp(caches[i],"LALSimVirgo")) {XLALSimNoisePSD(IFOdata[i].oneSidedNoisePowerSpectrum,IFOdata[i].fLow,XLALSimNoisePSDVirgo ); LALSimPsd=1;}
            if(!strcmp(caches[i],"LALSimAdLIGO")) {XLALSimNoisePSD(IFOdata[i].oneSidedNoisePowerSpectrum,IFOdata[i].fLow,XLALSimNoisePSDaLIGOZeroDetHighPower ) ;LALSimPsd=1;}
            if(!strcmp(caches[i],"LALSimAdVirgo")) {XLALSimNoisePSD(IFOdata[i].oneSidedNoisePowerSpectrum,IFOdata[i].fLow,XLALSimNoisePSDAdvVirgo) ;LALSimPsd=1;}
            if(interpFlag) {PSD=NULL; scalefactor=1.0;}
            //if(!strcmp(caches[i],"LAL2kLIGO")) {PSD = &LALAdvLIGOPsd; scalefactor = 36E-46;}
            if(PSD==NULL && !(interpFlag|| LALSimPsd)) {fprintf(stderr,"Error: unknown simulated PSD: %s\n",caches[i]); exit(-1);}

            if(LALSimPsd==0){
                for(j=0;j<IFOdata[i].oneSidedNoisePowerSpectrum->data->length;j++)
                {
                    MetaNoiseFunc(&status,&(IFOdata[i].oneSidedNoisePowerSpectrum->data->data[j]),j*IFOdata[i].oneSidedNoisePowerSpectrum->deltaF,interp,PSD);
                    //PSD(&status,&(IFOdata[i].oneSidedNoisePowerSpectrum->data->data[j]),j*IFOdata[i].oneSidedNoisePowerSpectrum->deltaF);
                    IFOdata[i].oneSidedNoisePowerSpectrum->data->data[j]*=scalefactor;
                }
            }
            
            IFOdata[i].freqData = (COMPLEX16FrequencySeries *)XLALCreateCOMPLEX16FrequencySeries("stilde",&segStart,0.0,IFOdata[i].oneSidedNoisePowerSpectrum->deltaF,&lalDimensionlessUnit,seglen/2 +1);
            if(!IFOdata[i].freqData) XLAL_ERROR_NULL(XLAL_EFUNC);
             IFOdata[i].noff=(COMPLEX16FrequencySeries *)XLALCreateCOMPLEX16FrequencySeries("noff",&segStart,0.0,IFOdata[i].oneSidedNoisePowerSpectrum->deltaF,&lalDimensionlessUnit,seglen/2 +1);
 			if(!IFOdata[i].noff) XLAL_ERROR_NULL(XLAL_EFUNC);
            /* Create the fake data */
            int j_Lo = (int) IFOdata[i].fLow/IFOdata[i].freqData->deltaF;            
            for(j=0;j<IFOdata[i].freqData->data->length;j++){
                IFOdata[i].freqData->data->data[j]=0.0+1.0j*0.0;
              }
            if(LALInferenceGetProcParamVal(commandLine,"--0noise")){
                for(j=j_Lo;j<IFOdata[i].freqData->data->length;j++){
                    IFOdata[i].freqData->data->data[j] = 0.0;
                }
            } else {
                for(j=j_Lo;j<IFOdata[i].freqData->data->length;j++){
                    IFOdata[i].freqData->data->data[j] = crect(
                      XLALNormalDeviate(datarandparam)*(0.5*sqrt(IFOdata[i].oneSidedNoisePowerSpectrum->data->data[j]/IFOdata[i].freqData->deltaF)),
                      XLALNormalDeviate(datarandparam)*(0.5*sqrt(IFOdata[i].oneSidedNoisePowerSpectrum->data->data[j]/IFOdata[i].freqData->deltaF))
                      );
                }
            }
            IFOdata[i].freqData->data->data[0] = 0;
            const char timename[]="timeData";
            IFOdata[i].timeData=(REAL8TimeSeries *)XLALCreateREAL8TimeSeries(timename,&segStart,0.0,(REAL8)1.0/SampleRate,&lalDimensionlessUnit,(size_t)seglen);
            if(!IFOdata[i].timeData) XLAL_ERROR_NULL(XLAL_EFUNC);
            XLALREAL8FreqTimeFFT(IFOdata[i].timeData,IFOdata[i].freqData,IFOdata[i].freqToTimeFFTPlan);
            if(*XLALGetErrnoPtr()) printf("XLErr: %s\n",XLALErrorString(*XLALGetErrnoPtr()));
           XLALDestroyRandomParams(datarandparam);
        }
        else{ /* Not using fake data, load the data from a cache file */

            LALCache *cache=NULL;
            if(!globFrames)
            {
                cache  = XLALCacheImport( caches[i] );
                int err;
                err = *XLALGetErrnoPtr();
                if(cache==NULL) {fprintf(stderr,"ERROR: Unable to import cache file \"%s\",\n       XLALError: \"%s\".\n",caches[i], XLALErrorString(err)); exit(-1);}
            }
            else
            {
                printf("Looking for frames for %s in PWD\n",IFOnames[i]);
                cache= GlobFramesPWD(IFOnames[i]);

            }
            if(!cache) {fprintf(stderr,"ERROR: Cannot find any frame data!\n"); exit(1);}
            if (LALInferenceGetProcParamVal(commandLine, "--psd")){
                interp=NULL;
                char *interpfilename=&(psds[i][0]);
                fprintf(stderr,"Reading PSD for %s using %s\n",IFOnames[i],interpfilename);
                printf("Looking for psd interpolation file %s\n",interpfilename);
                interp=interpFromFile(interpfilename);
                IFOdata[i].oneSidedNoisePowerSpectrum=(REAL8FrequencySeries *)
                XLALCreateREAL8FrequencySeries("spectrum",&GPSstart,0.0,
                    (REAL8)(SampleRate)/seglen,&lalDimensionlessUnit,seglen/2 +1);
                if(!IFOdata[i].oneSidedNoisePowerSpectrum) XLAL_ERROR_NULL(XLAL_EFUNC);
                for(j=0;j<IFOdata[i].oneSidedNoisePowerSpectrum->data->length;j++)
                {
                    MetaNoiseFunc(&status,&(IFOdata[i].oneSidedNoisePowerSpectrum->data->data[j]),j*IFOdata[i].oneSidedNoisePowerSpectrum->deltaF,interp,NULL);
                }
            }else{
                fprintf(stderr,"Estimating PSD for %s using %i segments of %i samples (%lfs)\n",IFOnames[i],nSegs,(int)seglen,SegmentLength);
                PSDtimeSeries=readTseries(cache,channels[i],GPSstart,PSDdatalength);
                if(!PSDtimeSeries) {XLALPrintError("Error reading PSD data for %s\n",IFOnames[i]); XLAL_ERROR_NULL(XLAL_EFUNC);}
                XLALResampleREAL8TimeSeries(PSDtimeSeries,1.0/SampleRate);
                PSDtimeSeries=(REAL8TimeSeries *)XLALShrinkREAL8TimeSeries(PSDtimeSeries,(size_t) 0, (size_t) seglen*nSegs);
                if(!PSDtimeSeries) {
                    fprintf(stderr,"ERROR while estimating PSD for %s\n",IFOnames[i]);
                    XLAL_ERROR_NULL(XLAL_EFUNC);
                }
                IFOdata[i].oneSidedNoisePowerSpectrum=(REAL8FrequencySeries *)XLALCreateREAL8FrequencySeries("spectrum",&PSDtimeSeries->epoch,0.0,(REAL8)(SampleRate)/seglen,&lalDimensionlessUnit,seglen/2 +1);
                if(!IFOdata[i].oneSidedNoisePowerSpectrum) XLAL_ERROR_NULL(XLAL_EFUNC);
                printf("Calling psd estimator with %d %i %f\n",(int) seglen, (UINT4)seglen, IFOdata[i].window->sumofsquares);

                if (LALInferenceGetProcParamVal(commandLine, "--PSDwelch"))
                    XLALREAL8AverageSpectrumWelch(IFOdata[i].oneSidedNoisePowerSpectrum ,PSDtimeSeries, seglen, (UINT4)seglen, IFOdata[i].window, IFOdata[i].timeToFreqFFTPlan);
                else
                    XLALREAL8AverageSpectrumMedian(IFOdata[i].oneSidedNoisePowerSpectrum ,PSDtimeSeries, seglen, (UINT4)seglen, IFOdata[i].window, IFOdata[i].timeToFreqFFTPlan);	

                if(LALInferenceGetProcParamVal(commandLine, "--binFit")) {

                    LIGOTimeGPS GPStime=segStart;

                    const UINT4 nameLength=256;
                    char filename[nameLength];

                    snprintf(filename, nameLength, "%s-BinFitLines.dat", IFOdata[i].name);

                    printf("Running PSD bin fitting... ");
                    LALInferenceAverageSpectrumBinFit(IFOdata[i].oneSidedNoisePowerSpectrum ,PSDtimeSeries, seglen, (UINT4)seglen, IFOdata[i].window, IFOdata[i].timeToFreqFFTPlan,filename,GPStime);
                    printf("completed!\n");
                }

                if (LALInferenceGetProcParamVal(commandLine, "--chisquaredlines")){

                    double deltaF = IFOdata[i].oneSidedNoisePowerSpectrum->deltaF;
                    int lengthF = IFOdata[i].oneSidedNoisePowerSpectrum->data->length;

                    REAL8 *pvalues;
                    pvalues = XLALMalloc( lengthF * sizeof( *pvalues ) );

                    printf("Running chi-squared tests... ");
                    LALInferenceRemoveLinesChiSquared(IFOdata[i].oneSidedNoisePowerSpectrum,PSDtimeSeries, seglen, (UINT4)seglen, IFOdata[i].window, IFOdata[i].timeToFreqFFTPlan,pvalues);
                    printf("completed!\n");

                    const UINT4 nameLength=256;
                    char filename[nameLength];
                    FILE *out;

                    double lines_width;
                    ppt = LALInferenceGetProcParamVal(commandLine, "--chisquaredlinesWidth");
                    if(ppt) lines_width = atof(ppt->value);
                    else lines_width = deltaF;

                    double lines_threshold;
                    ppt = LALInferenceGetProcParamVal(commandLine, "--chisquaredlinesThreshold");
                    if(ppt) lines_threshold = atof(ppt->value);
                    else lines_threshold = 2*pow(10.0,-14.0);

                    printf("Using chi squared threshold of %g\n",lines_threshold);

                    snprintf(filename, nameLength, "%s-ChiSquaredLines.dat", IFOdata[i].name);
                    out = fopen(filename, "w");
                    for (int k = 0; k < lengthF; ++k ) {
                        if (pvalues[k] < lines_threshold) {
                            fprintf(out,"%g %g\n",((double) k) * deltaF,lines_width);
                        }
                    }
                    fclose(out);

                    snprintf(filename, nameLength, "%s-ChiSquaredLines-pvalues.dat", IFOdata[i].name);
                    out = fopen(filename, "w");
                    for (int k = 0; k < lengthF; ++k ) {
                        fprintf(out,"%g %g\n",((double) k) * deltaF,pvalues[k]);
                    }
                    fclose(out);

                }

                if (LALInferenceGetProcParamVal(commandLine, "--KSlines")){

                    double deltaF = IFOdata[i].oneSidedNoisePowerSpectrum->deltaF;
                    int lengthF = IFOdata[i].oneSidedNoisePowerSpectrum->data->length;

                    REAL8 *pvalues;
                    pvalues = XLALMalloc( lengthF * sizeof( *pvalues ) );

                    printf("Running KS tests... ");
                    LALInferenceRemoveLinesKS(IFOdata[i].oneSidedNoisePowerSpectrum,PSDtimeSeries, seglen, (UINT4)seglen, IFOdata[i].window, IFOdata[i].timeToFreqFFTPlan,pvalues);
                    printf("completed!\n");

                    const UINT4 nameLength=256;
                    char filename[nameLength];
                    FILE *out;

                    double lines_width;
                    ppt = LALInferenceGetProcParamVal(commandLine, "--KSlinesWidth");
                    if(ppt) lines_width = atof(ppt->value);
                    else lines_width = deltaF;

                    double lines_threshold;
                    ppt = LALInferenceGetProcParamVal(commandLine, "--KSlinesThreshold");
                    if(ppt) lines_threshold = atof(ppt->value);
                    else lines_threshold = 0.134558;

                    printf("Using KS threshold of %g\n",lines_threshold);

                    snprintf(filename, nameLength, "%s-KSLines.dat", IFOdata[i].name);
                    out = fopen(filename, "w");
                    for (int k = 0; k < lengthF; ++k ) {
                        if (pvalues[k] < lines_threshold) {
                            fprintf(out,"%g %g\n",((double) k) * deltaF,lines_width);
                        }
                    }
                    fclose(out);

                    snprintf(filename, nameLength, "%s-KSLines-pvalues.dat", IFOdata[i].name);
                    out = fopen(filename, "w");
                    for (int k = 0; k < lengthF; ++k ) {
                        fprintf(out,"%g %g\n",((double) k) * deltaF,pvalues[k]);
                    }
                    fclose(out);

                }

                if (LALInferenceGetProcParamVal(commandLine, "--powerlawlines")){

                    double deltaF = IFOdata[i].oneSidedNoisePowerSpectrum->deltaF;
                    int lengthF = IFOdata[i].oneSidedNoisePowerSpectrum->data->length;

                    REAL8 *pvalues;
                    pvalues = XLALMalloc( lengthF * sizeof( *pvalues ) );

                    printf("Running power law tests... ");
                    LALInferenceRemoveLinesPowerLaw(IFOdata[i].oneSidedNoisePowerSpectrum,PSDtimeSeries, seglen, (UINT4)seglen, IFOdata[i].window, IFOdata[i].timeToFreqFFTPlan,pvalues);
                    printf("completed!\n");

                    const UINT4 nameLength=256;
                    char filename[nameLength];
                    FILE *out;

                    double lines_width;
                    ppt = LALInferenceGetProcParamVal(commandLine, "--powerlawlinesWidth");
                    if(ppt) lines_width = atof(ppt->value);
                    else lines_width = deltaF;

                    double lines_threshold;
                    ppt = LALInferenceGetProcParamVal(commandLine, "--powerlawlinesThreshold");
                    if(ppt) lines_threshold = atof(ppt->value);
                    else lines_threshold = 0.7197370;

                    printf("Using power law threshold of %g\n",lines_threshold);

                    snprintf(filename, nameLength, "%s-PowerLawLines.dat", IFOdata[i].name);
                    out = fopen(filename, "w");
                    for (int k = 0; k < lengthF; ++k ) {
                        if (pvalues[k] < lines_threshold) {
                            fprintf(out,"%g %g\n",((double) k) * deltaF,lines_width);
                        }
                    }
                    fclose(out);

                    snprintf(filename, nameLength, "%s-PowerLawLines-pvalues.dat", IFOdata[i].name);
                    out = fopen(filename, "w");
                    for (int k = 0; k < lengthF; ++k ) {
                        fprintf(out,"%g %g\n",((double) k) * deltaF,pvalues[k]);
                    }
                    fclose(out);

                }

                if (LALInferenceGetProcParamVal(commandLine, "--xcorrbands")){

                    //double deltaF = IFOdata[i].oneSidedNoisePowerSpectrum->deltaF;
                    int lengthF = IFOdata[i].oneSidedNoisePowerSpectrum->data->length;

                    REAL8 *pvalues;
                    pvalues = XLALMalloc( lengthF * sizeof( *pvalues ) );

                    const UINT4 nameLength=256;
                    char filename[nameLength];
                    FILE *out;

                    snprintf(filename, nameLength, "%s-XCorrVals.dat", IFOdata[i].name);

                    printf("Running xcorr tests... ");
                    LALInferenceXCorrBands(IFOdata[i].oneSidedNoisePowerSpectrum,PSDtimeSeries, seglen, (UINT4)seglen, IFOdata[i].window, IFOdata[i].timeToFreqFFTPlan,pvalues,filename);
                    printf("completed!\n");

                    snprintf(filename, nameLength, "%s-XCorrBands.dat", IFOdata[i].name);
                    out = fopen(filename, "w");
                    /*
                    for (int k = 0; k < lengthF; ++k ) {
                        if (pvalues[k] < 0.001) {
                            fprintf(out,"%g %g\n",((double) k) * deltaF,lines_width);
                        }
                    }
                    */
                    fprintf(out,"%g %g\n",10.0,75.0);
                    fprintf(out,"%g %g\n",16.0,40.0);
                    fprintf(out,"%g %g\n",40.0,330.0);
                    fclose(out);

                }

                XLALDestroyREAL8TimeSeries(PSDtimeSeries);
            }

            /* Read the data segment */
            LIGOTimeGPS truesegstart=segStart;
            if(Ntimeslides) {
                REAL4 deltaT=-atof(timeslides[i]);
                XLALGPSAdd(&segStart, deltaT);
                fprintf(stderr,"Slid %s by %f s from %10.10lf to %10.10lf\n",IFOnames[i],deltaT,truesegstart.gpsSeconds+1e-9*truesegstart.gpsNanoSeconds,segStart.gpsSeconds+1e-9*segStart.gpsNanoSeconds);
            }
<<<<<<< HEAD
            
            IFOdata[i].timeData=readTseries(caches[i],channels[i],segStart,SegmentLength);
=======
            IFOdata[i].timeData=readTseries(cache,channels[i],segStart,SegmentLength);
>>>>>>> 7fa06d74
            segStart=truesegstart;
            if(Ntimeslides) IFOdata[i].timeData->epoch=truesegstart;
            /* FILE *out; */
            /* char fileName[256]; */
            /* snprintf(fileName, 256, "readTimeData-%d.dat", i); */
            /* out = fopen(fileName, "w"); */
            /* for (j = 0; j < IFOdata[i].timeData->data->length; j++) { */
            /*   fprintf(out, "%g %g\n", j*IFOdata[i].timeData->deltaT, IFOdata[i].timeData->data->data[j]); */
            /* } */
            /* fclose(out); */

            if(!IFOdata[i].timeData) {
                XLALPrintError("Error reading segment data for %s at %i\n",IFOnames[i],segStart.gpsSeconds);
                XLAL_ERROR_NULL(XLAL_EFUNC);
            }
            XLALResampleREAL8TimeSeries(IFOdata[i].timeData,1.0/SampleRate);	 
            if(!IFOdata[i].timeData) {XLALPrintError("Error reading segment data for %s\n",IFOnames[i]); XLAL_ERROR_NULL(XLAL_EFUNC);}
            IFOdata[i].freqData=(COMPLEX16FrequencySeries *)XLALCreateCOMPLEX16FrequencySeries("freqData",&(IFOdata[i].timeData->epoch),0.0,1.0/SegmentLength,&lalDimensionlessUnit,seglen/2+1);
            if(!IFOdata[i].freqData) XLAL_ERROR_NULL(XLAL_EFUNC);
            IFOdata[i].windowedTimeData=(REAL8TimeSeries *)XLALCreateREAL8TimeSeries("windowed time data",&(IFOdata[i].timeData->epoch),0.0,1.0/SampleRate,&lalDimensionlessUnit,seglen);
            if(!IFOdata[i].windowedTimeData) XLAL_ERROR_NULL(XLAL_EFUNC);
            XLALDDVectorMultiply(IFOdata[i].windowedTimeData->data,IFOdata[i].timeData->data,IFOdata[i].window->data);
            XLALREAL8TimeFreqFFT(IFOdata[i].freqData,IFOdata[i].windowedTimeData,IFOdata[i].timeToFreqFFTPlan);
            int j_Lo = (int) IFOdata[i].fLow/IFOdata[i].freqData->deltaF;
            if(LALInferenceGetProcParamVal(commandLine,"--0noise")){

                for(j=j_Lo;j<IFOdata[i].freqData->data->length;j++){
                    IFOdata[i].freqData->data->data[j] = 0.0;
                }
            }
            else{
                for(j=0;j<IFOdata[i].freqData->data->length;j++){
                  IFOdata[i].freqData->data->data[j] /= sqrt(IFOdata[i].window->sumofsquares / IFOdata[i].window->data->length);
                  IFOdata[i].windowedTimeData->data->data[j] /= sqrt(IFOdata[i].window->sumofsquares / IFOdata[i].window->data->length);
                }
            }

        XLALDestroyCache(cache); // Clean up cache
        } /* End of data reading process */

        //		/* Now that the PSD is set up, make the TDW. */
        //    IFOdata[i].timeDomainNoiseWeights = 
        //                  (REAL8TimeSeries *)XLALCreateREAL8TimeSeries("time domain weights", 
        //                                                               &(IFOdata[i].oneSidedNoisePowerSpectrum->epoch),
        //                                                               0.0,
        //                                                               1.0/SampleRate,
        //                                                               &lalDimensionlessUnit,
        //                                                               seglen);
        //		if(!IFOdata[i].timeDomainNoiseWeights) XLAL_ERROR_NULL(XLAL_EFUNC);
        //		LALInferencePSDToTDW(IFOdata[i].timeDomainNoiseWeights, IFOdata[i].oneSidedNoisePowerSpectrum, IFOdata[i].freqToTimeFFTPlan,
        //                         IFOdata[i].fLow, IFOdata[i].fHigh);

        makeWhiteData(&(IFOdata[i]));

      /* Store ASD of noise spectrum to whiten glitch model */
      IFOdata[i].noiseASD=(REAL8FrequencySeries *)XLALCreateREAL8FrequencySeries("asd",&GPSstart,0.0,(REAL8)(SampleRate)/seglen,&lalDimensionlessUnit,seglen/2 +1);
      for(j=0;j<IFOdata[i].oneSidedNoisePowerSpectrum->data->length;j++)
        IFOdata[i].noiseASD->data->data[j]=sqrt(IFOdata[i].oneSidedNoisePowerSpectrum->data->data[j]);

        if (LALInferenceGetProcParamVal(commandLine, "--spinspiralPSD")) {
            FILE *in;
            //char fileNameIn[256];
            //snprintf(fileNameIn, 256, spinspiralPSD);
            double freq_temp, psd_temp, temp;
            int n=0;
            int k=0;
            int templen=0;
            char buffer[256];
            char * line=buffer;

            //in = fopen(fileNameIn, "r");
            in = fopen(spinspiralPSD[i], "r");
            while(fgets(buffer, 256, in)){
                templen++;
            }

            // REAL8 *tempPSD = NULL;
            // REAL8 *tempfreq = NULL;
            // tempPSD=XLALCalloc(sizeof(REAL8),templen+1);
            // tempfreq=XLALCalloc(sizeof(REAL8),templen+1);

            rewind(in);
            IFOdata[i].oneSidedNoisePowerSpectrum->data->data[0] = 1.0;
            while(fgets(buffer, 256, in)){
                line=buffer;

                sscanf(line, "%lg%n", &freq_temp,&n);
                line+=n;
                sscanf(line, "%lg%n", &psd_temp,&n);
                line+=n;
                sscanf(line, "%lg%n", &temp,&n);
                line+=n;

                // tempfreq[k]=freq_temp;
                // tempPSD[k]=psd_temp*psd_temp;

                IFOdata[i].oneSidedNoisePowerSpectrum->data->data[k+1]=psd_temp*psd_temp;

                k++;
                //fprintf(stdout, "%g %g \n",freq_temp, psd_temp); fflush(stdout);
            }
            fclose(in);
        }

        if (LALInferenceGetProcParamVal(commandLine, "--data-dump")) {
            pptdatadump=LALInferenceGetProcParamVal(commandLine,"--data-dump");
            const UINT4 nameLength=FILENAME_MAX;
            char filename[nameLength];
            FILE *out;
            ppt=LALInferenceGetProcParamVal(commandLine,"--outfile");
            if(ppt) {
            	snprintf(filename, nameLength, "%s-%s-PSD.dat", ppt->value, IFOdata[i].name);
            }
            else if(strcmp(pptdatadump->value,"")) {
              snprintf(filename, nameLength, "%s/%s-PSD.dat", pptdatadump->value, IFOdata[i].name);
            }
            else
                snprintf(filename, nameLength, "%s-PSD.dat", IFOdata[i].name);
            out = fopen(filename, "w");
            for (j = 0; j < IFOdata[i].oneSidedNoisePowerSpectrum->data->length; j++) {
                REAL8 f = IFOdata[i].oneSidedNoisePowerSpectrum->deltaF*j;
                REAL8 psd = IFOdata[i].oneSidedNoisePowerSpectrum->data->data[j];

                fprintf(out, "%g %g\n", f, psd);
            }
            fclose(out);
          
            if(ppt) {
              snprintf(filename, nameLength, "%s-%s-timeData.dat", ppt->value, IFOdata[i].name);
            }
            else if(strcmp(pptdatadump->value,"")) {
              snprintf(filename, nameLength, "%s/%s-timeData.dat", pptdatadump->value, IFOdata[i].name);
            }
            else
              snprintf(filename, nameLength, "%s-timeData.dat", IFOdata[i].name);
            out = fopen(filename, "w");
            for (j = 0; j < IFOdata[i].timeData->data->length; j++) {
                REAL8 t = XLALGPSGetREAL8(&(IFOdata[i].timeData->epoch)) + 
                    j * IFOdata[i].timeData->deltaT;
                REAL8 d = IFOdata[i].timeData->data->data[j];

                fprintf(out, "%.6f %g\n", t, d);
            }
            fclose(out);
          
            ppt=LALInferenceGetProcParamVal(commandLine,"--outfile");
            if(ppt) {
              snprintf(filename, nameLength, "%s-%s-freqData.dat", ppt->value, IFOdata[i].name);
            }
            else if(strcmp(pptdatadump->value,"")) {
              snprintf(filename, nameLength, "%s/%s-freqData.dat", pptdatadump->value, IFOdata[i].name);
            }
            else
              snprintf(filename, nameLength, "%s-freqData.dat", IFOdata[i].name);
            out = fopen(filename, "w");
            for (j = 0; j < IFOdata[i].freqData->data->length; j++) {
                REAL8 f = IFOdata[i].freqData->deltaF * j;
                REAL8 dre = creal(IFOdata[i].freqData->data->data[j]);
                REAL8 dim = cimag(IFOdata[i].freqData->data->data[j]);

                fprintf(out, "%g %g %g\n", f, dre, dim);
            }
            fclose(out);

        }
<<<<<<< HEAD


=======
>>>>>>> 7fa06d74
    }

    for (i=0;i<Nifo;i++) IFOdata[i].SNR=0.0; //SNR of the injection ONLY IF INJECTION. Set to 0.0 by default.

    for (i=0;i<Nifo-1;i++) IFOdata[i].next=&(IFOdata[i+1]);

    for(i=0;i<Nifo;i++) {
        if(channels) if(channels[i]) XLALFree(channels[i]);
        if(caches) if(caches[i]) XLALFree(caches[i]);
        if(IFOnames) if(IFOnames[i]) XLALFree(IFOnames[i]);
        if(fLows) if(fLows[i]) XLALFree(fLows[i]);
        if(fHighs) if(fHighs[i]) XLALFree(fHighs[i]);
    }
    if(channels) XLALFree(channels);
    if(caches) XLALFree(caches);
    if(IFOnames) XLALFree(IFOnames);
    if(fLows) XLALFree(fLows);
    if(fHighs) XLALFree(fHighs);

    LALSimInspiralWaveformCache *cache=XLALCreateSimInspiralWaveformCache();
    for(i=0;i<Nifo;i++) IFOdata[i].waveformCache=cache;

    return headIFO;
}

static void makeWhiteData(LALInferenceIFOData *IFOdata) {
  REAL8 deltaF = IFOdata->freqData->deltaF;
  REAL8 deltaT = IFOdata->timeData->deltaT;

  IFOdata->whiteFreqData = 
    XLALCreateCOMPLEX16FrequencySeries("whitened frequency data", 
                                       &(IFOdata->freqData->epoch),
                                       0.0,
                                       deltaF,
                                       &lalDimensionlessUnit,
                                       IFOdata->freqData->data->length);
	if(!IFOdata->whiteFreqData) XLAL_ERROR_VOID(XLAL_EFUNC);
  IFOdata->whiteTimeData = 
    XLALCreateREAL8TimeSeries("whitened time data",
                              &(IFOdata->timeData->epoch),
                              0.0,
                              deltaT,
                              &lalDimensionlessUnit,
                              IFOdata->timeData->data->length);
	if(!IFOdata->whiteTimeData) XLAL_ERROR_VOID(XLAL_EFUNC);

  REAL8 iLow = IFOdata->fLow / deltaF;
  REAL8 iHighDefaultCut = 0.95 * IFOdata->freqData->data->length;
  REAL8 iHighFromFHigh = IFOdata->fHigh / deltaF;
  REAL8 iHigh = (iHighDefaultCut < iHighFromFHigh ? iHighDefaultCut : iHighFromFHigh);
  REAL8 windowSquareSum = 0.0;

  UINT4 i;

  for (i = 0; i < IFOdata->freqData->data->length; i++) {
    IFOdata->whiteFreqData->data->data[i] = IFOdata->freqData->data->data[i] / IFOdata->oneSidedNoisePowerSpectrum->data->data[i];
		
    if (i == 0) {
      /* Cut off the average trend in the data. */
      IFOdata->whiteFreqData->data->data[i] = 0.0;
    }
    if (i <= iLow) {
      /* Need to taper to implement the fLow cutoff.  Tukey window
			 that starts at zero, and reaches 100% at fLow. */
      REAL8 weight = 0.5*(1.0 + cos(M_PI*(i-iLow)/iLow)); /* Starts at -Pi, runs to zero at iLow. */
			
      IFOdata->whiteFreqData->data->data[i] *= weight;
			
      windowSquareSum += weight*weight;
    } else if (i >= iHigh) {
      /* Also taper at high freq end, Tukey window that starts at 100%
			 at fHigh, then drops to zero at Nyquist.  Except that we
			 always taper at least 5% of the data at high freq to avoid a
			 sharp edge in freq space there. */
      REAL8 NWind = IFOdata->whiteFreqData->data->length - iHigh;
      REAL8 weight = 0.5*(1.0 + cos(M_PI*(i-iHigh)/NWind)); /* Starts at 0, runs to Pi at i = length */
			
      IFOdata->whiteFreqData->data->data[i] *= weight;
			
      windowSquareSum += weight*weight;
    } else {
      windowSquareSum += 1.0;
    }
  }
	
  REAL8 norm = sqrt(IFOdata->whiteFreqData->data->length / windowSquareSum);
  for (i = 0; i < IFOdata->whiteFreqData->data->length; i++) {
    IFOdata->whiteFreqData->data->data[i] *= norm;
  }
	
  XLALREAL8FreqTimeFFT(IFOdata->whiteTimeData, IFOdata->whiteFreqData, IFOdata->freqToTimeFFTPlan);
}

void LALInferenceInjectInspiralSignal(LALInferenceIFOData *IFOdata, ProcessParamsTable *commandLine)
{
	LALStatus status;
	memset(&status,0,sizeof(status));
	SimInspiralTable *injTable=NULL;
    SimInspiralTable *injEvent=NULL;
	UINT4 Ninj=0;
	UINT4 event=0;
	UINT4 i=0,j=0;
    REAL8 responseScale=1.0;
	//CoherentGW InjectGW;
	//PPNParamStruc InjParams;
	LIGOTimeGPS injstart;
	REAL8 SNR=0,NetworkSNR=0, previous_snr=0.0; 
	DetectorResponse det;
	memset(&injstart,0,sizeof(LIGOTimeGPS));
	//memset(&InjParams,0,sizeof(PPNParamStruc));
	COMPLEX16FrequencySeries *injF=NULL;
	FILE *rawWaveform=NULL;
	ProcessParamsTable *ppt=NULL;
	REAL8 bufferLength = 2048.0; /* Default length of buffer for injections (seconds) */
	UINT4 bufferN=0;
	LIGOTimeGPS bufferStart;

	
    LALInferenceIFOData *thisData=IFOdata->next;
    REAL8 minFlow=IFOdata->fLow;
    REAL8 MindeltaT=IFOdata->timeData->deltaT;
    REAL8 InjSampleRate=1.0/MindeltaT;
    REAL4TimeSeries *injectionBuffer=NULL;
    REAL8 padding=0.4; //default, set in LALInferenceReadData()
	
  
	while(thisData){
          minFlow   = minFlow>thisData->fLow ? thisData->fLow : minFlow;
          MindeltaT = MindeltaT>thisData->timeData->deltaT ? thisData->timeData->deltaT : MindeltaT;
          thisData  = thisData->next;
	}
	thisData=IFOdata;
	//InjParams.deltaT = MindeltaT;
	//InjParams.fStartIn=(REAL4)minFlow;

	if(!LALInferenceGetProcParamVal(commandLine,"--inj")) {fprintf(stdout,"No injection file specified, not injecting\n"); return;}
	if(LALInferenceGetProcParamVal(commandLine,"--event")){
    event= atoi(LALInferenceGetProcParamVal(commandLine,"--event")->value);
    fprintf(stdout,"Injecting event %d\n",event);
	}

    if(LALInferenceGetProcParamVal(commandLine,"--snrpath")){
        ppt = LALInferenceGetProcParamVal(commandLine,"--snrpath");
        SNRpath = calloc(strlen(ppt->value)+1,sizeof(char));
        memcpy(SNRpath,ppt->value,strlen(ppt->value)+1);
        fprintf(stdout,"Writing SNRs in %s\n",SNRpath)     ;


    }
	Ninj=SimInspiralTableFromLIGOLw(&injTable,LALInferenceGetProcParamVal(commandLine,"--inj")->value,0,0);
	REPORTSTATUS(&status);
	printf("Ninj %d\n", Ninj);
	if(Ninj<event) fprintf(stderr,"Error reading event %d from %s\n",event,LALInferenceGetProcParamVal(commandLine,"--inj")->value);
	while(i<event) {i++; injTable = injTable->next;} /* Select event */
	injEvent = injTable;
	injEvent->next = NULL;
  enforce_m1_larger_m2(injEvent);
	//memset(&InjectGW,0,sizeof(InjectGW));
	Approximant injapprox;
	injapprox = XLALGetApproximantFromString(injTable->waveform);
        if( (int) injapprox == XLAL_FAILURE)
          ABORTXLAL(&status);
	printf("Injecting approximant %i: %s\n", injapprox, injTable->waveform);
	REPORTSTATUS(&status);
	//LALGenerateInspiral(&status,&InjectGW,injTable,&InjParams);
	//if(status.statusCode!=0) {fprintf(stderr,"Error generating injection!\n"); REPORTSTATUS(&status); }
<<<<<<< HEAD
	/* Check for frequency domain injection (TF2 only at present) */
	if(strstr(injTable->waveform,"TaylorF2")||strstr(injTable->waveform,"IMRPhenom"))
	{ printf("Injecting in the frequency domain...\n");
	 InjectFD(IFOdata, injTable, commandLine);
=======

	/* Check for frequency domain injection. All aproximants supported by XLALSimInspiralImplementedFDApproximants will work.
   * CAVEAT: FD spinning approximants will refer the spin to the lower frequency as given in the xml table. Templates instead will refer it to the lower cutoff of the likelihood integral. This means *different* values of spin will be recovered if one doesn't pay attention! */
	if(XLALSimInspiralImplementedFDApproximants(XLALGetApproximantFromString(injEvent->waveform)))
	{
	 InjectFD(IFOdata, injTable, commandLine);
	 LALInferencePrintDataWithInjection(IFOdata,commandLine);
>>>>>>> 7fa06d74
	 return;
	}
	/* Begin loop over interferometers */
	while(thisData){
		Approximant       approximant;        /* Get approximant value      */
		approximant = XLALGetApproximantFromString(injEvent->waveform);
		if( (int) approximant == XLAL_FAILURE)
			ABORTXLAL(&status);

		InjSampleRate=1.0/thisData->timeData->deltaT;
		if(LALInferenceGetProcParamVal(commandLine,"--injectionsrate")) InjSampleRate=atof(LALInferenceGetProcParamVal(commandLine,"--injectionsrate")->value);
		if(approximant == NumRelNinja2 && InjSampleRate != 16384) {
			fprintf(stderr, "WARNING: NINJA2 injections only work with 16384 Hz sampling rates.  Generating injection in %s at this rate, then downsample to the run's sampling rate.\n", thisData->name);
			InjSampleRate = 16384;
		}

		memset(&det,0,sizeof(det));
		det.site=thisData->detector;
		COMPLEX8FrequencySeries *resp = XLALCreateCOMPLEX8FrequencySeries("response",&thisData->timeData->epoch,
																		  0.0,
																		  thisData->freqData->deltaF,
																		  &strainPerCount,
																		  thisData->freqData->data->length);
		
		for(i=0;i<resp->data->length;i++) {resp->data->data[i] = 1.0;}
		/* Originally created for injecting into DARM-ERR, so transfer function was needed.  
		But since we are injecting into h(t), the transfer function from h(t) to h(t) is 1.*/

		/* We need a long buffer to inject into so that FindChirpInjectSignals() works properly
		 for low mass systems. Use 100 seconds here */
		bufferN = (UINT4) (bufferLength*InjSampleRate);// /thisData->timeData->deltaT);
		memcpy(&bufferStart,&thisData->timeData->epoch,sizeof(LIGOTimeGPS));
		XLALGPSAdd(&bufferStart,(REAL8) thisData->timeData->data->length * thisData->timeData->deltaT);
		XLALGPSAdd(&bufferStart,-bufferLength);
		injectionBuffer=(REAL4TimeSeries *)XLALCreateREAL4TimeSeries(thisData->detector->frDetector.prefix,
																	 &bufferStart, 0.0, 1.0/InjSampleRate,//thisData->timeData->deltaT,
																	 &lalADCCountUnit, bufferN);
		REAL8TimeSeries *inj8Wave=(REAL8TimeSeries *)XLALCreateREAL8TimeSeries("injection8",
                                                                           &thisData->timeData->epoch,
                                                                           0.0,
                                                                           thisData->timeData->deltaT,
                                                                           //&lalDimensionlessUnit,
                                                                           &lalStrainUnit,
                                                                           thisData->timeData->data->length);
		if(!inj8Wave) XLAL_ERROR_VOID(XLAL_EFUNC);
		/* This marks the sample in which the real segment starts, within the buffer */
		for(i=0;i<injectionBuffer->data->length;i++) injectionBuffer->data->data[i]=0.0;
		for(i=0;i<inj8Wave->data->length;i++) inj8Wave->data->data[i]=0.0;
		INT4 realStartSample=(INT4)((thisData->timeData->epoch.gpsSeconds - injectionBuffer->epoch.gpsSeconds)/thisData->timeData->deltaT);
		realStartSample+=(INT4)((thisData->timeData->epoch.gpsNanoSeconds - injectionBuffer->epoch.gpsNanoSeconds)*1e-9/thisData->timeData->deltaT);

		/*LALSimulateCoherentGW(&status,injWave,&InjectGW,&det);*/
    //LALFindChirpInjectSignals(&status,injectionBuffer,injEvent,resp);

    if(LALInferenceGetProcParamVal(commandLine,"--lalinspiralinjection")){
      if ( approximant == NumRelNinja2) {
        XLALSimInjectNinjaSignals(injectionBuffer, thisData->name, 1./responseScale, injEvent);
      } else {
        /* Use this custom version for extra sites - not currently maintained */
        // LALInferenceLALFindChirpInjectSignals (&status,injectionBuffer,injEvent,resp,det.site);
	      /* Normal find chirp simulation cannot handle the extra sites */
	      LALFindChirpInjectSignals (&status,injectionBuffer,injEvent,resp);
      }
      printf("Using LALInspiral for injection\n");
      XLALResampleREAL4TimeSeries(injectionBuffer,thisData->timeData->deltaT); //downsample to analysis sampling rate.
      if(status.statusCode) REPORTSTATUS(&status);
      XLALDestroyCOMPLEX8FrequencySeries(resp);
      
      if ( approximant != NumRelNinja2 ) {
        /* Checking the lenght of the injection waveform with respect of thisData->timeData->data->length */
        CoherentGW            waveform;
        PPNParamStruc         ppnParams;
        memset( &waveform, 0, sizeof(CoherentGW) );
        memset( &ppnParams, 0, sizeof(PPNParamStruc) );
        ppnParams.deltaT   = 1.0/InjSampleRate;//thisData->timeData->deltaT;
        ppnParams.lengthIn = 0;
        ppnParams.ppn      = NULL;
        unsigned lengthTest = 0;
        
        LALGenerateInspiral(&status, &waveform, injEvent, &ppnParams ); //Recompute the waveform just to get access to ppnParams.tc and waveform.h->data->length or waveform.phi->data->length
        if(status.statusCode) REPORTSTATUS(&status);
        
        if(waveform.h){
          lengthTest = waveform.h->data->length*(thisData->timeData->deltaT*InjSampleRate);
        }
        if(waveform.phi){
          XLALResampleREAL8TimeSeries(waveform.phi,thisData->timeData->deltaT);
          lengthTest = waveform.phi->data->length;
        }
        
        
        if(lengthTest>thisData->timeData->data->length-(UINT4)ceil((2.0*padding+2.0)/thisData->timeData->deltaT)){
          fprintf(stderr, "WARNING: waveform length = %u is longer than thisData->timeData->data->length = %d minus the window width = %d and the 2.0 seconds after tc (total of %d points available).\n", lengthTest, thisData->timeData->data->length, (INT4)ceil((2.0*padding)/thisData->timeData->deltaT) , thisData->timeData->data->length-(INT4)ceil((2.0*padding+2.0)/thisData->timeData->deltaT));
          fprintf(stderr, "The waveform injected is %f seconds long. Consider increasing the %f seconds segment length (--seglen) to be greater than %f. (in %s, line %d)\n",ppnParams.tc , thisData->timeData->data->length * thisData->timeData->deltaT, ppnParams.tc + 2.0*padding + 2.0, __FILE__, __LINE__);
        }
        if(ppnParams.tc>bufferLength){
          fprintf(stderr, "ERROR: The waveform injected is %f seconds long and the buffer for FindChirpInjectSignal is %f seconds long. The end of the waveform will be cut ! (in %s, line %d)\n",ppnParams.tc , bufferLength, __FILE__, __LINE__);
          exit(1);
        }
      }
      
      /* Now we cut the injection buffer down to match the time domain wave size */
      injectionBuffer=(REAL4TimeSeries *)XLALCutREAL4TimeSeries(injectionBuffer,realStartSample,thisData->timeData->data->length);
      if (!injectionBuffer) XLAL_ERROR_VOID(XLAL_EFUNC);
      if(status.statusCode) REPORTSTATUS(&status);
      /*		for(j=0;j<injWave->data->length;j++) printf("%f\n",injWave->data->data[j]);*/
      for(i=0;i<injectionBuffer->data->length;i++) inj8Wave->data->data[i]=(REAL8)injectionBuffer->data->data[i];
    }else{
      printf("Using LALSimulation for injection\n");
      REAL8TimeSeries *hplus=NULL;  /**< +-polarization waveform */
      REAL8TimeSeries *hcross=NULL; /**< x-polarization waveform */
      REAL8TimeSeries       *signalvecREAL8=NULL;
      LALPNOrder        order;              /* Order of the model             */
      INT4              amporder=0;         /* Amplitude order of the model   */
      
      order = XLALGetOrderFromString(injEvent->waveform);
      if ( (int) order == XLAL_FAILURE)
        ABORTXLAL(&status);
      amporder = injEvent->amp_order;
      //if(amporder<0) amporder=0;
      /* FIXME - tidal lambda's and interactionFlag are just set to command line values here.
       * They should be added to injEvent and set to appropriate values
       */
      REAL8 lambda1 = 0.;
      if(LALInferenceGetProcParamVal(commandLine,"--inj-lambda1")) {
        lambda1= atof(LALInferenceGetProcParamVal(commandLine,"--inj-lambda1")->value);
        fprintf(stdout,"Injection lambda1 set to %f\n",lambda1);
      }
      REAL8 lambda2 = 0.;
      if(LALInferenceGetProcParamVal(commandLine,"--inj-lambda2")) {
        lambda2= atof(LALInferenceGetProcParamVal(commandLine,"--inj-lambda2")->value);
        fprintf(stdout,"Injection lambda2 set to %f\n",lambda2);
      }

      REAL8 lambdaT = 0.;
      REAL8 dLambdaT = 0.;
      REAL8 m1=injEvent->mass1;
      REAL8 m2=injEvent->mass2;
      REAL8 Mt=m1+m2;
      REAL8 eta=m1*m2/(Mt*Mt);
      if(LALInferenceGetProcParamVal(commandLine,"--inj-lambdaT")&&LALInferenceGetProcParamVal(commandLine,"--inj-dLambdaT")) {
        lambdaT= atof(LALInferenceGetProcParamVal(commandLine,"--inj-lambdaT")->value);
        dLambdaT= atof(LALInferenceGetProcParamVal(commandLine,"--inj-dLambdaT")->value);
        LALInferenceLambdaTsEta2Lambdas(lambdaT,dLambdaT,eta,&lambda1,&lambda2);
        fprintf(stdout,"Injection lambdaT set to %f\n",lambdaT);
        fprintf(stdout,"Injection dLambdaT set to %f\n",dLambdaT);
        fprintf(stdout,"lambda1 set to %f\n",lambda1);
        fprintf(stdout,"lambda2 set to %f\n",lambda2);
      }

      REAL8 fref = 100.;
      if(LALInferenceGetProcParamVal(commandLine,"--inj-fref")) {
        fref = atoi(LALInferenceGetProcParamVal(commandLine,"--inj-fref")->value);
      }

      LALSimInspiralWaveformFlags *waveFlags = XLALSimInspiralCreateWaveformFlags();
      LALSimInspiralSpinOrder spinO = -1;
      if(LALInferenceGetProcParamVal(commandLine,"--inj-spinOrder")) {
        spinO = atoi(LALInferenceGetProcParamVal(commandLine,"--inj-spinOrder")->value);
        XLALSimInspiralSetSpinOrder(waveFlags, spinO);
      }
      LALSimInspiralTidalOrder tideO = -1;
      if(LALInferenceGetProcParamVal(commandLine,"--inj-tidalOrder")) {
        tideO = atoi(LALInferenceGetProcParamVal(commandLine,"--inj-tidalOrder")->value);
        XLALSimInspiralSetTidalOrder(waveFlags, tideO);
      }
      LALSimInspiralTestGRParam *nonGRparams = NULL;
      /* Print a line with information about approximant, amporder, phaseorder, tide order and spin order */
      fprintf(stdout,"Injection will run using Approximant %i (%s), phase order %i, amp order %i, spin order %i, tidal order %i, in the time domain with a reference frequency of %f.\n",approximant,XLALGetStringFromApproximant(approximant),order,amporder,(int) spinO, (int) tideO, (float) fref);

      /* ChooseWaveform starts the (2,2) mode of the waveform at the given minimum frequency.  We want the highest order contribution to start at the f_lower of the injection file */
      REAL8 f_min = fLow2fStart(injEvent->f_lower, amporder, approximant);
      printf("Injecting with f_min = %f.\n", f_min);

      XLALSimInspiralChooseTDWaveform(&hplus, &hcross, injEvent->coa_phase, 1.0/InjSampleRate,
                                      injEvent->mass1*LAL_MSUN_SI, injEvent->mass2*LAL_MSUN_SI, injEvent->spin1x,
                                      injEvent->spin1y, injEvent->spin1z, injEvent->spin2x, injEvent->spin2y,
                                      injEvent->spin2z, f_min, fref, injEvent->distance*LAL_PC_SI * 1.0e6,
                                      injEvent->inclination, lambda1, lambda2, waveFlags,
                                      nonGRparams, amporder, order, approximant);
      if(!hplus || !hcross) {
        fprintf(stderr,"Error: XLALSimInspiralChooseWaveform() failed to produce waveform.\n");
        exit(-1);
      }

      XLALSimInspiralDestroyWaveformFlags(waveFlags);
      XLALSimInspiralDestroyTestGRParam(nonGRparams);
      XLALResampleREAL8TimeSeries(hplus,thisData->timeData->deltaT);
      XLALResampleREAL8TimeSeries(hcross,thisData->timeData->deltaT);
      /* XLALSimInspiralChooseTDWaveform always ends the waveform at t=0 */
      /* So we can adjust the epoch so that the end time is as desired */
      XLALGPSAddGPS(&(hplus->epoch), &(injEvent->geocent_end_time));
      XLALGPSAddGPS(&(hcross->epoch), &(injEvent->geocent_end_time));
      //XLALGPSAdd(&(hplus->epoch), -(REAL8)hplus->data->length*hplus->deltaT);
      //XLALGPSAdd(&(hcross->epoch), -(REAL8)hcross->data->length*hplus->deltaT);
      
      signalvecREAL8=XLALSimDetectorStrainREAL8TimeSeries(hplus, hcross, injEvent->longitude, injEvent->latitude, injEvent->polarization, det.site);
      if (!signalvecREAL8) XLAL_ERROR_VOID(XLAL_EFUNC);
      
      for(i=0;i<signalvecREAL8->data->length;i++){
        if(isnan(signalvecREAL8->data->data[i])) signalvecREAL8->data->data[i]=0.0;
      }

      if(signalvecREAL8->data->length > thisData->timeData->data->length-(UINT4)ceil((2.0*padding+2.0)/thisData->timeData->deltaT)){
        fprintf(stderr, "WARNING: waveform length = %u is longer than thisData->timeData->data->length = %d minus the window width = %d and the 2.0 seconds after tc (total of %d points available).\n", signalvecREAL8->data->length, thisData->timeData->data->length, (INT4)ceil((2.0*padding)/thisData->timeData->deltaT) , thisData->timeData->data->length-(INT4)ceil((2.0*padding+2.0)/thisData->timeData->deltaT));
        fprintf(stderr, "The waveform injected is %f seconds long. Consider increasing the %f seconds segment length (--seglen) to be greater than %f. (in %s, line %d)\n",signalvecREAL8->data->length * thisData->timeData->deltaT , thisData->timeData->data->length * thisData->timeData->deltaT, signalvecREAL8->data->length * thisData->timeData->deltaT + 2.0*padding + 2.0, __FILE__, __LINE__);
      }
      
      XLALSimAddInjectionREAL8TimeSeries(inj8Wave, signalvecREAL8, NULL);
      
      if ( hplus ) XLALDestroyREAL8TimeSeries(hplus);
      if ( hcross ) XLALDestroyREAL8TimeSeries(hcross);
      
    }
    XLALDestroyREAL4TimeSeries(injectionBuffer);
    injF=(COMPLEX16FrequencySeries *)XLALCreateCOMPLEX16FrequencySeries("injF",
										&thisData->timeData->epoch,
										0.0,
										thisData->freqData->deltaF,
										&lalDimensionlessUnit,
										thisData->freqData->data->length);
    if(!injF) {
      XLALPrintError("Unable to allocate memory for injection buffer\n");
      XLAL_ERROR_VOID(XLAL_EFUNC);
    }
    /* Window the data */
    REAL4 WinNorm = sqrt(thisData->window->sumofsquares/thisData->window->data->length);
        for(j=0;j<inj8Wave->data->length;j++) inj8Wave->data->data[j]*=thisData->window->data->data[j]; /* /WinNorm; */ /* Window normalisation applied only in freq domain */
    XLALREAL8TimeFreqFFT(injF,inj8Wave,thisData->timeToFreqFFTPlan);
    /*for(j=0;j<injF->data->length;j++) printf("%lf\n",injF->data->data[j].re);*/
    if(thisData->oneSidedNoisePowerSpectrum){
<<<<<<< HEAD
    for(SNR=0.0,j=thisData->fLow/injF->deltaF;j<thisData->fHigh/injF->deltaF;j++){
      SNR += pow(creal(injF->data->data[j]), 2.0)/thisData->oneSidedNoisePowerSpectrum->data->data[j];
      SNR += pow(cimag(injF->data->data[j]), 2.0)/thisData->oneSidedNoisePowerSpectrum->data->data[j];
    }
        SNR*=4.0*injF->deltaF;
    }
    thisData->SNR=sqrt(SNR);
    NetworkSNR+=SNR;
    printf("this ifo snr %lf, previous %lf\n",thisData->SNR , previous_snr);
    //if (thisData->SNR > previous_snr) {best_ifo_snr=highest_snr_index;previous_snr=thisData->SNR;}
    //highest_snr_index++;
    
    if (!(SNRpath==NULL)){ /* If the user provided a path with --snrpath store a file with injected SNRs */
        REAL8 trigtime=(REAL8) injTable->geocent_end_time.gpsSeconds + (REAL8) injTable->geocent_end_time.gpsNanoSeconds*1.0e-9;
        PrintSNRsToFile(IFOdata , trigtime);
    }
=======
      for(SNR=0.0,j=thisData->fLow/injF->deltaF;j<thisData->fHigh/injF->deltaF;j++){
        SNR += pow(creal(injF->data->data[j]), 2.0)/thisData->oneSidedNoisePowerSpectrum->data->data[j];
        SNR += pow(cimag(injF->data->data[j]), 2.0)/thisData->oneSidedNoisePowerSpectrum->data->data[j];
      }
      SNR*=4.0*injF->deltaF;
    }
    thisData->SNR=sqrt(SNR);
    NetworkSNR+=SNR;

>>>>>>> 7fa06d74
    /* Actually inject the waveform */
    for(j=0;j<inj8Wave->data->length;j++) thisData->timeData->data->data[j]+=inj8Wave->data->data[j];
    fprintf(stdout,"Injected SNR in detector %s = %g\n",thisData->name,thisData->SNR);
    char filename[256];
    sprintf(filename,"%s_timeInjection.dat",thisData->name);
    FILE* file=fopen(filename, "w");
    for(j=0;j<inj8Wave->data->length;j++){   
      fprintf(file, "%.6f\t%lg\n", XLALGPSGetREAL8(&thisData->timeData->epoch) + thisData->timeData->deltaT*j, inj8Wave->data->data[j]);
    }
    fclose(file);
    sprintf(filename,"%s_freqInjection.dat",thisData->name);
    file=fopen(filename, "w");
    for(j=0;j<injF->data->length;j++){   
    thisData->freqData->data->data[j] += injF->data->data[j] / WinNorm;
    fprintf(file, "%lg %lg \t %lg\n", thisData->freqData->deltaF*j, creal(injF->data->data[j]), cimag(injF->data->data[j]));
      }
      fclose(file);
    
      XLALDestroyREAL8TimeSeries(inj8Wave);
      XLALDestroyCOMPLEX16FrequencySeries(injF);
      thisData=thisData->next;
    }
     if (!(SNRpath==NULL)){ /* If the user provided a path with --snrpath store a file with injected SNRs */
      PrintSNRsToFile(IFOdata , injTable);
    }

    NetworkSNR=sqrt(NetworkSNR);
    fprintf(stdout,"Network SNR of event %d = %g\n",event,NetworkSNR);

    /* Output waveform raw h-plus mode */
    if( (ppt=LALInferenceGetProcParamVal(commandLine,"--rawwaveform")) )
    {
        rawWaveform=fopen(ppt->value,"w");
        bufferN = (UINT4) (bufferLength/IFOdata->timeData->deltaT);
        memcpy(&bufferStart,&IFOdata->timeData->epoch,sizeof(LIGOTimeGPS));
        XLALGPSAdd(&bufferStart,(REAL8) IFOdata->timeData->data->length * IFOdata->timeData->deltaT);
        XLALGPSAdd(&bufferStart,-bufferLength);
        COMPLEX8FrequencySeries *resp = XLALCreateCOMPLEX8FrequencySeries("response",&IFOdata->timeData->epoch,0.0,IFOdata->freqData->deltaF,&strainPerCount,IFOdata->freqData->data->length);
        if(!resp) XLAL_ERROR_VOID(XLAL_EFUNC);
        injectionBuffer=(REAL4TimeSeries *)XLALCreateREAL4TimeSeries("None",&bufferStart, 0.0, IFOdata->timeData->deltaT,&lalADCCountUnit, bufferN);
        if(!injectionBuffer) XLAL_ERROR_VOID(XLAL_EFUNC);
        /* This marks the sample in which the real segment starts, within the buffer */
        INT4 realStartSample=(INT4)((IFOdata->timeData->epoch.gpsSeconds - injectionBuffer->epoch.gpsSeconds)/IFOdata->timeData->deltaT);
        realStartSample+=(INT4)((IFOdata->timeData->epoch.gpsNanoSeconds - injectionBuffer->epoch.gpsNanoSeconds)*1e-9/IFOdata->timeData->deltaT);
        LALFindChirpInjectSignals(&status,injectionBuffer,injEvent,resp);
        if(status.statusCode) REPORTSTATUS(&status);
        XLALDestroyCOMPLEX8FrequencySeries(resp);
        injectionBuffer=(REAL4TimeSeries *)XLALCutREAL4TimeSeries(injectionBuffer,realStartSample,IFOdata->timeData->data->length);
        for(j=0;j<injectionBuffer->data->length;j++) fprintf(rawWaveform,"%.6f\t%g\n", XLALGPSGetREAL8(&IFOdata->timeData->epoch) + IFOdata->timeData->deltaT*j, injectionBuffer->data->data[j]);
        fclose(rawWaveform);
        XLALDestroyREAL4TimeSeries(injectionBuffer);
    }
<<<<<<< HEAD
    

    
    
=======
  
    LALInferencePrintDataWithInjection(IFOdata,commandLine);
  
>>>>>>> 7fa06d74
    return;
}

//temporary? replacement function for FindChirpInjectSignals in order to accept any detector.site and not only the ones in lalCachedDetectors.
void
LALInferenceLALFindChirpInjectSignals (
    LALStatus                  *status,
    REAL4TimeSeries            *chan,
    SimInspiralTable           *events,
    COMPLEX8FrequencySeries    *resp,
    LALDetector                *LALInference_detector
    )

{
  UINT4                 k;
  DetectorResponse      detector;
  SimInspiralTable     *thisEvent = NULL;
  PPNParamStruc         ppnParams;
  CoherentGW            waveform;
  INT8                  waveformStartTime;
  REAL4TimeSeries       signalvec;
  COMPLEX8Vector       *unity = NULL;
  CHAR                  warnMsg[512];
  CHAR                  ifo[LIGOMETA_IFO_MAX];
  REAL8                 timeDelay;
  UINT4                  i; 
  REAL8TimeSeries       *hplus=NULL;
  REAL8TimeSeries       *hcross=NULL;
  REAL8TimeSeries       *signalvecREAL8=NULL;
 // REAL4TimeSeries       *signalvecREAL4=NULL;
  
  INITSTATUS(status);
  ATTATCHSTATUSPTR( status );

  ASSERT( chan, status,
      FINDCHIRPH_ENULL, FINDCHIRPH_MSGENULL );
  ASSERT( chan->data, status,
      FINDCHIRPH_ENULL, FINDCHIRPH_MSGENULL );
  ASSERT( chan->data->data, status,
      FINDCHIRPH_ENULL, FINDCHIRPH_MSGENULL );

  ASSERT( events, status,
      FINDCHIRPH_ENULL, FINDCHIRPH_MSGENULL );

  ASSERT( resp, status,
      FINDCHIRPH_ENULL, FINDCHIRPH_MSGENULL );
  ASSERT( resp->data, status,
      FINDCHIRPH_ENULL, FINDCHIRPH_MSGENULL );
  ASSERT( resp->data->data, status,
      FINDCHIRPH_ENULL, FINDCHIRPH_MSGENULL );


  /*
   *
   * set up structures and parameters needed
   *
   */


  /* fixed waveform injection parameters */
  memset( &ppnParams, 0, sizeof(PPNParamStruc) );
  ppnParams.deltaT   = chan->deltaT;
  ppnParams.lengthIn = 0;
  ppnParams.ppn      = NULL;


  /*
   *
   * compute the transfer function from the given response function
   *
   */


  /* allocate memory and copy the parameters describing the freq series */
  memset( &detector, 0, sizeof( DetectorResponse ) );
  detector.transfer = (COMPLEX8FrequencySeries *)
    LALCalloc( 1, sizeof(COMPLEX8FrequencySeries) );
  if ( ! detector.transfer )
  {
    ABORT( status, FINDCHIRPH_EALOC, FINDCHIRPH_MSGEALOC );
  }
  memcpy( &(detector.transfer->epoch), &(resp->epoch),
      sizeof(LIGOTimeGPS) );
  detector.transfer->f0 = resp->f0;
  detector.transfer->deltaF = resp->deltaF;

  detector.site = (LALDetector *) LALMalloc( sizeof(LALDetector) );
  /* set the detector site */
  
  detector.site = LALInference_detector;
  strcpy(ifo, LALInference_detector->frDetector.prefix);
  printf("computing waveform for %s\n",LALInference_detector->frDetector.name);

  /* set up units for the transfer function */
  if (XLALUnitDivide( &(detector.transfer->sampleUnits),
                      &lalADCCountUnit, &lalStrainUnit ) == NULL) {
    ABORTXLAL(status);
  }

  /* invert the response function to get the transfer function */
  LALCCreateVector( status->statusPtr, &( detector.transfer->data ),
      resp->data->length );
  CHECKSTATUSPTR( status );

  LALCCreateVector( status->statusPtr, &unity, resp->data->length );
  CHECKSTATUSPTR( status );
  for ( k = 0; k < resp->data->length; ++k )
  {
    unity->data[k] = 1.0;
  }

  LALCCVectorDivide( status->statusPtr, detector.transfer->data, unity,
      resp->data );
  CHECKSTATUSPTR( status );

  LALCDestroyVector( status->statusPtr, &unity );
  CHECKSTATUSPTR( status );


  /*
   *
   * loop over the signals and inject them into the time series
   *
   */


  for ( thisEvent = events; thisEvent; thisEvent = thisEvent->next )
  {
    /*
     *
     * generate waveform and inject it into the data
     *
     */


    /* clear the waveform structure */
    memset( &waveform, 0, sizeof(CoherentGW) );
    
    LALGenerateInspiral(status->statusPtr, &waveform, thisEvent, &ppnParams );
    CHECKSTATUSPTR( status );
    
    LALInfo( status, ppnParams.termDescription );

    if ( strstr( thisEvent->waveform, "KludgeIMR") ||
         strstr( thisEvent->waveform, "KludgeRingOnly") )
     {
       CoherentGW *wfm;
       SimRingdownTable *ringEvent;
       int injectSignalType = LALRINGDOWN_IMR_INJECT;


       ringEvent = (SimRingdownTable *)
         LALCalloc( 1, sizeof(SimRingdownTable) );
       wfm = XLALGenerateInspRing( &waveform, thisEvent, ringEvent,
           injectSignalType);
       LALFree(ringEvent);

       if ( !wfm )
       {
         LALInfo( status, "Unable to generate merger/ringdown, "
             "injecting inspiral only");
         ABORT( status, FINDCHIRPH_EIMRW, FINDCHIRPH_MSGEIMRW );
       }
       waveform = *wfm;
     }


    if ( thisEvent->geocent_end_time.gpsSeconds )
    {
      /* get the gps start time of the signal to inject */
      waveformStartTime = XLALGPSToINT8NS( &(thisEvent->geocent_end_time) );
      waveformStartTime -= (INT8) ( 1000000000.0 * ppnParams.tc );
    }
    else
    {
      LALInfo( status, "Waveform start time is zero: injecting waveform "
          "into center of data segment" );

      /* center the waveform in the data segment */
      waveformStartTime = XLALGPSToINT8NS( &(chan->epoch) );

      waveformStartTime += (INT8) ( 1000000000.0 *
          ((REAL8) (chan->data->length - ppnParams.length) / 2.0) * chan->deltaT
          );
    }

    snprintf( warnMsg, sizeof(warnMsg)/sizeof(*warnMsg),
        "Injected waveform timing:\n"
        "thisEvent->geocent_end_time.gpsSeconds = %d\n"
        "thisEvent->geocent_end_time.gpsNanoSeconds = %d\n"
        "ppnParams.tc = %e\n"
        "waveformStartTime = %" LAL_INT8_FORMAT "\n",
        thisEvent->geocent_end_time.gpsSeconds,
        thisEvent->geocent_end_time.gpsNanoSeconds,
        ppnParams.tc,
        waveformStartTime );
    LALInfo( status, warnMsg );

      /* clear the signal structure */
      memset( &signalvec, 0, sizeof(REAL4TimeSeries) );

      /* set the start time of the signal vector to the appropriate start time of the injection */
      if ( detector.site )
      {
        timeDelay = XLALTimeDelayFromEarthCenter( detector.site->location, thisEvent->longitude,
          thisEvent->latitude, &(thisEvent->geocent_end_time) );
        if ( XLAL_IS_REAL8_FAIL_NAN( timeDelay ) )
        {
          ABORTXLAL( status );
        }
      }
      else
      {
        timeDelay = 0.0;
      }
      /* Give a little more breathing space to aid band-passing */
      XLALGPSSetREAL8( &(signalvec.epoch), (waveformStartTime * 1.0e-9) - 0.25 + timeDelay );
      /* set the parameters for the signal time series */
      signalvec.deltaT = chan->deltaT;
      if ( ( signalvec.f0 = chan->f0 ) != 0 )
      {
        ABORT( status, FINDCHIRPH_EHETR, FINDCHIRPH_MSGEHETR );
      }
      signalvec.sampleUnits = lalADCCountUnit;
      
      if(waveform.h == NULL){
      /* set the start times for injection */
      XLALINT8NSToGPS( &(waveform.a->epoch), waveformStartTime );
      /* put a rug on a polished floor? */
      waveform.f->epoch = waveform.a->epoch;
      waveform.phi->epoch = waveform.a->epoch;
      /* you might as well set a man trap */
      if ( waveform.shift )
      {
        waveform.shift->epoch = waveform.a->epoch;
      }
      /* and to think he'd just come from the hospital */
      }else{
        /* set the start times for injection */
        XLALINT8NSToGPS( &(waveform.h->epoch), waveformStartTime );  
      }
      /* simulate the detectors response to the inspiral */
      LALSCreateVector( status->statusPtr, &(signalvec.data), chan->data->length );
      CHECKSTATUSPTR( status );

      if(waveform.h == NULL){ //LALSimulateCoherentGW only for waveform generators filling CoherentGW.a and CoherentGW.phi
        LALSimulateCoherentGW( status->statusPtr, &signalvec, &waveform, &detector );
      }else{
      hplus=(REAL8TimeSeries *)XLALCreateREAL8TimeSeries("hplus",
                                                                &(waveform.h->epoch),
                                                                0.0,
                                                                waveform.h->deltaT,
                                                                &lalDimensionlessUnit,
                                                                waveform.h->data->length);

      hcross=(REAL8TimeSeries *)XLALCreateREAL8TimeSeries("hcross",
                                                                  &(waveform.h->epoch),
                                                                  0.0,
                                                                  waveform.h->deltaT,
                                                                  &lalDimensionlessUnit,
                                                                  waveform.h->data->length);
      for( i = 0; i < waveform.h->data->length; i++)
      {
        hplus->data->data[i] = waveform.h->data->data[2*i];
        hcross->data->data[i] = waveform.h->data->data[(2*i)+1];
      }

      signalvecREAL8=XLALSimDetectorStrainREAL8TimeSeries(hplus, 
                                                          hcross,
                                                          thisEvent->longitude,
                                                          thisEvent->latitude,
                                                          thisEvent->polarization,
                                                          LALInference_detector);
        
      INT8 offset = ( signalvecREAL8->epoch.gpsSeconds - signalvec.epoch.gpsSeconds ) / signalvec.deltaT;
      offset += ( signalvecREAL8->epoch.gpsNanoSeconds - signalvec.epoch.gpsNanoSeconds ) * 1.0e-9 / signalvec.deltaT;

      
      int Nnans=0;
      for (i=0; i<signalvec.data->length; i++){
        if(i<offset || i>=signalvecREAL8->data->length+offset || isnan(signalvecREAL8->data->data[i-offset])) signalvec.data->data[i]=0.0; //The isnan() condition should not be necessary. To be investigated.
	else signalvec.data->data[i]=(REAL4) signalvecREAL8->data->data[i-offset];
	if((i>=offset)&&(i<signalvecREAL8->data->length+offset) && isnan(signalvecREAL8->data->data[i-offset])) Nnans++;
      }
      if(Nnans>0) fprintf(stderr,"Trimmed %i NaNs from the injection waveform!\n",Nnans);
      }
      CHECKSTATUSPTR( status );
      
      /* Taper the signal */
      {

          if ( ! strcmp( "TAPER_START", thisEvent->taper ) )
          {
              XLALSimInspiralREAL4WaveTaper( signalvec.data, LAL_SIM_INSPIRAL_TAPER_START );
          }
          else if (  ! strcmp( "TAPER_END", thisEvent->taper ) )
          {
              XLALSimInspiralREAL4WaveTaper( signalvec.data, LAL_SIM_INSPIRAL_TAPER_END );
          }
          else if (  ! strcmp( "TAPER_STARTEND", thisEvent->taper ) )
          {
              XLALSimInspiralREAL4WaveTaper( signalvec.data, LAL_SIM_INSPIRAL_TAPER_STARTEND );
          }
          else if ( strcmp( "TAPER_NONE", thisEvent->taper ) )
          {
              XLALPrintError( "Invalid injection tapering option specified: %s\n",
                 thisEvent->taper );
              ABORT( status, LAL_BADPARM_ERR, LAL_BADPARM_MSG );
          }
      }
      
      /* Band pass the signal */
      if ( thisEvent->bandpass )
      {
          UINT4 safeToBandPass = 0;
          UINT4 start=0, end=0;
          REAL4Vector *bandpassVec = NULL;

          safeToBandPass = FindTimeSeriesStartAndEnd (
                  signalvec.data, &start, &end );

          if ( safeToBandPass )
          {
              /* Check if we can grab some padding at the extremeties.
               * This will make the bandpassing better
               */

              if (((INT4)start - (int)(0.25/chan->deltaT)) > 0 )
                    start -= (int)(0.25/chan->deltaT);
              else
                    start = 0;

              if ((end + (int)(0.25/chan->deltaT)) < signalvec.data->length )
                    end += (int)(0.25/chan->deltaT);
              else
                    end = signalvec.data->length - 1;

              bandpassVec = (REAL4Vector *)
                      LALCalloc(1, sizeof(REAL4Vector) );

              bandpassVec->length = (end - start + 1);
              bandpassVec->data = signalvec.data->data + start;

              if ( XLALBandPassInspiralTemplate( bandpassVec,
                          1.1*thisEvent->f_lower,
                          1.05*thisEvent->f_final,
                          1./chan->deltaT) != XLAL_SUCCESS )
              {
                  LALError( status, "Failed to Bandpass signal" );
                  ABORT (status, LALINSPIRALH_EBPERR, LALINSPIRALH_MSGEBPERR);
              };

              LALFree( bandpassVec );
          }
      }
      /* inject the signal into the data channel */
      LALSSInjectTimeSeries( status->statusPtr, chan, &signalvec );

      CHECKSTATUSPTR( status );


    if ( waveform.shift )
    {
      LALSDestroyVector( status->statusPtr, &(waveform.shift->data) );
      CHECKSTATUSPTR( status );
      LALFree( waveform.shift );
    }

    if( waveform.h )
    {
      LALSDestroyVectorSequence( status->statusPtr, &(waveform.h->data) );
      CHECKSTATUSPTR( status );
      LALFree( waveform.h );
    }
    if( waveform.a )
    {
      LALSDestroyVectorSequence( status->statusPtr, &(waveform.a->data) );
      CHECKSTATUSPTR( status );
      LALFree( waveform.a );
      /*
       * destroy the signal only if waveform.h is NULL as otherwise it won't
       * be created
       * */
      if ( waveform.h == NULL )
      {
	LALSDestroyVector( status->statusPtr, &(signalvec.data) );
        CHECKSTATUSPTR( status );
      }
    }
    if( waveform.f )
    {
      LALSDestroyVector( status->statusPtr, &(waveform.f->data) );
      CHECKSTATUSPTR( status );
      LALFree( waveform.f );
    }
    if( waveform.phi )
    {
      LALDDestroyVector( status->statusPtr, &(waveform.phi->data) );
      CHECKSTATUSPTR( status );
      LALFree( waveform.phi );
    }
  }

  
  if(hplus) XLALDestroyREAL8TimeSeries(hplus);
  if(hcross) XLALDestroyREAL8TimeSeries(hcross);
  if(signalvecREAL8) XLALDestroyREAL8TimeSeries(signalvecREAL8);
  
  LALCDestroyVector( status->statusPtr, &( detector.transfer->data ) );
  CHECKSTATUSPTR( status );

//  if ( detector.site ) LALFree( detector.site );
  LALFree( detector.transfer );

  DETATCHSTATUSPTR( status );
  RETURN( status );
}

static int FindTimeSeriesStartAndEnd (
                                      REAL4Vector *signalvec,
                                      UINT4 *start,
                                      UINT4 *end
                                      )
{
  UINT4 i; /* mid, n; indices */
  UINT4 flag, safe = 1;
  UINT4 length;
  
#ifndef LAL_NDEBUG
  if ( !signalvec )
    XLAL_ERROR( XLAL_EFAULT );
  
  if ( !signalvec->data )
    XLAL_ERROR( XLAL_EFAULT );
#endif
  
  length = signalvec->length;
  
  /* Search for start and end of signal */
  flag = 0;
  i = 0;
  while(flag == 0 && i < length )
  {
    if( signalvec->data[i] != 0.)
    {
      *start = i;
      flag = 1;
    }
    i++;
  }
  if ( flag == 0 )
  {
    return flag;
  }
  
  flag = 0;
  i = length - 1;
  while(flag == 0)
  {
    if( signalvec->data[i] != 0.)
    {
      *end = i;
      flag = 1;
    }
    i--;
  }
  
  /* Check we have more than 2 data points */
  if(((*end) - (*start)) <= 1)
  {
    XLALPrintWarning( "Data less than 3 points in this signal!\n" );
    safe = 0;
  }
  
  return safe;
  
}

void InjectFD(LALInferenceIFOData *IFOdata, SimInspiralTable *inj_table, ProcessParamsTable *commandLine)
///*-------------- Inject in Frequency domain -----------------*/
{
<<<<<<< HEAD
    /* Inject a gravitational wave into the data in the frequency domain */ 
    LALStatus status;
    memset(&status,0,sizeof(LALStatus));
    REAL8 mc=0.0;
    Approximant injapprox;
    LALPNOrder phase_order=-1;
    LALPNOrder amp_order=-1;
    injapprox = XLALGetApproximantFromString(inj_table->waveform);
    if( (int) injapprox == XLAL_FAILURE)
        ABORTXLAL(&status);
    phase_order = XLALGetOrderFromString(inj_table->waveform);
    if ( (int) phase_order == XLAL_FAILURE)
        ABORTXLAL(&status);
    LALInferenceVariables *modelParams=NULL;
    LALInferenceIFOData * tmpdata=IFOdata;
    REAL8 eta =0.0;
    REAL8 startPhase = 0.0;
    REAL8 inclination = 0.0;
    REAL8 distance=0.0;
    REAL8 longitude=0.0;
    REAL8 latitude=0.0;
    REAL8 polarization=0.0;
    REAL8 injtime=0.0;
    REAL8 previous_max_snr=0.0,previous_min_snr=10E9; 
    UINT4 best_ifo_snr=0, worst_ifo_snr=0;
    UINT4 snr_index=0;
    LALInferenceIFOData *thisData=NULL;
    LALInferenceFrame frame = LALINFERENCE_FRAME_SYSTEM;
    
    tmpdata->modelParams=XLALCalloc(1,sizeof(LALInferenceVariables));
    modelParams=tmpdata->modelParams;
    memset(modelParams,0,sizeof(LALInferenceVariables));

    enforce_m1_larger_m2(inj_table);
    eta = inj_table->eta;
    mc=inj_table->mchirp;
    startPhase = inj_table->coa_phase;
    inclination = inj_table->inclination;
    distance=inj_table->distance;
    longitude=inj_table->longitude;
    latitude=inj_table->latitude;
    polarization=inj_table->polarization;
    injtime=(REAL8) inj_table->geocent_end_time.gpsSeconds + (REAL8) inj_table->geocent_end_time.gpsNanoSeconds*1.0e-9;
    amp_order=(LALPNOrder) inj_table->amp_order;
    LALInferenceAddVariable(tmpdata->modelParams, "chirpmass",&mc,LALINFERENCE_REAL8_t,LALINFERENCE_PARAM_LINEAR);
    LALInferenceAddVariable(tmpdata->modelParams, "phase",&startPhase,LALINFERENCE_REAL8_t, LALINFERENCE_PARAM_CIRCULAR);  
    LALInferenceAddVariable(tmpdata->modelParams, "rightascension",&longitude,LALINFERENCE_REAL8_t, LALINFERENCE_PARAM_CIRCULAR);  
    LALInferenceAddVariable(tmpdata->modelParams, "declination",&latitude,LALINFERENCE_REAL8_t, LALINFERENCE_PARAM_CIRCULAR);  
    LALInferenceAddVariable(tmpdata->modelParams, "polarisation",&polarization,LALINFERENCE_REAL8_t, LALINFERENCE_PARAM_CIRCULAR);  
    LALInferenceAddVariable(tmpdata->modelParams, "time",&injtime,LALINFERENCE_REAL8_t, LALINFERENCE_PARAM_LINEAR);
    LALInferenceAddVariable(tmpdata->modelParams, "massratio",&eta,LALINFERENCE_REAL8_t,LALINFERENCE_PARAM_LINEAR);
    LALInferenceAddVariable(tmpdata->modelParams, "distance",&distance,LALINFERENCE_REAL8_t,LALINFERENCE_PARAM_LINEAR);
    LALInferenceAddVariable(tmpdata->modelParams, "LAL_APPROXIMANT",&injapprox,LALINFERENCE_UINT4_t, LALINFERENCE_PARAM_FIXED);
    LALInferenceAddVariable(tmpdata->modelParams, "LAL_PNORDER",&phase_order,LALINFERENCE_INT4_t, LALINFERENCE_PARAM_FIXED);
    LALInferenceAddVariable(tmpdata->modelParams, "LAL_AMPORDER",&amp_order,LALINFERENCE_INT4_t, LALINFERENCE_PARAM_FIXED);

    if (LALInferenceGetProcParamVal(commandLine,"--radiation-frame")){
      frame = LALINFERENCE_FRAME_RADIATION;
      LALInferenceAddVariable(tmpdata->modelParams, "LALINFERENCE_FRAME", &frame, LALINFERENCE_UINT4_t, LALINFERENCE_PARAM_FIXED);
      LALInferenceAddVariable(tmpdata->modelParams, "inclination",&inclination,LALINFERENCE_REAL8_t, LALINFERENCE_PARAM_LINEAR);
=======
  /* Inject a gravitational wave into the data in the frequency domain */
  LALStatus status;
  memset(&status,0,sizeof(LALStatus));
  INT4 errnum;
  REAL8 mc=0.0;
  Approximant injapprox;
  LALPNOrder phase_order=-1;
  LALPNOrder amp_order=-1;
  injapprox = XLALGetApproximantFromString(inj_table->waveform);
  if( (int) injapprox == XLAL_FAILURE)
      ABORTXLAL(&status);
  phase_order = XLALGetOrderFromString(inj_table->waveform);
  if ( (int) phase_order == XLAL_FAILURE)
      ABORTXLAL(&status);
  REAL8 eta =0.0;
  REAL8 startPhase = 0.0;
  REAL8 inclination = 0.0;
  REAL8 distance=0.0;
  REAL8 longitude=0.0;
  REAL8 latitude=0.0;
  REAL8 polarization=0.0;
  REAL8 injtime=0.0;
  // The injection is done in the radiation frame as it is easier to convert the xml cartesian components to the components the spins in this frame...
  LALInferenceFrame frame = LALINFERENCE_FRAME_RADIATION;

  IFOdata->modelParams=XLALCalloc(1,sizeof(LALInferenceVariables));
  memset(IFOdata->modelParams,0,sizeof(LALInferenceVariables));

  enforce_m1_larger_m2(inj_table);
  eta = inj_table->eta;
  mc=inj_table->mchirp;
  startPhase = inj_table->coa_phase;
  inclination = inj_table->inclination;
  distance=inj_table->distance;
  longitude=inj_table->longitude;
  latitude=inj_table->latitude;
  polarization=inj_table->polarization;
  injtime=(REAL8) inj_table->geocent_end_time.gpsSeconds + (REAL8) inj_table->geocent_end_time.gpsNanoSeconds*1.0e-9;
  amp_order=(LALPNOrder) inj_table->amp_order;

  LALInferenceAddVariable(IFOdata->modelParams, "chirpmass",&mc,LALINFERENCE_REAL8_t,LALINFERENCE_PARAM_LINEAR);
  LALInferenceAddVariable(IFOdata->modelParams, "phase",&startPhase,LALINFERENCE_REAL8_t, LALINFERENCE_PARAM_CIRCULAR);
  LALInferenceAddVariable(IFOdata->modelParams, "rightascension",&longitude,LALINFERENCE_REAL8_t, LALINFERENCE_PARAM_CIRCULAR);
  LALInferenceAddVariable(IFOdata->modelParams, "declination",&latitude,LALINFERENCE_REAL8_t, LALINFERENCE_PARAM_CIRCULAR);
  LALInferenceAddVariable(IFOdata->modelParams, "polarisation",&polarization,LALINFERENCE_REAL8_t, LALINFERENCE_PARAM_CIRCULAR);
  LALInferenceAddVariable(IFOdata->modelParams, "time",&injtime,LALINFERENCE_REAL8_t, LALINFERENCE_PARAM_LINEAR);
  LALInferenceAddVariable(IFOdata->modelParams, "massratio",&eta,LALINFERENCE_REAL8_t,LALINFERENCE_PARAM_LINEAR);
  LALInferenceAddVariable(IFOdata->modelParams, "distance",&distance,LALINFERENCE_REAL8_t,LALINFERENCE_PARAM_LINEAR);
  LALInferenceAddVariable(IFOdata->modelParams, "LAL_APPROXIMANT",&injapprox,LALINFERENCE_UINT4_t, LALINFERENCE_PARAM_FIXED);
  LALInferenceAddVariable(IFOdata->modelParams, "LAL_PNORDER",&phase_order,LALINFERENCE_INT4_t, LALINFERENCE_PARAM_FIXED);
  LALInferenceAddVariable(IFOdata->modelParams, "LAL_AMPORDER",&amp_order,LALINFERENCE_INT4_t, LALINFERENCE_PARAM_FIXED);
  frame = LALINFERENCE_FRAME_RADIATION;
  LALInferenceAddVariable(IFOdata->modelParams, "LALINFERENCE_FRAME", &frame, LALINFERENCE_UINT4_t, LALINFERENCE_PARAM_FIXED);
  LALInferenceAddVariable(IFOdata->modelParams, "inclination",&inclination,LALINFERENCE_REAL8_t, LALINFERENCE_PARAM_LINEAR);

  REAL8 lambda1 = 0.;
  if(LALInferenceGetProcParamVal(commandLine,"--inj-lambda1")) {
    lambda1= atof(LALInferenceGetProcParamVal(commandLine,"--inj-lambda1")->value);
    fprintf(stdout,"Injection lambda1 set to %f\n",lambda1);
    LALInferenceAddVariable(IFOdata->modelParams, "lambda1",&lambda1,LALINFERENCE_REAL8_t,LALINFERENCE_PARAM_LINEAR);
  }
  REAL8 lambda2 = 0.;
  if(LALInferenceGetProcParamVal(commandLine,"--inj-lambda2")) {
    lambda2= atof(LALInferenceGetProcParamVal(commandLine,"--inj-lambda2")->value);
    fprintf(stdout,"Injection lambda2 set to %f\n",lambda2);
    LALInferenceAddVariable(IFOdata->modelParams, "lambda2",&lambda2,LALINFERENCE_REAL8_t,LALINFERENCE_PARAM_LINEAR);
  }
  REAL8 lambdaT = 0.;
  REAL8 dLambdaT = 0.;
  if(LALInferenceGetProcParamVal(commandLine,"--inj-lambdaT")&&LALInferenceGetProcParamVal(commandLine,"--inj-dLambdaT")) {
    lambdaT= atof(LALInferenceGetProcParamVal(commandLine,"--inj-lambdaT")->value);
    dLambdaT= atof(LALInferenceGetProcParamVal(commandLine,"--inj-dLambdaT")->value);
    LALInferenceLambdaTsEta2Lambdas(lambdaT,dLambdaT,eta,&lambda1,&lambda2);
    fprintf(stdout,"Injection lambdaT set to %f\n",lambdaT);
    fprintf(stdout,"Injection dLambdaT set to %f\n",dLambdaT);
    fprintf(stdout,"lambda1 set to %f\n",lambda1);
    fprintf(stdout,"lambda2 set to %f\n",lambda2);
    LALInferenceAddVariable(IFOdata->modelParams, "lambdaT",&lambdaT,LALINFERENCE_REAL8_t,LALINFERENCE_PARAM_LINEAR);
    LALInferenceAddVariable(IFOdata->modelParams, "dLambdaT",&dLambdaT,LALINFERENCE_REAL8_t,LALINFERENCE_PARAM_LINEAR);
  }

  LALSimInspiralSpinOrder spinO = LAL_SIM_INSPIRAL_SPIN_ORDER_ALL;

  if(LALInferenceGetProcParamVal(commandLine, "--inj-spinOrder")) {
      spinO = atoi(LALInferenceGetProcParamVal(commandLine, "--inj-spinOrder")->value);
      LALInferenceAddVariable(IFOdata->modelParams, "spinO", &spinO,   LALINFERENCE_INT4_t, LALINFERENCE_PARAM_FIXED);
  }

  LALSimInspiralTidalOrder tideO = LAL_SIM_INSPIRAL_TIDAL_ORDER_ALL;

  if(LALInferenceGetProcParamVal(commandLine, "--inj-tidalOrder")) {
      tideO = atoi(LALInferenceGetProcParamVal(commandLine, "--inj-tidalOrder")->value);
      LALInferenceAddVariable(IFOdata->modelParams, "tideO", &tideO,   LALINFERENCE_INT4_t, LALINFERENCE_PARAM_FIXED);
  }

  REAL8 a1=0.0,theta1=0.0,phi1=0.0,a2=0.0,theta2=0.0,phi2=0.0;
  int spin_aligned=0;

  if (inj_table->spin1x==0.0 && inj_table->spin1y==0.0 && inj_table->spin1z!=0.0){
    spin_aligned=1;
    a1=inj_table->spin1z;
>>>>>>> 7fa06d74
    }
  if (inj_table->spin2x==0.0 && inj_table->spin2y==0.0&& inj_table->spin2z!=0.0){
    spin_aligned=1;
    a2=inj_table->spin2z;
    }
  if (spin_aligned==0){
    a1=sqrt(inj_table->spin1x*inj_table->spin1x+inj_table->spin1y*inj_table->spin1y+inj_table->spin1z*inj_table->spin1z);
    if (a1>0.0){
     REAL8 tmp=inj_table->spin1z/a1;
     theta1=acos(tmp);
    }
    if (a1>0.0){
      phi1=atan2( inj_table->spin1y,inj_table->spin1x);
      if (phi1<0.0)
        phi1+=LAL_PI*2.0;
    }
<<<<<<< HEAD
    REAL8 lambda1 = 0.;
      if(LALInferenceGetProcParamVal(commandLine,"--inj-lambda1")) {
        lambda1= atof(LALInferenceGetProcParamVal(commandLine,"--inj-lambda1")->value);
        fprintf(stdout,"Injection lambda1 set to %f\n",lambda1);
        LALInferenceAddVariable(tmpdata->modelParams, "lambda1",&lambda1,LALINFERENCE_REAL8_t,LALINFERENCE_PARAM_LINEAR);
      }
      REAL8 lambda2 = 0.;
      if(LALInferenceGetProcParamVal(commandLine,"--inj-lambda2")) {
        lambda2= atof(LALInferenceGetProcParamVal(commandLine,"--inj-lambda2")->value);
        fprintf(stdout,"Injection lambda2 set to %f\n",lambda2);
        LALInferenceAddVariable(tmpdata->modelParams, "lambda2",&lambda2,LALINFERENCE_REAL8_t,LALINFERENCE_PARAM_LINEAR);
      }
      REAL8 lambdaT = 0.;
      REAL8 dLambdaT = 0.;
      if(LALInferenceGetProcParamVal(commandLine,"--inj-lambdaT")&&LALInferenceGetProcParamVal(commandLine,"--inj-dLambdaT")) {
        lambdaT= atof(LALInferenceGetProcParamVal(commandLine,"--inj-lambdaT")->value);
        dLambdaT= atof(LALInferenceGetProcParamVal(commandLine,"--inj-dLambdaT")->value);
        LALInferenceLambdaTsEta2Lambdas(lambdaT,dLambdaT,eta,&lambda1,&lambda2);
        fprintf(stdout,"Injection lambdaT set to %f\n",lambdaT);
        fprintf(stdout,"Injection dLambdaT set to %f\n",dLambdaT);
        fprintf(stdout,"lambda1 set to %f\n",lambda1);
        fprintf(stdout,"lambda2 set to %f\n",lambda2);
        LALInferenceAddVariable(tmpdata->modelParams, "lambdaT",&lambdaT,LALINFERENCE_REAL8_t,LALINFERENCE_PARAM_LINEAR);
        LALInferenceAddVariable(tmpdata->modelParams, "dLambdaT",&dLambdaT,LALINFERENCE_REAL8_t,LALINFERENCE_PARAM_LINEAR);
      }

    LALSimInspiralSpinOrder spinO = LAL_SIM_INSPIRAL_SPIN_ORDER_ALL;
=======
>>>>>>> 7fa06d74

    a2=sqrt(inj_table->spin2x*inj_table->spin2x+inj_table->spin2y*inj_table->spin2y+inj_table->spin2z*inj_table->spin2z);
    if (a2>0.0){
     REAL8 tmp= inj_table->spin2z/a2;
    theta2=acos(tmp);
    }
    if (a2>0.0){
      phi2=atan2( inj_table->spin2y,inj_table->spin2x);
      if (phi2<0.0)
        phi2+=LAL_PI*2.0;
    }
  }
  
  if (spin_aligned>0){
    if (a1!=0.0)
      LALInferenceAddVariable(IFOdata->modelParams, "spin1",&a1,LALINFERENCE_REAL8_t,LALINFERENCE_PARAM_LINEAR);
    if (a2!=0.0)
      LALInferenceAddVariable(IFOdata->modelParams, "spin2",&a2,LALINFERENCE_REAL8_t,LALINFERENCE_PARAM_LINEAR);
    }
  else{
    if (a1>0){
      LALInferenceAddVariable(IFOdata->modelParams, "theta_spin1",&theta1,LALINFERENCE_REAL8_t,LALINFERENCE_PARAM_LINEAR);
      LALInferenceAddVariable(IFOdata->modelParams, "phi_spin1",&phi1,LALINFERENCE_REAL8_t,LALINFERENCE_PARAM_CIRCULAR);
      LALInferenceAddVariable(IFOdata->modelParams, "a_spin1",&a1,LALINFERENCE_REAL8_t,LALINFERENCE_PARAM_LINEAR);
    }
    if (a2>0){
      LALInferenceAddVariable(IFOdata->modelParams, "a_spin2",&a2,LALINFERENCE_REAL8_t,LALINFERENCE_PARAM_LINEAR);
      LALInferenceAddVariable(IFOdata->modelParams, "theta_spin2",&theta2,LALINFERENCE_REAL8_t,LALINFERENCE_PARAM_LINEAR);
      LALInferenceAddVariable(IFOdata->modelParams, "phi_spin2",&phi2,LALINFERENCE_REAL8_t,LALINFERENCE_PARAM_CIRCULAR);
    }
  }
  REAL8 flow=inj_table->f_lower;
  LALInferenceAddVariable(IFOdata->modelParams, "fLow",&flow,LALINFERENCE_REAL8_t,LALINFERENCE_PARAM_LINEAR);

 /* Print a line with information about approximant, amporder, phaseorder, tide order and spin order */
  fprintf(stdout,"\n\n---\t\t ---\n");
 fprintf(stdout,"Injection will run using Approximant %i (%s), phase order %i, amp order %i, spin order %i, tidal order %i, in the frequency domain.\n",injapprox,XLALGetStringFromApproximant(injapprox),phase_order,amp_order,(int) spinO,(int) tideO);
   fprintf(stdout,"---\t\t ---\n\n");

  COMPLEX16FrequencySeries *freqModelhCross=NULL;
 freqModelhCross=XLALCreateCOMPLEX16FrequencySeries("freqDatahC",&(IFOdata->timeData->epoch),0.0,IFOdata->freqData->deltaF,&lalDimensionlessUnit,IFOdata->freqData->data->length);
  COMPLEX16FrequencySeries *freqModelhPlus=NULL;
  freqModelhPlus=XLALCreateCOMPLEX16FrequencySeries("freqDatahP",&(IFOdata->timeData->epoch),0.0,IFOdata->freqData->deltaF,&lalDimensionlessUnit,IFOdata->freqData->data->length);
  IFOdata->freqModelhPlus=freqModelhPlus;
  IFOdata->freqModelhCross=freqModelhCross;
  IFOdata->modelDomain = LAL_SIM_DOMAIN_FREQUENCY;
  LALInferenceTemplateXLALSimInspiralChooseWaveform(IFOdata);

  /* Fail if injection waveform generation was not successful */
  errnum = *XLALGetErrnoPtr();
  if (errnum != XLAL_SUCCESS) {
    XLALPrintError(" ERROR in InjectFD(): error encountered when injecting waveform. errnum=%d\n",errnum);
    exit(1);
  }

  double Fplus, Fcross;
  REAL8 plainTemplateReal, plainTemplateImag;
  REAL8 templateReal, templateImag;
  int i, lower, upper;
  LALInferenceIFOData *dataPtr;
  double ra, dec, psi, gmst;
  LIGOTimeGPS GPSlal;
  double chisquared;
  double timedelay;  /* time delay b/w iterferometer & geocenter w.r.t. sky location */
  double timeshift;  /* time shift (not necessarily same as above)                   */
  double deltaT, deltaF, twopit, f, re, im;

  REAL8 temp=0.0;
  REAL8 NetSNR=0.0;

  /* determine source's sky location & orientation parameters: */
  ra        = *(REAL8*) LALInferenceGetVariable(IFOdata->modelParams, "rightascension"); /* radian      */
  dec       = *(REAL8*) LALInferenceGetVariable(IFOdata->modelParams, "declination");    /* radian      */
  psi       = *(REAL8*) LALInferenceGetVariable(IFOdata->modelParams, "polarisation");   /* radian      */

  /* figure out GMST: */
  XLALGPSSetREAL8(&GPSlal, injtime);
  gmst=XLALGreenwichMeanSiderealTime(&GPSlal);

  /* loop over data (different interferometers): */
  dataPtr = IFOdata;

  while (dataPtr != NULL) {
<<<<<<< HEAD
     
      if (IFOdata->modelDomain == LAL_SIM_DOMAIN_TIME) {
	  printf("There is a problem. You seem to be using a time domain model into the frequency domain injection function!. Exiting....\n"); 
      exit(1);
    }
      
    /*-- WF to inject is now in dataPtr->freqModelhPlus and dataPtr->freqModelhCross. --*/
    /* determine beam pattern response (F_plus and F_cross) for given Ifo: */
    XLALComputeDetAMResponse(&Fplus, &Fcross,
                             (const REAL4(*)[3])dataPtr->detector->response,
			     ra, dec, psi, gmst);
    /* signal arrival time (relative to geocenter); */
    timedelay = XLALTimeDelayFromEarthCenter(dataPtr->detector->location,
                                             ra, dec, &GPSlal);
    dataPtr->injtime=injtime;
    /* (negative timedelay means signal arrives earlier at Ifo than at geocenter, etc.) */
    /* amount by which to time-shift template (not necessarily same as above "timedelay"): */
    timeshift =  (injtime - (*(REAL8*) LALInferenceGetVariable(IFOdata->modelParams, "time"))) + timedelay;
    twopit    = LAL_TWOPI * (timeshift);
    /* include distance (overall amplitude) effect in Fplus/Fcross: */
    FplusScaled  = Fplus  / distMpc;
    FcrossScaled = Fcross / distMpc;
    dataPtr->fPlus = FplusScaled;
    dataPtr->fCross = FcrossScaled;
    dataPtr->timeshift = timeshift;

  char InjFileName[50];
          sprintf(InjFileName,"injection_%s.dat",dataPtr->name);
          FILE *outInj=fopen(InjFileName,"w");
 
     /* determine frequency range & loop over frequency bins: */
    deltaT = dataPtr->timeData->deltaT;
    deltaF = 1.0 / (((double)dataPtr->timeData->data->length) * deltaT);
    lower = (UINT4)ceil(dataPtr->fLow / deltaF);
    upper = (UINT4)floor(dataPtr->fHigh / deltaF);
     chisquared = 0.0;
    for (i=lower; i<=upper; ++i){
      /* derive template (involving location/orientation parameters) from given plus/cross waveforms: */
   //  true_amp=sqrt(IFOdata->freqModelhPlus->data->data[i].re*IFOdata->freqModelhPlus->data->data[i].re/plusCoef/plusCoef+ IFOdata->freqModelhPlus->data->data[i].im*IFOdata->freqModelhPlus->data->data[i].im/plusCoef/plusCoef);
     // true_pha=atan2(IFOdata->freqModelhPlus->data->data[i].im,IFOdata->freqModelhPlus->data->data[i].re);
    //tmp_re=mu_i*true_amp*cos(true_pha+atan_phase)/distMpc;
    //tmp_im=mu_i*true_amp*sin(true_pha+atan_phase)/distMpc;
     // fprintf(outInj,"%lf %e %e %e %e %e\n",i*deltaF ,plainTemplateReal,tmp_re,plainTemplateImag,tmp_im, sqrt(dataPtr->oneSidedNoisePowerSpectrum->data->data[i]));

      plainTemplateReal = FplusScaled * creal(IFOdata->freqModelhPlus->data->data[i])
                          +  FcrossScaled * creal(IFOdata->freqModelhCross->data->data[i]);
      plainTemplateImag = FplusScaled * cimag(IFOdata->freqModelhPlus->data->data[i])
                          +  FcrossScaled * cimag(IFOdata->freqModelhCross->data->data[i]);

      /* do time-shifting...             */
      /* (also un-do 1/deltaT scaling): */
      f = ((double) i) * deltaF;
      /* real & imag parts of  exp(-2*pi*i*f*deltaT): */
      re = cos(twopit * f);
      im = - sin(twopit * f);
      templateReal = (plainTemplateReal*re - plainTemplateImag*im);
      templateImag = (plainTemplateReal*im + plainTemplateImag*re);
      //fprintf(outInj,"%lf %e %e %e %e %e\n",i*deltaF ,creal(dataPtr->freqData->data->data[i]),cimag(dataPtr->freqData->data->data[i]),templateReal,templateImag,1.0/dataPtr->oneSidedNoisePowerSpectrum->data->data[i]);
      dataPtr->noff->data->data[i]= crect(creal( dataPtr->freqData->data->data[i]),cimag(dataPtr->freqData->data->data[i])); 
      dataPtr->freqData->data->data[i] += crect( templateReal, templateImag );
   
      temp = ((2.0/( deltaT*(double) dataPtr->timeData->data->length) * (templateReal*templateReal+templateImag*templateImag)) / dataPtr->oneSidedNoisePowerSpectrum->data->data[i]);
      chisquared  += temp;
    }
    printf("injected SNR %.1f in IFO %s\n",sqrt(2.0*chisquared),dataPtr->name);
    NetSNR+=2.0*chisquared;
    dataPtr->SNR=sqrt(2.0*chisquared);
     printf("this ifo snr %lf, previous min %lf previous max %lf \n",dataPtr->SNR , previous_min_snr,previous_max_snr);
    if (dataPtr->SNR > previous_max_snr) {best_ifo_snr=snr_index;previous_max_snr=dataPtr->SNR;}
    if (dataPtr->SNR < previous_min_snr) {worst_ifo_snr=snr_index;previous_min_snr=dataPtr->SNR;}
    snr_index++;
    dataPtr = dataPtr->next;
    
 fclose(outInj);
  }

    LALInferenceClearVariables(&intrinsicParams);
    printf("injected Network SNR %.1f \n",sqrt(NetSNR)); 
    
    if (!(SNRpath==NULL)){ /* If the user provided a path with --snrpath store a file with injected SNRs */
	PrintSNRsToFile(IFOdata , injtime);
    }
    
    
    thisData=IFOdata;
    //LALInferenceIFOData *IFOdataRed=NULL;
    UINT4 Nifo=0,j=0;
    //IFOdataRed=calloc(sizeof(LALInferenceIFOData),Nifo-1);
    snr_index=0;
    //int lowest_snr_index=0;
    i=0;
    
    while(thisData){
    thisData->BestIFO=LALMalloc (sizeof(LALInferenceBestIFO));
    thisData->BestIFO->detector= LALMalloc (sizeof(LALDetector));
    thisData->BestIFO->TemplateFromInjection=(COMPLEX16FrequencySeries *)XLALCreateCOMPLEX16FrequencySeries("injastempl",&thisData->timeData->epoch,
										0.0,
										thisData->freqData->deltaF,
										&lalDimensionlessUnit,
										thisData->freqData->data->length);
    thisData=thisData->next;
    Nifo++;
    }
    thisData=IFOdata;
    LALInferenceIFOData *thisData2=NULL;
    thisData2=IFOdata;
    UINT4 IFO_choice=0;
    ProcessParamsTable * ppt=LALInferenceGetProcParamVal(commandLine,"--bestIFO");
    if(ppt) IFO_choice=best_ifo_snr;
    else IFO_choice=worst_ifo_snr;
   while(thisData){
       thisData->skipIFO=0;
	    if (IFO_choice==snr_index){ // SALVO: I put worst now for the moment
            thisData->skipIFO=1;
            while(thisData2){
                for(j=0;j<thisData->freqData->data->length;j++){   
                    thisData2->BestIFO->TemplateFromInjection->data->data[j]=thisData->freqData->data->data[j];
                  }
                memcpy(thisData2->BestIFO->detector,thisData->detector,sizeof(LALDetector));
                thisData2=thisData2->next;
            }
            break;
            }
      else
		snr_index++;
		thisData=thisData->next;
		}
    
    printf("best %d, worst %d nifo %d \n",best_ifo_snr,worst_ifo_snr,Nifo);

	XLALDestroyCOMPLEX16FrequencySeries(freqModelhCross);
    XLALDestroyCOMPLEX16FrequencySeries(freqModelhPlus);

}
=======

    if (IFOdata->modelDomain == LAL_SIM_DOMAIN_TIME) {
  printf("There is a problem. You seem to be using a time domain model into the frequency domain injection function!. Exiting....\n");
    exit(1);
  }

  /*-- WF to inject is now in dataPtr->freqModelhPlus and dataPtr->freqModelhCross. --*/
  /* determine beam pattern response (F_plus and F_cross) for given Ifo: */
  XLALComputeDetAMResponse(&Fplus, &Fcross,
                           (const REAL4(*)[3])dataPtr->detector->response,
         ra, dec, psi, gmst);
  /* signal arrival time (relative to geocenter); */
  timedelay = XLALTimeDelayFromEarthCenter(dataPtr->detector->location,
                                           ra, dec, &GPSlal);
  /* (negative timedelay means signal arrives earlier at Ifo than at geocenter, etc.) */
  /* amount by which to time-shift template (not necessarily same as above "timedelay"): */
  timeshift =  (injtime - (*(REAL8*) LALInferenceGetVariable(IFOdata->modelParams, "time"))) + timedelay;
  twopit    = LAL_TWOPI * (timeshift);

  dataPtr->fPlus = Fplus;
  dataPtr->fCross = Fcross;
  dataPtr->timeshift = timeshift;
>>>>>>> 7fa06d74

  char InjFileName[50];
        sprintf(InjFileName,"injection_%s.dat",dataPtr->name);
        FILE *outInj=fopen(InjFileName,"w");

   /* determine frequency range & loop over frequency bins: */
  deltaT = dataPtr->timeData->deltaT;
  deltaF = 1.0 / (((double)dataPtr->timeData->data->length) * deltaT);
  lower = (UINT4)ceil(dataPtr->fLow / deltaF);
  upper = (UINT4)floor(dataPtr->fHigh / deltaF);
   chisquared = 0.0;
  for (i=lower; i<=upper; ++i){
    /* derive template (involving location/orientation parameters) from given plus/cross waveforms: */
    plainTemplateReal = Fplus * creal(IFOdata->freqModelhPlus->data->data[i])
                        +  Fcross * creal(IFOdata->freqModelhCross->data->data[i]);
    plainTemplateImag = Fplus * cimag(IFOdata->freqModelhPlus->data->data[i])
                        +  Fcross * cimag(IFOdata->freqModelhCross->data->data[i]);

    /* do time-shifting...             */
    /* (also un-do 1/deltaT scaling): */
    f = ((double) i) * deltaF;
    /* real & imag parts of  exp(-2*pi*i*f*deltaT): */
    re = cos(twopit * f);
    im = - sin(twopit * f);
    templateReal = (plainTemplateReal*re - plainTemplateImag*im);
    templateImag = (plainTemplateReal*im + plainTemplateImag*re);


     fprintf(outInj,"%lf %e %e %e\n",i*deltaF ,templateReal,templateImag,1.0/dataPtr->oneSidedNoisePowerSpectrum->data->data[i]);
    dataPtr->freqData->data->data[i] += crect( templateReal, templateImag );

    temp = ((2.0/( deltaT*(double) dataPtr->timeData->data->length) * (templateReal*templateReal+templateImag*templateImag)) / dataPtr->oneSidedNoisePowerSpectrum->data->data[i]);
    chisquared  += temp;
  }
  printf("injected SNR %.1f in IFO %s\n",sqrt(2.0*chisquared),dataPtr->name);
  NetSNR+=2.0*chisquared;
  dataPtr->SNR=sqrt(2.0*chisquared);
  dataPtr = dataPtr->next;

<<<<<<< HEAD
static void PrintSNRsToFile(LALInferenceIFOData *IFOdata , REAL8 trigtime){
    char SnrName[256];
    char ListOfIFOs[10]="";
    REAL8 NetSNR=0.0;
    // sprintf(ListOfIFOs,"");
    LALInferenceIFOData *thisData=IFOdata;
    int nIFO=0;

    while(thisData){
         sprintf(ListOfIFOs,"%s%s",ListOfIFOs,thisData->name);
         thisData=thisData->next;
	nIFO++;
        }
    
    sprintf(SnrName,"%s/snr_%s_%10.3f.dat",SNRpath,ListOfIFOs,trigtime);
    printf("%s",SnrName);
    FILE * snrout = fopen(SnrName,"w");
    if(!snrout){
	fprintf(stderr,"Unable to open the path %s for writing SNR files\n",SNRpath);
	exit(1);
    }
    
    thisData=IFOdata; // restart from the first IFO
    while(thisData){
        fprintf(snrout,"%s:\t %4.2f\n",thisData->name,thisData->SNR);
        NetSNR+=(thisData->SNR*thisData->SNR);
        thisData=thisData->next;
    }		
    if (nIFO>1){  fprintf(snrout,"Network:\t");
    fprintf(snrout,"%4.2f\n",sqrt(NetSNR));}
    fclose(snrout);
}
=======
  fclose(outInj);
  }
  printf("injected Network SNR %.1f \n",sqrt(NetSNR));

  if (!(SNRpath==NULL)){ /* If the user provided a path with --snrpath store a file with injected SNRs */
  PrintSNRsToFile(IFOdata , inj_table);
  }
  XLALDestroyCOMPLEX16FrequencySeries(freqModelhCross);
  XLALDestroyCOMPLEX16FrequencySeries(freqModelhPlus);
>>>>>>> 7fa06d74

  LALInferenceClearVariables(IFOdata->modelParams);
  XLALFree(IFOdata->modelParams);
  }


  static void PrintSNRsToFile(LALInferenceIFOData *IFOdata , SimInspiralTable *inj_table){
  char SnrName[200];
  char ListOfIFOs[10]="";
  REAL8 NetSNR=0.0;
  // sprintf(ListOfIFOs,"");
  LALInferenceIFOData *thisData=IFOdata;
  int nIFO=0;

  while(thisData){
       sprintf(ListOfIFOs,"%s%s",ListOfIFOs,thisData->name);
       thisData=thisData->next;
  nIFO++;
      }

  //sprintf(SnrName,"%s/snr_%s_%10.1f.dat",SNRpath,ListOfIFOs,(REAL8) inj_table->geocent_end_time.gpsSeconds+ (REAL8) inj_table->geocent_end_time.gpsNanoSeconds*1.0e-9);
  (void) ListOfIFOs;
  (void) inj_table;
  sprintf(SnrName,"%s/snr_IMR.dat",SNRpath);
  FILE * snrout = fopen(SnrName,"a");
  if(!snrout){
    fprintf(stderr,"Unable to open the path %s for writing SNR files\n",SNRpath);
    exit(1);
  }

  thisData=IFOdata; // restart from the first IFO
  while(thisData){
    //  fprintf(snrout,"%s:\t %4.2f\n",thisData->name,thisData->SNR);
      NetSNR+=(thisData->SNR*thisData->SNR);
      thisData=thisData->next;
  }
  //if (nIFO>1){  //fprintf(snrout,"Network:\t");

  fprintf(snrout,"%4.2f\n",sqrt(NetSNR));
  //}
  fclose(snrout);
  }

  /**
  * Fill the variables passed in vars with the parameters of the injection passed in event
  * will over-write and destroy any existing parameters. Param vary type will be fixed
  */
  void LALInferenceInjectionToVariables(SimInspiralTable *theEventTable, LALInferenceVariables *vars)
  {
  UINT4 spinCheck=0;
  if(!vars) {
  XLALPrintError("Encountered NULL variables pointer");
  XLAL_ERROR_VOID(XLAL_EINVAL);
  }
  enforce_m1_larger_m2(theEventTable);
  REAL8 q = theEventTable->mass2 / theEventTable->mass1;
  if (q > 1.0) q = 1.0/q;

  REAL8 sx = theEventTable->spin1x;
  REAL8 sy = theEventTable->spin1y;
  REAL8 s1z = theEventTable->spin1z;

  REAL8 a_spin1 = sqrt(sx*sx + sy*sy + s1z*s1z);

  REAL8 theta_spin1, phi_spin1;
  if (a_spin1 == 0.0) {
    theta_spin1 = 0.0;
    phi_spin1 = 0.0;
  } else {
    theta_spin1 = acos(s1z / a_spin1);
    phi_spin1 = atan2(sy, sx);
    if (phi_spin1 < 0.0) phi_spin1 += 2.0*M_PI;
  }

  sx = theEventTable->spin2x;
  sy = theEventTable->spin2y;
  REAL8 s2z = theEventTable->spin2z;

  REAL8 a_spin2 = sqrt(sx*sx + sy*sy + s2z*s2z), theta_spin2, phi_spin2;
  if (a_spin2 == 0.0) {
    theta_spin2 = 0.0;
    phi_spin2 = 0.0;
  } else {
    theta_spin2 = acos(s2z / a_spin2);
    phi_spin2 = atan2(sy, sx);
    if (phi_spin2 < 0.0) phi_spin2 += 2.0*M_PI;
  }

  /* Check for presence of spin in the injection */
  if(a_spin1!=0.0 || a_spin2!=0.0) spinCheck=1;

  REAL8 psi = theEventTable->polarization;
  if (psi>=M_PI) psi -= M_PI;

  REAL8 injGPSTime = XLALGPSGetREAL8(&(theEventTable->geocent_end_time));

  REAL8 dist = theEventTable->distance;
  REAL8 inclination = theEventTable->inclination;
  REAL8 phase = theEventTable->coa_phase;
  REAL8 dec = theEventTable->latitude;
  REAL8 ra = theEventTable->longitude;

  Approximant injapprox = XLALGetApproximantFromString(theEventTable->waveform);
  LALPNOrder order = XLALGetOrderFromString(theEventTable->waveform);

  REAL8 m1=theEventTable->mass1;
  REAL8 m2=theEventTable->mass2;
  REAL8 chirpmass = theEventTable->mchirp;
  LALInferenceAddVariable(vars, "mass1", &m1, LALINFERENCE_REAL8_t, LALINFERENCE_PARAM_FIXED);
  LALInferenceAddVariable(vars, "mass2", &m2, LALINFERENCE_REAL8_t, LALINFERENCE_PARAM_FIXED);
  LALInferenceAddVariable(vars, "chirpmass", &chirpmass, LALINFERENCE_REAL8_t, LALINFERENCE_PARAM_FIXED);
  LALInferenceAddVariable(vars, "asym_massratio", &q, LALINFERENCE_REAL8_t, LALINFERENCE_PARAM_FIXED);
  LALInferenceAddVariable(vars, "time", &injGPSTime, LALINFERENCE_REAL8_t, LALINFERENCE_PARAM_FIXED);
  LALInferenceAddVariable(vars, "distance", &dist, LALINFERENCE_REAL8_t, LALINFERENCE_PARAM_FIXED);
  LALInferenceAddVariable(vars, "inclination", &inclination, LALINFERENCE_REAL8_t, LALINFERENCE_PARAM_FIXED);
  LALInferenceAddVariable(vars, "theta_JN", &inclination, LALINFERENCE_REAL8_t, LALINFERENCE_PARAM_FIXED);
  LALInferenceAddVariable(vars, "polarisation", &(psi), LALINFERENCE_REAL8_t, LALINFERENCE_PARAM_FIXED);
  LALInferenceAddVariable(vars, "phase", &phase, LALINFERENCE_REAL8_t, LALINFERENCE_PARAM_FIXED);
  LALInferenceAddVariable(vars, "declination", &dec, LALINFERENCE_REAL8_t, LALINFERENCE_PARAM_FIXED);
  LALInferenceAddVariable(vars, "rightascension", &ra, LALINFERENCE_REAL8_t, LALINFERENCE_PARAM_FIXED);
  LALInferenceAddVariable(vars, "LAL_APPROXIMANT", &injapprox, LALINFERENCE_UINT4_t, LALINFERENCE_PARAM_FIXED);
  LALInferenceAddVariable(vars, "LAL_PNORDER",&order,LALINFERENCE_INT4_t, LALINFERENCE_PARAM_FIXED);
  LALInferenceAddVariable(vars, "LAL_AMPORDER", &(theEventTable->amp_order), LALINFERENCE_INT4_t, LALINFERENCE_PARAM_FIXED);
  if(spinCheck){
      if (theEventTable->spin1x==0 && theEventTable->spin1y==0.0 && theEventTable->spin2x==0.0 && theEventTable->spin2y==0.0){
        LALInferenceAddVariable(vars, "spin1", &s1z, LALINFERENCE_REAL8_t, LALINFERENCE_PARAM_FIXED);
        LALInferenceAddVariable(vars, "spin2", &s2z, LALINFERENCE_REAL8_t, LALINFERENCE_PARAM_FIXED);
      }
      else{
        LALInferenceAddVariable(vars, "a_spin1", &a_spin1, LALINFERENCE_REAL8_t, LALINFERENCE_PARAM_FIXED);
        LALInferenceAddVariable(vars, "a_spin2", &a_spin2, LALINFERENCE_REAL8_t, LALINFERENCE_PARAM_FIXED);
        LALInferenceAddVariable(vars, "theta_spin1", &theta_spin1, LALINFERENCE_REAL8_t, LALINFERENCE_PARAM_FIXED);
        LALInferenceAddVariable(vars, "theta_spin2", &theta_spin2, LALINFERENCE_REAL8_t, LALINFERENCE_PARAM_FIXED);
        LALInferenceAddVariable(vars, "phi_spin1", &phi_spin1, LALINFERENCE_REAL8_t, LALINFERENCE_PARAM_FIXED);
        LALInferenceAddVariable(vars, "phi_spin2", &phi_spin2, LALINFERENCE_REAL8_t, LALINFERENCE_PARAM_FIXED);
      }
  }

}

void LALInferencePrintInjectionSample(LALInferenceRunState *runState)
{
    return;
    ProcessParamsTable *ppt=LALInferenceGetProcParamVal(runState->commandLine,"--inj");
    LALInferenceVariables backup;
    LALInferenceVariables injparams;
    memset(&injparams,0,sizeof(LALInferenceVariables));
    memset(&backup,0,sizeof(LALInferenceVariables));
    char *fname=NULL;
    char defaultname[]="injection_params.dat";
    FILE *outfile=NULL;
    if(!ppt) return;
    SimInspiralTable *injTable=NULL,*theEventTable=NULL;
    SimBurst *BinjTable=NULL,*Burst_EventTable=NULL;

    //SimBurst *BInjTable=NULL; // salvo to continue here
    ppt=LALInferenceGetProcParamVal(runState->commandLine,"--burst_inj");
    if(!ppt){
        ppt=LALInferenceGetProcParamVal(runState->commandLine,"--inj");
        SimInspiralTableFromLIGOLw(&injTable,ppt->value,0,0);
        ppt=LALInferenceGetProcParamVal(runState->commandLine,"--outfile");
        if(ppt) {
          fname = XLALCalloc((strlen(ppt->value)+255)*sizeof(char),1);
          sprintf(fname,"%s.injection",ppt->value);
        }
        else fname=defaultname;

        ppt=LALInferenceGetProcParamVal(runState->commandLine,"--event");
        if (ppt) {
          UINT4 event = atoi(ppt->value);
          UINT4 i;
          theEventTable = injTable;
          for (i = 0; i < event; i++) {
            theEventTable = theEventTable->next;
          }
          theEventTable->next = NULL;
        } else {
          theEventTable=injTable;
          theEventTable->next = NULL;
        }

        /* Save old variables */
        LALInferenceCopyVariables(runState->currentParams,&backup);
        LALPNOrder *order=LALInferenceGetVariable(&backup,"LAL_PNORDER");
        Approximant *approx=LALInferenceGetVariable(&backup,"LAL_APPROXIMANT");
        /* Fill named variables */
        LALInferenceInjectionToVariables(theEventTable,runState->currentParams);
        if(order && approx){
          /* Set the waveform to the one used in the analysis */
          LALInferenceRemoveVariable(runState->currentParams,"LAL_APPROXIMANT");
          LALInferenceRemoveVariable(runState->currentParams,"LAL_PNORDER");
          LALInferenceAddVariable(runState->currentParams,"LAL_PNORDER",order,LALINFERENCE_INT4_t,LALINFERENCE_PARAM_FIXED);
          LALInferenceAddVariable(runState->currentParams,"LAL_APPROXIMANT",approx,LALINFERENCE_INT4_t,LALINFERENCE_PARAM_FIXED);
        }
    }
   else 
   {      
       BinjTable=XLALSimBurstTableFromLIGOLw(LALInferenceGetProcParamVal(runState->commandLine,"--inj")->value,0,0);       
    
    ppt=LALInferenceGetProcParamVal(runState->commandLine,"--outfile");
    if(ppt) {
      fname = XLALCalloc((strlen(ppt->value)+255)*sizeof(char),1);
      sprintf(fname,"%s.injection",ppt->value);
    }
    else fname=defaultname;
<<<<<<< HEAD
    
       ppt=LALInferenceGetProcParamVal(runState->commandLine,"--event");
            if(ppt){
                Burst_EventTable=BinjTable;

              UINT4 event = atoi(ppt->value);
              UINT4 i=0;
              while(i<event) {i++; Burst_EventTable = Burst_EventTable->next;}
              Burst_EventTable->next=NULL;
            }
            else{
                Burst_EventTable=BinjTable;
                Burst_EventTable->next=NULL;
            }
    
    LALInferenceBurstInjectionToVariables(Burst_EventTable,runState->currentParams);
=======

    ppt=LALInferenceGetProcParamVal(runState->commandLine,"--event");
    if (ppt) {
      UINT4 event = atoi(ppt->value);
      UINT4 i;
      theEventTable = injTable;
      for (i = 0; i < event; i++) {
        theEventTable = theEventTable->next;
      }
      theEventTable->next = NULL;
    } else {
      theEventTable=injTable;
      theEventTable->next = NULL;
    }

    /* Save old variables */
    LALInferenceCopyVariables(runState->currentParams,&backup);
    //LALInferenceClearVariables(runState->currentParams);
    LALPNOrder *order=LALInferenceGetVariable(&backup,"LAL_PNORDER");
    Approximant *approx=LALInferenceGetVariable(&backup,"LAL_APPROXIMANT");
    /* Fill named variables */
    LALInferenceInjectionToVariables(theEventTable,runState->currentParams);
    if(order && approx){
      /* Set the waveform to the one used in the analysis */
      LALInferenceRemoveVariable(runState->currentParams,"LAL_APPROXIMANT");
      LALInferenceRemoveVariable(runState->currentParams,"LAL_PNORDER");
      LALInferenceAddVariable(runState->currentParams,"LAL_PNORDER",order,LALINFERENCE_INT4_t,LALINFERENCE_PARAM_FIXED);
      LALInferenceAddVariable(runState->currentParams,"LAL_APPROXIMANT",approx,LALINFERENCE_INT4_t,LALINFERENCE_PARAM_FIXED);
>>>>>>> 7fa06d74
    }
    REAL8 injPrior = runState->prior(runState,runState->currentParams);
    LALInferenceAddVariable(runState->currentParams,"logPrior",&injPrior,LALINFERENCE_REAL8_t,LALINFERENCE_PARAM_OUTPUT);
    int errnum=0;
    REAL8 injL=0.;
    if ( (int) *approx == XLALGetApproximantFromString(theEventTable->waveform)){
      XLAL_TRY(injL = runState->likelihood(runState->currentParams, runState->data, runState->templt), errnum);
      if(errnum){
          fprintf(stderr,"ERROR: Cannot print injection sample. Received error code %s\n",XLALErrorString(errnum));
      }
    }
    LALInferenceAddVariable(runState->currentParams,"logL",(void *)&injL,LALINFERENCE_REAL8_t,LALINFERENCE_PARAM_OUTPUT);
    if(LALInferenceCheckVariable(runState->algorithmParams,"logZnoise")){
        REAL8 tmp=injL-*(REAL8 *)LALInferenceGetVariable(runState->algorithmParams,"logZnoise");
        LALInferenceAddVariable(runState->currentParams,"deltalogL",(void *)&tmp,LALINFERENCE_REAL8_t,LALINFERENCE_PARAM_OUTPUT);
    }
    LALInferenceIFOData *data=runState->data;
    while(data)
    {
        char tmpName[50];
        REAL8 tmp=data->loglikelihood - data->nullloglikelihood;
        sprintf(tmpName,"deltalogl%s",data->name);
        LALInferenceAddVariable(runState->currentParams,tmpName,&tmp,LALINFERENCE_REAL8_t,LALINFERENCE_PARAM_OUTPUT);
        data=data->next;
    }
    /* Save to file */
    outfile=fopen(fname,"w");
    if(!outfile) {fprintf(stderr,"ERROR: Unable to open file %s for injection saving\n",fname); exit(1);}
    LALInferenceSortVariablesByName(runState->currentParams);
    for(LALInferenceVariableItem *this=runState->currentParams->head; this; this=this->next)
        fprintf(outfile,"%s\t",this->name);
    fprintf(outfile,"\n");
    LALInferencePrintSample(outfile,runState->currentParams);
    fclose(outfile);
    
    /* Set things back the way they were */    
    //LALInferenceCopyVariables(&backup,runState->currentParams);
    //if(runState->currentParams && runState->currentParams->head) runState->likelihood(runState->currentParams,runState->data,runState->templt);
    return;
}

static void LALInferenceSetGPSTrigtimeFromXML(LIGOTimeGPS *GPStrig, ProcessParamsTable *commandLine){
    
    ProcessParamsTable *procparam;
    SimInspiralTable *inspiralTable=NULL;
    SimBurst *burstTable=NULL;
    char *chartmp=NULL;
    UINT4 event=0;
    UINT4 q=0;
    LALStatus status;
    memset(&status,0,sizeof(LALStatus));

    /* First check if trigtime has been given as an option */
    if(LALInferenceGetProcParamVal(commandLine,"--trigtime")){
        procparam=LALInferenceGetProcParamVal(commandLine,"--trigtime");
        LALStringToGPS(&status,GPStrig,procparam->value,&chartmp);
        fprintf(stdout,"Set trigtime to %.10f\n",GPStrig->gpsSeconds+1.0e-9 * GPStrig->gpsNanoSeconds);
        return;

    }
    else{
    /* If not check if we have an injtable passed with --inj */
        
        if(LALInferenceGetProcParamVal(commandLine,"--injXML"))
    {
        XLALPrintError("ERROR: --injXML option is deprecated. Use --inj and update your scripts\n");
        exit(1);
    }
    procparam=LALInferenceGetProcParamVal(commandLine,"--inj");
    if(procparam){
        fprintf(stdout,"Checking if the xml table is an inspiral table... \n");
        /* Check if it is a SimInspiralTable */
        SimInspiralTableFromLIGOLw(&inspiralTable,procparam->value,0,0);
        
        if (inspiralTable){
            procparam=LALInferenceGetProcParamVal(commandLine,"--event");
            if(procparam) {
                event=atoi(procparam->value);
                while(q<event) {q++; inspiralTable=inspiralTable->next;}
            }
            else if ((procparam=LALInferenceGetProcParamVal(commandLine,"--event-id")))
            {
                while(inspiralTable)
                {
                    if(inspiralTable->event_id->id == (UINT4)atoi(procparam->value)) break;
                    else inspiralTable=inspiralTable->next;
                }
                if(!inspiralTable){
                    fprintf(stderr,"Error, cannot find simulation id %s in injection file\n",procparam->value);
                    exit(1);
                }
            }
            else
            fprintf(stdout,"You did not provide an event number with the injtable. Using event 0 which may not be what you want!!!!!\n");
          memcpy(&GPStrig,&(inspiralTable->geocent_end_time),sizeof(LIGOTimeGPS));
          printf("Set inspiral injtime %.10f\n",inspiralTable->geocent_end_time.gpsSeconds+1.0e-9* inspiralTable->geocent_end_time.gpsNanoSeconds);
          return;
       }
       procparam=LALInferenceGetProcParamVal(commandLine,"--inj");
       /* Check if it is a SimBurst table */
        fprintf(stdout,"Checking if the xml table is a burst table... \n");
        burstTable=XLALSimBurstTableFromLIGOLw(procparam->value,0,0);
        if(burstTable){
            
            procparam=LALInferenceGetProcParamVal(commandLine,"--event");
            if(procparam) {
                event=atoi(procparam->value);
                while(q<event) {q++; burstTable=burstTable->next;}
            }
            else if ((procparam=LALInferenceGetProcParamVal(commandLine,"--event-id")))
            {
                fprintf(stderr,"Error, SimBurst tables do not currently support event_id tags \n");
                exit(1);
                
            }
            else
            fprintf(stdout,"You did not provide an event number with the injtable. Using event 0 which may not be what you want!!!!!\n");
        memcpy(GPStrig,&(burstTable->time_geocent_gps),sizeof(LIGOTimeGPS));
        fprintf(stdout,"Set trigtime from burstable to %.10f\n",GPStrig->gpsSeconds+1.0e-9 * GPStrig->gpsNanoSeconds);
          return;
            
        }
        
    }
    fprintf(stderr,"Error: No trigger time specifed and no injection given. Use either --trigtime TIME or --inj inj.xml \n");
    exit(1);
    }
}

void LALInferenceInjectFromMDC(ProcessParamsTable *commandLine, LALInferenceIFOData *IFOdata){
    
    /* Read time domain WF present in an mdc frame file, FFT it and inject into the frequency domain stream */
    
    char mdcname[]="GW";
    char **mdc_caches=NULL;
    char **mdc_channels=NULL;
    ProcessParamsTable * ppt=commandLine; 

    UINT4 nIFO=0;
    int i=0;
    UINT4 j=0;
    LALInferenceIFOData *data=IFOdata;
    REAL8 prefactor =1.0;
    ppt=LALInferenceGetProcParamVal(commandLine,"--MDC-prefactor");
    if (ppt){

        prefactor=atof(ppt->value);
        fprintf(stdout,"Using prefactor=%f to scale the MDC injection\n",prefactor);
    }
    REAL8 tmp=0.0;
    REAL8 net_snr=0.0;
    while (data) {nIFO++; data=data->next;}
    UINT4 Nmdc=0,Nchannel=0;    
    
    ppt=LALInferenceGetProcParamVal(commandLine,"--MDC-cache");
    if (!ppt){
        
        fprintf(stderr,"You must provide the path of an MDC lal cache file for each IFO, using --MDC-cache [ XXX, YYY, ZZZ]\n");
        exit(1);
        
        }
    ppt=LALInferenceGetProcParamVal(commandLine,"--inj");
    if (ppt){
        
        fprintf(stderr,"You cannot use both injfile (--inj) and MDCs (--MDC-cache) Exiting... \n");
        exit(1);
        
        }
        
    ppt=LALInferenceGetProcParamVal(commandLine,"--MDC-cache");
    LALInferenceParseCharacterOptionString(ppt->value,&mdc_caches,&Nmdc);

    if (Nmdc!= nIFO){
        fprintf(stderr, "You have to provide an MDC cache file for each IFO\n");
        exit(1);
        }
    else printf("got %i ifos and %i MDC cache files\n",nIFO,Nmdc);
    
    
    ppt=LALInferenceGetProcParamVal(commandLine,"--MDC-channel");
    if (ppt){
        
        LALInferenceParseCharacterOptionString(ppt->value,&mdc_channels,&Nchannel);
        if (Nchannel!=Nmdc){
            fprintf(stderr,"You must provide a channel name for eache mdc frame, using --MDC-channel [X, Y, Z] . Exiting...\n");
            exit(1);
            }
    }
    else{
        fprintf(stdout,"WARNING: You did not provide the name(s) of channel(s) to use with the injection mdc. Using the default which may not be what you want!\n");
        mdc_channels=  malloc((nIFO+1)*sizeof(char*));
        data=IFOdata;
        i=0;
        while (data){
           mdc_channels[i] =  malloc(512*sizeof(char));
            if(!strcmp(data->name,"H1")) {
               sprintf(mdc_channels[i],"H1:%s-H",mdcname);}
            else if(!strcmp(data->name,"L1")) {		
                 sprintf(mdc_channels[i],"L1:%s-H",mdcname); }
            else if(!strcmp(data->name,"V1")) {		
                 sprintf(mdc_channels[i],"V1:%s-16K",mdcname);}
            data=data->next;
            i++;
            
            }
    }
    
    LIGOTimeGPS epoch=IFOdata->timeData->epoch;
    REAL8 deltaT=IFOdata->timeData->deltaT ;
    int seglen=IFOdata->timeData->data->length;
    REAL8 SampleRate=4096.0,SegmentLength=0.0;
    if(LALInferenceGetProcParamVal(commandLine,"--srate")) SampleRate=atof(LALInferenceGetProcParamVal(commandLine,"--srate")->value);
    SegmentLength=(REAL8) seglen/SampleRate;
    
    REAL8TimeSeries * timeData=NULL;
    REAL8TimeSeries * windTimeData=(REAL8TimeSeries *)XLALCreateREAL8TimeSeries("WindMDCdata",&epoch,0.0,deltaT,&lalDimensionlessUnit,(size_t)seglen);
    COMPLEX16FrequencySeries* injF=(COMPLEX16FrequencySeries *)XLALCreateCOMPLEX16FrequencySeries("injF",&IFOdata->timeData->epoch,0.0,IFOdata->freqData->deltaF,&lalDimensionlessUnit,	IFOdata->freqData->data->length);
    
    if(!injF) {
      XLALPrintError("Unable to allocate memory for injection buffer\n");
      XLAL_ERROR_VOID(XLAL_EFUNC);
    }
    
    REAL4 WinNorm = sqrt(IFOdata->window->sumofsquares/IFOdata->window->data->length);

    data=IFOdata;
    i=0;
    UINT4 lower = (UINT4)ceil(data->fLow / injF->deltaF);
    UINT4 upper = (UINT4)floor(data->fHigh /injF-> deltaF);
//FIXME CHECK WNORM
    /* Inject into FD data stream and calculate optimal SNR */
    while(data){
        tmp=0.0;
        
        /* Read MDC frame */
        timeData=readTseries(mdc_caches[i],mdc_channels[i],epoch,SegmentLength);
        /* downsample */ 
        XLALResampleREAL8TimeSeries(timeData,1.0/SampleRate);	 
        /* window timeData and store it in windTimeData */
        XLALDDVectorMultiply(windTimeData->data,timeData->data,IFOdata->window->data);

        /*for(j=0;j< timeData->data->length;j++) 
            fprintf(out,"%lf %10.10e %10.10e %10.10e \n",epoch.gpsSeconds + j*deltaT,data->timeData->data->data[j],data->timeData->data->data[j]+timeData->data->data[j],timeData->data->data[j]);
        fclose(out);
        */

        /* set the whole seq to 0 */
        for(j=0;j<injF->data->length;j++) injF->data->data[j]=0.0+1j*0.0;
            
        /* FFT */
        XLALREAL8TimeFreqFFT(injF,windTimeData,IFOdata->timeToFreqFFTPlan);   
        
        
        for(j=lower;j<upper;j++){
                windTimeData->data->data[j] /= sqrt(data->window->sumofsquares / data->window->data->length);
                /* Add data in freq stream */
                data->freqData->data->data[j]+=crect(prefactor *creal(injF->data->data[j])/WinNorm,prefactor *cimag(injF->data->data[j])/WinNorm);
                tmp+= prefactor*prefactor*(creal(injF ->data->data[j])*creal(injF ->data->data[j])+cimag(injF ->data->data[j])*cimag(injF ->data->data[j]))/data->oneSidedNoisePowerSpectrum->data->data[j];             
        }
       
        tmp*=2.*injF->deltaF;
        printf("Injected SNR %.3f in IFO %s from MDC \n",sqrt(2*tmp),data->name);
        data->SNR=sqrt(2*tmp);
        net_snr+=2*tmp;
        i++;
        data=data->next;
    }
    printf("Injected network SNR %.3f from MDC\n",sqrt(net_snr));

    /* If we are injection from MDC, trigtime is a mandatory option, so this is ok */
    REAL8 trigtime=atof(LALInferenceGetProcParamVal(commandLine,"--trigtime")->value);
    if(LALInferenceGetProcParamVal(commandLine,"--snrpath")){
        ppt = LALInferenceGetProcParamVal(commandLine,"--snrpath");
        SNRpath = calloc(strlen(ppt->value)+1,sizeof(char));
        memcpy(SNRpath,ppt->value,strlen(ppt->value)+1);
        fprintf(stdout,"Writing SNRs in %s\n",SNRpath)     ;
        PrintSNRsToFile(IFOdata , trigtime);
    }

    return ;
    
}

void enforce_m1_larger_m2(SimInspiralTable* injEvent){	
    /* Template generator assumes m1>=m2 thus we must enfore the same convention while injecting, otherwise spin2 will be assigned to mass1
    *        We also shift the phase by pi to be sure the same WF in injected 
    */
    REAL8 m1,m2,tmp;
    m1=injEvent->mass1;
    m2=injEvent->mass2;
   
    if (m1>=m2) return;
    else{
        fprintf(stdout, "Injtable has m1<m2. Flipping masses and spins in injection. Shifting phase by pi. \n");
        tmp=m1;
        injEvent->mass1=injEvent->mass2;
        injEvent->mass2=tmp;
        tmp=injEvent->spin1x;
        injEvent->spin1x=injEvent->spin2x;
        injEvent->spin2x=tmp;
        tmp=injEvent->spin1y;
        injEvent->spin1y=injEvent->spin2y;
        injEvent->spin2y=tmp;
        tmp=injEvent->spin1z;
        injEvent->spin1z=injEvent->spin2z;
        injEvent->spin2z=tmp;
        injEvent->coa_phase=injEvent->coa_phase+LAL_PI;
        }
    return ;
}

void LALInferenceSetupROQ(LALInferenceIFOData *IFOdata, ProcessParamsTable *commandLine){
  
  LALStatus status;
  memset(&status,0,sizeof(status));
  UINT4 Nifo=0;
  LALInferenceIFOData *thisData=IFOdata;
  UINT4 i;
  UINT4 q=0;
  UINT4 event=0;
  char *chartmp=NULL;
  ProcessParamsTable *procparam=NULL,*ppt=NULL;
  SimInspiralTable *injTable=NULL;
  FILE *tempfp;
  unsigned int n_basis,n_samples,time_steps;
  n_basis = 965;//TODO: have it read from file or from command line.
  n_samples = 31489;
  REAL8 delta_tc = 0.0001;
  REAL8 dt=0.1;
  //REAL8 tc=0;
  LIGOTimeGPS GPStrig;
  REAL8 endtime=0.0;
  REAL8 timeMin=0.0,timeMax=0.0;
  const UINT4 nameLength=FILENAME_MAX;
  char filename[nameLength];
  FILE *out;
	char tmp[128];

  
  while(thisData){
    thisData=thisData->next;
    Nifo++;
  }
  
  procparam=LALInferenceGetProcParamVal(commandLine,"--inj");
  if(procparam){
    SimInspiralTableFromLIGOLw(&injTable,procparam->value,0,0);
    if(!injTable){
      fprintf(stderr,"Unable to open injection file(LALInferenceReadData) %s\n",procparam->value);
      exit(1);
    }
    procparam=LALInferenceGetProcParamVal(commandLine,"--event");
    if(procparam) {
      event=atoi(procparam->value);
      while(q<event) {q++; injTable=injTable->next;}
    }
    else if ((procparam=LALInferenceGetProcParamVal(commandLine,"--event-id")))
    {
      while(injTable)
      {
        if(injTable->event_id->id == (UINT4)atoi(procparam->value)) break;
        else injTable=injTable->next;
      }
      if(!injTable){
        fprintf(stderr,"Error, cannot find simulation id %s in injection file\n",procparam->value);
        exit(1);
      }
    }
  }
  
  if(LALInferenceGetProcParamVal(commandLine,"--trigtime")){
    procparam=LALInferenceGetProcParamVal(commandLine,"--trigtime");
    LALStringToGPS(&status,&GPStrig,procparam->value,&chartmp);
  }
  else{
    if(injTable) memcpy(&GPStrig,&(injTable->geocent_end_time),sizeof(GPStrig));
    else {
      fprintf(stderr,"Error: No trigger time specifed and no injection given \n");
      exit(1);
    }
  }
  
  endtime=XLALGPSGetREAL8(&GPStrig);
  
  ppt=LALInferenceGetProcParamVal(commandLine,"--dt");
  if(ppt){
    dt=atof(ppt->value);
  }
  ppt=LALInferenceGetProcParamVal(commandLine,"--delta_tc");
  if(ppt){
    delta_tc=atof(ppt->value);
  }
  
  timeMin=endtime-dt-0.022; timeMax=endtime+dt+0.022;
  
  timeMin -= XLALGPSGetREAL8(&IFOdata[0].whiteFreqData->epoch);
  timeMax -= XLALGPSGetREAL8(&IFOdata[0].whiteFreqData->epoch);
  
  time_steps = (unsigned int)((timeMax-timeMin)/delta_tc)+1;
	
	if(LALInferenceGetProcParamVal(commandLine,"--roqtime_steps")){
		ppt=LALInferenceGetProcParamVal(commandLine,"--roqtime_steps");
		tempfp = fopen (ppt->value,"r");
		fscanf (tempfp, "%u", &time_steps);
		fscanf (tempfp, "%u", &n_basis);
		fscanf (tempfp, "%u", &n_samples);
	}

  printf("endtime = %f, timeMin = %f, timeMax = %f\n", endtime, timeMin, timeMax);
  printf("time steps = %d\n", time_steps);
  
  double deltaF = IFOdata[0].oneSidedNoisePowerSpectrum->deltaF; //assumes same deltaF for all IFOs
  /*
  gsl_matrix_complex *vandermonde_matrix=NULL;
  gsl_matrix_complex *rb_matrix=NULL;
  
  gsl_matrix_complex *whitened_data_matrix = gsl_matrix_complex_calloc(n_samples, time_steps); //IFO data / PSD
  gsl_vector_complex *whitened_data = gsl_vector_complex_calloc(n_samples);
  gsl_matrix_complex *E_matrix = gsl_matrix_complex_calloc(n_basis, time_steps);
  gsl_vector_complex *exp_2pi_i_f_tc = gsl_vector_complex_calloc(n_samples);
  gsl_complex alpha;
  gsl_complex beta;
  gsl_complex wd; // element of whiteFreqData
  gsl_complex shifted_data_element;
  */
  
  /*
  if(LALInferenceGetProcParamVal(commandLine,"--roqvandermonde")){
    ppt=LALInferenceGetProcParamVal(commandLine,"--roqvandermonde");
    
    vandermonde_matrix = gsl_matrix_complex_calloc(n_basis, n_basis);
    tempfp = fopen(ppt->value, "rb");
    gsl_matrix_complex_fread(tempfp, vandermonde_matrix);
  }
  
  if(LALInferenceGetProcParamVal(commandLine,"--roqrb")){
    ppt=LALInferenceGetProcParamVal(commandLine,"--roqrb");
    
    rb_matrix = gsl_matrix_complex_calloc(n_samples, n_basis);
    tempfp = fopen(ppt->value, "rb");
    gsl_matrix_complex_fread(tempfp, rb_matrix);
  }
  */
  
  //if(LALInferenceGetProcParamVal(commandLine,"--roqnodes") && LALInferenceGetProcParamVal(commandLine,"--roqvandermonde") && LALInferenceGetProcParamVal(commandLine,"--roqrb")){
  if(LALInferenceGetProcParamVal(commandLine,"--roqnodes")){
    
    ppt=LALInferenceGetProcParamVal(commandLine,"--roqnodes");
    for (i=0;i<Nifo;i++) {
			IFOdata[i].roqData = XLALCalloc(1, sizeof(LALInferenceROQData));
      IFOdata[i].roqData->frequencyNodes = gsl_vector_calloc(n_basis);
      tempfp = fopen(ppt->value, "rb");
      gsl_vector_fread(tempfp, IFOdata[i].roqData->frequencyNodes);
    }
    
    //printf("n_basis=%d\ttime_steps=%d\n", n_basis, time_steps);
		
    //ppt=LALInferenceGetProcParamVal(commandLine,"--roqweights");
    for (i=0;i<Nifo;i++) {
			sprintf(tmp,"--%s-roqweights",IFOdata[i].name);
			ppt=LALInferenceGetProcParamVal(commandLine,tmp);
      IFOdata[i].roqData->weights = gsl_matrix_complex_calloc(n_basis, time_steps);
      tempfp = fopen(ppt->value, "rb");
      gsl_matrix_complex_fread(tempfp, IFOdata[i].roqData->weights);
    }
    
    //printf("time steps = %d\n", (int)IFOdata[0].roqData->weights->size2);
  
    for (i=0;i<Nifo;i++) {
      
      IFOdata[i].roqData->trigtime = endtime;
      IFOdata[i].roqData->time_weights_width = timeMax-timeMin;
      
      /*** compute the weights ***/
      /*
      GSL_SET_COMPLEX(&alpha, 4.*IFOdata[i].oneSidedNoisePowerSpectrum->deltaF, 0);
      GSL_SET_COMPLEX(&beta, 0, 0);
      
      

      snprintf(filename, nameLength, "%s-ROQFreqData.dat", IFOdata[i].name);
      out = fopen(filename, "w");
      for(unsigned int k = 0; k < n_samples; k++){
            fprintf(out,"%g %g %g\n", IFOdata[i].freqData->deltaF*(k + (unsigned int)(IFOdata[i].fLow/deltaF)),
              creal(IFOdata[i].freqData->data->data[k + (unsigned int)(IFOdata[i].fLow/deltaF)]),
              cimag(IFOdata[i].freqData->data->data[k + (unsigned int)(IFOdata[i].fLow/deltaF)]));
      }
      fclose(out);
      //REAL8 deltaT = IFOdata[i].timeData->deltaT;
      
      for(unsigned int jj = 0; jj < time_steps; jj++){
        
        tc = timeMin + 2.0*(dt+0.022)*jj / time_steps;
        //printf("%f = %f + 2*%f*%d / %d;\n",tc,timeMin,dt,jj,time_steps);
        
        for(unsigned int ii=0; ii < n_samples; ii++){
          gsl_vector_complex_set(exp_2pi_i_f_tc, ii, gsl_complex_polar (1, (IFOdata[i].fLow/deltaF+ii)*deltaF*tc*2*LAL_PI));
        }
        
        for(unsigned int k = 0; k < n_samples; k++){
          
          if(!isnan(creal(IFOdata[i].freqData->data->data[k + (unsigned int)(IFOdata[i].fLow/deltaF)])) &&
             IFOdata[i].oneSidedNoisePowerSpectrum->data->data[k + (unsigned int)(IFOdata[i].fLow/deltaF)] != 0.0 ){
            //GSL_SET_COMPLEX(&wd, creal(IFOdata[i].whiteFreqData->data->data[k + (unsigned int)(IFOdata[i].fLow/deltaF)]), cimag(IFOdata[i].whiteFreqData->data->data[k + (unsigned int)(IFOdata[i].fLow/deltaF)]));
            GSL_SET_COMPLEX(&wd, creal(IFOdata[i].freqData->data->data[k + (unsigned int)(IFOdata[i].fLow/deltaF)])/
                                       IFOdata[i].oneSidedNoisePowerSpectrum->data->data[k + (unsigned int)(IFOdata[i].fLow/deltaF)],
                            cimag(IFOdata[i].freqData->data->data[k + (unsigned int)(IFOdata[i].fLow/deltaF)])/
                                  IFOdata[i].oneSidedNoisePowerSpectrum->data->data[k + (unsigned int)(IFOdata[i].fLow/deltaF)]);
          }else{
            GSL_SET_COMPLEX(&wd, 0.0, 0.0);
          }
          
          shifted_data_element = gsl_complex_mul (wd, gsl_vector_complex_get(exp_2pi_i_f_tc, k));
          
          //take conjugate
          shifted_data_element = gsl_complex_conjugate (shifted_data_element);
          
          gsl_vector_complex_set (whitened_data, k, shifted_data_element);
          
        }
        
        gsl_matrix_complex_set_col (whitened_data_matrix, jj, whitened_data);
        
      }
      
      printf("Computing weights for %s\n",IFOdata[i].name);
      
      gsl_blas_zgemm (CblasTrans, CblasNoTrans, alpha, rb_matrix, whitened_data_matrix, beta, E_matrix);
      
      GSL_SET_COMPLEX (&alpha, 1, 0);
      
      gsl_blas_zgemm (CblasTrans, CblasNoTrans, alpha, vandermonde_matrix, E_matrix, beta, IFOdata[i].roqData->weights);
      
      printf("Weights have been computed for %s\n",IFOdata[i].name);
      */

      if (LALInferenceGetProcParamVal(commandLine, "--data-dump")) {
        snprintf(filename, nameLength, "%s-ROQWeights.dat", IFOdata[i].name);
        out = fopen(filename, "w");
        for(unsigned int size2 = 0; size2 < IFOdata[i].roqData->weights->size2; size2++){
          for(unsigned int size1 = 0; size1 < IFOdata[i].roqData->weights->size1; size1++){
            fprintf(out,"(%g+%gj)\t",GSL_REAL(gsl_matrix_complex_get(IFOdata[i].roqData->weights,size1,size2)),GSL_IMAG(gsl_matrix_complex_get(IFOdata[i].roqData->weights,size1,size2)));
          }
          fprintf(out,"\n");
        }
      fclose(out);
      }
      //printf("IFOdata[%d].whiteFreqData->epoch=%e\n",i,XLALGPSGetREAL8(&IFOdata[i].whiteFreqData->epoch));
      //printf("timeMin=%e\tendtime=%e\ttimeMax=%e\n",timeMin,endtime,timeMax);
      //printf("---------\n");
      
      // compute int_f_7_over_3
      IFOdata[i].roqData->int_f_7_over_3 = 0;
      for(unsigned int kk = 0; kk < n_samples; kk++){
        if(IFOdata[i].oneSidedNoisePowerSpectrum->data->data[kk + (unsigned int)(IFOdata[i].fLow/deltaF)] != 0.0){
          IFOdata[i].roqData->int_f_7_over_3 += 4.*deltaF*pow((IFOdata[i].fLow + kk*deltaF), -7./3.) / IFOdata[i].oneSidedNoisePowerSpectrum->data->data[kk + (unsigned int)(IFOdata[i].fLow/deltaF)];
        }
      }
    }
    
  }
  
  //if(vandermonde_matrix) gsl_matrix_complex_free(vandermonde_matrix);
  //if(rb_matrix) gsl_matrix_complex_free(rb_matrix);
  //if(rb_matrix){
  //  gsl_matrix_complex_free(whitened_data_matrix);
  //  gsl_matrix_complex_free(E_matrix);
  //}
  
}<|MERGE_RESOLUTION|>--- conflicted
+++ resolved
@@ -88,7 +88,7 @@
 char *SNRpath = NULL;
 
 //struct fvec *interpFromFile(char *filename);
-static void LALInferenceSetGPSTrigtimeFromXML(LIGOTimeGPS *GPStrig, ProcessParamsTable *commandLine);
+static void LALInferenceSetGPSTrigtime(LIGOTimeGPS *GPStrig, ProcessParamsTable *commandLine);
 struct fvec *interpFromFile(char *filename);
 typedef void (NoiseFunc)(LALStatus *statusPtr,REAL8 *psd,REAL8 f);
 void MetaNoiseFunc(LALStatus *status, REAL8 *psd, REAL8 f, struct fvec *interp, NoiseFunc *noisefunc);
@@ -140,10 +140,7 @@
 	delta=fvec[i].x-fvec[i-1].x;
 	return (fvec[i-1].x + delta*a);
 }
-<<<<<<< HEAD
-
-=======
->>>>>>> 7fa06d74
+
 void InjectFD(LALInferenceIFOData *IFOdata, SimInspiralTable *inj_table, ProcessParamsTable *commandLine);
 void enforce_m1_larger_m2(SimInspiralTable* injEvent);
 
@@ -393,13 +390,9 @@
  --psdstart GPStime             GPS start time of PSD estimation data\n\
  --psdlength length             length of PSD estimation data in seconds\n\
  --seglen length                length of segments for PSD estimation and analysis in seconds\n\
-<<<<<<< HEAD
- --trigtime GPStime             GPS time of the trigger to analyse\n\
+(--trigtime GPStime)            GPS time of the trigger to analyse (optional when using --margtime or --margtimephi)\n\
 (--padding PAD [sec]            Override default 0.4 seconds padding\n\
-=======
-(--trigtime GPStime)            GPS time of the trigger to analyse (optional when using --margtime or --margtimephi)\n\
 (--segment-start)               GPS time of the start of the segment (optional when --trigtime given, default is seglen-2 s before --trigtime)\n\
->>>>>>> 7fa06d74
 (--srate rate)                  Downsample data to rate in Hz (4096.0,)\n\
 (--injectionsrate rate)         Downsample injection signal to rate in Hz (--srate)\n\
 (--IFO1-flow freq1 [--IFO2-flow freq2 ...])      Specify lower frequency cutoff for overlap integral (40.0)\n\
@@ -442,12 +435,8 @@
     REAL8 scalefactor=1;
     //SimInspiralTable *injTable=NULL;
     RandomParams *datarandparam;
-<<<<<<< HEAD
-    //UINT4 event=0;
-=======
     UINT4 event=0;
     int globFrames=0; // 0 = no, 1 = will search for frames in PWD
->>>>>>> 7fa06d74
     char *chartmp=NULL;
     char **channels=NULL;
     char **caches=NULL;
@@ -563,22 +552,9 @@
     LALStringToGPS(&status,&GPSstart,procparam->value,&chartmp);
     if(status.statusCode) REPORTSTATUS(&status);
 
-<<<<<<< HEAD
-    LALInferenceSetGPSTrigtimeFromXML(&GPStrig,commandLine);
-    
-=======
-    if(LALInferenceGetProcParamVal(commandLine,"--trigtime")){
-        procparam=LALInferenceGetProcParamVal(commandLine,"--trigtime");
-        LALStringToGPS(&status,&GPStrig,procparam->value,&chartmp);
-    }
-    else{
-        if(injTable) memcpy(&GPStrig,&(injTable->geocent_end_time),sizeof(GPStrig));
-        else if(!LALInferenceGetProcParamVal(commandLine,"--segment-start")){
-            XLALPrintError("Error: No trigger time specifed and no injection given \n");
-            XLAL_ERROR_NULL(XLAL_EINVAL);
-        }
-    }
->>>>>>> 7fa06d74
+   
+    LALInferenceSetGPSTrigtime(&GPStrig,commandLine);
+
     if(status.statusCode) REPORTSTATUS(&status);
     ppt=LALInferenceGetProcParamVal(commandLine,"--psdlength");
     if(!ppt) ppt=LALInferenceGetProcParamVal(commandLine,"--PSDlength");
@@ -832,18 +808,14 @@
         if(!IFOdata[i].window) XLAL_ERROR_NULL(XLAL_EFUNC);
     }
 
-<<<<<<< HEAD
-    /* Trigger time = 2 seconds before end of segment (was 1 second, but Common Inputs for The Events are -6 +2*/
-    memcpy(&segStart,&GPStrig,sizeof(LIGOTimeGPS));
-    // SALVO XLALGPSAdd(&segStart,-SegmentLength+2.0);
-    XLALGPSAdd(&segStart,-SegmentLength/2.0);
-    //fprintf(stdout,"Set segStart to %.10f\n",segStart.gpsSeconds+1.0e-9 * segStart.gpsNanoSeconds);
-=======
     if(!(ppt=LALInferenceGetProcParamVal(commandLine,"--segment-start")))
-    {
-        /* Trigger time = 2 seconds before end of segment (was 1 second, but Common Inputs for The Events are -6 +2*/
+    {   
+        memcpy(&segStart,&GPStrig,sizeof(LIGOTimeGPS));
+        XLALGPSAdd(&segStart,-SegmentLength/2.0);
+        /* Trigger time = 2 seconds before end of segment (was 1 second, but Common Inputs for The Events are -6 +2
         memcpy(&segStart,&GPStrig,sizeof(LIGOTimeGPS));
         XLALGPSAdd(&segStart,-SegmentLength+2);
+        */
     }
     else
     {
@@ -851,8 +823,6 @@
         REAL8 segstartR8 = atof(ppt->value);
         XLALGPSSetREAL8(&segStart,segstartR8);
     }
-
->>>>>>> 7fa06d74
 
     /* Read the PSD data */
     for(i=0;i<Nifo;i++) {
@@ -1185,12 +1155,8 @@
                 XLALGPSAdd(&segStart, deltaT);
                 fprintf(stderr,"Slid %s by %f s from %10.10lf to %10.10lf\n",IFOnames[i],deltaT,truesegstart.gpsSeconds+1e-9*truesegstart.gpsNanoSeconds,segStart.gpsSeconds+1e-9*segStart.gpsNanoSeconds);
             }
-<<<<<<< HEAD
-            
-            IFOdata[i].timeData=readTseries(caches[i],channels[i],segStart,SegmentLength);
-=======
+
             IFOdata[i].timeData=readTseries(cache,channels[i],segStart,SegmentLength);
->>>>>>> 7fa06d74
             segStart=truesegstart;
             if(Ntimeslides) IFOdata[i].timeData->epoch=truesegstart;
             /* FILE *out; */
@@ -1356,11 +1322,7 @@
             fclose(out);
 
         }
-<<<<<<< HEAD
-
-
-=======
->>>>>>> 7fa06d74
+
     }
 
     for (i=0;i<Nifo;i++) IFOdata[i].SNR=0.0; //SNR of the injection ONLY IF INJECTION. Set to 0.0 by default.
@@ -1527,12 +1489,6 @@
 	REPORTSTATUS(&status);
 	//LALGenerateInspiral(&status,&InjectGW,injTable,&InjParams);
 	//if(status.statusCode!=0) {fprintf(stderr,"Error generating injection!\n"); REPORTSTATUS(&status); }
-<<<<<<< HEAD
-	/* Check for frequency domain injection (TF2 only at present) */
-	if(strstr(injTable->waveform,"TaylorF2")||strstr(injTable->waveform,"IMRPhenom"))
-	{ printf("Injecting in the frequency domain...\n");
-	 InjectFD(IFOdata, injTable, commandLine);
-=======
 
 	/* Check for frequency domain injection. All aproximants supported by XLALSimInspiralImplementedFDApproximants will work.
    * CAVEAT: FD spinning approximants will refer the spin to the lower frequency as given in the xml table. Templates instead will refer it to the lower cutoff of the likelihood integral. This means *different* values of spin will be recovered if one doesn't pay attention! */
@@ -1540,7 +1496,6 @@
 	{
 	 InjectFD(IFOdata, injTable, commandLine);
 	 LALInferencePrintDataWithInjection(IFOdata,commandLine);
->>>>>>> 7fa06d74
 	 return;
 	}
 	/* Begin loop over interferometers */
@@ -1772,34 +1727,19 @@
     XLALREAL8TimeFreqFFT(injF,inj8Wave,thisData->timeToFreqFFTPlan);
     /*for(j=0;j<injF->data->length;j++) printf("%lf\n",injF->data->data[j].re);*/
     if(thisData->oneSidedNoisePowerSpectrum){
-<<<<<<< HEAD
     for(SNR=0.0,j=thisData->fLow/injF->deltaF;j<thisData->fHigh/injF->deltaF;j++){
-      SNR += pow(creal(injF->data->data[j]), 2.0)/thisData->oneSidedNoisePowerSpectrum->data->data[j];
-      SNR += pow(cimag(injF->data->data[j]), 2.0)/thisData->oneSidedNoisePowerSpectrum->data->data[j];
-    }
-        SNR*=4.0*injF->deltaF;
-    }
-    thisData->SNR=sqrt(SNR);
-    NetworkSNR+=SNR;
-    printf("this ifo snr %lf, previous %lf\n",thisData->SNR , previous_snr);
-    //if (thisData->SNR > previous_snr) {best_ifo_snr=highest_snr_index;previous_snr=thisData->SNR;}
-    //highest_snr_index++;
-    
+        SNR += pow(creal(injF->data->data[j]), 2.0)/thisData->oneSidedNoisePowerSpectrum->data->data[j];
+        SNR += pow(cimag(injF->data->data[j]), 2.0)/thisData->oneSidedNoisePowerSpectrum->data->data[j];
+      }
+      SNR*=4.0*injF->deltaF;
+    }
     if (!(SNRpath==NULL)){ /* If the user provided a path with --snrpath store a file with injected SNRs */
         REAL8 trigtime=(REAL8) injTable->geocent_end_time.gpsSeconds + (REAL8) injTable->geocent_end_time.gpsNanoSeconds*1.0e-9;
         PrintSNRsToFile(IFOdata , trigtime);
     }
-=======
-      for(SNR=0.0,j=thisData->fLow/injF->deltaF;j<thisData->fHigh/injF->deltaF;j++){
-        SNR += pow(creal(injF->data->data[j]), 2.0)/thisData->oneSidedNoisePowerSpectrum->data->data[j];
-        SNR += pow(cimag(injF->data->data[j]), 2.0)/thisData->oneSidedNoisePowerSpectrum->data->data[j];
-      }
-      SNR*=4.0*injF->deltaF;
-    }
     thisData->SNR=sqrt(SNR);
     NetworkSNR+=SNR;
 
->>>>>>> 7fa06d74
     /* Actually inject the waveform */
     for(j=0;j<inj8Wave->data->length;j++) thisData->timeData->data->data[j]+=inj8Wave->data->data[j];
     fprintf(stdout,"Injected SNR in detector %s = %g\n",thisData->name,thisData->SNR);
@@ -1852,16 +1792,8 @@
         fclose(rawWaveform);
         XLALDestroyREAL4TimeSeries(injectionBuffer);
     }
-<<<<<<< HEAD
-    
-
-    
-    
-=======
-  
+
     LALInferencePrintDataWithInjection(IFOdata,commandLine);
-  
->>>>>>> 7fa06d74
     return;
 }
 
@@ -2343,68 +2275,6 @@
 void InjectFD(LALInferenceIFOData *IFOdata, SimInspiralTable *inj_table, ProcessParamsTable *commandLine)
 ///*-------------- Inject in Frequency domain -----------------*/
 {
-<<<<<<< HEAD
-    /* Inject a gravitational wave into the data in the frequency domain */ 
-    LALStatus status;
-    memset(&status,0,sizeof(LALStatus));
-    REAL8 mc=0.0;
-    Approximant injapprox;
-    LALPNOrder phase_order=-1;
-    LALPNOrder amp_order=-1;
-    injapprox = XLALGetApproximantFromString(inj_table->waveform);
-    if( (int) injapprox == XLAL_FAILURE)
-        ABORTXLAL(&status);
-    phase_order = XLALGetOrderFromString(inj_table->waveform);
-    if ( (int) phase_order == XLAL_FAILURE)
-        ABORTXLAL(&status);
-    LALInferenceVariables *modelParams=NULL;
-    LALInferenceIFOData * tmpdata=IFOdata;
-    REAL8 eta =0.0;
-    REAL8 startPhase = 0.0;
-    REAL8 inclination = 0.0;
-    REAL8 distance=0.0;
-    REAL8 longitude=0.0;
-    REAL8 latitude=0.0;
-    REAL8 polarization=0.0;
-    REAL8 injtime=0.0;
-    REAL8 previous_max_snr=0.0,previous_min_snr=10E9; 
-    UINT4 best_ifo_snr=0, worst_ifo_snr=0;
-    UINT4 snr_index=0;
-    LALInferenceIFOData *thisData=NULL;
-    LALInferenceFrame frame = LALINFERENCE_FRAME_SYSTEM;
-    
-    tmpdata->modelParams=XLALCalloc(1,sizeof(LALInferenceVariables));
-    modelParams=tmpdata->modelParams;
-    memset(modelParams,0,sizeof(LALInferenceVariables));
-
-    enforce_m1_larger_m2(inj_table);
-    eta = inj_table->eta;
-    mc=inj_table->mchirp;
-    startPhase = inj_table->coa_phase;
-    inclination = inj_table->inclination;
-    distance=inj_table->distance;
-    longitude=inj_table->longitude;
-    latitude=inj_table->latitude;
-    polarization=inj_table->polarization;
-    injtime=(REAL8) inj_table->geocent_end_time.gpsSeconds + (REAL8) inj_table->geocent_end_time.gpsNanoSeconds*1.0e-9;
-    amp_order=(LALPNOrder) inj_table->amp_order;
-    LALInferenceAddVariable(tmpdata->modelParams, "chirpmass",&mc,LALINFERENCE_REAL8_t,LALINFERENCE_PARAM_LINEAR);
-    LALInferenceAddVariable(tmpdata->modelParams, "phase",&startPhase,LALINFERENCE_REAL8_t, LALINFERENCE_PARAM_CIRCULAR);  
-    LALInferenceAddVariable(tmpdata->modelParams, "rightascension",&longitude,LALINFERENCE_REAL8_t, LALINFERENCE_PARAM_CIRCULAR);  
-    LALInferenceAddVariable(tmpdata->modelParams, "declination",&latitude,LALINFERENCE_REAL8_t, LALINFERENCE_PARAM_CIRCULAR);  
-    LALInferenceAddVariable(tmpdata->modelParams, "polarisation",&polarization,LALINFERENCE_REAL8_t, LALINFERENCE_PARAM_CIRCULAR);  
-    LALInferenceAddVariable(tmpdata->modelParams, "time",&injtime,LALINFERENCE_REAL8_t, LALINFERENCE_PARAM_LINEAR);
-    LALInferenceAddVariable(tmpdata->modelParams, "massratio",&eta,LALINFERENCE_REAL8_t,LALINFERENCE_PARAM_LINEAR);
-    LALInferenceAddVariable(tmpdata->modelParams, "distance",&distance,LALINFERENCE_REAL8_t,LALINFERENCE_PARAM_LINEAR);
-    LALInferenceAddVariable(tmpdata->modelParams, "LAL_APPROXIMANT",&injapprox,LALINFERENCE_UINT4_t, LALINFERENCE_PARAM_FIXED);
-    LALInferenceAddVariable(tmpdata->modelParams, "LAL_PNORDER",&phase_order,LALINFERENCE_INT4_t, LALINFERENCE_PARAM_FIXED);
-    LALInferenceAddVariable(tmpdata->modelParams, "LAL_AMPORDER",&amp_order,LALINFERENCE_INT4_t, LALINFERENCE_PARAM_FIXED);
-
-    if (LALInferenceGetProcParamVal(commandLine,"--radiation-frame")){
-      frame = LALINFERENCE_FRAME_RADIATION;
-      LALInferenceAddVariable(tmpdata->modelParams, "LALINFERENCE_FRAME", &frame, LALINFERENCE_UINT4_t, LALINFERENCE_PARAM_FIXED);
-      LALInferenceAddVariable(tmpdata->modelParams, "inclination",&inclination,LALINFERENCE_REAL8_t, LALINFERENCE_PARAM_LINEAR);
-=======
   /* Inject a gravitational wave into the data in the frequency domain */
   LALStatus status;
   memset(&status,0,sizeof(LALStatus));
@@ -2506,7 +2376,6 @@
   if (inj_table->spin1x==0.0 && inj_table->spin1y==0.0 && inj_table->spin1z!=0.0){
     spin_aligned=1;
     a1=inj_table->spin1z;
->>>>>>> 7fa06d74
     }
   if (inj_table->spin2x==0.0 && inj_table->spin2y==0.0&& inj_table->spin2z!=0.0){
     spin_aligned=1;
@@ -2523,37 +2392,6 @@
       if (phi1<0.0)
         phi1+=LAL_PI*2.0;
     }
-<<<<<<< HEAD
-    REAL8 lambda1 = 0.;
-      if(LALInferenceGetProcParamVal(commandLine,"--inj-lambda1")) {
-        lambda1= atof(LALInferenceGetProcParamVal(commandLine,"--inj-lambda1")->value);
-        fprintf(stdout,"Injection lambda1 set to %f\n",lambda1);
-        LALInferenceAddVariable(tmpdata->modelParams, "lambda1",&lambda1,LALINFERENCE_REAL8_t,LALINFERENCE_PARAM_LINEAR);
-      }
-      REAL8 lambda2 = 0.;
-      if(LALInferenceGetProcParamVal(commandLine,"--inj-lambda2")) {
-        lambda2= atof(LALInferenceGetProcParamVal(commandLine,"--inj-lambda2")->value);
-        fprintf(stdout,"Injection lambda2 set to %f\n",lambda2);
-        LALInferenceAddVariable(tmpdata->modelParams, "lambda2",&lambda2,LALINFERENCE_REAL8_t,LALINFERENCE_PARAM_LINEAR);
-      }
-      REAL8 lambdaT = 0.;
-      REAL8 dLambdaT = 0.;
-      if(LALInferenceGetProcParamVal(commandLine,"--inj-lambdaT")&&LALInferenceGetProcParamVal(commandLine,"--inj-dLambdaT")) {
-        lambdaT= atof(LALInferenceGetProcParamVal(commandLine,"--inj-lambdaT")->value);
-        dLambdaT= atof(LALInferenceGetProcParamVal(commandLine,"--inj-dLambdaT")->value);
-        LALInferenceLambdaTsEta2Lambdas(lambdaT,dLambdaT,eta,&lambda1,&lambda2);
-        fprintf(stdout,"Injection lambdaT set to %f\n",lambdaT);
-        fprintf(stdout,"Injection dLambdaT set to %f\n",dLambdaT);
-        fprintf(stdout,"lambda1 set to %f\n",lambda1);
-        fprintf(stdout,"lambda2 set to %f\n",lambda2);
-        LALInferenceAddVariable(tmpdata->modelParams, "lambdaT",&lambdaT,LALINFERENCE_REAL8_t,LALINFERENCE_PARAM_LINEAR);
-        LALInferenceAddVariable(tmpdata->modelParams, "dLambdaT",&dLambdaT,LALINFERENCE_REAL8_t,LALINFERENCE_PARAM_LINEAR);
-      }
-
-    LALSimInspiralSpinOrder spinO = LAL_SIM_INSPIRAL_SPIN_ORDER_ALL;
-=======
->>>>>>> 7fa06d74
-
     a2=sqrt(inj_table->spin2x*inj_table->spin2x+inj_table->spin2y*inj_table->spin2y+inj_table->spin2z*inj_table->spin2z);
     if (a2>0.0){
      REAL8 tmp= inj_table->spin2z/a2;
@@ -2634,39 +2472,29 @@
 
   /* loop over data (different interferometers): */
   dataPtr = IFOdata;
-
+  if (IFOdata->modelDomain == LAL_SIM_DOMAIN_TIME) {
+  printf("There is a problem. You seem to be using a time domain model into the frequency domain injection function!. Exiting....\n");
+    exit(1);
+  }
+  
   while (dataPtr != NULL) {
-<<<<<<< HEAD
-     
-      if (IFOdata->modelDomain == LAL_SIM_DOMAIN_TIME) {
-	  printf("There is a problem. You seem to be using a time domain model into the frequency domain injection function!. Exiting....\n"); 
-      exit(1);
-    }
-      
+
     /*-- WF to inject is now in dataPtr->freqModelhPlus and dataPtr->freqModelhCross. --*/
     /* determine beam pattern response (F_plus and F_cross) for given Ifo: */
     XLALComputeDetAMResponse(&Fplus, &Fcross,
                              (const REAL4(*)[3])dataPtr->detector->response,
-			     ra, dec, psi, gmst);
+           ra, dec, psi, gmst);
     /* signal arrival time (relative to geocenter); */
     timedelay = XLALTimeDelayFromEarthCenter(dataPtr->detector->location,
                                              ra, dec, &GPSlal);
-    dataPtr->injtime=injtime;
     /* (negative timedelay means signal arrives earlier at Ifo than at geocenter, etc.) */
     /* amount by which to time-shift template (not necessarily same as above "timedelay"): */
     timeshift =  (injtime - (*(REAL8*) LALInferenceGetVariable(IFOdata->modelParams, "time"))) + timedelay;
     twopit    = LAL_TWOPI * (timeshift);
-    /* include distance (overall amplitude) effect in Fplus/Fcross: */
-    FplusScaled  = Fplus  / distMpc;
-    FcrossScaled = Fcross / distMpc;
-    dataPtr->fPlus = FplusScaled;
-    dataPtr->fCross = FcrossScaled;
+
+    dataPtr->fPlus = Fplus;
+    dataPtr->fCross = Fcross;
     dataPtr->timeshift = timeshift;
-
-  char InjFileName[50];
-          sprintf(InjFileName,"injection_%s.dat",dataPtr->name);
-          FILE *outInj=fopen(InjFileName,"w");
- 
      /* determine frequency range & loop over frequency bins: */
     deltaT = dataPtr->timeData->deltaT;
     deltaF = 1.0 / (((double)dataPtr->timeData->data->length) * deltaT);
@@ -2675,16 +2503,10 @@
      chisquared = 0.0;
     for (i=lower; i<=upper; ++i){
       /* derive template (involving location/orientation parameters) from given plus/cross waveforms: */
-   //  true_amp=sqrt(IFOdata->freqModelhPlus->data->data[i].re*IFOdata->freqModelhPlus->data->data[i].re/plusCoef/plusCoef+ IFOdata->freqModelhPlus->data->data[i].im*IFOdata->freqModelhPlus->data->data[i].im/plusCoef/plusCoef);
-     // true_pha=atan2(IFOdata->freqModelhPlus->data->data[i].im,IFOdata->freqModelhPlus->data->data[i].re);
-    //tmp_re=mu_i*true_amp*cos(true_pha+atan_phase)/distMpc;
-    //tmp_im=mu_i*true_amp*sin(true_pha+atan_phase)/distMpc;
-     // fprintf(outInj,"%lf %e %e %e %e %e\n",i*deltaF ,plainTemplateReal,tmp_re,plainTemplateImag,tmp_im, sqrt(dataPtr->oneSidedNoisePowerSpectrum->data->data[i]));
-
-      plainTemplateReal = FplusScaled * creal(IFOdata->freqModelhPlus->data->data[i])
-                          +  FcrossScaled * creal(IFOdata->freqModelhCross->data->data[i]);
-      plainTemplateImag = FplusScaled * cimag(IFOdata->freqModelhPlus->data->data[i])
-                          +  FcrossScaled * cimag(IFOdata->freqModelhCross->data->data[i]);
+      plainTemplateReal = Fplus * creal(IFOdata->freqModelhPlus->data->data[i])
+                          +  Fcross * creal(IFOdata->freqModelhCross->data->data[i]);
+      plainTemplateImag = Fplus * cimag(IFOdata->freqModelhPlus->data->data[i])
+                          +  Fcross * cimag(IFOdata->freqModelhCross->data->data[i]);
 
       /* do time-shifting...             */
       /* (also un-do 1/deltaT scaling): */
@@ -2694,149 +2516,29 @@
       im = - sin(twopit * f);
       templateReal = (plainTemplateReal*re - plainTemplateImag*im);
       templateImag = (plainTemplateReal*im + plainTemplateImag*re);
-      //fprintf(outInj,"%lf %e %e %e %e %e\n",i*deltaF ,creal(dataPtr->freqData->data->data[i]),cimag(dataPtr->freqData->data->data[i]),templateReal,templateImag,1.0/dataPtr->oneSidedNoisePowerSpectrum->data->data[i]);
-      dataPtr->noff->data->data[i]= crect(creal( dataPtr->freqData->data->data[i]),cimag(dataPtr->freqData->data->data[i])); 
-      dataPtr->freqData->data->data[i] += crect( templateReal, templateImag );
-   
+
       temp = ((2.0/( deltaT*(double) dataPtr->timeData->data->length) * (templateReal*templateReal+templateImag*templateImag)) / dataPtr->oneSidedNoisePowerSpectrum->data->data[i]);
       chisquared  += temp;
-    }
-    printf("injected SNR %.1f in IFO %s\n",sqrt(2.0*chisquared),dataPtr->name);
-    NetSNR+=2.0*chisquared;
-    dataPtr->SNR=sqrt(2.0*chisquared);
-     printf("this ifo snr %lf, previous min %lf previous max %lf \n",dataPtr->SNR , previous_min_snr,previous_max_snr);
-    if (dataPtr->SNR > previous_max_snr) {best_ifo_snr=snr_index;previous_max_snr=dataPtr->SNR;}
-    if (dataPtr->SNR < previous_min_snr) {worst_ifo_snr=snr_index;previous_min_snr=dataPtr->SNR;}
-    snr_index++;
-    dataPtr = dataPtr->next;
-    
- fclose(outInj);
-  }
-
-    LALInferenceClearVariables(&intrinsicParams);
-    printf("injected Network SNR %.1f \n",sqrt(NetSNR)); 
-    
-    if (!(SNRpath==NULL)){ /* If the user provided a path with --snrpath store a file with injected SNRs */
-	PrintSNRsToFile(IFOdata , injtime);
-    }
-    
-    
-    thisData=IFOdata;
-    //LALInferenceIFOData *IFOdataRed=NULL;
-    UINT4 Nifo=0,j=0;
-    //IFOdataRed=calloc(sizeof(LALInferenceIFOData),Nifo-1);
-    snr_index=0;
-    //int lowest_snr_index=0;
-    i=0;
-    
-    while(thisData){
-    thisData->BestIFO=LALMalloc (sizeof(LALInferenceBestIFO));
-    thisData->BestIFO->detector= LALMalloc (sizeof(LALDetector));
-    thisData->BestIFO->TemplateFromInjection=(COMPLEX16FrequencySeries *)XLALCreateCOMPLEX16FrequencySeries("injastempl",&thisData->timeData->epoch,
-										0.0,
-										thisData->freqData->deltaF,
-										&lalDimensionlessUnit,
-										thisData->freqData->data->length);
-    thisData=thisData->next;
-    Nifo++;
-    }
-    thisData=IFOdata;
-    LALInferenceIFOData *thisData2=NULL;
-    thisData2=IFOdata;
-    UINT4 IFO_choice=0;
-    ProcessParamsTable * ppt=LALInferenceGetProcParamVal(commandLine,"--bestIFO");
-    if(ppt) IFO_choice=best_ifo_snr;
-    else IFO_choice=worst_ifo_snr;
-   while(thisData){
-       thisData->skipIFO=0;
-	    if (IFO_choice==snr_index){ // SALVO: I put worst now for the moment
-            thisData->skipIFO=1;
-            while(thisData2){
-                for(j=0;j<thisData->freqData->data->length;j++){   
-                    thisData2->BestIFO->TemplateFromInjection->data->data[j]=thisData->freqData->data->data[j];
-                  }
-                memcpy(thisData2->BestIFO->detector,thisData->detector,sizeof(LALDetector));
-                thisData2=thisData2->next;
-            }
-            break;
-            }
-      else
-		snr_index++;
-		thisData=thisData->next;
-		}
-    
-    printf("best %d, worst %d nifo %d \n",best_ifo_snr,worst_ifo_snr,Nifo);
-
-	XLALDestroyCOMPLEX16FrequencySeries(freqModelhCross);
-    XLALDestroyCOMPLEX16FrequencySeries(freqModelhPlus);
-
-}
-=======
-
-    if (IFOdata->modelDomain == LAL_SIM_DOMAIN_TIME) {
-  printf("There is a problem. You seem to be using a time domain model into the frequency domain injection function!. Exiting....\n");
-    exit(1);
-  }
-
-  /*-- WF to inject is now in dataPtr->freqModelhPlus and dataPtr->freqModelhCross. --*/
-  /* determine beam pattern response (F_plus and F_cross) for given Ifo: */
-  XLALComputeDetAMResponse(&Fplus, &Fcross,
-                           (const REAL4(*)[3])dataPtr->detector->response,
-         ra, dec, psi, gmst);
-  /* signal arrival time (relative to geocenter); */
-  timedelay = XLALTimeDelayFromEarthCenter(dataPtr->detector->location,
-                                           ra, dec, &GPSlal);
-  /* (negative timedelay means signal arrives earlier at Ifo than at geocenter, etc.) */
-  /* amount by which to time-shift template (not necessarily same as above "timedelay"): */
-  timeshift =  (injtime - (*(REAL8*) LALInferenceGetVariable(IFOdata->modelParams, "time"))) + timedelay;
-  twopit    = LAL_TWOPI * (timeshift);
-
-  dataPtr->fPlus = Fplus;
-  dataPtr->fCross = Fcross;
-  dataPtr->timeshift = timeshift;
->>>>>>> 7fa06d74
-
-  char InjFileName[50];
-        sprintf(InjFileName,"injection_%s.dat",dataPtr->name);
-        FILE *outInj=fopen(InjFileName,"w");
-
-   /* determine frequency range & loop over frequency bins: */
-  deltaT = dataPtr->timeData->deltaT;
-  deltaF = 1.0 / (((double)dataPtr->timeData->data->length) * deltaT);
-  lower = (UINT4)ceil(dataPtr->fLow / deltaF);
-  upper = (UINT4)floor(dataPtr->fHigh / deltaF);
-   chisquared = 0.0;
-  for (i=lower; i<=upper; ++i){
-    /* derive template (involving location/orientation parameters) from given plus/cross waveforms: */
-    plainTemplateReal = Fplus * creal(IFOdata->freqModelhPlus->data->data[i])
-                        +  Fcross * creal(IFOdata->freqModelhCross->data->data[i]);
-    plainTemplateImag = Fplus * cimag(IFOdata->freqModelhPlus->data->data[i])
-                        +  Fcross * cimag(IFOdata->freqModelhCross->data->data[i]);
-
-    /* do time-shifting...             */
-    /* (also un-do 1/deltaT scaling): */
-    f = ((double) i) * deltaF;
-    /* real & imag parts of  exp(-2*pi*i*f*deltaT): */
-    re = cos(twopit * f);
-    im = - sin(twopit * f);
-    templateReal = (plainTemplateReal*re - plainTemplateImag*im);
-    templateImag = (plainTemplateReal*im + plainTemplateImag*re);
-
-
-     fprintf(outInj,"%lf %e %e %e\n",i*deltaF ,templateReal,templateImag,1.0/dataPtr->oneSidedNoisePowerSpectrum->data->data[i]);
-    dataPtr->freqData->data->data[i] += crect( templateReal, templateImag );
-
-    temp = ((2.0/( deltaT*(double) dataPtr->timeData->data->length) * (templateReal*templateReal+templateImag*templateImag)) / dataPtr->oneSidedNoisePowerSpectrum->data->data[i]);
-    chisquared  += temp;
-  }
-  printf("injected SNR %.1f in IFO %s\n",sqrt(2.0*chisquared),dataPtr->name);
-  NetSNR+=2.0*chisquared;
-  dataPtr->SNR=sqrt(2.0*chisquared);
-  dataPtr = dataPtr->next;
-
-<<<<<<< HEAD
-static void PrintSNRsToFile(LALInferenceIFOData *IFOdata , REAL8 trigtime){
-    char SnrName[256];
+      }
+      printf("injected SNR %.1f in IFO %s\n",sqrt(2.0*chisquared),dataPtr->name);
+      NetSNR+=2.0*chisquared;
+      dataPtr->SNR=sqrt(2.0*chisquared);
+      dataPtr = dataPtr->next;
+  }
+  printf("injected Network SNR %.1f \n",sqrt(NetSNR));
+
+  if (!(SNRpath==NULL)){ /* If the user provided a path with --snrpath store a file with injected SNRs */
+  PrintSNRsToFile(IFOdata , inj_table);
+  }
+  XLALDestroyCOMPLEX16FrequencySeries(freqModelhCross);
+  XLALDestroyCOMPLEX16FrequencySeries(freqModelhPlus);
+  LALInferenceClearVariables(IFOdata->modelParams);
+  XLALFree(IFOdata->modelParams);
+  }
+
+
+  static void PrintSNRsToFile(LALInferenceIFOData *IFOdata , SimInspiralTable *inj_table){
+    char SnrName[200];
     char ListOfIFOs[10]="";
     REAL8 NetSNR=0.0;
     // sprintf(ListOfIFOs,"");
@@ -2846,79 +2548,30 @@
     while(thisData){
          sprintf(ListOfIFOs,"%s%s",ListOfIFOs,thisData->name);
          thisData=thisData->next;
-	nIFO++;
-        }
-    
-    sprintf(SnrName,"%s/snr_%s_%10.3f.dat",SNRpath,ListOfIFOs,trigtime);
-    printf("%s",SnrName);
-    FILE * snrout = fopen(SnrName,"w");
+    nIFO++;
+        }
+
+    sprintf(SnrName,"%s/snr_%s_%10.1f.dat",SNRpath,ListOfIFOs,(REAL8) inj_table->geocent_end_time.gpsSeconds+ (REAL8) inj_table->geocent_end_time.gpsNanoSeconds*1.0e-9);
+    //(void) ListOfIFOs;
+    //(void) inj_table;
+    //sprintf(SnrName,"%s/snr_IMR.dat",SNRpath);
+    FILE * snrout = fopen(SnrName,"a");
     if(!snrout){
-	fprintf(stderr,"Unable to open the path %s for writing SNR files\n",SNRpath);
-	exit(1);
-    }
-    
+      fprintf(stderr,"Unable to open the path %s for writing SNR files\n",SNRpath);
+      exit(1);
+    }
+
     thisData=IFOdata; // restart from the first IFO
     while(thisData){
         fprintf(snrout,"%s:\t %4.2f\n",thisData->name,thisData->SNR);
         NetSNR+=(thisData->SNR*thisData->SNR);
         thisData=thisData->next;
-    }		
-    if (nIFO>1){  fprintf(snrout,"Network:\t");
-    fprintf(snrout,"%4.2f\n",sqrt(NetSNR));}
+    }
+    if (nIFO>1){ 
+      fprintf(snrout,"Network:\t");
+      fprintf(snrout,"%4.2f\n",sqrt(NetSNR));
+    }
     fclose(snrout);
-}
-=======
-  fclose(outInj);
-  }
-  printf("injected Network SNR %.1f \n",sqrt(NetSNR));
-
-  if (!(SNRpath==NULL)){ /* If the user provided a path with --snrpath store a file with injected SNRs */
-  PrintSNRsToFile(IFOdata , inj_table);
-  }
-  XLALDestroyCOMPLEX16FrequencySeries(freqModelhCross);
-  XLALDestroyCOMPLEX16FrequencySeries(freqModelhPlus);
->>>>>>> 7fa06d74
-
-  LALInferenceClearVariables(IFOdata->modelParams);
-  XLALFree(IFOdata->modelParams);
-  }
-
-
-  static void PrintSNRsToFile(LALInferenceIFOData *IFOdata , SimInspiralTable *inj_table){
-  char SnrName[200];
-  char ListOfIFOs[10]="";
-  REAL8 NetSNR=0.0;
-  // sprintf(ListOfIFOs,"");
-  LALInferenceIFOData *thisData=IFOdata;
-  int nIFO=0;
-
-  while(thisData){
-       sprintf(ListOfIFOs,"%s%s",ListOfIFOs,thisData->name);
-       thisData=thisData->next;
-  nIFO++;
-      }
-
-  //sprintf(SnrName,"%s/snr_%s_%10.1f.dat",SNRpath,ListOfIFOs,(REAL8) inj_table->geocent_end_time.gpsSeconds+ (REAL8) inj_table->geocent_end_time.gpsNanoSeconds*1.0e-9);
-  (void) ListOfIFOs;
-  (void) inj_table;
-  sprintf(SnrName,"%s/snr_IMR.dat",SNRpath);
-  FILE * snrout = fopen(SnrName,"a");
-  if(!snrout){
-    fprintf(stderr,"Unable to open the path %s for writing SNR files\n",SNRpath);
-    exit(1);
-  }
-
-  thisData=IFOdata; // restart from the first IFO
-  while(thisData){
-    //  fprintf(snrout,"%s:\t %4.2f\n",thisData->name,thisData->SNR);
-      NetSNR+=(thisData->SNR*thisData->SNR);
-      thisData=thisData->next;
-  }
-  //if (nIFO>1){  //fprintf(snrout,"Network:\t");
-
-  fprintf(snrout,"%4.2f\n",sqrt(NetSNR));
-  //}
-  fclose(snrout);
   }
 
   /**
@@ -3044,7 +2697,6 @@
           sprintf(fname,"%s.injection",ppt->value);
         }
         else fname=defaultname;
-
         ppt=LALInferenceGetProcParamVal(runState->commandLine,"--event");
         if (ppt) {
           UINT4 event = atoi(ppt->value);
@@ -3061,6 +2713,7 @@
 
         /* Save old variables */
         LALInferenceCopyVariables(runState->currentParams,&backup);
+        //LALInferenceClearVariables(runState->currentParams);
         LALPNOrder *order=LALInferenceGetVariable(&backup,"LAL_PNORDER");
         Approximant *approx=LALInferenceGetVariable(&backup,"LAL_APPROXIMANT");
         /* Fill named variables */
@@ -3082,54 +2735,22 @@
       fname = XLALCalloc((strlen(ppt->value)+255)*sizeof(char),1);
       sprintf(fname,"%s.injection",ppt->value);
     }
-    else fname=defaultname;
-<<<<<<< HEAD
-    
-       ppt=LALInferenceGetProcParamVal(runState->commandLine,"--event");
-            if(ppt){
-                Burst_EventTable=BinjTable;
-
-              UINT4 event = atoi(ppt->value);
-              UINT4 i=0;
-              while(i<event) {i++; Burst_EventTable = Burst_EventTable->next;}
+    else fname=defaultname;    
+     ppt=LALInferenceGetProcParamVal(runState->commandLine,"--event");
+          if(ppt){
+              Burst_EventTable=BinjTable;
+
+            UINT4 event = atoi(ppt->value);
+            UINT4 i=0;
+            while(i<event) {i++; Burst_EventTable = Burst_EventTable->next;}
+            Burst_EventTable->next=NULL;
+          }
+          else{
+              Burst_EventTable=BinjTable;
               Burst_EventTable->next=NULL;
-            }
-            else{
-                Burst_EventTable=BinjTable;
-                Burst_EventTable->next=NULL;
-            }
-    
+          }
+  
     LALInferenceBurstInjectionToVariables(Burst_EventTable,runState->currentParams);
-=======
-
-    ppt=LALInferenceGetProcParamVal(runState->commandLine,"--event");
-    if (ppt) {
-      UINT4 event = atoi(ppt->value);
-      UINT4 i;
-      theEventTable = injTable;
-      for (i = 0; i < event; i++) {
-        theEventTable = theEventTable->next;
-      }
-      theEventTable->next = NULL;
-    } else {
-      theEventTable=injTable;
-      theEventTable->next = NULL;
-    }
-
-    /* Save old variables */
-    LALInferenceCopyVariables(runState->currentParams,&backup);
-    //LALInferenceClearVariables(runState->currentParams);
-    LALPNOrder *order=LALInferenceGetVariable(&backup,"LAL_PNORDER");
-    Approximant *approx=LALInferenceGetVariable(&backup,"LAL_APPROXIMANT");
-    /* Fill named variables */
-    LALInferenceInjectionToVariables(theEventTable,runState->currentParams);
-    if(order && approx){
-      /* Set the waveform to the one used in the analysis */
-      LALInferenceRemoveVariable(runState->currentParams,"LAL_APPROXIMANT");
-      LALInferenceRemoveVariable(runState->currentParams,"LAL_PNORDER");
-      LALInferenceAddVariable(runState->currentParams,"LAL_PNORDER",order,LALINFERENCE_INT4_t,LALINFERENCE_PARAM_FIXED);
-      LALInferenceAddVariable(runState->currentParams,"LAL_APPROXIMANT",approx,LALINFERENCE_INT4_t,LALINFERENCE_PARAM_FIXED);
->>>>>>> 7fa06d74
     }
     REAL8 injPrior = runState->prior(runState,runState->currentParams);
     LALInferenceAddVariable(runState->currentParams,"logPrior",&injPrior,LALINFERENCE_REAL8_t,LALINFERENCE_PARAM_OUTPUT);
@@ -3171,7 +2792,7 @@
     return;
 }
 
-static void LALInferenceSetGPSTrigtimeFromXML(LIGOTimeGPS *GPStrig, ProcessParamsTable *commandLine){
+static void LALInferenceSetGPSTrigtime(LIGOTimeGPS *GPStrig, ProcessParamsTable *commandLine){
     
     ProcessParamsTable *procparam;
     SimInspiralTable *inspiralTable=NULL;
@@ -3253,11 +2874,14 @@
             
         }
         
-    }
-    fprintf(stderr,"Error: No trigger time specifed and no injection given. Use either --trigtime TIME or --inj inj.xml \n");
-    exit(1);
-    }
-}
+        }
+        if(!LALInferenceGetProcParamVal(commandLine,"--segment-start")){
+                XLALPrintError("Error: No trigger time specifed and no injection given \n");
+                XLAL_ERROR_NULL(XLAL_EINVAL);
+        }
+    
+      }
+    }
 
 void LALInferenceInjectFromMDC(ProcessParamsTable *commandLine, LALInferenceIFOData *IFOdata){
     
