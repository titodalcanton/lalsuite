/*
 *  LALInferenceReadData.c:  Bayesian Followup functions
 *
 *  Copyright (C) 2009,2012 Ilya Mandel, Vivien Raymond, Christian
 *  Roever, Marc van der Sluys, John Veitch, Salvatore Vitale,
 *  Will M. Farr, Walter Del Pozzo, Tjonnie Li
 *
 *
 *  This program is free software; you can redistribute it and/or modify
 *  it under the terms of the GNU General Public License as published by
 *  the Free Software Foundation; either version 2 of the License, or
 *  (at your option) any later version.
 *
 *  This program is distributed in the hope that it will be useful,
 *  but WITHOUT ANY WARRANTY; without even the implied warranty of
 *  MERCHANTABILITY or FITNESS FOR A PARTICULAR PURPOSE.  See the
 *  GNU General Public License for more details.
 *
 *  You should have received a copy of the GNU General Public License
 *  along with with program; see the file COPYING. If not, write to the
 *  Free Software Foundation, Inc., 59 Temple Place, Suite 330, Boston,
 *  MA  02111-1307  USA
 */

#include <stdio.h>
#include <stdlib.h>
#include <errno.h>

#include <lal/LALStdio.h>
#include <lal/LALStdlib.h>

#include <lal/LALInspiral.h>
#include <lal/LALCache.h>
#include <lal/LALFrStream.h>
#include <lal/LALSimInspiralEOS.h>
#include <lal/TimeFreqFFT.h>
#include <lal/LALDetectors.h>
#include <lal/AVFactories.h>
#include <lal/ResampleTimeSeries.h>
#include <lal/TimeSeries.h>
#include <lal/FrequencySeries.h>
#include <lal/Units.h>
#include <lal/Date.h>
#include <lal/StringInput.h>
#include <lal/VectorOps.h>
#include <lal/Random.h>
#include <lal/LALNoiseModels.h>
#include <lal/XLALError.h>
#include <lal/GenerateInspiral.h>
#include <lal/LIGOLwXMLRead.h>
#include <lal/LIGOLwXMLInspiralRead.h>

#include <lal/SeqFactories.h>
#include <lal/DetectorSite.h>
#include <lal/GenerateInspiral.h>
#include <lal/GeneratePPNInspiral.h>
#include <lal/SimulateCoherentGW.h>
#include <lal/Inject.h>
#include <lal/LIGOMetadataTables.h>
#include <lal/LIGOMetadataUtils.h>
#include <lal/LIGOMetadataInspiralUtils.h>
#include <lal/LIGOMetadataRingdownUtils.h>
#include <lal/LALInspiralBank.h>
#include <lal/FindChirp.h>
#include <lal/LALInspiralBank.h>
#include <lal/GenerateInspiral.h>
#include <lal/NRWaveInject.h>
#include <lal/GenerateInspRing.h>
#include <lal/LALErrno.h>
#include <math.h>
#include <lal/LALInspiral.h>
#include <lal/LALSimulation.h>

#include <lal/LALInference.h>
#include <lal/LALInferenceReadData.h>
#include <lal/LALInferenceLikelihood.h>
#include <lal/LALInferenceTemplate.h>
#include <lal/LALSimNoise.h>
#include <LALInferenceRemoveLines.h>

struct fvec {
	REAL8 f;
	REAL8 x;
};

#define LALINFERENCE_DEFAULT_FLOW "40.0"


struct fvec *interpFromFile(char *filename);

struct fvec *interpFromFile(char *filename){
	UINT4 fileLength=0;
	UINT4 i=0;
	UINT4 minLength=100; /* size of initial file buffer, and also size of increment */
	FILE *interpfile=NULL;
	struct fvec *interp=NULL;
	interp=XLALCalloc(minLength,sizeof(struct fvec)); /* Initialise array */
	if(!interp) {printf("Unable to allocate memory buffer for reading interpolation file\n");}
	fileLength=minLength;
	REAL8 f=0.0,x=0.0;
	interpfile = fopen(filename,"r");
	if (interpfile==NULL){
		printf("Unable to open file %s\n",filename);
		exit(1);
	}
	while(2==fscanf(interpfile," %lf %lf ", &f, &x )){
		interp[i].f=f; interp[i].x=x*x;
		i++;
		if(i>fileLength-1){ /* Grow the array */
			interp=XLALRealloc(interp,(fileLength+minLength)*sizeof(struct fvec));
			fileLength+=minLength;
		}
	}
	interp[i].f=0; interp[i].x=0;
	fileLength=i+1;
	interp=XLALRealloc(interp,fileLength*sizeof(struct fvec)); /* Resize array */
	fclose(interpfile);
	printf("Read %i records from %s\n",fileLength-1,filename);
	return interp;
}

REAL8 interpolate(struct fvec *fvec, REAL8 f);
REAL8 interpolate(struct fvec *fvec, REAL8 f){
	int i=0;
	REAL8 a=0.0; /* fractional distance between bins */
	REAL8 delta=0.0;
	if(f<fvec[0].f) return(0.0);
	while(fvec[i].f<f && (fvec[i].x!=0.0 )){i++;}; //&& fvec[i].f!=0.0)){i++;};
	if (fvec[i].f==0.0 && fvec[i].x==0.0) /* Frequency above moximum */
	{
		return (fvec[i-1].x);
	}
  //if(i==0){return (fvec[0].x);}
	a=(fvec[i].f-f)/(fvec[i].f-fvec[i-1].f);
	delta=fvec[i].x-fvec[i-1].x;
	return (fvec[i-1].x + delta*a);
}
void InjectFD(LALInferenceIFOData *IFOData, SimInspiralTable *inj_table, ProcessParamsTable *commandLine);
void enforce_m1_larger_m2(SimInspiralTable* injEvent);

typedef void (NoiseFunc)(LALStatus *statusPtr,REAL8 *psd,REAL8 f);
void MetaNoiseFunc(LALStatus *status, REAL8 *psd, REAL8 f, struct fvec *interp, NoiseFunc *noisefunc);

void MetaNoiseFunc(LALStatus *status, REAL8 *psd, REAL8 f, struct fvec *interp, NoiseFunc *noisefunc){
	if(interp==NULL&&noisefunc==NULL){
		printf("ERROR: Trying to calculate PSD with NULL inputs\n");
		exit(1);
	}
	if(interp!=NULL && noisefunc!=NULL){
		printf("ERROR: You have specified both an interpolation vector and a function to calculate the PSD\n");
		exit(1);
	}
	if(noisefunc!=NULL){
		noisefunc(status,psd,f);
		return;
	}
	if(interp!=NULL){ /* Use linear interpolation of the interp vector */
		*psd=interpolate(interp,f);
		return;
	}
}

void
LALInferenceLALFindChirpInjectSignals (
                                       LALStatus                  *status,
                                       REAL4TimeSeries            *chan,
                                       SimInspiralTable           *events,
                                       COMPLEX8FrequencySeries    *resp,
                                       LALDetector                *detector
                                       );
static int FindTimeSeriesStartAndEnd (
                                      REAL4Vector *signalvec,
                                      UINT4 *start,
                                      UINT4 *end
                                      );

static const LALUnit strainPerCount={0,{0,0,0,0,0,1,-1},{0,0,0,0,0,0,0}};

static REAL8TimeSeries *readTseries(LALCache *cache, CHAR *channel, LIGOTimeGPS start, REAL8 length);
static void makeWhiteData(LALInferenceIFOData *IFOdata);
static void PrintSNRsToFile(LALInferenceIFOData *IFOdata , char SNRpath[] );


static LALCache *GlobFramesPWD( char *ifo);
static LALCache *GlobFramesPWD(char *ifo)
{
        LALCache *frGlobCache = NULL;

        /* create a frame cache by globbing all *.gwf files in the pwd */
        /* FIXME: This should really open all the files and see if the desired channel is in there */
        char globPattern[8];
        sprintf(globPattern,"%c-*.gwf",ifo[0]);
        frGlobCache = XLALCacheGlob(NULL,globPattern);

        /* check we globbed at least one frame file */
        if ( ! frGlobCache->length )
        {
            fprintf( stderr, "error: no frame file files found\n");
            exit( 1 );
        }
    CHAR ifoRegExPattern[6];
    LALCache *frInCache=NULL;
    /* sieve out the requested data type */
        snprintf( ifoRegExPattern,
                sizeof(ifoRegExPattern) / sizeof(*ifoRegExPattern), ".*%c.*",
                ifo[0] );
    {
        fprintf(stderr,"GlobFramesPWD : Found unseived src files:\n");
        for(UINT4 i=0;i<frGlobCache->length;i++)
            fprintf(stderr,"(%s,%s,%s)\n",frGlobCache->list[i].src,frGlobCache->list[i].dsc,frGlobCache->list[i].url);
    }
    frInCache = XLALCacheDuplicate(frGlobCache);
    XLALCacheSieve(frInCache, 0, 0, ifoRegExPattern, NULL, NULL);
    {
        fprintf(stderr,"GlobFramesPWD : Sieved frames with pattern %s. Found src files:\n",ifoRegExPattern);
        for(UINT4 i=0;i<frInCache->length;i++)
            fprintf(stderr,"(%s,%s,%s)\n",frInCache->list[i].src,frInCache->list[i].dsc,frInCache->list[i].url);
    }

    return(frGlobCache);
}

static REAL8TimeSeries *readTseries(LALCache *cache, CHAR *channel, LIGOTimeGPS start, REAL8 length)
{
	LALStatus status;
	memset(&status,0,sizeof(status));
	LALFrStream *stream = NULL;
	REAL8TimeSeries *out = NULL;
	if(cache==NULL) fprintf(stderr,"readTseries ERROR: Received NULL pointer for channel %s\n",channel);
	stream = XLALFrStreamCacheOpen( cache );
	if(stream==NULL) {fprintf(stderr,"readTseries ERROR: Unable to open stream from frame cache file\n"); exit(-1);}
	out = XLALFrStreamInputREAL8TimeSeries( stream, channel, &start, length , 0 );
	if(out==NULL) fprintf(stderr,"readTseries ERROR: unable to read channel %s at time %i\nCheck the specified data duration is not too long\n",channel,start.gpsSeconds);
	LALFrClose(&status,&stream);
	return out;
}

/**
 * Parse the command line looking for options of the kind --ifo H1 --H1-channel H1:LDAS_STRAIN --H1-cache H1.cache --H1-flow 40.0 --H1-fhigh 4096.0 --H1-timeslide 100.0 ...
 * It is necessary to use this method instead of the old method for the pipeline to work in DAX mode. Warning: do not mix options between
 * the old and new style.
 */
static INT4 getDataOptionsByDetectors(ProcessParamsTable *commandLine, char ***ifos, char ***caches, char ***channels, char ***flows , char ***fhighs, char ***timeslides, UINT4 *N)
{
    /* Check that the input has no lists with [ifo,ifo] */
    ProcessParamsTable *this=commandLine;
    UINT4 i=0;
    *caches=*ifos=*channels=*flows=*fhighs=*timeslides=NULL;
    *N=0;
    char tmp[128];
    if(!this) {fprintf(stderr,"No command line arguments given!\n"); exit(1);}
    /* Construct a list of IFOs */
    for(this=commandLine;this;this=this->next)
    {
        if(!strcmp(this->param,"--ifo"))
        {
            (*N)++;
            *ifos=XLALRealloc(*ifos,*N*sizeof(char *));
            (*ifos)[*N-1]=XLALStringDuplicate(this->value);
        }
    }
    *caches=XLALCalloc(*N,sizeof(char *));
    *channels=XLALCalloc(*N,sizeof(char *));
    *flows=XLALCalloc(*N,sizeof(REAL8));
    *fhighs=XLALCalloc(*N,sizeof(REAL8));
    *timeslides=XLALCalloc(*N,sizeof(REAL8));

    int globFrames=!!LALInferenceGetProcParamVal(commandLine,"--glob-frame-data");

    /* For each IFO, fetch the other options if available */
    for(i=0;i<*N;i++)
    {
        /* Cache */
        if(!globFrames){
            sprintf(tmp,"--%s-cache",(*ifos)[i]);
            this=LALInferenceGetProcParamVal(commandLine,tmp);
            if(!this){fprintf(stderr,"ERROR: Must specify a cache file for %s with --%s-cache\n",(*ifos)[i],(*ifos)[i]); exit(1);}
            (*caches)[i]=XLALStringDuplicate(this->value);
        }

        /* Channel */
        sprintf(tmp,"--%s-channel",(*ifos)[i]);
        this=LALInferenceGetProcParamVal(commandLine,tmp);
        (*channels)[i]=XLALStringDuplicate(this?this->value:"Unknown channel");

        /* flow */
        sprintf(tmp,"--%s-flow",(*ifos)[i]);
        this=LALInferenceGetProcParamVal(commandLine,tmp);
        (*flows)[i]=XLALStringDuplicate(this?this->value:LALINFERENCE_DEFAULT_FLOW);

        /* fhigh */
        sprintf(tmp,"--%s-fhigh",(*ifos)[i]);
        this=LALInferenceGetProcParamVal(commandLine,tmp);
        (*fhighs)[i]=this?XLALStringDuplicate(this->value):NULL;

        /* timeslides */
        sprintf(tmp,"--%s-timeslide",(*ifos)[i]);
        this=LALInferenceGetProcParamVal(commandLine,tmp);
        (*timeslides)[i]=XLALStringDuplicate(this?this->value:"0.0");

    }
    return(1);
}

void LALInferencePrintDataWithInjection(LALInferenceIFOData *IFOdata, ProcessParamsTable *commandLine);
void LALInferencePrintDataWithInjection(LALInferenceIFOData *IFOdata, ProcessParamsTable *commandLine){
  
  LALStatus status;
  memset(&status,0,sizeof(status));
  UINT4 Nifo=0,i,j;
  LALInferenceIFOData *thisData=IFOdata;
  UINT4 q=0;
  UINT4 event=0;
  char *chartmp=NULL;
  ProcessParamsTable *procparam=NULL,*ppt=NULL;
  SimInspiralTable *injTable=NULL;
  //ProcessParamsTable *pptdatadump=NULL;
  LIGOTimeGPS GPStrig;
  while(thisData){
    thisData=thisData->next;
    Nifo++;
  }
  
  procparam=LALInferenceGetProcParamVal(commandLine,"--inj");
  if(procparam){
    SimInspiralTableFromLIGOLw(&injTable,procparam->value,0,0);
    if(!injTable){
      fprintf(stderr,"Unable to open injection file(LALInferenceReadData) %s\n",procparam->value);
      exit(1);
    }
    procparam=LALInferenceGetProcParamVal(commandLine,"--event");
    if(procparam) {
      event=atoi(procparam->value);
      while(q<event) {q++; injTable=injTable->next;}
    }
    else if ((procparam=LALInferenceGetProcParamVal(commandLine,"--event-id")))
    {
      while(injTable)
      {
        if(injTable->event_id->id == (UINT4)atoi(procparam->value)) break;
        else injTable=injTable->next;
      }
      if(!injTable){
        fprintf(stderr,"Error, cannot find simulation id %s in injection file\n",procparam->value);
        exit(1);
      }
    }
  }
  
  if(LALInferenceGetProcParamVal(commandLine,"--trigtime")){
    procparam=LALInferenceGetProcParamVal(commandLine,"--trigtime");
    LALStringToGPS(&status,&GPStrig,procparam->value,&chartmp);
  }
  else{
    if(injTable) memcpy(&GPStrig,&(injTable->geocent_end_time),sizeof(GPStrig));
    else {
      fprintf(stderr,"Error: No trigger time specifed and no injection given \n");
      exit(1);
    }
  }
    
  if (LALInferenceGetProcParamVal(commandLine, "--data-dump")) {
    //pptdatadump=LALInferenceGetProcParamVal(commandLine,"--data-dump");
    const UINT4 nameLength=FILENAME_MAX;
    char filename[nameLength];
    FILE *out;

    for (i=0;i<Nifo;i++) {

      ppt=LALInferenceGetProcParamVal(commandLine,"--outfile");
      if(ppt) {
        snprintf(filename, nameLength, "%s%s-timeDataWithInjection.dat", ppt->value, IFOdata[i].name);
      }
      //else if(strcmp(pptdatadump->value,"")) {
      //  snprintf(filename, nameLength, "%s/%s-timeDataWithInjection.dat", pptdatadump->value, IFOdata[i].name);
      //}
      else
        snprintf(filename, nameLength, "%.3f_%s-timeDataWithInjection.dat", GPStrig.gpsSeconds+1e-9*GPStrig.gpsNanoSeconds, IFOdata[i].name);
      out = fopen(filename, "w");
      if(!out){
        fprintf(stderr,"Unable to open the path %s for writing time data with injection files\n",filename);
        exit(1);
      }
      for (j = 0; j < IFOdata[i].timeData->data->length; j++) {
        REAL8 t = XLALGPSGetREAL8(&(IFOdata[i].timeData->epoch)) +
        j * IFOdata[i].timeData->deltaT;
        REAL8 d = IFOdata[i].timeData->data->data[j];

        fprintf(out, "%.6f %g\n", t, d);
      }
      fclose(out);

      ppt=LALInferenceGetProcParamVal(commandLine,"--outfile");
      if(ppt) {
        snprintf(filename, nameLength, "%s%s-freqDataWithInjection.dat", ppt->value, IFOdata[i].name);
      }
      //else if(strcmp(pptdatadump->value,"")) {
      //  snprintf(filename, nameLength, "%s/%s-freqDataWithInjection.dat", pptdatadump->value, IFOdata[i].name);
      //}
      else
        snprintf(filename, nameLength, "%.3f_%s-freqDataWithInjection.dat", GPStrig.gpsSeconds+1e-9*GPStrig.gpsNanoSeconds, IFOdata[i].name);
      out = fopen(filename, "w");
      if(!out){
        fprintf(stderr,"Unable to open the path %s for writing freq data with injection files\n",filename);
        exit(1);
      }
      for (j = 0; j < IFOdata[i].freqData->data->length; j++) {
        REAL8 f = IFOdata[i].freqData->deltaF * j;
        REAL8 dre = creal(IFOdata[i].freqData->data->data[j]);
        REAL8 dim = cimag(IFOdata[i].freqData->data->data[j]);

        fprintf(out, "%10.10g %10.10g %10.10g\n", f, dre, dim);
      }
      fclose(out);
    }

  }

}

#define USAGE "\
 --ifo IFO1 [--ifo IFO2 ...]    IFOs can be H1,L1,V1\n\
 --IFO1-cache cache1 [--IFO2-cache2 cache2 ...]    cache files (LALLIGO, LALAdLIGO, LALVirgo to simulate these detectors using lal; LALSimLIGO, LALSimAdLIGO, LALSimVirgo, LALSimAdVirgo to use lalsimuation)\n\
 --psdstart GPStime             GPS start time of PSD estimation data\n\
 --psdlength length             length of PSD estimation data in seconds\n\
 --seglen length                length of segments for PSD estimation and analysis in seconds\n\
(--dont-dump-extras             If given, won't save PSD and SNR files\n\
(--trigtime GPStime)            GPS time of the trigger to analyse (optional when using --margtime or --margtimephi)\n\
(--segment-start)               GPS time of the start of the segment (optional when --trigtime given, default is seglen-2 s before --trigtime)\n\
(--srate rate)                  Downsample data to rate in Hz (4096.0,)\n\
(--injectionsrate rate)         Downsample injection signal to rate in Hz (--srate)\n\
(--IFO1-flow freq1 [--IFO2-flow freq2 ...])      Specify lower frequency cutoff for overlap integral (40.0)\n\
(--IFO1-fhigh freq1 [--IFO2-fhigh freq2 ...])     Specify higher frequency cutoff for overlap integral (Nyquist freq 0.5*srate)\n\
(--IFO1-channel chan1 [--IFO2-channel chan2 ...])   Specify channel names when reading cache files\n\
(--dataseed number)             Specify random seed to use when generating data\n\
(--lalinspiralinjection)      Enables injections via the LALInspiral package\n\
(--inj-fref)                    Reference frequency for parameters in injection XML (default 100Hz)\n\
(--inj-lambda1)                 value of lambda1 to be injected, LALSimulation only (0)\n\
(--inj-lambda2)                 value of lambda2 to be injected, LALSimulation only (0)\n\
(--inj-lambdaT                  value of lambdaT to be injected (0)\n\
(--inj-dlambdaT                  value of dlambdaT to be injected (0)\n\
(--inj-spinOrder PNorder)           Specify twice the PN order (e.g. 5 <==> 2.5PN) of spin effects to use, only for LALSimulation (default: -1 <==> Use all spin effects).\n\
(--inj-tidalOrder PNorder)          Specify twice the PN order (e.g. 10 <==> 5PN) of tidal effects to use, only for LALSimulation (default: -1 <==> Use all tidal effects).\n\
<<<<<<< HEAD
(--inj-aPPE#)                   Specify PPE a parameter in injection (for PPE waveform only)\n\
(--inj-alphaPPE#)                   Specify PPE alpha parameter in injection (for PPE waveform only)\n\
(--inj-bPPE#)                   Specify PPE b parameter in injection (for PPE waveform only)\n\
(--inj-betaPPE#)                   Specify PPE beta parameter in injection (for PPE waveform only)\n\
(--snrpath) 			Set a folder where to write a file with the SNRs being injected\n\
=======
>>>>>>> bc774e0d
(--0noise)                      Sets the noise realisation to be identically zero (for the fake caches above only)\n"


LALInferenceIFOData *LALInferenceReadData(ProcessParamsTable *commandLine)
/* Read in the data and store it in a LALInferenceIFOData structure */
{
    LALStatus status;
    INT4 dataseed=0;
    memset(&status,0,sizeof(status));
    ProcessParamsTable *procparam=NULL,*ppt=NULL;
    //ProcessParamsTable *pptdatadump=NULL;
    LALInferenceIFOData *headIFO=NULL,*IFOdata=NULL;
    REAL8 SampleRate=4096.0,SegmentLength=0;
    if(LALInferenceGetProcParamVal(commandLine,"--srate")) SampleRate=atof(LALInferenceGetProcParamVal(commandLine,"--srate")->value);
    REAL8 defaultFLow = atof(LALINFERENCE_DEFAULT_FLOW);
    int nSegs=0;
    size_t seglen=0;
    REAL8TimeSeries *PSDtimeSeries=NULL;
    REAL8 padding=0.4;//Default was 1.0 second. However for The Event the Common Inputs specify a Tukey parameter of 0.1, so 0.4 second of padding for 8 seconds of data.
    UINT4 Ncache=0,Npsd=0,Nifo=0,Nchannel=0,NfLow=0,NfHigh=0;
    UINT4 i,j;
    //int FakeFlag=0; - set but not used
    char strainname[]="LSC-STRAIN";
    UINT4 q=0;
    //typedef void (NoiseFunc)(LALStatus *statusPtr,REAL8 *psd,REAL8 f);
    NoiseFunc *PSD=NULL;
    REAL8 scalefactor=1;
    SimInspiralTable *injTable=NULL;
    RandomParams *datarandparam;
    UINT4 event=0;
    int globFrames=0; // 0 = no, 1 = will search for frames in PWD
    char *chartmp=NULL;
    char **channels=NULL;
    char **caches=NULL;
    char **psds=NULL;
    char **IFOnames=NULL;
    char **fLows=NULL,**fHighs=NULL;
    char **timeslides=NULL;
    UINT4 Ntimeslides=0;
    LIGOTimeGPS GPSstart,GPStrig,segStart;
    REAL8 PSDdatalength=0;
    REAL8 AIGOang=0.0; //orientation angle for the proposed Australian detector.
    procparam=LALInferenceGetProcParamVal(commandLine,"--aigoang");
    if(!procparam) procparam=LALInferenceGetProcParamVal(commandLine,"--AIGOang");
    if(procparam)
        AIGOang=atof(procparam->value)*LAL_PI/180.0;

    struct fvec *interp;
    int interpFlag=0;

    if(LALInferenceGetProcParamVal(commandLine,"--glob-frame-data")) globFrames=1;

    /* Check if the new style command line arguments are used */
    INT4 dataOpts=getDataOptionsByDetectors(commandLine, &IFOnames, &caches, &channels, &fLows , &fHighs, &timeslides, &Nifo);
    /* Check for options if not given in the new style */
    if(!dataOpts){
        if(!(globFrames||LALInferenceGetProcParamVal(commandLine,"--cache"))||!(LALInferenceGetProcParamVal(commandLine,"--IFO")||LALInferenceGetProcParamVal(commandLine,"--ifo")))
            {fprintf(stderr,USAGE); return(NULL);}
        if(LALInferenceGetProcParamVal(commandLine,"--channel")){
            LALInferenceParseCharacterOptionString(LALInferenceGetProcParamVal(commandLine,"--channel")->value,&channels,&Nchannel);
        }
        LALInferenceParseCharacterOptionString(LALInferenceGetProcParamVal(commandLine,"--cache")->value,&caches,&Ncache);
        ppt=LALInferenceGetProcParamVal(commandLine,"--ifo");
        LALInferenceParseCharacterOptionString(ppt->value,&IFOnames,&Nifo);

        ppt=LALInferenceGetProcParamVal(commandLine,"--flow");
        if(!ppt) ppt=LALInferenceGetProcParamVal(commandLine,"--fLow");
        if(ppt){
            LALInferenceParseCharacterOptionString(ppt->value,&fLows,&NfLow);
        }
        ppt=LALInferenceGetProcParamVal(commandLine,"--fhigh");
        if(!ppt) ppt=LALInferenceGetProcParamVal(commandLine,"--fHigh");
        if(ppt){
            LALInferenceParseCharacterOptionString(ppt->value,&fHighs,&NfHigh);
        }
        if((ppt=LALInferenceGetProcParamVal(commandLine,"--timeslide"))) LALInferenceParseCharacterOptionString(ppt->value,&timeslides,&Ntimeslides);
        if(Nifo!=Ncache) {fprintf(stderr,"ERROR: Must specify equal number of IFOs and Cache files\n"); exit(1);}
        if(Nchannel!=0 && Nchannel!=Nifo) {fprintf(stderr,"ERROR: Please specify a channel for all caches, or omit to use the defaults\n"); exit(1);}
    }
    else
    {
        NfHigh=Ntimeslides=Ncache=Nchannel=NfLow=Nifo;

    }
    /* Check for remaining required options */
	if(!(LALInferenceGetProcParamVal(commandLine,"--PSDstart")||LALInferenceGetProcParamVal(commandLine,"--psdstart")) ||
            !(LALInferenceGetProcParamVal(commandLine,"--PSDlength")||LALInferenceGetProcParamVal(commandLine,"--psdlength")) ||!LALInferenceGetProcParamVal(commandLine,"--seglen"))
    {fprintf(stderr,USAGE); return(NULL);}

    /* ET detectors */
    LALDetector dE1,dE2,dE3;
    /* response of the detectors */
    dE1.type = dE2.type = dE3.type = LALDETECTORTYPE_IFODIFF;
    dE1.location[0] = dE2.location[0] = dE3.location[0] = 4.546374099002599e6;
    dE1.location[1] = dE2.location[1] = dE3.location[1] = 8.42989697626334e5;
    dE1.location[2] = dE2.location[2] = dE3.location[2] = 4.378576962409281e6;
    sprintf(dE1.frDetector.name,"ET-1");
    sprintf(dE1.frDetector.prefix,"E1");
    dE1.response[0][0] = 0.166589852497480;
    dE1.response[1][1] = -0.248382035405337;
    dE1.response[2][2] = 0.081792182907857;
    dE1.response[0][1] = dE1.response[1][0] = -0.218849471235102 ;
    dE1.response[0][2] = dE1.response[2][0] = -0.129963871963915;
    dE1.response[1][2] = dE1.response[2][1] = 0.273214957676611;
    sprintf(dE2.frDetector.name,"ET-2");
    sprintf(dE2.frDetector.prefix,"E2");
    dE2.response[0][0] = -0.199221201378560;
    dE2.response[1][1] = 0.423356724499319;
    dE2.response[2][2]=-0.224135523120759;
    dE2.response[0][1] = dE2.response[1][0] = -0.070223802479191;
    dE2.response[0][2] = dE2.response[2][0] = 0.218900453442919;
    dE2.response[1][2] = dE2.response[2][1] = -0.008534697228688;
    sprintf(dE3.frDetector.name,"ET-3");
    sprintf(dE3.frDetector.prefix,"E3");
    dE3.response[0][0] = 0.032631348881079;
    dE3.response[1][1] = -0.174974689093981 ;
    dE3.response[2][2] = 0.142343340212902;
    dE3.response[0][1] = dE3.response[1][0] = 0.289073273714293;
    dE3.response[0][2] = dE3.response[2][0] = -0.088936581479004;
    dE3.response[1][2] = dE3.response[2][1] = -0.264680260447922;

    //TEMPORARY. JUST FOR CHECKING USING SPINSPIRAL PSD
    char **spinspiralPSD=NULL;
    UINT4 NspinspiralPSD = 0;
    if (LALInferenceGetProcParamVal(commandLine, "--spinspiralPSD")) {
        LALInferenceParseCharacterOptionString(LALInferenceGetProcParamVal(commandLine,"--spinspiralPSD")->value,&spinspiralPSD,&NspinspiralPSD);
    }

    if(LALInferenceGetProcParamVal(commandLine,"--psd")){
        LALInferenceParseCharacterOptionString(LALInferenceGetProcParamVal(commandLine,"--psd")->value,&psds,&Npsd);
    }

    if(LALInferenceGetProcParamVal(commandLine,"--dataseed")){
        procparam=LALInferenceGetProcParamVal(commandLine,"--dataseed");
        dataseed=atoi(procparam->value);
    }

    IFOdata=headIFO=XLALCalloc(sizeof(LALInferenceIFOData),Nifo);
    if(!IFOdata) XLAL_ERROR_NULL(XLAL_ENOMEM);

    if(LALInferenceGetProcParamVal(commandLine,"--injXML"))
    {
        XLALPrintError("ERROR: --injXML option is deprecated. Use --inj and update your scripts\n");
        exit(1);
    }
    procparam=LALInferenceGetProcParamVal(commandLine,"--inj");
    if(procparam){
        SimInspiralTableFromLIGOLw(&injTable,procparam->value,0,0);
        if(!injTable){
            XLALPrintError("Unable to open injection file(LALInferenceReadData) %s\n",procparam->value);
            XLAL_ERROR_NULL(XLAL_EFUNC);
        }
        procparam=LALInferenceGetProcParamVal(commandLine,"--event");
        if(procparam) {
            event=atoi(procparam->value);
            while(q<event) {q++; injTable=injTable->next;}
        }
        else if ((procparam=LALInferenceGetProcParamVal(commandLine,"--event-id")))
        {
            while(injTable)
            {
                if(injTable->event_id->id == (UINT4)atoi(procparam->value)) break;
                else injTable=injTable->next;
            }
            if(!injTable){
                fprintf(stderr,"Error, cannot find simulation id %s in injection file\n",procparam->value);
                exit(1);
            }
        }
    }

    procparam=LALInferenceGetProcParamVal(commandLine,"--psdstart");
    if (!procparam) procparam=LALInferenceGetProcParamVal(commandLine,"--PSDstart");
    LALStringToGPS(&status,&GPSstart,procparam->value,&chartmp);
    if(status.statusCode) REPORTSTATUS(&status);

    if(LALInferenceGetProcParamVal(commandLine,"--trigtime")){
        procparam=LALInferenceGetProcParamVal(commandLine,"--trigtime");
        LALStringToGPS(&status,&GPStrig,procparam->value,&chartmp);
    }
    else{
        if(injTable) memcpy(&GPStrig,&(injTable->geocent_end_time),sizeof(GPStrig));
        else if(!LALInferenceGetProcParamVal(commandLine,"--segment-start")){
            XLALPrintError("Error: No trigger time specifed and no injection given \n");
            XLAL_ERROR_NULL(XLAL_EINVAL);
        }
    }
    if(status.statusCode) REPORTSTATUS(&status);
    ppt=LALInferenceGetProcParamVal(commandLine,"--psdlength");
    if(!ppt) ppt=LALInferenceGetProcParamVal(commandLine,"--PSDlength");
    PSDdatalength=atof(ppt->value);
    SegmentLength=atof(LALInferenceGetProcParamVal(commandLine,"--seglen")->value);
    seglen=(size_t)(SegmentLength*SampleRate);
    nSegs=(int)floor(PSDdatalength/SegmentLength);

    CHAR df_argument_name[128];
    REAL8 dof;

    for(i=0;i<Nifo;i++) {
        IFOdata[i].fLow=fLows?atof(fLows[i]):defaultFLow;
        if(fHighs) IFOdata[i].fHigh=fHighs[i]?atof(fHighs[i]):(SampleRate/2.0-(1.0/SegmentLength));
        else IFOdata[i].fHigh=(SampleRate/2.0-(1.0/SegmentLength));
        strncpy(IFOdata[i].name, IFOnames[i], DETNAMELEN);

        dof=4.0 / M_PI * nSegs; /* Degrees of freedom parameter */
        sprintf(df_argument_name,"--dof-%s",IFOdata[i].name);
        if((ppt=LALInferenceGetProcParamVal(commandLine,df_argument_name)))
            dof=atof(ppt->value);

        IFOdata[i].STDOF = dof;
        XLALPrintInfo("Detector %s will run with %g DOF if Student's T likelihood used.\n",
                IFOdata[i].name, IFOdata[i].STDOF);
    }

    /* Only allocate this array if there weren't channels read in from the command line */
    if(!dataOpts && !Nchannel) channels=XLALCalloc(Nifo,sizeof(char *));
    for(i=0;i<Nifo;i++) {
        if(!dataOpts && !Nchannel) channels[i]=XLALMalloc(VARNAME_MAX);
        IFOdata[i].detector=XLALCalloc(1,sizeof(LALDetector));

        if(!strcmp(IFOnames[i],"H1")) {
            memcpy(IFOdata[i].detector,&lalCachedDetectors[LALDetectorIndexLHODIFF],sizeof(LALDetector));
            if(!Nchannel) sprintf((channels[i]),"H1:%s",strainname); continue;}
        if(!strcmp(IFOnames[i],"H2")) {
            memcpy(IFOdata[i].detector,&lalCachedDetectors[LALDetectorIndexLHODIFF],sizeof(LALDetector));
            if(!Nchannel) sprintf((channels[i]),"H2:%s",strainname); continue;}
        if(!strcmp(IFOnames[i],"LLO")||!strcmp(IFOnames[i],"L1")) {
            memcpy(IFOdata[i].detector,&lalCachedDetectors[LALDetectorIndexLLODIFF],sizeof(LALDetector));
            if(!Nchannel) sprintf((channels[i]),"L1:%s",strainname); continue;}
        if(!strcmp(IFOnames[i],"V1")||!strcmp(IFOnames[i],"VIRGO")) {
            memcpy(IFOdata[i].detector,&lalCachedDetectors[LALDetectorIndexVIRGODIFF],sizeof(LALDetector));
            if(!Nchannel) sprintf((channels[i]),"V1:h_16384Hz"); continue;}
        if(!strcmp(IFOnames[i],"GEO")||!strcmp(IFOnames[i],"G1")) {
            memcpy(IFOdata[i].detector,&lalCachedDetectors[LALDetectorIndexGEO600DIFF],sizeof(LALDetector));
            if(!Nchannel) sprintf((channels[i]),"G1:DER_DATA_H"); continue;}

        if(!strcmp(IFOnames[i],"E1")){
            memcpy(IFOdata[i].detector,&dE1,sizeof(LALDetector));
            if(!Nchannel) sprintf((channels[i]),"E1:STRAIN"); continue;}
        if(!strcmp(IFOnames[i],"E2")){
            memcpy(IFOdata[i].detector,&dE2,sizeof(LALDetector));
            if(!Nchannel) sprintf((channels[i]),"E2:STRAIN"); continue;}
        if(!strcmp(IFOnames[i],"E3")){
            memcpy(IFOdata[i].detector,&dE3,sizeof(LALDetector));
            if(!Nchannel) sprintf((channels[i]),"E3:STRAIN"); continue;}
        if(!strcmp(IFOnames[i],"HM1")){
            /* Note, this is a sqrt(2)*7.5-km 3rd gen detector */
            LALFrDetector ETHomestakeFr;
            sprintf(ETHomestakeFr.name,"ET-HomeStake1");
            sprintf(ETHomestakeFr.prefix,"M1");
            /* Location of Homestake Mine vertex is */
            /* 44d21'23.11" N, 103d45'54.71" W */
            ETHomestakeFr.vertexLatitudeRadians = (44.+ 21./60  + 23.11/3600)*LAL_PI/180.0;
            ETHomestakeFr.vertexLongitudeRadians = - (103. +45./60 + 54.71/3600)*LAL_PI/180.0;
            ETHomestakeFr.vertexElevation=0.0;
            ETHomestakeFr.xArmAltitudeRadians=0.0;
            ETHomestakeFr.xArmAzimuthRadians=LAL_PI/2.0;
            ETHomestakeFr.yArmAltitudeRadians=0.0;
            ETHomestakeFr.yArmAzimuthRadians=0.0;
            ETHomestakeFr.xArmMidpoint = ETHomestakeFr.yArmMidpoint = sqrt(2.0)*7.5/2.0;
            IFOdata[i].detector=XLALCalloc(1,sizeof(LALDetector));
            XLALCreateDetector(IFOdata[i].detector,&ETHomestakeFr,LALDETECTORTYPE_IFODIFF);
            printf("Created Homestake Mine ET detector, location: %lf, %lf, %lf\n",IFOdata[i].detector->location[0],IFOdata[i].detector->location[1],IFOdata[i].detector->location[2]);
            printf("detector tensor:\n");
            for(int jdx=0;jdx<3;jdx++){
                for(j=0;j<3;j++) printf("%f ",IFOdata[i].detector->response[jdx][j]);
                printf("\n");
            }
            continue;
        }
        if(!strcmp(IFOnames[i],"HM2")){
            /* Note, this is a sqrt(2)*7.5-km 3rd gen detector */
            LALFrDetector ETHomestakeFr;
            sprintf(ETHomestakeFr.name,"ET-HomeStake2");
            sprintf(ETHomestakeFr.prefix,"M2");
            /* Location of Homestake Mine vertex is */
            /* 44d21'23.11" N, 103d45'54.71" W */
            ETHomestakeFr.vertexLatitudeRadians = (44.+ 21./60  + 23.11/3600)*LAL_PI/180.0;
            ETHomestakeFr.vertexLongitudeRadians = - (103. +45./60 + 54.71/3600)*LAL_PI/180.0;
            ETHomestakeFr.vertexElevation=0.0;
            ETHomestakeFr.xArmAltitudeRadians=0.0;
            ETHomestakeFr.xArmAzimuthRadians=3.0*LAL_PI/4.0;
            ETHomestakeFr.yArmAltitudeRadians=0.0;
            ETHomestakeFr.yArmAzimuthRadians=LAL_PI/4.0;
            ETHomestakeFr.xArmMidpoint = ETHomestakeFr.yArmMidpoint = sqrt(2.0)*7500./2.0;
            IFOdata[i].detector=XLALCalloc(1,sizeof(LALDetector));
            XLALCreateDetector(IFOdata[i].detector,&ETHomestakeFr,LALDETECTORTYPE_IFODIFF);
            printf("Created Homestake Mine ET detector, location: %lf, %lf, %lf\n",IFOdata[i].detector->location[0],IFOdata[i].detector->location[1],IFOdata[i].detector->location[2]);
            printf("detector tensor:\n");
            for(int jdx=0;jdx<3;jdx++){
                for(j=0;j<3;j++) printf("%f ",IFOdata[i].detector->response[jdx][j]);
                printf("\n");
            }
            continue;
        }
        if(!strcmp(IFOnames[i],"EM1")){
            LALFrDetector ETmic1;
            sprintf(ETmic1.name,"ET_Michelson_1");
            sprintf(ETmic1.prefix,"F1");
            ETmic1.vertexLatitudeRadians = (43. + 37./60. + 53.0921/3600)*LAL_PI/180.0;
            ETmic1.vertexLongitudeRadians = (10. + 30./60. + 16.1878/3600.)*LAL_PI/180.0;
            ETmic1.vertexElevation = 0.0;
            ETmic1.xArmAltitudeRadians = ETmic1.yArmAltitudeRadians = 0.0;
            ETmic1.xArmAzimuthRadians = LAL_PI/2.0;
            ETmic1.yArmAzimuthRadians = 0.0;
            ETmic1.xArmMidpoint = ETmic1.yArmMidpoint = sqrt(2.0)*7500./2.;
            IFOdata[i].detector=XLALCalloc(1,sizeof(LALDetector));
            XLALCreateDetector(IFOdata[i].detector,&ETmic1,LALDETECTORTYPE_IFODIFF);
            printf("Created ET L-detector 1 (N/E) arms, location: %lf, %lf, %lf\n",IFOdata[i].detector->location[0],IFOdata[i].detector->location[1],IFOdata[i].detector->location[2]);
            printf("detector tensor:\n");
            for(int jdx=0;jdx<3;jdx++){
                for(j=0;j<3;j++) printf("%f ",IFOdata[i].detector->response[jdx][j]);
                printf("\n");
            }
            continue;
        }
        if(!strcmp(IFOnames[i],"EM2")){
            LALFrDetector ETmic2;
            sprintf(ETmic2.name,"ET_Michelson_2");
            sprintf(ETmic2.prefix,"F2");
            ETmic2.vertexLatitudeRadians = (43. + 37./60. + 53.0921/3600)*LAL_PI/180.0;
            ETmic2.vertexLongitudeRadians = (10. + 30./60. + 16.1878/3600.)*LAL_PI/180.0;
            ETmic2.vertexElevation = 0.0;
            ETmic2.xArmAltitudeRadians = ETmic2.yArmAltitudeRadians = 0.0;
            ETmic2.xArmAzimuthRadians = 3.0*LAL_PI/4.0;
            ETmic2.yArmAzimuthRadians = LAL_PI/4.0;
            ETmic2.xArmMidpoint = ETmic2.yArmMidpoint = sqrt(2.0)*7500./2.;
            IFOdata[i].detector=XLALCalloc(1,sizeof(LALDetector));
            XLALCreateDetector(IFOdata[i].detector,&ETmic2,LALDETECTORTYPE_IFODIFF);
            printf("Created ET L-detector 2 (NE/SE) arms, location: %lf, %lf, %lf\n",IFOdata[i].detector->location[0],IFOdata[i].detector->location[1],IFOdata[i].detector->location[2]);
            printf("detector tensor:\n");
            for(int jdx=0;jdx<3;jdx++){
                for(j=0;j<3;j++) printf("%f ",IFOdata[i].detector->response[jdx][j]);
                printf("\n");
            }
            continue;
        }
        if(!strcmp(IFOnames[i],"I1")||!strcmp(IFOnames[i],"LIGOIndia")){
            /* Detector in India with 4k arms */
            LALFrDetector LIGOIndiaFr;
            sprintf(LIGOIndiaFr.name,"LIGO_India");
            sprintf(LIGOIndiaFr.prefix,"I1");
            /* Location of India site is */
            /* 14d14' N 76d26' E */
            LIGOIndiaFr.vertexLatitudeRadians = (14. + 14./60.)*LAL_PI/180.0;
            LIGOIndiaFr.vertexLongitudeRadians = (76. + 26./60.)*LAL_PI/180.0;
            LIGOIndiaFr.vertexElevation = 0.0;
            LIGOIndiaFr.xArmAltitudeRadians = 0.0;
            LIGOIndiaFr.yArmAltitudeRadians = 0.0;
            LIGOIndiaFr.yArmMidpoint = 2000.;
            LIGOIndiaFr.xArmMidpoint = 2000.;
            LIGOIndiaFr.xArmAzimuthRadians = LAL_PI/2.;
            LIGOIndiaFr.yArmAzimuthRadians = 0.;
            IFOdata[i].detector=XLALMalloc(sizeof(LALDetector));
            memset(IFOdata[i].detector,0,sizeof(LALDetector));
            XLALCreateDetector(IFOdata[i].detector,&LIGOIndiaFr,LALDETECTORTYPE_IFODIFF);
            printf("Created LIGO India Detector, location %lf, %lf, %lf\n",IFOdata[i].detector->location[0],IFOdata[i].detector->location[1],IFOdata[i].detector->location[2]);
            printf("Detector tensor:\n");
            for(int jdx=0;jdx<3;jdx++){
                for(j=0;j<3;j++) printf("%f ",IFOdata[i].detector->response[jdx][j]);
                printf("\n");
            }
            continue;
        }
        if(!strcmp(IFOnames[i],"A1")||!strcmp(IFOnames[i],"LIGOSouth")){
            /* Construct a detector at AIGO with 4k arms */
            LALFrDetector LIGOSouthFr;
            sprintf(LIGOSouthFr.name,"LIGO-South");
            sprintf(LIGOSouthFr.prefix,"A1");
            /* Location of the AIGO detector vertex is */
            /* 31d21'27.56" S, 115d42'50.34"E */
            LIGOSouthFr.vertexLatitudeRadians = - (31. + 21./60. + 27.56/3600.)*LAL_PI/180.0;
            LIGOSouthFr.vertexLongitudeRadians = (115. + 42./60. + 50.34/3600.)*LAL_PI/180.0;
            LIGOSouthFr.vertexElevation=0.0;
            LIGOSouthFr.xArmAltitudeRadians=0.0;
            LIGOSouthFr.xArmAzimuthRadians=AIGOang+LAL_PI/2.;
            LIGOSouthFr.yArmAltitudeRadians=0.0;
            LIGOSouthFr.yArmAzimuthRadians=AIGOang;
            LIGOSouthFr.xArmMidpoint=2000.;
            LIGOSouthFr.yArmMidpoint=2000.;
            IFOdata[i].detector=XLALMalloc(sizeof(LALDetector));
            memset(IFOdata[i].detector,0,sizeof(LALDetector));
            XLALCreateDetector(IFOdata[i].detector,&LIGOSouthFr,LALDETECTORTYPE_IFODIFF);
            printf("Created LIGO South detector, location: %lf, %lf, %lf\n",IFOdata[i].detector->location[0],IFOdata[i].detector->location[1],IFOdata[i].detector->location[2]);
            printf("Detector tensor:\n");
            for(int jdx=0;jdx<3;jdx++){
                for(j=0;j<3;j++) printf("%f ",IFOdata[i].detector->response[jdx][j]);
                printf("\n");
            }
            continue;
        }
        if(!strcmp(IFOnames[i],"J1")||!strcmp(IFOnames[i],"LCGT")){
            /* Construct the LCGT telescope */
            REAL8 LCGTangle=19.0*(LAL_PI/180.0);
            LALFrDetector LCGTFr;
            sprintf(LCGTFr.name,"LCGT");
            sprintf(LCGTFr.prefix,"J1");
            LCGTFr.vertexLatitudeRadians  = 36.25 * LAL_PI/180.0;
            LCGTFr.vertexLongitudeRadians = (137.18 * LAL_PI/180.0);
            LCGTFr.vertexElevation=0.0;
            LCGTFr.xArmAltitudeRadians=0.0;
            LCGTFr.xArmAzimuthRadians=LCGTangle+LAL_PI/2.;
            LCGTFr.yArmAltitudeRadians=0.0;
            LCGTFr.yArmAzimuthRadians=LCGTangle;
            LCGTFr.xArmMidpoint=1500.;
            LCGTFr.yArmMidpoint=1500.;
            IFOdata[i].detector=XLALMalloc(sizeof(LALDetector));
            memset(IFOdata[i].detector,0,sizeof(LALDetector));
            XLALCreateDetector(IFOdata[i].detector,&LCGTFr,LALDETECTORTYPE_IFODIFF);
            printf("Created LCGT telescope, location: %lf, %lf, %lf\n",IFOdata[i].detector->location[0],IFOdata[i].detector->location[1],IFOdata[i].detector->location[2]);
            printf("Detector tensor:\n");
            for(int jdx=0;jdx<3;jdx++){
                for(j=0;j<3;j++) printf("%f ",IFOdata[i].detector->response[jdx][j]);
                printf("\n");
            }
            continue;
        }
        fprintf(stderr,"Unknown interferometer %s. Valid codes: H1 H2 L1 V1 GEO A1 J1 I1 E1 E2 E3 HM1 HM2 EM1 EM2\n",IFOnames[i]); exit(-1);
    }

    /* Set up FFT structures and window */
    for (i=0;i<Nifo;i++){
        /* Create FFT plans (flag 1 to measure performance) */
        IFOdata[i].timeToFreqFFTPlan = XLALCreateForwardREAL8FFTPlan((UINT4) seglen, 1 );
        if(!IFOdata[i].timeToFreqFFTPlan) XLAL_ERROR_NULL(XLAL_ENOMEM);
        IFOdata[i].freqToTimeFFTPlan = XLALCreateReverseREAL8FFTPlan((UINT4) seglen, 1 );
        if(!IFOdata[i].freqToTimeFFTPlan) XLAL_ERROR_NULL(XLAL_ENOMEM);
        IFOdata[i].margFFTPlan = XLALCreateReverseREAL8FFTPlan((UINT4) seglen, 1);
        if(!IFOdata[i].margFFTPlan) XLAL_ERROR_NULL(XLAL_ENOMEM);
        /* Setup windows */
        IFOdata[i].window=XLALCreateTukeyREAL8Window(seglen,(REAL8)2.0*padding*SampleRate/(REAL8)seglen);
        if(!IFOdata[i].window) XLAL_ERROR_NULL(XLAL_EFUNC);
    }

    if(!(ppt=LALInferenceGetProcParamVal(commandLine,"--segment-start")))
    {
        /* Trigger time = 2 seconds before end of segment (was 1 second, but Common Inputs for The Events are -6 +2*/
        memcpy(&segStart,&GPStrig,sizeof(LIGOTimeGPS));
        XLALGPSAdd(&segStart,-SegmentLength+2);
    }
    else
    {
        /* Segment starts at given time */
        REAL8 segstartR8 = atof(ppt->value);
        XLALGPSSetREAL8(&segStart,segstartR8);
    }


    /* Read the PSD data */
    for(i=0;i<Nifo;i++) {
        memcpy(&(IFOdata[i].epoch),&segStart,sizeof(LIGOTimeGPS));
        /* Check to see if an interpolation file is specified */
        interpFlag=0;
        interp=NULL;
        if( (globFrames)?0:strstr(caches[i],"interp:")==caches[i]){
          /* Extract the file name */
         char *interpfilename=&(caches[i][7]);
         printf("Looking for interpolation file %s\n",interpfilename);
         interpFlag=1;
         interp=interpFromFile(interpfilename);
        }
        /* Check if fake data is requested */
       if( (globFrames)?0:(interpFlag || (!(strcmp(caches[i],"LALLIGO") && strcmp(caches[i],"LALVirgo") && strcmp(caches[i],"LALGEO") && strcmp(caches[i],"LALEGO") && strcmp(caches[i],"LALSimLIGO") && strcmp(caches[i],"LALSimAdLIGO") && strcmp(caches[i],"LALSimVirgo") && strcmp(caches[i],"LALSimAdVirgo") && strcmp(caches[i],"LALAdLIGO")))))
        {
            if (!LALInferenceGetProcParamVal(commandLine,"--dataseed")){
                fprintf(stderr,"Error: You need to specify a dataseed when generating data with --dataseed <number>.\n\
                        (--dataseed 0 uses a non-reproducible number from the system clock, and no parallel run is then possible.)\n" );
                exit(-1);
            }
            /* Offset the seed in a way that depends uniquely on the IFO name */
            int ifo_salt=0;
            ifo_salt+=(int)IFOnames[i][0]+(int)IFOnames[i][1];
            datarandparam=XLALCreateRandomParams(dataseed?dataseed+(int)ifo_salt:dataseed);
            if(!datarandparam) XLAL_ERROR_NULL(XLAL_EFUNC);
            IFOdata[i].oneSidedNoisePowerSpectrum=(REAL8FrequencySeries *)
                XLALCreateREAL8FrequencySeries("spectrum",&GPSstart,0.0,
                        (REAL8)(SampleRate)/seglen,&lalDimensionlessUnit,seglen/2 +1);
            if(!IFOdata[i].oneSidedNoisePowerSpectrum) XLAL_ERROR_NULL(XLAL_EFUNC);

            int LALSimPsd=0;
            /* Selection of the noise curve */
            if(!strcmp(caches[i],"LALLIGO")) {PSD = &LALLIGOIPsd; scalefactor=9E-46;}
            if(!strcmp(caches[i],"LALVirgo")) {PSD = &LALVIRGOPsd; scalefactor=1.0;}
            if(!strcmp(caches[i],"LALGEO")) {PSD = &LALGEOPsd; scalefactor=1E-46;}
            if(!strcmp(caches[i],"LALEGO")) {PSD = &LALEGOPsd; scalefactor=1.0;}
            if(!strcmp(caches[i],"LALAdLIGO")) {PSD = &LALAdvLIGOPsd; scalefactor = 1E-49;}
            if(!strcmp(caches[i],"LALSimLIGO")) {XLALSimNoisePSD(IFOdata[i].oneSidedNoisePowerSpectrum,IFOdata[i].fLow,XLALSimNoisePSDiLIGOSRD ) ; LALSimPsd=1;}
            if(!strcmp(caches[i],"LALSimVirgo")) {XLALSimNoisePSD(IFOdata[i].oneSidedNoisePowerSpectrum,IFOdata[i].fLow,XLALSimNoisePSDVirgo ); LALSimPsd=1;}
            if(!strcmp(caches[i],"LALSimAdLIGO")) {XLALSimNoisePSD(IFOdata[i].oneSidedNoisePowerSpectrum,IFOdata[i].fLow,XLALSimNoisePSDaLIGOZeroDetHighPower ) ;LALSimPsd=1;}
            if(!strcmp(caches[i],"LALSimAdVirgo")) {XLALSimNoisePSD(IFOdata[i].oneSidedNoisePowerSpectrum,IFOdata[i].fLow,XLALSimNoisePSDAdvVirgo) ;LALSimPsd=1;}
            if(interpFlag) {PSD=NULL; scalefactor=1.0;}
            if(PSD==NULL && !(interpFlag|| LALSimPsd)) {fprintf(stderr,"Error: unknown simulated PSD: %s\n",caches[i]); exit(-1);}

            if(LALSimPsd==0){
                for(j=0;j<IFOdata[i].oneSidedNoisePowerSpectrum->data->length;j++)
                {
                    MetaNoiseFunc(&status,&(IFOdata[i].oneSidedNoisePowerSpectrum->data->data[j]),j*IFOdata[i].oneSidedNoisePowerSpectrum->deltaF,interp,PSD);
                    IFOdata[i].oneSidedNoisePowerSpectrum->data->data[j]*=scalefactor;
                }
            }

            IFOdata[i].freqData = (COMPLEX16FrequencySeries *)XLALCreateCOMPLEX16FrequencySeries("stilde",&segStart,0.0,IFOdata[i].oneSidedNoisePowerSpectrum->deltaF,&lalDimensionlessUnit,seglen/2 +1);
            if(!IFOdata[i].freqData) XLAL_ERROR_NULL(XLAL_EFUNC);

            /* Create the fake data */
            int j_Lo = (int) IFOdata[i].fLow/IFOdata[i].freqData->deltaF;
            if(LALInferenceGetProcParamVal(commandLine,"--0noise")){
                for(j=j_Lo;j<IFOdata[i].freqData->data->length;j++){
                    IFOdata[i].freqData->data->data[j] = 0.0;
                }
            } else {
                for(j=j_Lo;j<IFOdata[i].freqData->data->length;j++){
                    IFOdata[i].freqData->data->data[j] = crect(
                      XLALNormalDeviate(datarandparam)*(0.5*sqrt(IFOdata[i].oneSidedNoisePowerSpectrum->data->data[j]/IFOdata[i].freqData->deltaF)),
                      XLALNormalDeviate(datarandparam)*(0.5*sqrt(IFOdata[i].oneSidedNoisePowerSpectrum->data->data[j]/IFOdata[i].freqData->deltaF))
                      );
                }
            }
            IFOdata[i].freqData->data->data[0] = 0;
            const char timename[]="timeData";
            IFOdata[i].timeData=(REAL8TimeSeries *)XLALCreateREAL8TimeSeries(timename,&segStart,0.0,(REAL8)1.0/SampleRate,&lalDimensionlessUnit,(size_t)seglen);
            if(!IFOdata[i].timeData) XLAL_ERROR_NULL(XLAL_EFUNC);
            XLALREAL8FreqTimeFFT(IFOdata[i].timeData,IFOdata[i].freqData,IFOdata[i].freqToTimeFFTPlan);
            if(*XLALGetErrnoPtr()) printf("XLErr: %s\n",XLALErrorString(*XLALGetErrnoPtr()));
            XLALDestroyRandomParams(datarandparam);
        }
        else{ /* Not using fake data, load the data from a cache file */

            LALCache *cache=NULL;
            if(!globFrames)
            {
                cache  = XLALCacheImport( caches[i] );
                int err;
                err = *XLALGetErrnoPtr();
                if(cache==NULL) {fprintf(stderr,"ERROR: Unable to import cache file \"%s\",\n       XLALError: \"%s\".\n",caches[i], XLALErrorString(err)); exit(-1);}
            }
            else
            {
                printf("Looking for frames for %s in PWD\n",IFOnames[i]);
                cache= GlobFramesPWD(IFOnames[i]);

            }
            if(!cache) {fprintf(stderr,"ERROR: Cannot find any frame data!\n"); exit(1);}
            if (LALInferenceGetProcParamVal(commandLine, "--psd")){
                interp=NULL;
                char *interpfilename=&(psds[i][0]);
                fprintf(stderr,"Reading PSD for %s using %s\n",IFOnames[i],interpfilename);
                printf("Looking for psd interpolation file %s\n",interpfilename);
                interp=interpFromFile(interpfilename);
                IFOdata[i].oneSidedNoisePowerSpectrum=(REAL8FrequencySeries *)
                    XLALCreateREAL8FrequencySeries("spectrum",&GPSstart,0.0,
                            (REAL8)(SampleRate)/seglen,&lalDimensionlessUnit,seglen/2 +1);
                if(!IFOdata[i].oneSidedNoisePowerSpectrum) XLAL_ERROR_NULL(XLAL_EFUNC);
                for(j=0;j<IFOdata[i].oneSidedNoisePowerSpectrum->data->length;j++)
                {
                    MetaNoiseFunc(&status,&(IFOdata[i].oneSidedNoisePowerSpectrum->data->data[j]),j*IFOdata[i].oneSidedNoisePowerSpectrum->deltaF,interp,NULL);
                }
            }else{
                fprintf(stderr,"Estimating PSD for %s using %i segments of %i samples (%lfs)\n",IFOnames[i],nSegs,(int)seglen,SegmentLength);
                LIGOTimeGPS slidGPSstart=GPSstart;
                if(Ntimeslides) {
                  /* Slide the PSD start time */
                  REAL4 deltaT=atof(timeslides[i]);
                  XLALGPSAdd(&slidGPSstart, deltaT);
                  fprintf(stderr,"Slid PSD start time %s by %f s from %10.10lf to %10.10lf\n",IFOnames[i],deltaT, GPSstart.gpsSeconds+1e-9*GPSstart.gpsNanoSeconds,slidGPSstart.gpsSeconds+1e-9*slidGPSstart.gpsNanoSeconds);
                }
                /* Read the PSD data from the slid time location */
                PSDtimeSeries=readTseries(cache,channels[i],slidGPSstart,PSDdatalength);
                if(!PSDtimeSeries) {XLALPrintError("Error reading PSD data for %s\n",IFOnames[i]); XLAL_ERROR_NULL(XLAL_EFUNC);}
                XLALResampleREAL8TimeSeries(PSDtimeSeries,1.0/SampleRate);
                PSDtimeSeries=(REAL8TimeSeries *)XLALShrinkREAL8TimeSeries(PSDtimeSeries,(size_t) 0, (size_t) seglen*nSegs);
                if(!PSDtimeSeries) {
                    fprintf(stderr,"ERROR while estimating PSD for %s\n",IFOnames[i]);
                    XLAL_ERROR_NULL(XLAL_EFUNC);
                }
                IFOdata[i].oneSidedNoisePowerSpectrum=(REAL8FrequencySeries *)XLALCreateREAL8FrequencySeries("spectrum",&PSDtimeSeries->epoch,0.0,(REAL8)(SampleRate)/seglen,&lalDimensionlessUnit,seglen/2 +1);
                if(!IFOdata[i].oneSidedNoisePowerSpectrum) XLAL_ERROR_NULL(XLAL_EFUNC);
                if (LALInferenceGetProcParamVal(commandLine, "--PSDwelch"))
                    XLALREAL8AverageSpectrumWelch(IFOdata[i].oneSidedNoisePowerSpectrum ,PSDtimeSeries, seglen, (UINT4)seglen, IFOdata[i].window, IFOdata[i].timeToFreqFFTPlan);
                else
                    XLALREAL8AverageSpectrumMedian(IFOdata[i].oneSidedNoisePowerSpectrum ,PSDtimeSeries, seglen, (UINT4)seglen, IFOdata[i].window, IFOdata[i].timeToFreqFFTPlan);

                if(LALInferenceGetProcParamVal(commandLine, "--binFit")) {

                    LIGOTimeGPS GPStime=segStart;
                    
                    const UINT4 nameLength=256;
                    char filename[nameLength];

                    snprintf(filename, nameLength, "%s-BinFitLines.dat", IFOdata[i].name);

                    printf("Running PSD bin fitting... ");
                    LALInferenceAverageSpectrumBinFit(IFOdata[i].oneSidedNoisePowerSpectrum ,PSDtimeSeries, seglen, (UINT4)seglen, IFOdata[i].window, IFOdata[i].timeToFreqFFTPlan,filename,GPStime);
                    printf("completed!\n");
                }

                if (LALInferenceGetProcParamVal(commandLine, "--chisquaredlines")){

                    double deltaF = IFOdata[i].oneSidedNoisePowerSpectrum->deltaF;
                    int lengthF = IFOdata[i].oneSidedNoisePowerSpectrum->data->length;

                    REAL8 *pvalues;
                    pvalues = XLALMalloc( lengthF * sizeof( *pvalues ) );

                    printf("Running chi-squared tests... ");
                    LALInferenceRemoveLinesChiSquared(IFOdata[i].oneSidedNoisePowerSpectrum,PSDtimeSeries, seglen, (UINT4)seglen, IFOdata[i].window, IFOdata[i].timeToFreqFFTPlan,pvalues);
                    printf("completed!\n");

                    const UINT4 nameLength=256;
                    char filename[nameLength];
                    FILE *out;

                    double lines_width;
                    ppt = LALInferenceGetProcParamVal(commandLine, "--chisquaredlinesWidth");
                    if(ppt) lines_width = atof(ppt->value);
                    else lines_width = deltaF;

                    double lines_threshold;
                    ppt = LALInferenceGetProcParamVal(commandLine, "--chisquaredlinesThreshold");
                    if(ppt) lines_threshold = atof(ppt->value);
                    else lines_threshold = 2*pow(10.0,-14.0);

                    printf("Using chi squared threshold of %g\n",lines_threshold);

                    snprintf(filename, nameLength, "%s-ChiSquaredLines.dat", IFOdata[i].name);
                    out = fopen(filename, "w");
                    for (int k = 0; k < lengthF; ++k ) {
                        if (pvalues[k] < lines_threshold) {
                            fprintf(out,"%g %g\n",((double) k) * deltaF,lines_width);
                        }
                    }
                    fclose(out);

                    snprintf(filename, nameLength, "%s-ChiSquaredLines-pvalues.dat", IFOdata[i].name);
                    out = fopen(filename, "w");
                    for (int k = 0; k < lengthF; ++k ) {
                        fprintf(out,"%g %g\n",((double) k) * deltaF,pvalues[k]);
                    }
                    fclose(out);

                }

                if (LALInferenceGetProcParamVal(commandLine, "--KSlines")){

                    double deltaF = IFOdata[i].oneSidedNoisePowerSpectrum->deltaF;
                    int lengthF = IFOdata[i].oneSidedNoisePowerSpectrum->data->length;

                    REAL8 *pvalues;
                    pvalues = XLALMalloc( lengthF * sizeof( *pvalues ) );

                    printf("Running KS tests... ");
                    LALInferenceRemoveLinesKS(IFOdata[i].oneSidedNoisePowerSpectrum,PSDtimeSeries, seglen, (UINT4)seglen, IFOdata[i].window, IFOdata[i].timeToFreqFFTPlan,pvalues);
                    printf("completed!\n");

                    const UINT4 nameLength=256;
                    char filename[nameLength];
                    FILE *out;

                    double lines_width;
                    ppt = LALInferenceGetProcParamVal(commandLine, "--KSlinesWidth");
                    if(ppt) lines_width = atof(ppt->value);
                    else lines_width = deltaF;

                    double lines_threshold;
                    ppt = LALInferenceGetProcParamVal(commandLine, "--KSlinesThreshold");
                    if(ppt) lines_threshold = atof(ppt->value);
                    else lines_threshold = 0.134558;

                    printf("Using KS threshold of %g\n",lines_threshold);

                    snprintf(filename, nameLength, "%s-KSLines.dat", IFOdata[i].name);
                    out = fopen(filename, "w");
                    for (int k = 0; k < lengthF; ++k ) {
                        if (pvalues[k] < lines_threshold) {
                            fprintf(out,"%g %g\n",((double) k) * deltaF,lines_width);
                        }
                    }
                    fclose(out);

                    snprintf(filename, nameLength, "%s-KSLines-pvalues.dat", IFOdata[i].name);
                    out = fopen(filename, "w");
                    for (int k = 0; k < lengthF; ++k ) {
                        fprintf(out,"%g %g\n",((double) k) * deltaF,pvalues[k]);
                    }
                    fclose(out);

                }

                if (LALInferenceGetProcParamVal(commandLine, "--powerlawlines")){

                    double deltaF = IFOdata[i].oneSidedNoisePowerSpectrum->deltaF;
                    int lengthF = IFOdata[i].oneSidedNoisePowerSpectrum->data->length;

                    REAL8 *pvalues;
                    pvalues = XLALMalloc( lengthF * sizeof( *pvalues ) );

                    printf("Running power law tests... ");
                    LALInferenceRemoveLinesPowerLaw(IFOdata[i].oneSidedNoisePowerSpectrum,PSDtimeSeries, seglen, (UINT4)seglen, IFOdata[i].window, IFOdata[i].timeToFreqFFTPlan,pvalues);
                    printf("completed!\n");

                    const UINT4 nameLength=256;
                    char filename[nameLength];
                    FILE *out;

                    double lines_width;
                    ppt = LALInferenceGetProcParamVal(commandLine, "--powerlawlinesWidth");
                    if(ppt) lines_width = atof(ppt->value);
                    else lines_width = deltaF;

                    double lines_threshold;
                    ppt = LALInferenceGetProcParamVal(commandLine, "--powerlawlinesThreshold");
                    if(ppt) lines_threshold = atof(ppt->value);
                    else lines_threshold = 0.7197370;

                    printf("Using power law threshold of %g\n",lines_threshold);

                    snprintf(filename, nameLength, "%s-PowerLawLines.dat", IFOdata[i].name);
                    out = fopen(filename, "w");
                    for (int k = 0; k < lengthF; ++k ) {
                        if (pvalues[k] < lines_threshold) {
                            fprintf(out,"%g %g\n",((double) k) * deltaF,lines_width);
                        }
                    }
                    fclose(out);

                    snprintf(filename, nameLength, "%s-PowerLawLines-pvalues.dat", IFOdata[i].name);
                    out = fopen(filename, "w");
                    for (int k = 0; k < lengthF; ++k ) {
                        fprintf(out,"%g %g\n",((double) k) * deltaF,pvalues[k]);
                    }
                    fclose(out);

                }

                if (LALInferenceGetProcParamVal(commandLine, "--xcorrbands")){

                    int lengthF = IFOdata[i].oneSidedNoisePowerSpectrum->data->length;

                    REAL8 *pvalues;
                    pvalues = XLALMalloc( lengthF * sizeof( *pvalues ) );

                    const UINT4 nameLength=256;
                    char filename[nameLength];
                    FILE *out;

                    snprintf(filename, nameLength, "%s-XCorrVals.dat", IFOdata[i].name);

                    printf("Running xcorr tests... ");
                    LALInferenceXCorrBands(IFOdata[i].oneSidedNoisePowerSpectrum,PSDtimeSeries, seglen, (UINT4)seglen, IFOdata[i].window, IFOdata[i].timeToFreqFFTPlan,pvalues,filename);
                    printf("completed!\n");

                    snprintf(filename, nameLength, "%s-XCorrBands.dat", IFOdata[i].name);
                    out = fopen(filename, "w");
                    fprintf(out,"%g %g\n",10.0,75.0);
                    fprintf(out,"%g %g\n",16.0,40.0);
                    fprintf(out,"%g %g\n",40.0,330.0);
                    fclose(out);

                }

                XLALDestroyREAL8TimeSeries(PSDtimeSeries);
            }

            /* Read the data segment */
            LIGOTimeGPS truesegstart=segStart;
            if(Ntimeslides) {
              /* Slide the time data */
              REAL4 deltaT=atof(timeslides[i]);
              XLALGPSAdd(&segStart, deltaT);
              fprintf(stderr,"Slid %s by %f s from %10.10lf to %10.10lf\n",IFOnames[i],deltaT,truesegstart.gpsSeconds+1e-9*truesegstart.gpsNanoSeconds,segStart.gpsSeconds+1e-9*segStart.gpsNanoSeconds);
            }
            IFOdata[i].timeData=readTseries(cache,channels[i],segStart,SegmentLength);
            segStart=truesegstart;
            /* In case of timeslides, the epoch must not change, so it is reset here */
            if(Ntimeslides) IFOdata[i].timeData->epoch=truesegstart;

            if(!IFOdata[i].timeData) {
                XLALPrintError("Error reading segment data for %s at %i\n",IFOnames[i],segStart.gpsSeconds);
                XLAL_ERROR_NULL(XLAL_EFUNC);
            }
            XLALResampleREAL8TimeSeries(IFOdata[i].timeData,1.0/SampleRate);
            if(!IFOdata[i].timeData) {XLALPrintError("Error reading segment data for %s\n",IFOnames[i]); XLAL_ERROR_NULL(XLAL_EFUNC);}
            IFOdata[i].freqData=(COMPLEX16FrequencySeries *)XLALCreateCOMPLEX16FrequencySeries("freqData",&(IFOdata[i].timeData->epoch),0.0,1.0/SegmentLength,&lalDimensionlessUnit,seglen/2+1);
            if(!IFOdata[i].freqData) XLAL_ERROR_NULL(XLAL_EFUNC);
            IFOdata[i].windowedTimeData=(REAL8TimeSeries *)XLALCreateREAL8TimeSeries("windowed time data",&(IFOdata[i].timeData->epoch),0.0,1.0/SampleRate,&lalDimensionlessUnit,seglen);
            if(!IFOdata[i].windowedTimeData) XLAL_ERROR_NULL(XLAL_EFUNC);
            XLALDDVectorMultiply(IFOdata[i].windowedTimeData->data,IFOdata[i].timeData->data,IFOdata[i].window->data);
            XLALREAL8TimeFreqFFT(IFOdata[i].freqData,IFOdata[i].windowedTimeData,IFOdata[i].timeToFreqFFTPlan);

            for(j=0;j<IFOdata[i].freqData->data->length;j++){
                IFOdata[i].freqData->data->data[j] /= sqrt(IFOdata[i].window->sumofsquares / IFOdata[i].window->data->length);
                IFOdata[i].windowedTimeData->data->data[j] /= sqrt(IFOdata[i].window->sumofsquares / IFOdata[i].window->data->length);
            }

        XLALDestroyCache(cache); // Clean up cache
        } /* End of data reading process */

        makeWhiteData(&(IFOdata[i]));

      /* Store ASD of noise spectrum to whiten glitch model */
      IFOdata[i].noiseASD=(REAL8FrequencySeries *)XLALCreateREAL8FrequencySeries("asd",&GPSstart,0.0,(REAL8)(SampleRate)/seglen,&lalDimensionlessUnit,seglen/2 +1);
      for(j=0;j<IFOdata[i].oneSidedNoisePowerSpectrum->data->length;j++)
        IFOdata[i].noiseASD->data->data[j]=sqrt(IFOdata[i].oneSidedNoisePowerSpectrum->data->data[j]);

        if (LALInferenceGetProcParamVal(commandLine, "--spinspiralPSD")) {
            FILE *in;
            double freq_temp, psd_temp, temp;
            int n=0;
            int k=0;
            int templen=0;
            char buffer[256];
            char * line=buffer;

            in = fopen(spinspiralPSD[i], "r");
            while(fgets(buffer, 256, in)){
                templen++;
            }

            rewind(in);
            IFOdata[i].oneSidedNoisePowerSpectrum->data->data[0] = 1.0;
            while(fgets(buffer, 256, in)){
                line=buffer;

                sscanf(line, "%lg%n", &freq_temp,&n);
                line+=n;
                sscanf(line, "%lg%n", &psd_temp,&n);
                line+=n;
                sscanf(line, "%lg%n", &temp,&n);
                line+=n;

                IFOdata[i].oneSidedNoisePowerSpectrum->data->data[k+1]=psd_temp*psd_temp;

                k++;
            }
            fclose(in);
        }

        /* Save to file the PSDs so that they can be used in the PP pages */
        const UINT4 nameLength=FILENAME_MAX;
        char filename[nameLength];
        FILE *out;
        ppt=LALInferenceGetProcParamVal(commandLine,"--dont-dump-extras");
        if (!ppt){
          ppt=LALInferenceGetProcParamVal(commandLine,"--outfile");
          if(ppt) {
            snprintf(filename, nameLength, "%s%s-PSD.dat", ppt->value, IFOdata[i].name);
          }
          else
            snprintf(filename, nameLength, "%.3f_%s-PSD.dat",GPStrig.gpsSeconds+1e-9*GPStrig.gpsNanoSeconds, IFOdata[i].name);
            
          out = fopen(filename, "w");
          if(!out){
            fprintf(stderr,"Unable to open the path %s for writing PSD files\n",filename);
            exit(1);
          }
          for (j = 0; j < IFOdata[i].oneSidedNoisePowerSpectrum->data->length; j++) {
              REAL8 f = IFOdata[i].oneSidedNoisePowerSpectrum->deltaF*j;
              REAL8 psd = IFOdata[i].oneSidedNoisePowerSpectrum->data->data[j];

              fprintf(out, "%g %g\n", f, psd);
          }
          fclose(out);
        }
        if (LALInferenceGetProcParamVal(commandLine, "--data-dump")) {
            //pptdatadump=LALInferenceGetProcParamVal(commandLine,"--data-dump");
            
            ppt=LALInferenceGetProcParamVal(commandLine,"--outfile");
            
            if(ppt) {
              snprintf(filename, nameLength, "%s%s-timeData.dat", ppt->value, IFOdata[i].name);
            }
            //else if(strcmp(pptdatadump->value,"")) {
            //  snprintf(filename, nameLength, "%s/%s-timeData.dat", pptdatadump->value, IFOdata[i].name);
            //}
            else
              snprintf(filename, nameLength, "%.3f_%s-timeData.dat",GPStrig.gpsSeconds+1e-9*GPStrig.gpsNanoSeconds, IFOdata[i].name);
            out = fopen(filename, "w");
            if(!out){
                fprintf(stderr,"Unable to open the path %s for writing time data files\n",filename);
                exit(1);
            }
            for (j = 0; j < IFOdata[i].timeData->data->length; j++) {
                REAL8 t = XLALGPSGetREAL8(&(IFOdata[i].timeData->epoch)) +
                    j * IFOdata[i].timeData->deltaT;
                REAL8 d = IFOdata[i].timeData->data->data[j];

                fprintf(out, "%.6f %g\n", t, d);
            }
            fclose(out);

            ppt=LALInferenceGetProcParamVal(commandLine,"--outfile");
            if(ppt) {
              snprintf(filename, nameLength, "%s%s-freqData.dat", ppt->value, IFOdata[i].name);
            }
            //else if(strcmp(pptdatadump->value,"")) {
            //  snprintf(filename, nameLength, "%s/%s-freqData.dat", pptdatadump->value, IFOdata[i].name);
            //}
            else
              snprintf(filename, nameLength, "%.3f_%s-freqData.dat",GPStrig.gpsSeconds+1e-9*GPStrig.gpsNanoSeconds, IFOdata[i].name);
            out = fopen(filename, "w");
            if(!out){
                fprintf(stderr,"Unable to open the path %s for writing freq data files\n",filename);
                exit(1);
            }
            for (j = 0; j < IFOdata[i].freqData->data->length; j++) {
                REAL8 f = IFOdata[i].freqData->deltaF * j;
                REAL8 dre = creal(IFOdata[i].freqData->data->data[j]);
                REAL8 dim = cimag(IFOdata[i].freqData->data->data[j]);

                fprintf(out, "%g %g %g\n", f, dre, dim);
            }
            fclose(out);

        }
    }

    for (i=0;i<Nifo;i++) IFOdata[i].SNR=0.0; //SNR of the injection ONLY IF INJECTION. Set to 0.0 by default.

    for (i=0;i<Nifo-1;i++) IFOdata[i].next=&(IFOdata[i+1]);

    for(i=0;i<Nifo;i++) {
        if(channels) if(channels[i]) XLALFree(channels[i]);
        if(caches) if(caches[i]) XLALFree(caches[i]);
        if(IFOnames) if(IFOnames[i]) XLALFree(IFOnames[i]);
        if(fLows) if(fLows[i]) XLALFree(fLows[i]);
        if(fHighs) if(fHighs[i]) XLALFree(fHighs[i]);
    }
    if(channels) XLALFree(channels);
    if(caches) XLALFree(caches);
    if(IFOnames) XLALFree(IFOnames);
    if(fLows) XLALFree(fLows);
    if(fHighs) XLALFree(fHighs);

    return headIFO;
}

static void makeWhiteData(LALInferenceIFOData *IFOdata) {
  REAL8 deltaF = IFOdata->freqData->deltaF;
  REAL8 deltaT = IFOdata->timeData->deltaT;

  IFOdata->whiteFreqData =
    XLALCreateCOMPLEX16FrequencySeries("whitened frequency data",
                                       &(IFOdata->freqData->epoch),
                                       0.0,
                                       deltaF,
                                       &lalDimensionlessUnit,
                                       IFOdata->freqData->data->length);
	if(!IFOdata->whiteFreqData) XLAL_ERROR_VOID(XLAL_EFUNC);
  IFOdata->whiteTimeData =
    XLALCreateREAL8TimeSeries("whitened time data",
                              &(IFOdata->timeData->epoch),
                              0.0,
                              deltaT,
                              &lalDimensionlessUnit,
                              IFOdata->timeData->data->length);
	if(!IFOdata->whiteTimeData) XLAL_ERROR_VOID(XLAL_EFUNC);

  REAL8 iLow = IFOdata->fLow / deltaF;
  REAL8 iHighDefaultCut = 0.95 * IFOdata->freqData->data->length;
  REAL8 iHighFromFHigh = IFOdata->fHigh / deltaF;
  REAL8 iHigh = (iHighDefaultCut < iHighFromFHigh ? iHighDefaultCut : iHighFromFHigh);
  REAL8 windowSquareSum = 0.0;

  UINT4 i;

  for (i = 0; i < IFOdata->freqData->data->length; i++) {
    IFOdata->whiteFreqData->data->data[i] = IFOdata->freqData->data->data[i] / IFOdata->oneSidedNoisePowerSpectrum->data->data[i];

    if (i == 0) {
      /* Cut off the average trend in the data. */
      IFOdata->whiteFreqData->data->data[i] = 0.0;
    }
    if (i <= iLow) {
      /* Need to taper to implement the fLow cutoff.  Tukey window
			 that starts at zero, and reaches 100% at fLow. */
      REAL8 weight = 0.5*(1.0 + cos(M_PI*(i-iLow)/iLow)); /* Starts at -Pi, runs to zero at iLow. */

      IFOdata->whiteFreqData->data->data[i] *= weight;

      windowSquareSum += weight*weight;
    } else if (i >= iHigh) {
      /* Also taper at high freq end, Tukey window that starts at 100%
			 at fHigh, then drops to zero at Nyquist.  Except that we
			 always taper at least 5% of the data at high freq to avoid a
			 sharp edge in freq space there. */
      REAL8 NWind = IFOdata->whiteFreqData->data->length - iHigh;
      REAL8 weight = 0.5*(1.0 + cos(M_PI*(i-iHigh)/NWind)); /* Starts at 0, runs to Pi at i = length */

      IFOdata->whiteFreqData->data->data[i] *= weight;

      windowSquareSum += weight*weight;
    } else {
      windowSquareSum += 1.0;
    }
  }

  REAL8 norm = sqrt(IFOdata->whiteFreqData->data->length / windowSquareSum);
  for (i = 0; i < IFOdata->whiteFreqData->data->length; i++) {
    IFOdata->whiteFreqData->data->data[i] *= norm;
  }

  XLALREAL8FreqTimeFFT(IFOdata->whiteTimeData, IFOdata->whiteFreqData, IFOdata->freqToTimeFFTPlan);
}

void LALInferenceInjectInspiralSignal(LALInferenceIFOData *IFOdata, ProcessParamsTable *commandLine)
{
	LALStatus status;
	memset(&status,0,sizeof(status));
	SimInspiralTable *injTable=NULL;
  SimInspiralTable *injEvent=NULL;
	UINT4 Ninj=0;
	UINT4 event=0;
	UINT4 i=0,j=0;
  REAL8 responseScale=1.0;
	LIGOTimeGPS injstart;
	REAL8 SNR=0,NetworkSNR=0;
	DetectorResponse det;
	memset(&injstart,0,sizeof(LIGOTimeGPS));
	COMPLEX16FrequencySeries *injF=NULL;
	FILE *rawWaveform=NULL;
	ProcessParamsTable *ppt=NULL;
	REAL8 bufferLength = 2048.0; /* Default length of buffer for injections (seconds) */
	UINT4 bufferN=0;
	LIGOTimeGPS bufferStart;
	LALInferenceIFOData *thisData=IFOdata->next;
	REAL8 minFlow=IFOdata->fLow;
	REAL8 MindeltaT=IFOdata->timeData->deltaT;
  REAL8 InjSampleRate=1.0/MindeltaT;
	REAL4TimeSeries *injectionBuffer=NULL;
  REAL8 padding=0.4; //default, set in LALInferenceReadData()
  char SNRpath[FILENAME_MAX]="";

	while(thisData){
          minFlow   = minFlow>thisData->fLow ? thisData->fLow : minFlow;
          MindeltaT = MindeltaT>thisData->timeData->deltaT ? thisData->timeData->deltaT : MindeltaT;
          thisData  = thisData->next;
	}
	thisData=IFOdata;

	if(!LALInferenceGetProcParamVal(commandLine,"--inj")) {fprintf(stdout,"No injection file specified, not injecting\n"); return;}
	if(LALInferenceGetProcParamVal(commandLine,"--event")){
    event= atoi(LALInferenceGetProcParamVal(commandLine,"--event")->value);
    fprintf(stdout,"Injecting event %d\n",event);
	}

	ppt = LALInferenceGetProcParamVal(commandLine,"--outfile");
  sprintf(SNRpath,"%s_snr.txt",ppt->value);

	Ninj=SimInspiralTableFromLIGOLw(&injTable,LALInferenceGetProcParamVal(commandLine,"--inj")->value,0,0);
	REPORTSTATUS(&status);
	printf("Ninj %d\n", Ninj);
	if(Ninj<=event){
          fprintf(stderr,"Error reading event %d from %s\n",event,LALInferenceGetProcParamVal(commandLine,"--inj")->value);
          exit(1);
        }
	while(i<event) {i++; injTable = injTable->next;} /* Select event */
	injEvent = injTable;
	injEvent->next = NULL;
  enforce_m1_larger_m2(injEvent);
	Approximant injapprox;
	injapprox = XLALGetApproximantFromString(injTable->waveform);
        if( (int) injapprox == XLAL_FAILURE)
          ABORTXLAL(&status);
	printf("Injecting approximant %i: %s\n", injapprox, injTable->waveform);
	REPORTSTATUS(&status);

	/* Check for frequency domain injection. All aproximants supported by XLALSimInspiralImplementedFDApproximants will work.
   * CAVEAT: FD spinning approximants will refer the spin to the lower frequency as given in the xml table. Templates instead will refer it to the lower cutoff of the likelihood integral. This means *different* values of spin will be recovered if one doesn't pay attention! */
	if(XLALSimInspiralImplementedFDApproximants(XLALGetApproximantFromString(injEvent->waveform)))
	{
          printf("Injecting with EOS: %d\n", injTable->eos);
          InjectFD(IFOdata, injTable, commandLine);
          LALInferencePrintDataWithInjection(IFOdata,commandLine);
	  return;
	}

        UINT4 NlowSNR = 0 ;
	/* Begin loop over interferometers */
	while(thisData){
		Approximant       approximant;        /* Get approximant value      */
		approximant = XLALGetApproximantFromString(injEvent->waveform);
		if( (int) approximant == XLAL_FAILURE)
			ABORTXLAL(&status);

		InjSampleRate=1.0/thisData->timeData->deltaT;
		if(LALInferenceGetProcParamVal(commandLine,"--injectionsrate")) InjSampleRate=atof(LALInferenceGetProcParamVal(commandLine,"--injectionsrate")->value);
		if(approximant == NumRelNinja2 && InjSampleRate != 16384) {
			fprintf(stderr, "WARNING: NINJA2 injections only work with 16384 Hz sampling rates.  Generating injection in %s at this rate, then downsample to the run's sampling rate.\n", thisData->name);
			InjSampleRate = 16384;
		}

		memset(&det,0,sizeof(det));
		det.site=thisData->detector;
		COMPLEX8FrequencySeries *resp = XLALCreateCOMPLEX8FrequencySeries("response",&thisData->timeData->epoch,
																		  0.0,
																		  thisData->freqData->deltaF,
																		  &strainPerCount,
																		  thisData->freqData->data->length);

		for(i=0;i<resp->data->length;i++) {resp->data->data[i] = 1.0;}
		/* Originally created for injecting into DARM-ERR, so transfer function was needed.
		But since we are injecting into h(t), the transfer function from h(t) to h(t) is 1.*/

		/* We need a long buffer to inject into so that FindChirpInjectSignals() works properly
		 for low mass systems. Use 100 seconds here */
		bufferN = (UINT4) (bufferLength*InjSampleRate);// /thisData->timeData->deltaT);
		memcpy(&bufferStart,&thisData->timeData->epoch,sizeof(LIGOTimeGPS));
		XLALGPSAdd(&bufferStart,(REAL8) thisData->timeData->data->length * thisData->timeData->deltaT);
		XLALGPSAdd(&bufferStart,-bufferLength);
		injectionBuffer=(REAL4TimeSeries *)XLALCreateREAL4TimeSeries(thisData->detector->frDetector.prefix,
																	 &bufferStart, 0.0, 1.0/InjSampleRate,//thisData->timeData->deltaT,
																	 &lalADCCountUnit, bufferN);
		REAL8TimeSeries *inj8Wave=(REAL8TimeSeries *)XLALCreateREAL8TimeSeries("injection8",
                                                                           &thisData->timeData->epoch,
                                                                           0.0,
                                                                           thisData->timeData->deltaT,
                                                                           //&lalDimensionlessUnit,
                                                                           &lalStrainUnit,
                                                                           thisData->timeData->data->length);
		if(!inj8Wave) XLAL_ERROR_VOID(XLAL_EFUNC);
		/* This marks the sample in which the real segment starts, within the buffer */
		for(i=0;i<injectionBuffer->data->length;i++) injectionBuffer->data->data[i]=0.0;
		for(i=0;i<inj8Wave->data->length;i++) inj8Wave->data->data[i]=0.0;
		INT4 realStartSample=(INT4)((thisData->timeData->epoch.gpsSeconds - injectionBuffer->epoch.gpsSeconds)/thisData->timeData->deltaT);
		realStartSample+=(INT4)((thisData->timeData->epoch.gpsNanoSeconds - injectionBuffer->epoch.gpsNanoSeconds)*1e-9/thisData->timeData->deltaT);

    if(LALInferenceGetProcParamVal(commandLine,"--lalinspiralinjection")){
      if ( approximant == NumRelNinja2) {
        XLALSimInjectNinjaSignals(injectionBuffer, thisData->name, 1./responseScale, injEvent);
      } else {
        /* Use this custom version for extra sites - not currently maintained */
	      /* Normal find chirp simulation cannot handle the extra sites */
	      LALFindChirpInjectSignals (&status,injectionBuffer,injEvent,resp);
      }
      printf("Using LALInspiral for injection\n");
      XLALResampleREAL4TimeSeries(injectionBuffer,thisData->timeData->deltaT); //downsample to analysis sampling rate.
      if(status.statusCode) REPORTSTATUS(&status);
      XLALDestroyCOMPLEX8FrequencySeries(resp);

      if ( approximant != NumRelNinja2 ) {
        /* Checking the lenght of the injection waveform with respect of thisData->timeData->data->length */
        CoherentGW            waveform;
        PPNParamStruc         ppnParams;
        memset( &waveform, 0, sizeof(CoherentGW) );
        memset( &ppnParams, 0, sizeof(PPNParamStruc) );
        ppnParams.deltaT   = 1.0/InjSampleRate;//thisData->timeData->deltaT;
        ppnParams.lengthIn = 0;
        ppnParams.ppn      = NULL;
        unsigned lengthTest = 0;

        LALGenerateInspiral(&status, &waveform, injEvent, &ppnParams ); //Recompute the waveform just to get access to ppnParams.tc and waveform.h->data->length or waveform.phi->data->length
        if(status.statusCode) REPORTSTATUS(&status);

        if(waveform.h){
          lengthTest = waveform.h->data->length*(thisData->timeData->deltaT*InjSampleRate);
        }
        if(waveform.phi){
          XLALResampleREAL8TimeSeries(waveform.phi,thisData->timeData->deltaT);
          lengthTest = waveform.phi->data->length;
        }


        if(lengthTest>thisData->timeData->data->length-(UINT4)ceil((2.0*padding+2.0)/thisData->timeData->deltaT)){
          fprintf(stderr, "WARNING: waveform length = %u is longer than thisData->timeData->data->length = %d minus the window width = %d and the 2.0 seconds after tc (total of %d points available).\n", lengthTest, thisData->timeData->data->length, (INT4)ceil((2.0*padding)/thisData->timeData->deltaT) , thisData->timeData->data->length-(INT4)ceil((2.0*padding+2.0)/thisData->timeData->deltaT));
          fprintf(stderr, "The waveform injected is %f seconds long. Consider increasing the %f seconds segment length (--seglen) to be greater than %f. (in %s, line %d)\n",ppnParams.tc , thisData->timeData->data->length * thisData->timeData->deltaT, ppnParams.tc + 2.0*padding + 2.0, __FILE__, __LINE__);
        }
        if(ppnParams.tc>bufferLength){
          fprintf(stderr, "ERROR: The waveform injected is %f seconds long and the buffer for FindChirpInjectSignal is %f seconds long. The end of the waveform will be cut ! (in %s, line %d)\n",ppnParams.tc , bufferLength, __FILE__, __LINE__);
          exit(1);
        }
      }

      /* Now we cut the injection buffer down to match the time domain wave size */
      injectionBuffer=(REAL4TimeSeries *)XLALCutREAL4TimeSeries(injectionBuffer,realStartSample,thisData->timeData->data->length);
      if (!injectionBuffer) XLAL_ERROR_VOID(XLAL_EFUNC);
      if(status.statusCode) REPORTSTATUS(&status);
      for(i=0;i<injectionBuffer->data->length;i++) inj8Wave->data->data[i]=(REAL8)injectionBuffer->data->data[i];
    }else{
      printf("Using LALSimulation for injection\n");
      REAL8TimeSeries *hplus=NULL;  /**< +-polarization waveform */
      REAL8TimeSeries *hcross=NULL; /**< x-polarization waveform */
      REAL8TimeSeries       *signalvecREAL8=NULL;
      LALPNOrder        order;              /* Order of the model             */
      INT4              amporder=0;         /* Amplitude order of the model   */

      order = XLALGetOrderFromString(injEvent->waveform);
      if ( (int) order == XLAL_FAILURE)
        ABORTXLAL(&status);
      amporder = injEvent->amp_order;
      //if(amporder<0) amporder=0;

      /* Read the NS equation of state and define lambdas */
      LALEquationOfState equation_of_state = LAL_SIM_INSPIRAL_EOS_NONE;
      REAL8 lambdaT = 0.;
      REAL8 dLambdaT = 0.;
      REAL8 m1=injEvent->mass1;
      REAL8 m2=injEvent->mass2;
      REAL8 Mt=m1+m2;
      REAL8 eta=m1*m2/(Mt*Mt);
      equation_of_state = injEvent->eos;
      REAL8 lambda1 = 0.;
      REAL8 lambda2 = 0.;
      /* check which EOS chosen, error if not available */
      if (equation_of_state > LAL_SIM_INSPIRAL_NumEOS ) {
          XLALPrintError("Chosen equation of state not implemented in lalsimulation.\n");
          XLAL_ERROR_VOID(XLAL_EINVAL);
          // exit(-1) ;
      }
      if ( (equation_of_state != LAL_SIM_INSPIRAL_EOS_NONE) + (LALInferenceGetProcParamVal(commandLine,"--inj-lambda1") || LALInferenceGetProcParamVal(commandLine,"--inj-lambda2")) + (LALInferenceGetProcParamVal(commandLine,"--inj-lambdaT") || LALInferenceGetProcParamVal(commandLine,"--inj-dLambdaT")) > 1) {
	XLALPrintError("More than one ways to calculate the tidal terms has been used.\n");
	XLAL_ERROR_VOID(XLAL_EINVAL);
      }
      // FIXME: this is overwritten if --inj-lambda1,2 or --inj-lambdaT,dT are set
      lambda1 = XLALSimInspiralEOSLambda(equation_of_state, m1)/(m1*LAL_MTSUN_SI*m1*LAL_MTSUN_SI*m1*LAL_MTSUN_SI*m1*LAL_MTSUN_SI*m1*LAL_MTSUN_SI); /* gives lambda1/m1^5 (dimensionless) */
      lambda2 = XLALSimInspiralEOSLambda(equation_of_state, m2)/(m2*LAL_MTSUN_SI*m2*LAL_MTSUN_SI*m2*LAL_MTSUN_SI*m2*LAL_MTSUN_SI*m2*LAL_MTSUN_SI); /* gives lambda2/m2^5 (dimensionless) */

      fprintf(stderr, "Equation of state: %d\n",injEvent->eos);
      fprintf(stdout,"lambda1 set to %f\n",lambda1);
      fprintf(stdout,"lambda2 set to %f\n",lambda2);

      /* FIXME - tidal lambda's and interactionFlag are just set to command line values here.
       * They should be added to injEvent and set to appropriate values
       */
      if(LALInferenceGetProcParamVal(commandLine,"--inj-lambda1")) {
        lambda1= atof(LALInferenceGetProcParamVal(commandLine,"--inj-lambda1")->value);
        fprintf(stdout,"Injection lambda1 set to %f\n",lambda1);
      }
      if(LALInferenceGetProcParamVal(commandLine,"--inj-lambda2")) {
        lambda2= atof(LALInferenceGetProcParamVal(commandLine,"--inj-lambda2")->value);
        fprintf(stdout,"Injection lambda2 set to %f\n",lambda2);
      }
      if(LALInferenceGetProcParamVal(commandLine,"--inj-lambdaT")&&LALInferenceGetProcParamVal(commandLine,"--inj-dLambdaT")) {
        lambdaT= atof(LALInferenceGetProcParamVal(commandLine,"--inj-lambdaT")->value);
        dLambdaT= atof(LALInferenceGetProcParamVal(commandLine,"--inj-dLambdaT")->value);
        LALInferenceLambdaTsEta2Lambdas(lambdaT,dLambdaT,eta,&lambda1,&lambda2);
        fprintf(stdout,"Injection lambdaT set to %f\n",lambdaT);
        fprintf(stdout,"Injection dLambdaT set to %f\n",dLambdaT);
        fprintf(stdout,"lambda1 set to %f\n",lambda1);
        fprintf(stdout,"lambda2 set to %f\n",lambda2);
      }

      REAL8 fref = 100.;
      if(LALInferenceGetProcParamVal(commandLine,"--inj-fref")) {
        fref = atoi(LALInferenceGetProcParamVal(commandLine,"--inj-fref")->value);
      }

      LALSimInspiralWaveformFlags *waveFlags = XLALSimInspiralCreateWaveformFlags();
      LALSimInspiralSpinOrder spinO = -1;
      if(LALInferenceGetProcParamVal(commandLine,"--inj-spinOrder")) {
        spinO = atoi(LALInferenceGetProcParamVal(commandLine,"--inj-spinOrder")->value);
        XLALSimInspiralSetSpinOrder(waveFlags, spinO);
      }
      LALSimInspiralTidalOrder tideO = -1;
      if(LALInferenceGetProcParamVal(commandLine,"--inj-tidalOrder")) {
        tideO = atoi(LALInferenceGetProcParamVal(commandLine,"--inj-tidalOrder")->value);
        XLALSimInspiralSetTidalOrder(waveFlags, tideO);
      }
      LALSimInspiralTestGRParam *nonGRparams = NULL;
        /* Print a line with information about approximant, amporder, phaseorder, tide order and spin order */
        fprintf(stdout,"Injection will run using Approximant %i (%s), phase order %i, amp order %i, spin order %i, tidal order %i, in the time domain with a reference frequency of %f.\n",approximant,XLALGetStringFromApproximant(approximant),order,amporder,(int) spinO, (int) tideO, (float) fref);
        if (strstr(injEvent->waveform,"SpinTaylorT4Test"))
        {
            XLALSimInspiralAddTestGRParam(&nonGRparams,"dchi0",injEvent->dchi0);
            XLALSimInspiralAddTestGRParam(&nonGRparams,"dchi1",injEvent->dchi1);
            XLALSimInspiralAddTestGRParam(&nonGRparams,"dchi2",injEvent->dchi2);
            XLALSimInspiralAddTestGRParam(&nonGRparams,"dchi3",injEvent->dchi3);
            XLALSimInspiralAddTestGRParam(&nonGRparams,"dchi4",injEvent->dchi4);
            XLALSimInspiralAddTestGRParam(&nonGRparams,"dchi5",injEvent->dchi5);
            XLALSimInspiralAddTestGRParam(&nonGRparams,"dchi5l",injEvent->dchi5l);
            XLALSimInspiralAddTestGRParam(&nonGRparams,"dchi6",injEvent->dchi6);
            XLALSimInspiralAddTestGRParam(&nonGRparams,"dchi6l",injEvent->dchi6l);
            XLALSimInspiralAddTestGRParam(&nonGRparams,"dchi7",injEvent->dchi0);
            fprintf(stdout,"Injecting %s in the time domain...\n",injEvent->waveform);
            fprintf(stdout,"adding dchi0=%1.3f in the injection\n",injEvent->dchi0);
            fprintf(stdout,"adding dchi1=%1.3f in the injection\n",injEvent->dchi1);
            fprintf(stdout,"adding dchi2=%1.3f in the injection\n",injEvent->dchi2);
            fprintf(stdout,"adding dchi3=%1.3f in the injection\n",injEvent->dchi3);
            fprintf(stdout,"adding dchi4=%1.3f in the injection\n",injEvent->dchi4);
            fprintf(stdout,"adding dchi5=%1.3f in the injection\n",injEvent->dchi5);
            fprintf(stdout,"adding dchi5l=%1.3f in the injection\n",injEvent->dchi5l);
            fprintf(stdout,"adding dchi6=%1.3f in the injection\n",injEvent->dchi6);
            fprintf(stdout,"adding dchi6l=%1.3f in the injection\n",injEvent->dchi6l);
            fprintf(stdout,"adding dchi7=%1.3f in the injection\n",injEvent->dchi7);
        }

      /* ChooseWaveform starts the (2,2) mode of the waveform at the given minimum frequency.  We want the highest order contribution to start at the f_lower of the injection file */
      REAL8 f_min = fLow2fStart(injEvent->f_lower, amporder, approximant);
      printf("Injecting with f_min = %f.\n", f_min);

      XLALSimInspiralChooseTDWaveform(&hplus, &hcross, injEvent->coa_phase, 1.0/InjSampleRate,
                                      injEvent->mass1*LAL_MSUN_SI, injEvent->mass2*LAL_MSUN_SI, injEvent->spin1x,
                                      injEvent->spin1y, injEvent->spin1z, injEvent->spin2x, injEvent->spin2y,
                                      injEvent->spin2z, f_min, fref, injEvent->distance*LAL_PC_SI * 1.0e6,
                                      injEvent->inclination, lambda1, lambda2, waveFlags,
                                      nonGRparams, amporder, order, approximant);
      if(!hplus || !hcross) {
        fprintf(stderr,"Error: XLALSimInspiralChooseWaveform() failed to produce waveform.\n");
        exit(-1);
      }
      XLALSimInspiralDestroyWaveformFlags(waveFlags);
      XLALSimInspiralDestroyTestGRParam(nonGRparams);
      XLALResampleREAL8TimeSeries(hplus,thisData->timeData->deltaT);
      XLALResampleREAL8TimeSeries(hcross,thisData->timeData->deltaT);
      /* XLALSimInspiralChooseTDWaveform always ends the waveform at t=0 */
      /* So we can adjust the epoch so that the end time is as desired */
      XLALGPSAddGPS(&(hplus->epoch), &(injEvent->geocent_end_time));
      XLALGPSAddGPS(&(hcross->epoch), &(injEvent->geocent_end_time));

      signalvecREAL8=XLALSimDetectorStrainREAL8TimeSeries(hplus, hcross, injEvent->longitude, injEvent->latitude, injEvent->polarization, det.site);
      if (!signalvecREAL8) XLAL_ERROR_VOID(XLAL_EFUNC);

      for(i=0;i<signalvecREAL8->data->length;i++){
        if(isnan(signalvecREAL8->data->data[i])) signalvecREAL8->data->data[i]=0.0;
      }

      if(signalvecREAL8->data->length > thisData->timeData->data->length-(UINT4)ceil((2.0*padding+2.0)/thisData->timeData->deltaT)){
        fprintf(stderr, "WARNING: waveform length = %u is longer than thisData->timeData->data->length = %d minus the window width = %d and the 2.0 seconds after tc (total of %d points available).\n", signalvecREAL8->data->length, thisData->timeData->data->length, (INT4)ceil((2.0*padding)/thisData->timeData->deltaT) , thisData->timeData->data->length-(INT4)ceil((2.0*padding+2.0)/thisData->timeData->deltaT));
        fprintf(stderr, "The waveform injected is %f seconds long. Consider increasing the %f seconds segment length (--seglen) to be greater than %f. (in %s, line %d)\n",signalvecREAL8->data->length * thisData->timeData->deltaT , thisData->timeData->data->length * thisData->timeData->deltaT, signalvecREAL8->data->length * thisData->timeData->deltaT + 2.0*padding + 2.0, __FILE__, __LINE__);
      }

      XLALSimAddInjectionREAL8TimeSeries(inj8Wave, signalvecREAL8, NULL);

      if ( hplus ) XLALDestroyREAL8TimeSeries(hplus);
      if ( hcross ) XLALDestroyREAL8TimeSeries(hcross);

    }
    XLALDestroyREAL4TimeSeries(injectionBuffer);
    injF=(COMPLEX16FrequencySeries *)XLALCreateCOMPLEX16FrequencySeries("injF",
										&thisData->timeData->epoch,
										0.0,
										thisData->freqData->deltaF,
										&lalDimensionlessUnit,
										thisData->freqData->data->length);
    if(!injF) {
      XLALPrintError("Unable to allocate memory for injection buffer\n");
      XLAL_ERROR_VOID(XLAL_EFUNC);
    }
    /* Window the data */
    REAL4 WinNorm = sqrt(thisData->window->sumofsquares/thisData->window->data->length);
        for(j=0;j<inj8Wave->data->length;j++) inj8Wave->data->data[j]*=thisData->window->data->data[j]; /* /WinNorm; */ /* Window normalisation applied only in freq domain */
    XLALREAL8TimeFreqFFT(injF,inj8Wave,thisData->timeToFreqFFTPlan);
    if(thisData->oneSidedNoisePowerSpectrum){
      for(SNR=0.0,j=thisData->fLow/injF->deltaF;j<thisData->fHigh/injF->deltaF;j++){
        SNR += pow(creal(injF->data->data[j]), 2.0)/thisData->oneSidedNoisePowerSpectrum->data->data[j];
        SNR += pow(cimag(injF->data->data[j]), 2.0)/thisData->oneSidedNoisePowerSpectrum->data->data[j];
      }
      SNR*=4.0*injF->deltaF;
    }
    thisData->SNR=sqrt(SNR);
    if (thisData->SNR < 5.5) NlowSNR +=1 ;
    NetworkSNR+=SNR;

    /* Actually inject the waveform */
    for(j=0;j<inj8Wave->data->length;j++) thisData->timeData->data->data[j]+=inj8Wave->data->data[j];
      fprintf(stdout,"Injected SNR in detector %s = %g\n",thisData->name,thisData->SNR);
      char filename[256];
      sprintf(filename,"%s_timeInjection.dat",thisData->name);
      FILE* file=fopen(filename, "w");
      for(j=0;j<inj8Wave->data->length;j++){
	fprintf(file, "%.6f\t%lg\n", XLALGPSGetREAL8(&thisData->timeData->epoch) + thisData->timeData->deltaT*j, inj8Wave->data->data[j]);
      }
      fclose(file);
      sprintf(filename,"%s_freqInjection.dat",thisData->name);
      file=fopen(filename, "w");
      for(j=0;j<injF->data->length;j++){
	thisData->freqData->data->data[j] += injF->data->data[j] / WinNorm;
	fprintf(file, "%lg %lg \t %lg\n", thisData->freqData->deltaF*j, creal(injF->data->data[j]), cimag(injF->data->data[j]));
      }
      fclose(file);

      XLALDestroyREAL8TimeSeries(inj8Wave);
      XLALDestroyCOMPLEX16FrequencySeries(injF);
      thisData=thisData->next;
    }
    ppt=LALInferenceGetProcParamVal(commandLine,"--dont-dump-extras");
    if (!ppt){
      PrintSNRsToFile(IFOdata , SNRpath);
    }
    NetworkSNR=sqrt(NetworkSNR);
    fprintf(stdout,"Network SNR of event %d = %g\n",event,NetworkSNR);

    /* Output waveform raw h-plus mode */
    if( (ppt=LALInferenceGetProcParamVal(commandLine,"--rawwaveform")) )
    {
        rawWaveform=fopen(ppt->value,"w");
        bufferN = (UINT4) (bufferLength/IFOdata->timeData->deltaT);
        memcpy(&bufferStart,&IFOdata->timeData->epoch,sizeof(LIGOTimeGPS));
        XLALGPSAdd(&bufferStart,(REAL8) IFOdata->timeData->data->length * IFOdata->timeData->deltaT);
        XLALGPSAdd(&bufferStart,-bufferLength);
        COMPLEX8FrequencySeries *resp = XLALCreateCOMPLEX8FrequencySeries("response",&IFOdata->timeData->epoch,0.0,IFOdata->freqData->deltaF,&strainPerCount,IFOdata->freqData->data->length);
        if(!resp) XLAL_ERROR_VOID(XLAL_EFUNC);
        injectionBuffer=(REAL4TimeSeries *)XLALCreateREAL4TimeSeries("None",&bufferStart, 0.0, IFOdata->timeData->deltaT,&lalADCCountUnit, bufferN);
        if(!injectionBuffer) XLAL_ERROR_VOID(XLAL_EFUNC);
        /* This marks the sample in which the real segment starts, within the buffer */
        INT4 realStartSample=(INT4)((IFOdata->timeData->epoch.gpsSeconds - injectionBuffer->epoch.gpsSeconds)/IFOdata->timeData->deltaT);
        realStartSample+=(INT4)((IFOdata->timeData->epoch.gpsNanoSeconds - injectionBuffer->epoch.gpsNanoSeconds)*1e-9/IFOdata->timeData->deltaT);
        LALFindChirpInjectSignals(&status,injectionBuffer,injEvent,resp);
        if(status.statusCode) REPORTSTATUS(&status);
        XLALDestroyCOMPLEX8FrequencySeries(resp);
        injectionBuffer=(REAL4TimeSeries *)XLALCutREAL4TimeSeries(injectionBuffer,realStartSample,IFOdata->timeData->data->length);
        for(j=0;j<injectionBuffer->data->length;j++) fprintf(rawWaveform,"%.6f\t%g\n", XLALGPSGetREAL8(&IFOdata->timeData->epoch) + IFOdata->timeData->deltaT*j, injectionBuffer->data->data[j]);
        fclose(rawWaveform);
        XLALDestroyREAL4TimeSeries(injectionBuffer);
    }

    LALInferencePrintDataWithInjection(IFOdata,commandLine);

    if(NetworkSNR < 8.0) {
      fprintf(stderr,"Network SNR < 8; exiting.\n");
      exit(EXIT_SUCCESS);
    }
    if(NetworkSNR > 30.0) {
      fprintf(stderr,"NetworkSNR > 30; exiting.\n");
      exit(EXIT_SUCCESS);
    }
    if(NlowSNR>1) {
      fprintf(stderr,"At least two individual detectors have SNR < 5.5; exiting.\n");
      exit(EXIT_SUCCESS);
    }

    return;
}

//temporary? replacement function for FindChirpInjectSignals in order to accept any detector.site and not only the ones in lalCachedDetectors.
void
LALInferenceLALFindChirpInjectSignals (
    LALStatus                  *status,
    REAL4TimeSeries            *chan,
    SimInspiralTable           *events,
    COMPLEX8FrequencySeries    *resp,
    LALDetector                *LALInference_detector
    )

{
  UINT4                 k;
  DetectorResponse      detector;
  SimInspiralTable     *thisEvent = NULL;
  PPNParamStruc         ppnParams;
  CoherentGW            waveform;
  INT8                  waveformStartTime;
  REAL4TimeSeries       signalvec;
  COMPLEX8Vector       *unity = NULL;
  CHAR                  warnMsg[512];
  CHAR                  ifo[LIGOMETA_IFO_MAX];
  REAL8                 timeDelay;
  UINT4                  i;
  REAL8TimeSeries       *hplus=NULL;
  REAL8TimeSeries       *hcross=NULL;
  REAL8TimeSeries       *signalvecREAL8=NULL;

  INITSTATUS(status);
  ATTATCHSTATUSPTR( status );

  ASSERT( chan, status,
      FINDCHIRPH_ENULL, FINDCHIRPH_MSGENULL );
  ASSERT( chan->data, status,
      FINDCHIRPH_ENULL, FINDCHIRPH_MSGENULL );
  ASSERT( chan->data->data, status,
      FINDCHIRPH_ENULL, FINDCHIRPH_MSGENULL );

  ASSERT( events, status,
      FINDCHIRPH_ENULL, FINDCHIRPH_MSGENULL );

  ASSERT( resp, status,
      FINDCHIRPH_ENULL, FINDCHIRPH_MSGENULL );
  ASSERT( resp->data, status,
      FINDCHIRPH_ENULL, FINDCHIRPH_MSGENULL );
  ASSERT( resp->data->data, status,
      FINDCHIRPH_ENULL, FINDCHIRPH_MSGENULL );


  /*
   *
   * set up structures and parameters needed
   *
   */


  /* fixed waveform injection parameters */
  memset( &ppnParams, 0, sizeof(PPNParamStruc) );
  ppnParams.deltaT   = chan->deltaT;
  ppnParams.lengthIn = 0;
  ppnParams.ppn      = NULL;


  /*
   *
   * compute the transfer function from the given response function
   *
   */


  /* allocate memory and copy the parameters describing the freq series */
  memset( &detector, 0, sizeof( DetectorResponse ) );
  detector.transfer = (COMPLEX8FrequencySeries *)
    LALCalloc( 1, sizeof(COMPLEX8FrequencySeries) );
  if ( ! detector.transfer )
  {
    ABORT( status, FINDCHIRPH_EALOC, FINDCHIRPH_MSGEALOC );
  }
  memcpy( &(detector.transfer->epoch), &(resp->epoch),
      sizeof(LIGOTimeGPS) );
  detector.transfer->f0 = resp->f0;
  detector.transfer->deltaF = resp->deltaF;

  detector.site = (LALDetector *) LALMalloc( sizeof(LALDetector) );
  /* set the detector site */

  detector.site = LALInference_detector;
  strcpy(ifo, LALInference_detector->frDetector.prefix);
  printf("computing waveform for %s\n",LALInference_detector->frDetector.name);

  /* set up units for the transfer function */
  if (XLALUnitDivide( &(detector.transfer->sampleUnits),
                      &lalADCCountUnit, &lalStrainUnit ) == NULL) {
    ABORTXLAL(status);
  }

  /* invert the response function to get the transfer function */
  LALCCreateVector( status->statusPtr, &( detector.transfer->data ),
      resp->data->length );
  CHECKSTATUSPTR( status );

  LALCCreateVector( status->statusPtr, &unity, resp->data->length );
  CHECKSTATUSPTR( status );
  for ( k = 0; k < resp->data->length; ++k )
  {
    unity->data[k] = 1.0;
  }

  LALCCVectorDivide( status->statusPtr, detector.transfer->data, unity,
      resp->data );
  CHECKSTATUSPTR( status );

  LALCDestroyVector( status->statusPtr, &unity );
  CHECKSTATUSPTR( status );


  /*
   *
   * loop over the signals and inject them into the time series
   *
   */


  for ( thisEvent = events; thisEvent; thisEvent = thisEvent->next )
  {
    /*
     *
     * generate waveform and inject it into the data
     *
     */


    /* clear the waveform structure */
    memset( &waveform, 0, sizeof(CoherentGW) );

    LALGenerateInspiral(status->statusPtr, &waveform, thisEvent, &ppnParams );
    CHECKSTATUSPTR( status );

    LALInfo( status, ppnParams.termDescription );

    if ( strstr( thisEvent->waveform, "KludgeIMR") ||
         strstr( thisEvent->waveform, "KludgeRingOnly") )
     {
       CoherentGW *wfm;
       SimRingdownTable *ringEvent;
       int injectSignalType = LALRINGDOWN_IMR_INJECT;


       ringEvent = (SimRingdownTable *)
         LALCalloc( 1, sizeof(SimRingdownTable) );
       wfm = XLALGenerateInspRing( &waveform, thisEvent, ringEvent,
           injectSignalType);
       LALFree(ringEvent);

       if ( !wfm )
       {
         LALInfo( status, "Unable to generate merger/ringdown, "
             "injecting inspiral only");
         ABORT( status, FINDCHIRPH_EIMRW, FINDCHIRPH_MSGEIMRW );
       }
       waveform = *wfm;
     }


    if ( thisEvent->geocent_end_time.gpsSeconds )
    {
      /* get the gps start time of the signal to inject */
      waveformStartTime = XLALGPSToINT8NS( &(thisEvent->geocent_end_time) );
      waveformStartTime -= (INT8) ( 1000000000.0 * ppnParams.tc );
    }
    else
    {
      LALInfo( status, "Waveform start time is zero: injecting waveform "
          "into center of data segment" );

      /* center the waveform in the data segment */
      waveformStartTime = XLALGPSToINT8NS( &(chan->epoch) );

      waveformStartTime += (INT8) ( 1000000000.0 *
          ((REAL8) (chan->data->length - ppnParams.length) / 2.0) * chan->deltaT
          );
    }

    snprintf( warnMsg, sizeof(warnMsg)/sizeof(*warnMsg),
        "Injected waveform timing:\n"
        "thisEvent->geocent_end_time.gpsSeconds = %d\n"
        "thisEvent->geocent_end_time.gpsNanoSeconds = %d\n"
        "ppnParams.tc = %e\n"
        "waveformStartTime = %" LAL_INT8_FORMAT "\n",
        thisEvent->geocent_end_time.gpsSeconds,
        thisEvent->geocent_end_time.gpsNanoSeconds,
        ppnParams.tc,
        waveformStartTime );
    LALInfo( status, warnMsg );

      /* clear the signal structure */
      memset( &signalvec, 0, sizeof(REAL4TimeSeries) );

      /* set the start time of the signal vector to the appropriate start time of the injection */
      if ( detector.site )
      {
        timeDelay = XLALTimeDelayFromEarthCenter( detector.site->location, thisEvent->longitude,
          thisEvent->latitude, &(thisEvent->geocent_end_time) );
        if ( XLAL_IS_REAL8_FAIL_NAN( timeDelay ) )
        {
          ABORTXLAL( status );
        }
      }
      else
      {
        timeDelay = 0.0;
      }
      /* Give a little more breathing space to aid band-passing */
      XLALGPSSetREAL8( &(signalvec.epoch), (waveformStartTime * 1.0e-9) - 0.25 + timeDelay );
      /* set the parameters for the signal time series */
      signalvec.deltaT = chan->deltaT;
      if ( ( signalvec.f0 = chan->f0 ) != 0 )
      {
        ABORT( status, FINDCHIRPH_EHETR, FINDCHIRPH_MSGEHETR );
      }
      signalvec.sampleUnits = lalADCCountUnit;

      if(waveform.h == NULL){
      /* set the start times for injection */
      XLALINT8NSToGPS( &(waveform.a->epoch), waveformStartTime );
      /* put a rug on a polished floor? */
      waveform.f->epoch = waveform.a->epoch;
      waveform.phi->epoch = waveform.a->epoch;
      /* you might as well set a man trap */
      if ( waveform.shift )
      {
        waveform.shift->epoch = waveform.a->epoch;
      }
      /* and to think he'd just come from the hospital */
      }else{
        /* set the start times for injection */
        XLALINT8NSToGPS( &(waveform.h->epoch), waveformStartTime );
      }
      /* simulate the detectors response to the inspiral */
      LALSCreateVector( status->statusPtr, &(signalvec.data), chan->data->length );
      CHECKSTATUSPTR( status );

      if(waveform.h == NULL){ //LALSimulateCoherentGW only for waveform generators filling CoherentGW.a and CoherentGW.phi
        LALSimulateCoherentGW( status->statusPtr, &signalvec, &waveform, &detector );
      }else{
      hplus=(REAL8TimeSeries *)XLALCreateREAL8TimeSeries("hplus",
                                                                &(waveform.h->epoch),
                                                                0.0,
                                                                waveform.h->deltaT,
                                                                &lalDimensionlessUnit,
                                                                waveform.h->data->length);

      hcross=(REAL8TimeSeries *)XLALCreateREAL8TimeSeries("hcross",
                                                                  &(waveform.h->epoch),
                                                                  0.0,
                                                                  waveform.h->deltaT,
                                                                  &lalDimensionlessUnit,
                                                                  waveform.h->data->length);
      for( i = 0; i < waveform.h->data->length; i++)
      {
        hplus->data->data[i] = waveform.h->data->data[2*i];
        hcross->data->data[i] = waveform.h->data->data[(2*i)+1];
      }

      signalvecREAL8=XLALSimDetectorStrainREAL8TimeSeries(hplus,
                                                          hcross,
                                                          thisEvent->longitude,
                                                          thisEvent->latitude,
                                                          thisEvent->polarization,
                                                          LALInference_detector);

      INT8 offset = ( signalvecREAL8->epoch.gpsSeconds - signalvec.epoch.gpsSeconds ) / signalvec.deltaT;
      offset += ( signalvecREAL8->epoch.gpsNanoSeconds - signalvec.epoch.gpsNanoSeconds ) * 1.0e-9 / signalvec.deltaT;


      int Nnans=0;
      for (i=0; i<signalvec.data->length; i++){
        if(i<offset || i>=signalvecREAL8->data->length+offset || isnan(signalvecREAL8->data->data[i-offset])) signalvec.data->data[i]=0.0; //The isnan() condition should not be necessary. To be investigated.
	else signalvec.data->data[i]=(REAL4) signalvecREAL8->data->data[i-offset];
	if((i>=offset)&&(i<signalvecREAL8->data->length+offset) && isnan(signalvecREAL8->data->data[i-offset])) Nnans++;
      }
      if(Nnans>0) fprintf(stderr,"Trimmed %i NaNs from the injection waveform!\n",Nnans);
      }
      CHECKSTATUSPTR( status );

      /* Taper the signal */
      {

          if ( ! strcmp( "TAPER_START", thisEvent->taper ) )
          {
              XLALSimInspiralREAL4WaveTaper( signalvec.data, LAL_SIM_INSPIRAL_TAPER_START );
          }
          else if (  ! strcmp( "TAPER_END", thisEvent->taper ) )
          {
              XLALSimInspiralREAL4WaveTaper( signalvec.data, LAL_SIM_INSPIRAL_TAPER_END );
          }
          else if (  ! strcmp( "TAPER_STARTEND", thisEvent->taper ) )
          {
              XLALSimInspiralREAL4WaveTaper( signalvec.data, LAL_SIM_INSPIRAL_TAPER_STARTEND );
          }
          else if ( strcmp( "TAPER_NONE", thisEvent->taper ) )
          {
              XLALPrintError( "Invalid injection tapering option specified: %s\n",
                 thisEvent->taper );
              ABORT( status, LAL_BADPARM_ERR, LAL_BADPARM_MSG );
          }
      }

      /* Band pass the signal */
      if ( thisEvent->bandpass )
      {
          UINT4 safeToBandPass = 0;
          UINT4 start=0, end=0;
          REAL4Vector *bandpassVec = NULL;

          safeToBandPass = FindTimeSeriesStartAndEnd (
                  signalvec.data, &start, &end );

          if ( safeToBandPass )
          {
              /* Check if we can grab some padding at the extremeties.
               * This will make the bandpassing better
               */

              if (((INT4)start - (int)(0.25/chan->deltaT)) > 0 )
                    start -= (int)(0.25/chan->deltaT);
              else
                    start = 0;

              if ((end + (int)(0.25/chan->deltaT)) < signalvec.data->length )
                    end += (int)(0.25/chan->deltaT);
              else
                    end = signalvec.data->length - 1;

              bandpassVec = (REAL4Vector *)
                      LALCalloc(1, sizeof(REAL4Vector) );

              bandpassVec->length = (end - start + 1);
              bandpassVec->data = signalvec.data->data + start;

              if ( XLALBandPassInspiralTemplate( bandpassVec,
                          1.1*thisEvent->f_lower,
                          1.05*thisEvent->f_final,
                          1./chan->deltaT) != XLAL_SUCCESS )
              {
                  LALError( status, "Failed to Bandpass signal" );
                  ABORT (status, LALINSPIRALH_EBPERR, LALINSPIRALH_MSGEBPERR);
              };

              LALFree( bandpassVec );
          }
      }
      /* inject the signal into the data channel */
      LALSSInjectTimeSeries( status->statusPtr, chan, &signalvec );

      CHECKSTATUSPTR( status );


    if ( waveform.shift )
    {
      LALSDestroyVector( status->statusPtr, &(waveform.shift->data) );
      CHECKSTATUSPTR( status );
      LALFree( waveform.shift );
    }

    if( waveform.h )
    {
      LALSDestroyVectorSequence( status->statusPtr, &(waveform.h->data) );
      CHECKSTATUSPTR( status );
      LALFree( waveform.h );
    }
    if( waveform.a )
    {
      LALSDestroyVectorSequence( status->statusPtr, &(waveform.a->data) );
      CHECKSTATUSPTR( status );
      LALFree( waveform.a );
      /*
       * destroy the signal only if waveform.h is NULL as otherwise it won't
       * be created
       * */
      if ( waveform.h == NULL )
      {
	LALSDestroyVector( status->statusPtr, &(signalvec.data) );
        CHECKSTATUSPTR( status );
      }
    }
    if( waveform.f )
    {
      LALSDestroyVector( status->statusPtr, &(waveform.f->data) );
      CHECKSTATUSPTR( status );
      LALFree( waveform.f );
    }
    if( waveform.phi )
    {
      LALDDestroyVector( status->statusPtr, &(waveform.phi->data) );
      CHECKSTATUSPTR( status );
      LALFree( waveform.phi );
    }
  }


  if(hplus) XLALDestroyREAL8TimeSeries(hplus);
  if(hcross) XLALDestroyREAL8TimeSeries(hcross);
  if(signalvecREAL8) XLALDestroyREAL8TimeSeries(signalvecREAL8);

  LALCDestroyVector( status->statusPtr, &( detector.transfer->data ) );
  CHECKSTATUSPTR( status );

//  if ( detector.site ) LALFree( detector.site );
  LALFree( detector.transfer );

  DETATCHSTATUSPTR( status );
  RETURN( status );
}

static int FindTimeSeriesStartAndEnd (
                                      REAL4Vector *signalvec,
                                      UINT4 *start,
                                      UINT4 *end
                                      )
{
  UINT4 i; /* mid, n; indices */
  UINT4 flag, safe = 1;
  UINT4 length;

#ifndef LAL_NDEBUG
  if ( !signalvec )
    XLAL_ERROR( XLAL_EFAULT );

  if ( !signalvec->data )
    XLAL_ERROR( XLAL_EFAULT );
#endif

  length = signalvec->length;

  /* Search for start and end of signal */
  flag = 0;
  i = 0;
  while(flag == 0 && i < length )
  {
    if( signalvec->data[i] != 0.)
    {
      *start = i;
      flag = 1;
    }
    i++;
  }
  if ( flag == 0 )
  {
    return flag;
  }

  flag = 0;
  i = length - 1;
  while(flag == 0)
  {
    if( signalvec->data[i] != 0.)
    {
      *end = i;
      flag = 1;
    }
    i--;
  }

  /* Check we have more than 2 data points */
  if(((*end) - (*start)) <= 1)
  {
    XLALPrintWarning( "Data less than 3 points in this signal!\n" );
    safe = 0;
  }

  return safe;

}


void InjectFD(LALInferenceIFOData *IFOdata, SimInspiralTable *inj_table, ProcessParamsTable *commandLine)
///*-------------- Inject in Frequency domain -----------------*/
{
  /* Inject a gravitational wave into the data in the frequency domain */
  LALStatus status;
  memset(&status,0,sizeof(LALStatus));
  INT4 errnum;
  char SNRpath[FILENAME_MAX];
  ProcessParamsTable *ppt=NULL;

  ppt=LALInferenceGetProcParamVal(commandLine,"--outfile");
  if(!ppt){
    fprintf(stderr,"Must specify --outfile <filename.dat>\n");
    exit(1);
  }
  char *outfile=ppt->value;
  sprintf(SNRpath,"%s_snr.txt",outfile); 

  Approximant approximant = XLALGetApproximantFromString(inj_table->waveform);
  if( (int) approximant == XLAL_FAILURE)
      ABORTXLAL(&status);

  LALPNOrder phase_order = XLALGetOrderFromString(inj_table->waveform);
  if ( (int) phase_order == XLAL_FAILURE)
      ABORTXLAL(&status);

  LALPNOrder amp_order = (LALPNOrder) inj_table->amp_order;

  enforce_m1_larger_m2(inj_table);

  REAL8 injtime=0.0;
  injtime=(REAL8) inj_table->geocent_end_time.gpsSeconds + (REAL8) inj_table->geocent_end_time.gpsNanoSeconds*1.0e-9;

  REAL8 lambda1 = 0.;
  if(LALInferenceGetProcParamVal(commandLine,"--inj-lambda1")) {
    lambda1= atof(LALInferenceGetProcParamVal(commandLine,"--inj-lambda1")->value);
    fprintf(stdout,"Injection lambda1 set to %f\n",lambda1);
  }

  REAL8 lambda2 = 0.;
  if(LALInferenceGetProcParamVal(commandLine,"--inj-lambda2")) {
    lambda2= atof(LALInferenceGetProcParamVal(commandLine,"--inj-lambda2")->value);
    fprintf(stdout,"Injection lambda2 set to %f\n",lambda2);
  }

  REAL8 lambdaT = 0.;
  REAL8 dLambdaT = 0.;

  if(LALInferenceGetProcParamVal(commandLine,"--inj-lambdaT")&&LALInferenceGetProcParamVal(commandLine,"--inj-dLambdaT")) {
    lambdaT= atof(LALInferenceGetProcParamVal(commandLine,"--inj-lambdaT")->value);
    dLambdaT= atof(LALInferenceGetProcParamVal(commandLine,"--inj-dLambdaT")->value);
    LALInferenceLambdaTsEta2Lambdas(lambdaT, dLambdaT, inj_table->eta, &lambda1, &lambda2);
    fprintf(stdout,"Injection lambdaT set to %f\n",lambdaT);
    fprintf(stdout,"Injection dLambdaT set to %f\n",dLambdaT);
    fprintf(stdout,"lambda1 set to %f\n",lambda1);
    fprintf(stdout,"lambda2 set to %f\n",lambda2);
  }

  /* Set up wave flags */
  LALSimInspiralWaveformFlags *waveFlags = XLALSimInspiralCreateWaveformFlags();

  LALSimInspiralSpinOrder spinO = LAL_SIM_INSPIRAL_SPIN_ORDER_ALL;
  if(LALInferenceGetProcParamVal(commandLine, "--inj-spinOrder")) {
    spinO = atoi(LALInferenceGetProcParamVal(commandLine, "--inj-spinOrder")->value);
    XLALSimInspiralSetSpinOrder(waveFlags, spinO);
  }

  LALSimInspiralTidalOrder tideO = LAL_SIM_INSPIRAL_TIDAL_ORDER_ALL;
  if(LALInferenceGetProcParamVal(commandLine, "--inj-tidalOrder")) {
    tideO = atoi(LALInferenceGetProcParamVal(commandLine, "--inj-tidalOrder")->value);
    XLALSimInspiralSetTidalOrder(waveFlags, tideO);
  }

  LALSimInspiralTestGRParam *nonGRparams = NULL;
  
  if (strstr(inj_table->waveform,"TaylorF2Test")){
    XLALSimInspiralAddTestGRParam(&nonGRparams,"dchi0",inj_table->dchi0);
    XLALSimInspiralAddTestGRParam(&nonGRparams,"dchi1",inj_table->dchi1);
    XLALSimInspiralAddTestGRParam(&nonGRparams,"dchi2",inj_table->dchi2);
    XLALSimInspiralAddTestGRParam(&nonGRparams,"dchi3",inj_table->dchi3);
    XLALSimInspiralAddTestGRParam(&nonGRparams,"dchi4",inj_table->dchi4);
    XLALSimInspiralAddTestGRParam(&nonGRparams,"dchi5",inj_table->dchi5);
    XLALSimInspiralAddTestGRParam(&nonGRparams,"dchi5l",inj_table->dchi5l);
    XLALSimInspiralAddTestGRParam(&nonGRparams,"dchi6",inj_table->dchi6);
    XLALSimInspiralAddTestGRParam(&nonGRparams,"dchi6l",inj_table->dchi6l);
    XLALSimInspiralAddTestGRParam(&nonGRparams,"dchi7",inj_table->dchi7);
    fprintf(stdout,"Injecting %s in the frequency domain...\n",inj_table->waveform);
    fprintf(stdout,"adding dchi0=%1.3f in the injection\n",inj_table->dchi0);
    fprintf(stdout,"adding dchi1=%1.3f in the injection\n",inj_table->dchi1);
    fprintf(stdout,"adding dchi2=%1.3f in the injection\n",inj_table->dchi2);
    fprintf(stdout,"adding dchi3=%1.3f in the injection\n",inj_table->dchi3);
    fprintf(stdout,"adding dchi4=%1.3f in the injection\n",inj_table->dchi4);
    fprintf(stdout,"adding dchi5=%1.3f in the injection\n",inj_table->dchi5);
    fprintf(stdout,"adding dchi5l=%1.3f in the injection\n",inj_table->dchi5l);
    fprintf(stdout,"adding dchi6=%1.3f in the injection\n",inj_table->dchi6);
    fprintf(stdout,"adding dchi6l=%1.3f in the injection\n",inj_table->dchi6l);
    fprintf(stdout,"adding dchi7=%1.3f in the injection\n",inj_table->dchi7);
    
  }
  
  if (strstr(inj_table->waveform,"PPE"))
  {
    XLALSimInspiralAddTestGRParam(&nonGRparams,"aPPE",inj_table->aPPE);
    XLALSimInspiralAddTestGRParam(&nonGRparams,"alphaPPE",inj_table->alphaPPE);
    XLALSimInspiralAddTestGRParam(&nonGRparams,"bPPE",inj_table->bPPE);
    XLALSimInspiralAddTestGRParam(&nonGRparams,"betaPPE",inj_table->betaPPE);
    XLALSimInspiralAddTestGRParam(&nonGRparams,"betaStep",inj_table->betaStep);
    XLALSimInspiralAddTestGRParam(&nonGRparams,"fStep",inj_table->fStep);
    fprintf(stdout,"Injecting %s in the frequency domain...\n",inj_table->waveform);
    fprintf(stdout,"adding aPPE=%1.3f in the injection\n",inj_table->aPPE);
    fprintf(stdout,"adding alphaPPE=%1.3f in the injection\n",inj_table->alphaPPE);
    fprintf(stdout,"adding bPPE=%1.3f in the injection\n",inj_table->bPPE);
    fprintf(stdout,"adding betaPPE=%1.3f in the injection\n",inj_table->betaPPE);
    fprintf(stdout,"adding betaStep=%1.3f in the injection\n",inj_table->betaStep);
    fprintf(stdout,"adding fStep=%1.3f in the injection\n",inj_table->fStep);
    /* amplitude parameters */
    char aPPEparam[64]="";
    char alphaPPEparam[64]="";
    /* phase parameters */
    char bPPEparam[64]="";
    char betaPPEparam[64]="";
    /* command line strings */
    char aPPECL[64]="";
    char alphaPPECL[64]="";
    char bPPECL[64]="";
    char betaPPECL[64]="";
    int counters[4]={0};
    do
    {
      sprintf(aPPECL, "%s%d","--inj-aPPE",++counters[0]);
      sprintf(aPPEparam, "%s%d","aPPE",counters[0]);
      if(LALInferenceGetProcParamVal(commandLine, aPPECL))
      {
        REAL8 aPPE_inj= atof(LALInferenceGetProcParamVal(commandLine,aPPECL)->value);
        XLALSimInspiralAddTestGRParam(&nonGRparams,aPPEparam,aPPE_inj);
        fprintf(stdout,"adding %s=%1.3f in the injection\n",aPPEparam,aPPE_inj);
      }
      
      sprintf(alphaPPECL, "%s%d","--inj-alphaPPE",++counters[1]);
      sprintf(alphaPPEparam, "%s%d","alphaPPE",counters[1]);
      if(LALInferenceGetProcParamVal(commandLine, alphaPPECL))
      {
        REAL8 alphaPPE_inj= atof(LALInferenceGetProcParamVal(commandLine,alphaPPECL)->value);
        XLALSimInspiralAddTestGRParam(&nonGRparams, alphaPPEparam,alphaPPE_inj);
        fprintf(stdout,"adding %s=%1.3f in the injection\n",alphaPPEparam,alphaPPE_inj);
      }
      sprintf(bPPECL, "%s%d","--inj-bPPE",++counters[2]);
      sprintf(bPPEparam, "%s%d","bPPE",counters[2]);
      if(LALInferenceGetProcParamVal(commandLine, bPPECL))
      {
        REAL8 bPPE_inj= atof(LALInferenceGetProcParamVal(commandLine,bPPECL)->value);
        XLALSimInspiralAddTestGRParam(&nonGRparams, bPPEparam,bPPE_inj);
        fprintf(stdout,"adding %s=%1.3f in the injection\n",bPPEparam,bPPE_inj);
      }
      sprintf(betaPPECL, "%s%d","--inj-betaPPE",++counters[3]);
      sprintf(betaPPEparam, "%s%d","betaPPE",counters[3]);
      if(LALInferenceGetProcParamVal(commandLine, betaPPECL))
      {
        REAL8 betaPPE_inj= atof(LALInferenceGetProcParamVal(commandLine,betaPPECL)->value);
        XLALSimInspiralAddTestGRParam(&nonGRparams, betaPPEparam,betaPPE_inj);
        fprintf(stdout,"adding %s=%1.3f in the injection\n",betaPPEparam,betaPPE_inj);
      }
    } while((LALInferenceGetProcParamVal(commandLine, aPPECL))||(LALInferenceGetProcParamVal(commandLine, alphaPPECL))||(LALInferenceGetProcParamVal(commandLine, bPPECL))||(LALInferenceGetProcParamVal(commandLine, betaPPECL)));
    if ((counters[0]!=counters[1])||(counters[2]!=counters[3])) {fprintf(stderr,"Unequal number of PPE parameters in injection detected! Check your command line!"); exit(-1);}
  }
  LALEquationOfState equation_of_state = LAL_SIM_INSPIRAL_EOS_NONE;
  equation_of_state = inj_table->eos;
  //fprintf(stderr, "In InjectFD, eos from inj_table: %d\n", equation_of_state);
  
  REAL8 m1=inj_table->mass1;
  REAL8 m2=inj_table->mass2;
  
  //if (equation_of_state != LAL_SIM_INSPIRAL_EOS_NONE){
  lambda1 = XLALSimInspiralEOSLambda(equation_of_state, m1)/(m1*LAL_MTSUN_SI*m1*LAL_MTSUN_SI*m1*LAL_MTSUN_SI*m1*LAL_MTSUN_SI*m1*LAL_MTSUN_SI); /* gives lambda1/m1^5 (dimensionless) */
  lambda2 = XLALSimInspiralEOSLambda(equation_of_state, m2)/(m2*LAL_MTSUN_SI*m2*LAL_MTSUN_SI*m2*LAL_MTSUN_SI*m2*LAL_MTSUN_SI*m2*LAL_MTSUN_SI); /* gives lambda2/m2^5 (dimensionless) */
  //fprintf(stdout,"Injection lambda1 set to %f\n",lambda1);
  //fprintf(stdout,"Injection lambda2 set to %f\n",lambda2);
  //}
  if ( (equation_of_state != LAL_SIM_INSPIRAL_EOS_NONE) + (LALInferenceGetProcParamVal(commandLine,"--inj-lambda1") || LALInferenceGetProcParamVal(commandLine,"--inj-lambda2")) + (LALInferenceGetProcParamVal(commandLine,"--inj-lambdaT") || LALInferenceGetProcParamVal(commandLine,"--inj-dLambdaT")) > 1) {
    XLALPrintError("More than one ways to calculate the tidal terms has been used.\n");
    XLAL_ERROR_VOID(XLAL_EINVAL);
  }
  
  REAL8 deltaT = IFOdata->timeData->deltaT;
  REAL8 deltaF = IFOdata->freqData->deltaF;

  REAL8 f_min = fLow2fStart(inj_table->f_lower, amp_order, approximant);
  REAL8 f_max = 0.0;

  REAL8 fref = 100.;
  if(LALInferenceGetProcParamVal(commandLine,"--inj-fref")) {
    fref = atoi(LALInferenceGetProcParamVal(commandLine,"--inj-fref")->value);
  }

 /* Print a line with information about approximant, amp_order, phaseorder, tide order and spin order */
  fprintf(stdout,"\n\n---\t\t ---\n");
 fprintf(stdout,"Injection will run using Approximant %i (%s), phase order %i, amp order %i, spin order %i, tidal order %i, in the frequency domain.\n",approximant,XLALGetStringFromApproximant(approximant),phase_order,amp_order,(int) spinO,(int) tideO);
   fprintf(stdout,"---\t\t ---\n\n");

  COMPLEX16FrequencySeries *hptilde=NULL, *hctilde=NULL;

  XLALSimInspiralChooseFDWaveform(&hptilde, &hctilde, inj_table->coa_phase, deltaF,
                                  inj_table->mass1*LAL_MSUN_SI, inj_table->mass2*LAL_MSUN_SI, inj_table->spin1x,
                                  inj_table->spin1y, inj_table->spin1z, inj_table->spin2x, inj_table->spin2y,
                                  inj_table->spin2z, f_min, f_max, fref, inj_table->distance*LAL_PC_SI * 1.0e6,
                                  inj_table->inclination, lambda1, lambda2, waveFlags,
                                  nonGRparams, amp_order, phase_order, approximant);

  /* Fail if injection waveform generation was not successful */
  errnum = *XLALGetErrnoPtr();
  if (errnum != XLAL_SUCCESS) {
    XLALPrintError(" ERROR in InjectFD(): error encountered when injecting waveform. errnum=%d\n",errnum);
    exit(1);
  }

  XLALSimInspiralDestroyWaveformFlags(waveFlags);
  XLALSimInspiralDestroyTestGRParam(nonGRparams);

  LALInferenceIFOData *dataPtr;
  REAL8 Fplus, Fcross;
  REAL8 plainTemplateReal, plainTemplateImag;
  REAL8 templateReal, templateImag;
  LIGOTimeGPS GPSlal;
  REAL8 gmst;
  REAL8 chisquared;
  REAL8 timedelay;  /* time delay b/w iterferometer & geocenter w.r.t. sky location */
  REAL8 timeshift;  /* time shift (not necessarily same as above)                   */
  REAL8 twopit, re, im, dre, dim, newRe, newIm;
  UINT4 i, lower, upper;

  REAL8 temp=0.0;
  REAL8 NetSNR=0.0;

  /* figure out GMST: */
  XLALGPSSetREAL8(&GPSlal, injtime);
  gmst=XLALGreenwichMeanSiderealTime(&GPSlal);

  /* loop over data (different interferometers): */
  dataPtr = IFOdata;

  while (dataPtr != NULL) {
    /*-- WF to inject is now in hptilde and hctilde. --*/
    /* determine beam pattern response (Fplus and Fcross) for given Ifo: */
    XLALComputeDetAMResponse(&Fplus, &Fcross,
                                (const REAL4(*)[3])dataPtr->detector->response,
                                inj_table->longitude, inj_table->latitude,
                                inj_table->polarization, gmst);

    /* signal arrival time (relative to geocenter); */
    timedelay = XLALTimeDelayFromEarthCenter(dataPtr->detector->location,
                                                inj_table->longitude, inj_table->latitude,
                                                &GPSlal);

    /* (negative timedelay means signal arrives earlier at Ifo than at geocenter, etc.) */
    /* amount by which to time-shift template (not necessarily same as above "timedelay"): */
    REAL8 instant = dataPtr->timeData->epoch.gpsSeconds + 1e-9*dataPtr->timeData->epoch.gpsNanoSeconds;

    timeshift = (injtime - instant) + timedelay;
    twopit    = LAL_TWOPI * (timeshift);

    dataPtr->fPlus = Fplus;
    dataPtr->fCross = Fcross;
    dataPtr->timeshift = timeshift;

    char InjFileName[50];
    sprintf(InjFileName,"injection_%s.dat",dataPtr->name);
    FILE *outInj=fopen(InjFileName,"w");

     /* determine frequency range & loop over frequency bins: */
    lower = (UINT4)ceil(dataPtr->fLow / deltaF);
    upper = (UINT4)floor(dataPtr->fHigh / deltaF);
    chisquared = 0.0;

    re = cos(twopit * deltaF * lower);
    im = -sin(twopit * deltaF * lower);
    for (i=lower; i<=upper; ++i){
      /* derive template (involving location/orientation parameters) from given plus/cross waveforms: */
      if (i < hptilde->data->length) {
          plainTemplateReal = Fplus * creal(hptilde->data->data[i])
                              +  Fcross * creal(hctilde->data->data[i]);
          plainTemplateImag = Fplus * cimag(hptilde->data->data[i])
                              +  Fcross * cimag(hctilde->data->data[i]);
      } else {
          plainTemplateReal = 0.0;
          plainTemplateImag = 0.0;
      }

      /* do time-shifting...             */
      /* (also un-do 1/deltaT scaling): */
      /* real & imag parts of  exp(-2*pi*i*f*deltaT): */
      templateReal = (plainTemplateReal*re - plainTemplateImag*im);
      templateImag = (plainTemplateReal*im + plainTemplateImag*re);

      /* Incremental values, using cos(theta) - 1 = -2*sin(theta/2)^2 */
      dim = -sin(twopit*deltaF);
      dre = -2.0*sin(0.5*twopit*deltaF)*sin(0.5*twopit*deltaF);
      newRe = re + re*dre - im * dim;
      newIm = im + re*dim + im*dre;
      re = newRe;
      im = newIm;

      fprintf(outInj,"%lf %e %e %e\n",i*deltaF ,templateReal,templateImag,1.0/dataPtr->oneSidedNoisePowerSpectrum->data->data[i]);
      dataPtr->freqData->data->data[i] += crect( templateReal, templateImag );

      temp = ((2.0/( deltaT*(double) dataPtr->timeData->data->length) * (templateReal*templateReal+templateImag*templateImag)) / dataPtr->oneSidedNoisePowerSpectrum->data->data[i]);
      chisquared  += temp;
    }
    printf("injected SNR %.1f in IFO %s\n",sqrt(2.0*chisquared),dataPtr->name);
    NetSNR+=2.0*chisquared;
    dataPtr->SNR=sqrt(2.0*chisquared);
    dataPtr = dataPtr->next;

    fclose(outInj);
  }
  printf("injected Network SNR %.1f \n",sqrt(NetSNR));
  ppt=LALInferenceGetProcParamVal(commandLine,"--dont-dump-extras");
  if (!ppt){
    PrintSNRsToFile(IFOdata , SNRpath);
  }
  XLALDestroyCOMPLEX16FrequencySeries(hctilde);
  XLALDestroyCOMPLEX16FrequencySeries(hptilde);
}

static void PrintSNRsToFile(LALInferenceIFOData *IFOdata , char SNRpath[] ){
  REAL8 NetSNR=0.0;
  LALInferenceIFOData *thisData=IFOdata;
<<<<<<< HEAD
  FILE * snrout = fopen(SNRpath,"a");
=======
  int nIFO=0;

  while(thisData){
    thisData=thisData->next;
    nIFO++;
  }
  FILE * snrout = fopen(SNRpath,"w");
>>>>>>> bc774e0d
  if(!snrout){
    fprintf(stderr,"Unable to open the path %s for writing SNR files\n",SNRpath);
    fprintf(stderr,"Error code %i: %s\n",errno,strerror(errno));
    exit(errno);
  }
  thisData=IFOdata;
  while(thisData){
<<<<<<< HEAD
      fprintf(snrout,"%s:\t %4.2f\n",thisData->name,thisData->SNR);
      NetSNR+=(thisData->SNR*thisData->SNR);
      thisData=thisData->next;
  }
  fprintf(snrout,"Network:\t");
  fprintf(snrout,"%4.2f\n",sqrt(NetSNR));
=======
    fprintf(snrout,"%s:\t %4.2f\n",thisData->name,thisData->SNR);
    nIFO++;
    NetSNR+=(thisData->SNR*thisData->SNR);
    thisData=thisData->next;
  }
  if (nIFO>1){ 
    fprintf(snrout,"Network:\t");
    fprintf(snrout,"%4.2f\n",sqrt(NetSNR));
  }
>>>>>>> bc774e0d
  fclose(snrout);
}

/**
* Fill the variables passed in vars with the parameters of the injection passed in event
* will over-write and destroy any existing parameters. Param vary type will be fixed
*/
void LALInferenceInjectionToVariables(SimInspiralTable *theEventTable, LALInferenceVariables *vars)
{
  UINT4 spinCheck=0;
  if(!vars) {
  XLALPrintError("Encountered NULL variables pointer");
  XLAL_ERROR_VOID(XLAL_EINVAL);
  }
  enforce_m1_larger_m2(theEventTable);
  REAL8 q = theEventTable->mass2 / theEventTable->mass1;
  if (q > 1.0) q = 1.0/q;

  REAL8 sx = theEventTable->spin1x;
  REAL8 sy = theEventTable->spin1y;
  REAL8 s1z = theEventTable->spin1z;

  REAL8 a_spin1 = sqrt(sx*sx + sy*sy + s1z*s1z);

  REAL8 theta_spin1, phi_spin1;
  if (a_spin1 == 0.0) {
    theta_spin1 = 0.0;
    phi_spin1 = 0.0;
  } else {
    theta_spin1 = acos(s1z / a_spin1);
    phi_spin1 = atan2(sy, sx);
    if (phi_spin1 < 0.0) phi_spin1 += 2.0*M_PI;
  }

  sx = theEventTable->spin2x;
  sy = theEventTable->spin2y;
  REAL8 s2z = theEventTable->spin2z;

  REAL8 a_spin2 = sqrt(sx*sx + sy*sy + s2z*s2z), theta_spin2, phi_spin2;
  if (a_spin2 == 0.0) {
    theta_spin2 = 0.0;
    phi_spin2 = 0.0;
  } else {
    theta_spin2 = acos(s2z / a_spin2);
    phi_spin2 = atan2(sy, sx);
    if (phi_spin2 < 0.0) phi_spin2 += 2.0*M_PI;
  }

  /* Check for presence of spin in the injection */
  if(a_spin1!=0.0 || a_spin2!=0.0) spinCheck=1;

  REAL8 psi = theEventTable->polarization;
  if (psi>=M_PI) psi -= M_PI;

  REAL8 injGPSTime = XLALGPSGetREAL8(&(theEventTable->geocent_end_time));

  REAL8 dist = theEventTable->distance;
  REAL8 inclination = theEventTable->inclination;
  REAL8 phase = theEventTable->coa_phase;
  REAL8 dec = theEventTable->latitude;
  REAL8 ra = theEventTable->longitude;

  Approximant injapprox = XLALGetApproximantFromString(theEventTable->waveform);
  LALPNOrder order = XLALGetOrderFromString(theEventTable->waveform);

  REAL8 m1=theEventTable->mass1;
  REAL8 m2=theEventTable->mass2;
  REAL8 chirpmass = theEventTable->mchirp;
  LALInferenceAddVariable(vars, "mass1", &m1, LALINFERENCE_REAL8_t, LALINFERENCE_PARAM_FIXED);
  LALInferenceAddVariable(vars, "mass2", &m2, LALINFERENCE_REAL8_t, LALINFERENCE_PARAM_FIXED);
  LALInferenceAddVariable(vars, "chirpmass", &chirpmass, LALINFERENCE_REAL8_t, LALINFERENCE_PARAM_FIXED);
  LALInferenceAddVariable(vars, "q", &q, LALINFERENCE_REAL8_t, LALINFERENCE_PARAM_FIXED);
  LALInferenceAddVariable(vars, "time", &injGPSTime, LALINFERENCE_REAL8_t, LALINFERENCE_PARAM_FIXED);
  LALInferenceAddVariable(vars, "distance", &dist, LALINFERENCE_REAL8_t, LALINFERENCE_PARAM_FIXED);
  LALInferenceAddVariable(vars, "theta_jn", &inclination, LALINFERENCE_REAL8_t, LALINFERENCE_PARAM_FIXED);
  LALInferenceAddVariable(vars, "polarisation", &(psi), LALINFERENCE_REAL8_t, LALINFERENCE_PARAM_FIXED);
  LALInferenceAddVariable(vars, "phase", &phase, LALINFERENCE_REAL8_t, LALINFERENCE_PARAM_FIXED);
  LALInferenceAddVariable(vars, "declination", &dec, LALINFERENCE_REAL8_t, LALINFERENCE_PARAM_FIXED);
  LALInferenceAddVariable(vars, "rightascension", &ra, LALINFERENCE_REAL8_t, LALINFERENCE_PARAM_FIXED);
  LALInferenceAddVariable(vars, "LAL_APPROXIMANT", &injapprox, LALINFERENCE_UINT4_t, LALINFERENCE_PARAM_FIXED);
  LALInferenceAddVariable(vars, "LAL_PNORDER",&order,LALINFERENCE_INT4_t, LALINFERENCE_PARAM_FIXED);
  LALInferenceAddVariable(vars, "LAL_AMPORDER", &(theEventTable->amp_order), LALINFERENCE_INT4_t, LALINFERENCE_PARAM_FIXED);
  if(spinCheck){
      if (theEventTable->spin1x==0 && theEventTable->spin1y==0.0 && theEventTable->spin2x==0.0 && theEventTable->spin2y==0.0){
        LALInferenceAddVariable(vars, "spin1", &s1z, LALINFERENCE_REAL8_t, LALINFERENCE_PARAM_FIXED);
        LALInferenceAddVariable(vars, "spin2", &s2z, LALINFERENCE_REAL8_t, LALINFERENCE_PARAM_FIXED);
      }
      else{
        LALInferenceAddVariable(vars, "a_spin1", &a_spin1, LALINFERENCE_REAL8_t, LALINFERENCE_PARAM_FIXED);
        LALInferenceAddVariable(vars, "a_spin2", &a_spin2, LALINFERENCE_REAL8_t, LALINFERENCE_PARAM_FIXED);
        LALInferenceAddVariable(vars, "theta_spin1", &theta_spin1, LALINFERENCE_REAL8_t, LALINFERENCE_PARAM_FIXED);
        LALInferenceAddVariable(vars, "theta_spin2", &theta_spin2, LALINFERENCE_REAL8_t, LALINFERENCE_PARAM_FIXED);
        LALInferenceAddVariable(vars, "phi_spin1", &phi_spin1, LALINFERENCE_REAL8_t, LALINFERENCE_PARAM_FIXED);
        LALInferenceAddVariable(vars, "phi_spin2", &phi_spin2, LALINFERENCE_REAL8_t, LALINFERENCE_PARAM_FIXED);
      }
  }

}

void LALInferencePrintInjectionSample(LALInferenceRunState *runState)
{
    ProcessParamsTable *ppt=LALInferenceGetProcParamVal(runState->commandLine,"--inj");
    LALInferenceVariables backup;
    LALInferenceVariables injparams;
    memset(&injparams,0,sizeof(LALInferenceVariables));
    memset(&backup,0,sizeof(LALInferenceVariables));
    char *fname=NULL;
    char defaultname[]="injection_params.dat";
    FILE *outfile=NULL;
    if(!ppt) return;
    SimInspiralTable *injTable=NULL,*theEventTable=NULL;
    SimInspiralTableFromLIGOLw(&injTable,ppt->value,0,0);

    ppt=LALInferenceGetProcParamVal(runState->commandLine,"--outfile");
    if(ppt) {
      fname = XLALCalloc((strlen(ppt->value)+255)*sizeof(char),1);
      sprintf(fname,"%s.injection",ppt->value);
    }
    else fname=defaultname;

    ppt=LALInferenceGetProcParamVal(runState->commandLine,"--event");
    if (ppt) {
      UINT4 event = atoi(ppt->value);
      UINT4 i;
      theEventTable = injTable;
      for (i = 0; i < event; i++) {
        theEventTable = theEventTable->next;
      }
      theEventTable->next = NULL;
    } else {
      theEventTable=injTable;
      theEventTable->next = NULL;
    }

    LALPNOrder *order=LALInferenceGetVariable(runState->currentParams,"LAL_PNORDER");
    Approximant *approx=LALInferenceGetVariable(runState->currentParams,"LAL_APPROXIMANT");

    if(!(approx && order)){
      fprintf(stdout,"Unable to print injection sample: No approximant/PN order set\n");
      return;
    }
    /* Save old variables */
    LALInferenceCopyVariables(runState->currentParams,&backup);
    /* Fill named variables */
    LALInferenceInjectionToVariables(theEventTable,runState->currentParams);

    /* If the time prior is stored in currentParams for the margtime likelihood, this will copy its range over */
    if(LALInferenceCheckVariable(&backup,"time_min"))
    {
            REAL8 time_min=LALInferenceGetREAL8Variable(&backup,"time_min");
            LALInferenceAddVariable(runState->currentParams,"time_min",&time_min,LALINFERENCE_REAL8_t,LALINFERENCE_PARAM_FIXED);
    }
    if(LALInferenceCheckVariable(&backup,"time_max"))
    {
            REAL8 time_max=LALInferenceGetREAL8Variable(&backup,"time_max");
            LALInferenceAddVariable(runState->currentParams,"time_max",&time_max,LALINFERENCE_REAL8_t,LALINFERENCE_PARAM_FIXED);
    }

    REAL8 injPrior = runState->prior(runState,runState->currentParams,runState->model);
    LALInferenceAddVariable(runState->currentParams,"logPrior",&injPrior,LALINFERENCE_REAL8_t,LALINFERENCE_PARAM_OUTPUT);
    int errnum=0;
    REAL8 injL=0.;
    if ( (int) *approx == XLALGetApproximantFromString(theEventTable->waveform)){
      XLAL_TRY(injL = runState->likelihood(runState->currentParams, runState->data, runState->model), errnum);
      if(errnum){
          fprintf(stderr,"ERROR: Cannot print injection sample. Received error code %s\n",XLALErrorString(errnum));
      }
    }
    LALInferenceAddVariable(runState->currentParams,"logL",(void *)&injL,LALINFERENCE_REAL8_t,LALINFERENCE_PARAM_OUTPUT);
    if(LALInferenceCheckVariable(runState->algorithmParams,"logZnoise")){
        REAL8 tmp=injL-*(REAL8 *)LALInferenceGetVariable(runState->algorithmParams,"logZnoise");
        LALInferenceAddVariable(runState->currentParams,"deltalogL",(void *)&tmp,LALINFERENCE_REAL8_t,LALINFERENCE_PARAM_OUTPUT);
    }
    LALInferenceIFOData *data=runState->data;
    while(data)
    {
        char tmpName[50];
        REAL8 tmp=runState->model->loglikelihood - data->nullloglikelihood;
        sprintf(tmpName,"deltalogl%s",data->name);
        LALInferenceAddVariable(runState->currentParams,tmpName,&tmp,LALINFERENCE_REAL8_t,LALINFERENCE_PARAM_OUTPUT);
        data=data->next;
    }
    /* Save to file */
    outfile=fopen(fname,"w");
    if(!outfile) {fprintf(stderr,"ERROR: Unable to open file %s for injection saving\n",fname); exit(1);}
    LALInferenceSortVariablesByName(runState->currentParams);
    for(LALInferenceVariableItem *this=runState->currentParams->head; this; this=this->next)
        fprintf(outfile,"%s\t",this->name);
    fprintf(outfile,"\n");
    LALInferencePrintSample(outfile,runState->currentParams);
    fclose(outfile);
    LALInferenceCopyVariables(&backup,runState->currentParams);
    LALInferenceClearVariables(&backup);
    return;
}

void enforce_m1_larger_m2(SimInspiralTable* injEvent){
    /* Template generator assumes m1>=m2 thus we must enfore the same convention while injecting, otherwise spin2 will be assigned to mass1
    *        We also shift the phase by pi to be sure the same WF in injected
    */
    REAL8 m1,m2,tmp;
    m1=injEvent->mass1;
    m2=injEvent->mass2;

    if (m1>=m2) return;
    else{
        fprintf(stdout, "Injtable has m1<m2. Flipping masses and spins in injection. Shifting phase by pi. \n");
        tmp=m1;
        injEvent->mass1=injEvent->mass2;
        injEvent->mass2=tmp;
        tmp=injEvent->spin1x;
        injEvent->spin1x=injEvent->spin2x;
        injEvent->spin2x=tmp;
        tmp=injEvent->spin1y;
        injEvent->spin1y=injEvent->spin2y;
        injEvent->spin2y=tmp;
        tmp=injEvent->spin1z;
        injEvent->spin1z=injEvent->spin2z;
        injEvent->spin2z=tmp;
	injEvent->coa_phase=injEvent->coa_phase+LAL_PI;
        }
    return ;
}

void LALInferenceSetupROQ(LALInferenceIFOData *IFOdata, LALInferenceModel *model, ProcessParamsTable *commandLine){
  
  LALStatus status;
  memset(&status,0,sizeof(status));
  UINT4 Nifo=0;
  LALInferenceIFOData *thisData=IFOdata;
  UINT4 q=0;
  UINT4 event=0;
  char *chartmp=NULL;
  ProcessParamsTable *procparam=NULL,*ppt=NULL;
  SimInspiralTable *injTable=NULL;
  FILE *tempfp;
  unsigned int n_basis,n_samples,time_steps;
  n_basis = 965;//TODO: have it read from file or from command line.
  n_samples = 31489;
  REAL8 delta_tc = 0.0001;
  REAL8 dt=0.1;
  LIGOTimeGPS GPStrig;
  REAL8 endtime=0.0;
  REAL8 timeMin=0.0,timeMax=0.0;
  const UINT4 nameLength=FILENAME_MAX;
  char filename[nameLength];
  FILE *out;
	char tmp[128];

  model->roq = XLALMalloc(sizeof(LALInferenceROQModel));
  
  while(thisData){
    thisData=thisData->next;
    Nifo++;
  }

  procparam=LALInferenceGetProcParamVal(commandLine,"--inj");
  if(procparam){
    SimInspiralTableFromLIGOLw(&injTable,procparam->value,0,0);
    if(!injTable){
      fprintf(stderr,"Unable to open injection file(LALInferenceReadData) %s\n",procparam->value);
      exit(1);
    }
    procparam=LALInferenceGetProcParamVal(commandLine,"--event");
    if(procparam) {
      event=atoi(procparam->value);
      while(q<event) {q++; injTable=injTable->next;}
    }
    else if ((procparam=LALInferenceGetProcParamVal(commandLine,"--event-id")))
    {
      while(injTable)
      {
        if(injTable->event_id->id == (UINT4)atoi(procparam->value)) break;
        else injTable=injTable->next;
      }
      if(!injTable){
        fprintf(stderr,"Error, cannot find simulation id %s in injection file\n",procparam->value);
        exit(1);
      }
    }
  }

  if(LALInferenceGetProcParamVal(commandLine,"--trigtime")){
    procparam=LALInferenceGetProcParamVal(commandLine,"--trigtime");
    LALStringToGPS(&status,&GPStrig,procparam->value,&chartmp);
  }
  else{
    if(injTable) memcpy(&GPStrig,&(injTable->geocent_end_time),sizeof(GPStrig));
    else {
      fprintf(stderr,"Error: No trigger time specifed and no injection given \n");
      exit(1);
    }
  }

  endtime=XLALGPSGetREAL8(&GPStrig);

  ppt=LALInferenceGetProcParamVal(commandLine,"--dt");
  if(ppt){
    dt=atof(ppt->value);
  }
  ppt=LALInferenceGetProcParamVal(commandLine,"--delta_tc");
  if(ppt){
    delta_tc=atof(ppt->value);
  }

  timeMin=endtime-dt-0.022; timeMax=endtime+dt+0.022;

  timeMin -= XLALGPSGetREAL8(&IFOdata[0].whiteFreqData->epoch);
  timeMax -= XLALGPSGetREAL8(&IFOdata[0].whiteFreqData->epoch);

  time_steps = (unsigned int)((timeMax-timeMin)/delta_tc)+1;

	if(LALInferenceGetProcParamVal(commandLine,"--roqtime_steps")){
		ppt=LALInferenceGetProcParamVal(commandLine,"--roqtime_steps");
		tempfp = fopen (ppt->value,"r");
		fscanf (tempfp, "%u", &time_steps);
		fscanf (tempfp, "%u", &n_basis);
		fscanf (tempfp, "%u", &n_samples);
	}

  model->roq->frequencyNodes = gsl_vector_calloc(n_basis);
  model->roq->hplus = gsl_vector_complex_calloc(n_basis);
  model->roq->hcross = gsl_vector_complex_calloc(n_basis);
  model->roq->hstrain = gsl_vector_complex_calloc(n_basis);
  model->roq->amp_squared = XLALMalloc(sizeof(REAL8));

  model->roq->trigtime = endtime;

  printf("endtime = %f, timeMin = %f, timeMax = %f\n", endtime, timeMin, timeMax);
  printf("time steps = %d\n", time_steps);

  double deltaF = IFOdata[0].oneSidedNoisePowerSpectrum->deltaF; //assumes same deltaF for all IFOs

  if(LALInferenceGetProcParamVal(commandLine,"--roqnodes")){
    ppt=LALInferenceGetProcParamVal(commandLine,"--roqnodes");
    tempfp = fopen(ppt->value, "rb");
    gsl_vector_fread(tempfp, model->roq->frequencyNodes);

    thisData=IFOdata;
    while (thisData) {
      thisData->roq = XLALMalloc(sizeof(LALInferenceROQData));

      sprintf(tmp, "--%s-roqweights", thisData->name);
      ppt = LALInferenceGetProcParamVal(commandLine,tmp);
      thisData->roq->weights = gsl_matrix_complex_calloc(n_basis, time_steps);
      tempfp = fopen(ppt->value, "rb");
      gsl_matrix_complex_fread(tempfp, thisData->roq->weights);
        
      
      thisData->roq->time_weights_width = timeMax-timeMin;
          
          /*** compute the weights ***/
          if (LALInferenceGetProcParamVal(commandLine, "--data-dump")) {
            ppt=LALInferenceGetProcParamVal(commandLine,"--outfile");

            if(ppt) {
                snprintf(filename, nameLength, "%s%s-ROQWeights.dat", ppt->value, thisData->name);
            }
            //else if(strcmp(pptdatadump->value,"")) {
            //  snprintf(filename, nameLength, "%s/%s-timeData.dat", pptdatadump->value, IFOdata[i].name);
            //}
            else
              snprintf(filename, nameLength, "%.3f_%s-ROQWeights.dat",GPStrig.gpsSeconds+1e-9*GPStrig.gpsNanoSeconds, thisData->name);
            out = fopen(filename, "w");
            if(!out){
                fprintf(stderr,"Unable to open the path %s for writing ROQ weights files\n",filename);
                exit(1);
            }
            for(unsigned int size2 = 0; size2 < thisData->roq->weights->size2; size2++){
              for(unsigned int size1 = 0; size1 < thisData->roq->weights->size1; size1++){
                fprintf(out,"(%g+%gj)\t",GSL_REAL(gsl_matrix_complex_get(thisData->roq->weights,size1,size2)),GSL_IMAG(gsl_matrix_complex_get(thisData->roq->weights,size1,size2)));
              }
              fprintf(out,"\n");
            }
          fclose(out);
          }
          
          // compute int_f_7_over_3
          thisData->roq->int_f_7_over_3 = 0;
          for(unsigned int kk = 0; kk < n_samples; kk++){
            if(thisData->oneSidedNoisePowerSpectrum->data->data[kk + (unsigned int)(thisData->fLow/deltaF)] != 0.0){
              thisData->roq->int_f_7_over_3 += 4.*deltaF*pow((thisData->fLow + kk*deltaF), -7./3.) / thisData->oneSidedNoisePowerSpectrum->data->data[kk + (unsigned int)(thisData->fLow/deltaF)];
            }
          }
        
      thisData = thisData->next;
    }
  }
}<|MERGE_RESOLUTION|>--- conflicted
+++ resolved
@@ -441,14 +441,11 @@
 (--inj-dlambdaT                  value of dlambdaT to be injected (0)\n\
 (--inj-spinOrder PNorder)           Specify twice the PN order (e.g. 5 <==> 2.5PN) of spin effects to use, only for LALSimulation (default: -1 <==> Use all spin effects).\n\
 (--inj-tidalOrder PNorder)          Specify twice the PN order (e.g. 10 <==> 5PN) of tidal effects to use, only for LALSimulation (default: -1 <==> Use all tidal effects).\n\
-<<<<<<< HEAD
 (--inj-aPPE#)                   Specify PPE a parameter in injection (for PPE waveform only)\n\
 (--inj-alphaPPE#)                   Specify PPE alpha parameter in injection (for PPE waveform only)\n\
 (--inj-bPPE#)                   Specify PPE b parameter in injection (for PPE waveform only)\n\
 (--inj-betaPPE#)                   Specify PPE beta parameter in injection (for PPE waveform only)\n\
 (--snrpath) 			Set a folder where to write a file with the SNRs being injected\n\
-=======
->>>>>>> bc774e0d
 (--0noise)                      Sets the noise realisation to be identically zero (for the fake caches above only)\n"
 
 
@@ -2673,9 +2670,6 @@
 static void PrintSNRsToFile(LALInferenceIFOData *IFOdata , char SNRpath[] ){
   REAL8 NetSNR=0.0;
   LALInferenceIFOData *thisData=IFOdata;
-<<<<<<< HEAD
-  FILE * snrout = fopen(SNRpath,"a");
-=======
   int nIFO=0;
 
   while(thisData){
@@ -2683,7 +2677,6 @@
     nIFO++;
   }
   FILE * snrout = fopen(SNRpath,"w");
->>>>>>> bc774e0d
   if(!snrout){
     fprintf(stderr,"Unable to open the path %s for writing SNR files\n",SNRpath);
     fprintf(stderr,"Error code %i: %s\n",errno,strerror(errno));
@@ -2691,14 +2684,6 @@
   }
   thisData=IFOdata;
   while(thisData){
-<<<<<<< HEAD
-      fprintf(snrout,"%s:\t %4.2f\n",thisData->name,thisData->SNR);
-      NetSNR+=(thisData->SNR*thisData->SNR);
-      thisData=thisData->next;
-  }
-  fprintf(snrout,"Network:\t");
-  fprintf(snrout,"%4.2f\n",sqrt(NetSNR));
-=======
     fprintf(snrout,"%s:\t %4.2f\n",thisData->name,thisData->SNR);
     nIFO++;
     NetSNR+=(thisData->SNR*thisData->SNR);
@@ -2708,7 +2693,6 @@
     fprintf(snrout,"Network:\t");
     fprintf(snrout,"%4.2f\n",sqrt(NetSNR));
   }
->>>>>>> bc774e0d
   fclose(snrout);
 }
 
