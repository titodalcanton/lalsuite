/*
 *  LALInferenceCBCInit.c:  Bayesian Followup initialisation routines.
 *
 *  Copyright (C) 2012 Vivien Raymond, John Veitch, Salvatore Vitale
 *
 *  This program is free software; you can redistribute it and/or modify
 *  it under the terms of the GNU General Public License as published by
 *  the Free Software Foundation; either version 2 of the License, or
 *  (at your option) any later version.
 *
 *  This program is distributed in the hope that it will be useful,
 *  but WITHOUT ANY WARRANTY; without even the implied warranty of
 *  MERCHANTABILITY or FITNESS FOR A PARTICULAR PURPOSE.  See the
 *  GNU General Public License for more details.
 *
 *  You should have received a copy of the GNU General Public License
 *  along with with program; see the file COPYING. If not, write to the
 *  Free Software Foundation, Inc., 59 Temple Place, Suite 330, Boston,
 *  MA  02111-1307  USA
 */


#include <stdio.h>
#include <lal/Date.h>
#include <lal/GenerateInspiral.h>
#include <lal/LALInference.h>
#include <lal/FrequencySeries.h>
#include <lal/Units.h>
#include <lal/StringInput.h>
#include <lal/LIGOLwXMLInspiralRead.h>
#include <lal/TimeSeries.h>
#include <lal/LALInferencePrior.h>
#include <lal/LALInferenceTemplate.h>
#include <lal/LALInferenceProposal.h>
#include <lal/LALInferenceLikelihood.h>
#include <lal/LALInferenceReadData.h>
#include <lal/LALInferenceInit.h>

int checkParamInList(const char *list, const char *param);
int checkParamInList(const char *list, const char *param)
{
  /* Check for param in comma-seperated list */
  char *post=NULL,*pos=NULL;
  if (list==NULL) return 0;
  if (param==NULL) return 0;
  
  if(!(pos=strstr(list,param))) return 0;
  
  /* The string is a substring. Check that it is a token */
  /* Check the character before and after */
  if(pos!=list)
    if(*(pos-1)!=',')
      return 0;
    
    post=&(pos[strlen(param)]);
  if(*post!='\0')
    if(*post!=',')
      return 0;
    return 1;
}

static void print_flags_orders_warning(SimInspiralTable *injt, ProcessParamsTable *commline);
static void LALInferenceInitSpinVariables(LALInferenceRunState *state);

/* Setup the template generation */
/* Defaults to using LALSimulation */
void LALInferenceInitCBCTemplate(LALInferenceRunState *runState)
{
  char help[]="(--template [LAL,PhenSpin,LALGenerateInspiral,LALSim]\tSpecify template (default LAL)\n";
  ProcessParamsTable *ppt=NULL;
  ProcessParamsTable *commandLine=runState->commandLine;
  /* Print command line arguments if help requested */
  //Help is taken care of in LALInferenceInitCBCVariables
  //ppt=LALInferenceGetProcParamVal(commandLine,"--help");
  //if(ppt)
  //{
  //	fprintf(stdout,"%s",help);
  //	return;
  //}
  /* This is the LAL template generator for inspiral signals */
  runState->templt=&LALInferenceTemplateXLALSimInspiralChooseWaveform;
  ppt=LALInferenceGetProcParamVal(commandLine,"--template");
  if(ppt) {
    if(!strcmp("LALSim",ppt->value))
      runState->templt=&LALInferenceTemplateXLALSimInspiralChooseWaveform;
    else {
      XLALPrintError("Error: unknown template %s\n",ppt->value);
      XLALPrintError(help);
      XLAL_ERROR_VOID(XLAL_EINVAL);
    }
  }
  else if(LALInferenceGetProcParamVal(commandLine,"--LALSimulation")){
    fprintf(stderr,"Warning: --LALSimulation is deprecated, the LALSimulation package is now the default. To use LALInspiral specify:\n\
                    --template LALGenerateInspiral (for time-domain templates)\n\
                    --template LAL (for frequency-domain templates)\n");
  }
  else {
    fprintf(stdout,"Template function called is \"LALInferenceTemplateXLALSimInspiralChooseWaveform\"\n");
  }
  return;
}

/* Setup the glitch model */
void LALInferenceInitGlitchVariables(LALInferenceRunState *runState)
{
  ProcessParamsTable    *commandLine   = runState->commandLine;
  LALInferenceIFOData   *dataPtr       = runState->data;
  LALInferenceVariables *priorArgs     = runState->priorArgs;
  LALInferenceVariables *proposalArgs  = runState->proposalArgs;
  LALInferenceVariables *currentParams = runState->currentParams;

  UINT4 i,nifo;
  UINT4 n = (UINT4)dataPtr->timeData->data->length;
  UINT4 gflag  = 1;
  REAL8 gmin   = 0.0;
  REAL8 gmax   = 15.0;

  //over-ride default gmax from command line
  if(LALInferenceGetProcParamVal(commandLine, "--glitchNmax"))
    gmax = (REAL8)atoi(LALInferenceGetProcParamVal(commandLine, "--glitchNmax")->value);

  //count interferometers in network before allocating memory
  //compute imin,imax for each IFO -- may be different
  nifo=0;
  dataPtr = runState->data;
  while (dataPtr != NULL)
  {
    dataPtr = dataPtr->next;
    nifo++;
  }
  dataPtr = runState->data;

  UINT4Vector *gsize  = XLALCreateUINT4Vector(nifo);
  //Meyer?? REAL8Vector *gprior = XLALCreateREAL8Vector((int)gmax+1);

  //Morlet??
  gsl_matrix *mAmp = gsl_matrix_alloc(nifo,(int)(gmax));
  gsl_matrix *mf0  = gsl_matrix_alloc(nifo,(int)(gmax));
  gsl_matrix *mQ   = gsl_matrix_alloc(nifo,(int)(gmax));
  gsl_matrix *mt0  = gsl_matrix_alloc(nifo,(int)(gmax));
  gsl_matrix *mphi = gsl_matrix_alloc(nifo,(int)(gmax));

  double Amin,Amax;
  double Qmin,Qmax;
  double f_min,f_max;
  double tmin,tmax;
  double pmin,pmax;

  REAL8 TwoDeltaToverN = 2.0 * dataPtr->timeData->deltaT / ((double) dataPtr->timeData->data->length);
  Amin = 1.0   / sqrt(TwoDeltaToverN);
  Amax = 100.0 / sqrt(TwoDeltaToverN);

  Qmin = 3.0;
  Qmax = 30.0;
  tmin = 0.0;
  tmax = dataPtr->timeData->data->length*dataPtr->timeData->deltaT;
  f_min = dataPtr->fLow;
  f_max = dataPtr->fHigh;
  pmin = 0.0;
  pmax = LAL_TWOPI;

  gsl_matrix  *gFD       = gsl_matrix_alloc(nifo,(int)n); //store the Fourier-domain glitch signal
  gsl_matrix  *gpower    = gsl_matrix_alloc(nifo,(int)n); //store the (normalized) wavelet power in each pixel
  REAL8Vector *maxpower  = XLALCreateREAL8Vector(nifo);   //store the maximum power in any pixel for each ifo (for rejection sampling proposed wavelets)

  for(i=0; i<nifo; i++) gsize->data[i]=0;

  //Morlet wavelet parameters
  LALInferenceAddVariable(currentParams, "morlet_FD",  &gFD,  LALINFERENCE_gslMatrix_t, LALINFERENCE_PARAM_LINEAR);
  LALInferenceAddVariable(currentParams, "morlet_Amp", &mAmp, LALINFERENCE_gslMatrix_t, LALINFERENCE_PARAM_LINEAR);
  LALInferenceAddVariable(currentParams, "morlet_f0" , &mf0,  LALINFERENCE_gslMatrix_t, LALINFERENCE_PARAM_LINEAR);
  LALInferenceAddVariable(currentParams, "morlet_Q"  , &mQ,   LALINFERENCE_gslMatrix_t, LALINFERENCE_PARAM_LINEAR);
  LALInferenceAddVariable(currentParams, "morlet_t0" , &mt0,  LALINFERENCE_gslMatrix_t, LALINFERENCE_PARAM_LINEAR);
  LALInferenceAddVariable(currentParams, "morlet_phi", &mphi, LALINFERENCE_gslMatrix_t, LALINFERENCE_PARAM_LINEAR);

  LALInferenceAddVariable(currentParams, "glitch_size",   &gsize, LALINFERENCE_UINT4Vector_t, LALINFERENCE_PARAM_LINEAR);
  LALInferenceAddVariable(currentParams, "glitchFitFlag", &gflag, LALINFERENCE_UINT4_t, LALINFERENCE_PARAM_FIXED);

  LALInferenceAddMinMaxPrior(priorArgs, "morlet_Amp_prior", &Amin, &Amax, LALINFERENCE_REAL8_t);
  LALInferenceAddMinMaxPrior(priorArgs, "morlet_f0_prior" , &f_min, &f_max, LALINFERENCE_REAL8_t);
  LALInferenceAddMinMaxPrior(priorArgs, "morlet_Q_prior"  , &Qmin, &Qmax, LALINFERENCE_REAL8_t);
  LALInferenceAddMinMaxPrior(priorArgs, "morlet_t0_prior" , &tmin, &tmax, LALINFERENCE_REAL8_t);
  LALInferenceAddMinMaxPrior(priorArgs, "morlet_phi_prior", &pmin, &pmax, LALINFERENCE_REAL8_t);

  LALInferenceAddMinMaxPrior(priorArgs, "glitch_dim", &gmin, &gmax, LALINFERENCE_REAL8_t);

  //Meyer-wavelet based proposal distribution
  LALInferenceAddVariable(proposalArgs, "glitch_max_power", &maxpower, LALINFERENCE_REAL8Vector_t, LALINFERENCE_PARAM_FIXED);
  LALInferenceAddVariable(proposalArgs, "glitch_power", &gpower, LALINFERENCE_gslMatrix_t, LALINFERENCE_PARAM_FIXED);

}

void LALInferenceRegisterUniformVariableREAL8(LALInferenceRunState *state, LALInferenceVariables *var, const char name[VARNAME_MAX], REAL8 startval, REAL8 min, REAL8 max, LALInferenceParamVaryType varytype)
{
  char minopt[VARNAME_MAX+7];
  char maxopt[VARNAME_MAX+7];
  char valopt[VARNAME_MAX+3];
  char fixopt[VARNAME_MAX+7];
  ProcessParamsTable *ppt=NULL;
  
  sprintf(minopt,"--%s-min",name);
  sprintf(maxopt,"--%s-max",name);
  sprintf(valopt,"--%s",name);
  sprintf(fixopt,"--fix-%s",name);
  
  if((ppt=LALInferenceGetProcParamVal(state->commandLine,minopt))) min=atof(ppt->value);
  if((ppt=LALInferenceGetProcParamVal(state->commandLine,maxopt))) max=atof(ppt->value);
  if((ppt=LALInferenceGetProcParamVal(state->commandLine,fixopt))) varytype=LALINFERENCE_PARAM_FIXED;
  if((ppt=LALInferenceGetProcParamVal(state->commandLine,valopt))) startval=atof(ppt->value);
  else if(varytype!=LALINFERENCE_PARAM_FIXED) startval=min+(max-min)*gsl_rng_uniform(state->GSLrandom);
  
  /* Error checking */
  if(min>max) {
    fprintf(stderr,"ERROR: Prior for %s has min(%lf) > max(%lf)\n",name,min,max);
    exit(1);
  }
  if(startval<min || startval>max){
    fprintf(stderr,"ERROR: Initial value %lf for %s lies outwith prior (%lf,%lf)\n",startval,name,min,max);
    exit(1);
  }
  
  LALInferenceAddVariable(var,name,&startval,LALINFERENCE_REAL8_t,varytype);
  LALInferenceAddMinMaxPrior(state->priorArgs, name, &min, &max, LALINFERENCE_REAL8_t);
  
}


/* Setup the variables to control template generation for the CBC model */
/* Includes specification of prior ranges. Sets runState->currentParams and
 returns address of new LALInferenceVariables */

LALInferenceVariables *LALInferenceInitCBCVariables(LALInferenceRunState *state)
{

  char help[]="\
               \n\
               ------------------------------------------------------------------------------------------------------------------\n\
               --- Injection Arguments ------------------------------------------------------------------------------------------\n\
               ------------------------------------------------------------------------------------------------------------------\n\
               (--inj injections.xml)          Injection XML file to use.\n\
               (--event N)                     Event number from Injection XML file to use.\n\
               \n\
               ------------------------------------------------------------------------------------------------------------------\n\
               --- Template Arguments -------------------------------------------------------------------------------------------\n\
               ------------------------------------------------------------------------------------------------------------------\n\
               (--symMassRatio)                Jump in symmetric mass ratio eta, instead of q=m2/m1.\n\
               (--use-logdistance)             Jump in log(distance) instead of distance.\n\
               (--system-frame                 Jump in spin parameters defined in the system coordinates, relative to total angular momentum\n\
               (--approx)                      Specify a template approximant and phase order to use.\n\
                                               (default TaylorF2threePointFivePN). Available approximants:\n\
                                               default modeldomain=\"time\": GeneratePPN, TaylorT1, TaylorT2, TaylorT3, TaylorT4, \n\
                                                                           EOB, EOBNR, EOBNRv2, EOBNRv2HM, SEOBNRv1, SpinTaylor, \n\
                                                                           SpinQuadTaylor, SpinTaylorFrameless, SpinTaylorT4, \n\
                                                                           PhenSpinTaylorRD, NumRel.\n\
                                               default modeldomain=\"frequency\": TaylorF1, TaylorF2, TaylorF2RedSpin, \n\
                                                                                TaylorF2RedSpinTidal, IMRPhenomA, IMRPhenomB, IMRPhenomP.\n\
               (--amporder PNorder)            Specify a PN order in amplitude to use (defaults: LALSimulation: max available; LALInspiral: newtownian).\n\
               (--fref fRef)                   Specify a reference frequency at which parameters are defined (default 0).\n\
               (--tidal)                       Enables tidal corrections, only with LALSimulation.\n\
               (--tidalT)                      Enables reparmeterized tidal corrections, only with LALSimulation.\n\
               (--spinOrder PNorder)           Specify twice the PN order (e.g. 5 <==> 2.5PN) of spin effects to use, only for LALSimulation (default: -1 <==> Use all spin effects).\n\
               (--tidalOrder PNorder)          Specify twice the PN order (e.g. 10 <==> 5PN) of tidal effects to use, only for LALSimulation (default: -1 <==> Use all tidal effects).\n\
               (--modeldomain)                 domain the waveform template will be computed in (\"time\" or \"frequency\").\n\
               (--spinAligned or --aligned-spin)  template will assume spins aligned with the orbital angular momentum.\n\
                                               *Enables* spins for TaylorF2, TaylorF2RedSpin, TaylorF2RedSpinTidal, IMRPhenomB.\n\
               (--singleSpin)                  template will assume only the spin of the most massive binary component exists.\n\
               (--noSpin, --disable-spin)      template will assume no spins.\n\
               \n\
               ------------------------------------------------------------------------------------------------------------------\n\
               --- Starting Parameters ------------------------------------------------------------------------------------------\n\
               ------------------------------------------------------------------------------------------------------------------\n\
               (--trigtime time)               Trigger time to use.\n\
               (--time time)                   Waveform time (overrides random about trigtime).\n\
               (--mchirp VALUE)                Trigger chirpmass to use.\n\
               (--eta VALUE)                   Trigger eta (symmetric mass ratio) to use.\n\
               (--q VALUE)                     Trigger q (asymmetric mass ratio) to use.\n\
               (--phase VALUE)                 Trigger phase to use.\n\
               (--inclination VALUE)           Trigger inclination to use.\n\
               (--distance VALUE)              Trigger distance to use.\n\
               (--rightascension VALUE)        Trigger RA.\n\
               (--declination VALUE)           Trigger declination.\n\
               (--polarisation VALUE)          Trigger polarisation angle.\n\
               Spin Parameters:\n\
               (--a1 VALUE)                    Trigger a1.\n\
               (--theta1 VALUE)                Trigger theta1.\n\
               (--phi1 VALUE)                  Trigger phi1.\n\
               (--a2 VALUE)                    Trigger a2.\n\
               (--theta2 VALUE)                Trigger theta2.\n\
               (--phi2 VALUE)                  Trigger phi2.\n\
               Equation of State parameters:\n\
               (--lambda1 VALUE)               Trigger lambda1.\n\
               (--lambda2 VALUE)               Trigger lambda2.\n\
               (--lambdaT VALUE)               Trigger lambdaT.\n\
               (--dLambdaT VALUE)              Trigger dLambdaT.\n\
               \n\
               ------------------------------------------------------------------------------------------------------------------\n\
               --- Prior Arguments ----------------------------------------------------------------------------------------------\n\
               ------------------------------------------------------------------------------------------------------------------\n\
               You can generally use --paramname-min MIN --paramname-max MAX to set the prior range for the parameter paramname  \n\
                                                      where paramname is the name used internally. Examples and defaults below:\n\n\
               (--mchirp-min MIN, --mchirp-max MAX)    Min and max chirp mass\n\
               (--eta-min MIN, --eta-max MAX)          Min and max eta.\n\
               (--q-min MIN, --q-max MAX)              Min and max mass asymmetric mass ratio q.\n\
               (--comp-min min)                        Minimum component mass (1.0).\n\
               (--comp-max max)                        Maximum component mass (30.0).\n\
               (--mtotalmin min)                       Minimum total mass (2.0).\n\
               (--mtotalmax max)                       Maximum total mass (35.0).\n\
               (--a-min max)                           Minimum component spin (-1.0 for spin-aligned, 0.0 for precessing).\n\
               (--a-max max)                           Maximum component spin (1.0).\n\
               (--inclination-min MIN                  Minimum inclination angle (0.0).\n\
               (--inclination-max MAX)                 Maximum inclination angle (pi).\n\
               (--distance-min MIN)                    Minimum distance in Mpc (1).\n\
               (--distance-max MAX)                    Maximum distance in Mpc (100).\n\
               (--dt time)                             Width of time prior, centred around trigger (0.1s).\n\
               (--malmquistPrior)              Rejection sample based on SNR of template \n\
               Equation of state parameters:\n\
               (--lambda1-min)                         Minimum lambda1 (0).\n\
               (--lambda1-max)                         Maximum lambda1 (3000).\n\
               (--lambda2-min)                         Minimum lambda2 (0).\n\
               (--lambda2-max)                         Maximum lambda2 (3000).\n\
               (--lambdaT-min)                         Minimum lambdaT (0).\n\
               (--lambdaT-max)                         Maximum lambdaT (3000).\n\
               (--dLambdaT-min)                        Minimum dLambdaT (-500).\n\
               (--dLambdaT-max)                        Maximum dLambdaT (500).\n\
               \n\
               ------------------------------------------------------------------------------------------------------------------\n\
               --- Fix Parameters   ---------------------------------------------------------------------------------------------\n\
               ------------------------------------------------------------------------------------------------------------------\n\
               (--fix-chirpmass)                        Do not allow chirpmass to vary.\n\
               (--fix-massratio, --fix-asym_massratio)  Do not allow mass ratio to vary.\n\
               (--fix-phase)                            Do not allow phase to vary.\n\
               (--fix-inclination)                      Do not allow inclination to vary.\n\
               (--fix-distance)                         Do not allow distance to vary.\n\
               (--fix-rightascension)                   Do not allow RA to vary.\n\
               (--fix-declination)                      Do not allow declination to vary.\n\
               (--fix-polarisation)                     Do not allow polarisation to vary.\n\
               (--fix-a_spin1, --fix-a_spin2)           Do not allow spin magnitude to vary (for mass1 and 2 respectively).\n\
               (--fix-theta_spin1, --fix-theta_spin2)   Do not allow spin colatitude to vary.\n\
               (--fix-phi_spin1, --fix-phi_spin2)       Do not allow spin 1 longitude to vary.\n\
               (--fix-time)                             Do not allow coalescence time to vary.\n\
               (--fix-lambda1, --fix-lambda2)           Do not allow lambda EOS parameters for component masses to vary.\n\
               (--fix-lambdaT, --fix-dLambdaT)          Do not allow reparameterized EOS parameters to vary (needs --tidalT).\n\
               (--varyFlow, --flowMin, --flowMax)       Allow the lower frequency bound of integration to vary in given range.\n\
               (--pinparams)                            List of parameters to set to injected values [mchirp,asym_massratio,etc].\n";


  /* Print command line arguments if state was not allocated */
  if(state==NULL)
    {
      fprintf(stdout,"%s",help);
      return(NULL);
    }

  /* Print command line arguments if help requested */
  if(LALInferenceGetProcParamVal(state->commandLine,"--help"))
    {
      fprintf(stdout,"%s",help);
      return(NULL);
    }


  LALStatus status;
  memset(&status,0,sizeof(status));
  int errnum;
  SimInspiralTable *injTable=NULL;
  LALInferenceVariables *priorArgs=state->priorArgs;
  LALInferenceVariables *proposalArgs=state->proposalArgs;
  state->currentParams=XLALCalloc(1,sizeof(LALInferenceVariables));
  LALInferenceVariables *currentParams=state->currentParams;
  ProcessParamsTable *commandLine=state->commandLine;
  ProcessParamsTable *ppt=NULL;
  ProcessParamsTable *ppt_order=NULL;
  LALPNOrder PhaseOrder=-1;
  LALPNOrder AmpOrder=-1;
  Approximant approx=NumApproximants;
  REAL8 fRef = 100.0;
  LALInferenceApplyTaper bookends = LALINFERENCE_TAPER_NONE;
  LALInferenceFrame frame = LALINFERENCE_FRAME_SYSTEM;
  UINT4 analytic=0;
  LALInferenceIFOData *dataPtr;
  LALSimulationDomain modelDomain;
  UINT4 event=0;
  UINT4 i=0;
  REAL8 m1=0;
  REAL8 m2=0;
  REAL8 Dmin=1.0;
  REAL8 Dmax=100.0;
  REAL8 mcMin=1.0;
  REAL8 mcMax=15.3;
  REAL8 mMin=1.0,mMax=30.0;
  REAL8 MTotMax=35.0;
  REAL8 MTotMin=2.0;
  REAL8 etaMin=0.0312;
  REAL8 etaMax=0.25;
  REAL8 qMin=mMin/mMax;
  REAL8 qMax=1.0;
  REAL8 psiMin=0.0,psiMax=LAL_PI;
  REAL8 decMin=-LAL_PI/2.0,decMax=LAL_PI/2.0;
  REAL8 raMin=0.0,raMax=LAL_TWOPI;
  REAL8 phiMin=0.0,phiMax=LAL_TWOPI;


  REAL8 dt=0.1;            /* Width of time prior */
  REAL8 lambda1Min=0.0;
  REAL8 lambda1Max=3000.0;
  REAL8 lambda2Min=0.0;
  REAL8 lambda2Max=3000.0;
  REAL8 lambdaTMin=0.0;
  REAL8 lambdaTMax=3000.0;
  REAL8 dLambdaTMin=-500.0;
  REAL8 dLambdaTMax=500.0;
  gsl_rng *GSLrandom=state->GSLrandom;
  REAL8 endtime=0.0, timeParam=0.0;
  REAL8 timeMin=endtime-dt,timeMax=endtime+dt;

  memset(currentParams,0,sizeof(LALInferenceVariables));

  /* Over-ride prior bounds if analytic test */
  if (LALInferenceGetProcParamVal(commandLine, "--correlatedGaussianLikelihood"))
  {
    return(LALInferenceInitVariablesReviewEvidence(state));
  }
  else if (LALInferenceGetProcParamVal(commandLine, "--bimodalGaussianLikelihood"))
  {
    return(LALInferenceInitVariablesReviewEvidence_bimod(state));
  }
  else if (LALInferenceGetProcParamVal(commandLine, "--rosenbrockLikelihood"))
  {
    return(LALInferenceInitVariablesReviewEvidence_banana(state));
  }

  if(LALInferenceGetProcParamVal(commandLine,"--malmquistPrior"))
  {
    UINT4 malmquistflag=1;
    LALInferenceAddVariable(currentParams, "malmquistPrior",&malmquistflag,LALINFERENCE_UINT4_t, LALINFERENCE_PARAM_FIXED);
  }

  if(LALInferenceGetProcParamVal(commandLine,"--skyLocPrior")){
    MTotMax=20.0;
    mMin=1.0;
    mMax=15.0;
    qMin=mMin/mMax;
    Dmin=10.0;
    Dmax=40.0;
    REAL8 densityVNR=1000.0;
    LALInferenceAddVariable(state->priorArgs,"densityVNR", &densityVNR , LALINFERENCE_REAL8_t, LALINFERENCE_PARAM_FIXED);
  }

  /* Read injection XML file for parameters if specified */
  ppt=LALInferenceGetProcParamVal(commandLine,"--inj");
  if(ppt){
    SimInspiralTableFromLIGOLw(&injTable,ppt->value,0,0);
    if(!injTable){
      fprintf(stderr,"Unable to open injection file %s\n",ppt->value);
      exit(1);
    }
    ppt=LALInferenceGetProcParamVal(commandLine,"--event");
    if(ppt){
      event= atoi(ppt->value);
      fprintf(stderr,"Reading event %d from file\n",event);
      i=0;
      while(i<event) {i++; injTable=injTable->next;} /* select event */
    }
  }

  /* See if there are any parameters pinned to injection values */
  if((ppt=LALInferenceGetProcParamVal(commandLine,"--pinparams"))){
    char *pinned_params=ppt->value;
    LALInferenceVariables tempParams;
    memset(&tempParams,0,sizeof(tempParams));
    char **strings=NULL;
    UINT4 N;
    LALInferenceParseCharacterOptionString(pinned_params,&strings,&N);
    LALInferenceInjectionToVariables(injTable,&tempParams);
    LALInferenceVariableItem *node=NULL;
    while(N>0){
      N--;
      char *name=strings[N];
      fprintf(stdout,"Pinning parameter %s\n",node->name);
      node=LALInferenceGetItem(&tempParams,name);
      if(node) LALInferenceAddVariable(currentParams,node->name,node->value,node->type,node->vary);
      else {fprintf(stderr,"Error: Cannot pin parameter %s. No such parameter found in injection!\n",node->name);}
    }
  }
  
  
  /* Over-ride approximant if user specifies */
  ppt=LALInferenceGetProcParamVal(commandLine,"--approximant");
  if(ppt){
    approx = XLALGetApproximantFromString(ppt->value);
    ppt_order=LALInferenceGetProcParamVal(commandLine,"--order");
    if(ppt_order) PhaseOrder = XLALGetOrderFromString(ppt_order->value);
  }
  ppt=LALInferenceGetProcParamVal(commandLine,"--approx");
  if(ppt){
    approx = XLALGetApproximantFromString(ppt->value);
    XLAL_TRY(PhaseOrder = XLALGetOrderFromString(ppt->value),errnum);
    if( (int) PhaseOrder == XLAL_FAILURE || errnum) {
      PhaseOrder=-1;
    }
  }
  
  ppt=LALInferenceGetProcParamVal(commandLine,"--amporder");
  if(ppt) AmpOrder=atoi(ppt->value);
  
  if(approx==NumApproximants && injTable){ /* Read aproximant from injection file */
    approx=XLALGetApproximantFromString(injTable->waveform);
  }
  if(approx==NumApproximants){
      
       approx=TaylorF2; /* Defaults to TF2 */
       XLALPrintWarning("You did not provide an approximant for the templates. Using default %s, which might now be what you want!\n",XLALGetStringFromApproximant(approx));
  }
    
  /* Set the modeldomain appropriately */
<<<<<<< HEAD

  if (XLALSimInspiralImplementedTDApproximants(approx)) {
    modelDomain = LAL_SIM_DOMAIN_TIME;
  } else if (XLALSimInspiralImplementedFDApproximants(approx)) {
=======
  if (XLALSimInspiralImplementedFDApproximants(approx)) {
>>>>>>> 63b895d7
    modelDomain = LAL_SIM_DOMAIN_FREQUENCY;
  } else if (XLALSimInspiralImplementedTDApproximants(approx)) {
    modelDomain = LAL_SIM_DOMAIN_TIME;
  } else {
    fprintf(stderr,"ERROR. Unknown approximant number %i. Unable to choose time or frequency domain model.",approx);
    exit(1);
  }

  ppt=LALInferenceGetProcParamVal(commandLine, "--fref");
  if (ppt) fRef = atof(ppt->value);

  ppt=LALInferenceGetProcParamVal(commandLine,"--modeldomain");
  if(ppt){
    if ( ! strcmp( "time", ppt->value ) )
    {
      modelDomain = LAL_SIM_DOMAIN_TIME;
    }
    else if ( ! strcmp( "frequency", ppt->value ) )
    {
      modelDomain = LAL_SIM_DOMAIN_FREQUENCY;
    }
    else
    {
      fprintf( stderr, "invalid argument to --modeldomain:\n"
              "unknown domain specified: "
              "domain must be one of: time, frequency\n");
      exit( 1 );
    }
  }
  
  dataPtr = state->data;
  while (dataPtr != NULL) {
    dataPtr->modelDomain = modelDomain;
    dataPtr = dataPtr->next;
  }
  /* This flag was added to account for the broken Big Dog
     injection, which had the opposite sign in H and L compared
     to Virgo. */
  if (LALInferenceGetProcParamVal(commandLine, "--crazyInjectionHLSign")) {
    INT4 flag = 1;
    LALInferenceAddVariable(currentParams, "crazyInjectionHLSign", &flag, LALINFERENCE_UINT4_t, LALINFERENCE_PARAM_FIXED);
  } else {
    INT4 flag = 0;
    LALInferenceAddVariable(currentParams, "crazyInjectionHLSign", &flag, LALINFERENCE_UINT4_t, LALINFERENCE_PARAM_FIXED);
  }

  /* Over-ride taper if specified */
  ppt=LALInferenceGetProcParamVal(commandLine,"--taper");
  if(ppt){
    if(strstr(ppt->value,"STARTEND")) bookends=LALINFERENCE_TAPER_STARTEND;
    if(strstr(ppt->value,"STARTONLY")) bookends=LALINFERENCE_TAPER_START;
    if(strstr(ppt->value,"ENDONLY")) bookends=LALINFERENCE_TAPER_END;
    if(strstr(ppt->value,"RING")) bookends=LALINFERENCE_RING;
    if(strstr(ppt->value,"SMOOTH")) bookends=LALINFERENCE_SMOOTH;
  }

  
  /************ Prior Related Settings START ******************************/
  
  /* Over-ride time prior if specified */
  ppt=LALInferenceGetProcParamVal(commandLine,"--dt");
  if(ppt){
    dt=atof(ppt->value);
  }
  
  /* Over-ride component masses */
  ppt=LALInferenceGetProcParamVal(commandLine,"--comp-min");
  if(!ppt) ppt=LALInferenceGetProcParamVal(commandLine,"--compmin");
  if(ppt)	mMin=atof(ppt->value);
  LALInferenceAddVariable(priorArgs,"component_min",&mMin,LALINFERENCE_REAL8_t,LALINFERENCE_PARAM_FIXED);
  
  ppt=LALInferenceGetProcParamVal(commandLine,"--comp-max");
  if(!ppt) ppt=LALInferenceGetProcParamVal(commandLine,"--compmax");
  if(ppt)	mMax=atof(ppt->value);
  LALInferenceAddVariable(priorArgs,"component_max",&mMax,LALINFERENCE_REAL8_t,LALINFERENCE_PARAM_FIXED);
  
  
  /* Over-ride Mass priors if specified */
  ppt=LALInferenceGetProcParamVal(commandLine,"--mc-min");
  if(!ppt) ppt=LALInferenceGetProcParamVal(commandLine,"--Mmin");
  if(ppt)
  {
    mcMin=atof(ppt->value);
    if (mcMin < 0)
    {
      fprintf(stderr,"ERROR: Minimum value of mchirp must be > 0");
      exit(1);
    }
  }
  else mcMin=pow(mMin*mMin,0.6)/pow(2.0*mMin,0.2);
  
  ppt=LALInferenceGetProcParamVal(commandLine,"--mc-max");
  if(!ppt) ppt=LALInferenceGetProcParamVal(commandLine,"--Mmax");
  if(ppt)
  {
    mcMax=atof(ppt->value);
    if (mcMax <= 0)
    {
      fprintf(stderr,"ERROR: Maximum value of mchirp must be > 0");
      exit(1);
    }
  }
  else mcMax=pow(mMax*mMax,0.6)/pow(2.0*mMax,0.2);
  
  ppt=LALInferenceGetProcParamVal(commandLine,"--eta-min");
  if(!ppt) ppt=LALInferenceGetProcParamVal(commandLine,"--etamin");
  if(ppt)
  {
    etaMin=atof(ppt->value);
    if (etaMin < 0.0)
    {
      fprintf(stderr,"ERROR: Minimum value of eta must be > 0");
      exit(1);
    }
  }
  
  ppt=LALInferenceGetProcParamVal(commandLine,"--eta-max");
  if(!ppt) ppt=LALInferenceGetProcParamVal(commandLine,"--etamax");
  if(ppt)
  {
    etaMax=atof(ppt->value);
    if (etaMax > 0.25 || etaMax <= 0.0)
    {
      fprintf(stderr,"ERROR: Maximum value of eta must be between 0 and 0.25\n");
      exit(1);
    }
  }
   
  ppt=LALInferenceGetProcParamVal(commandLine,"--MTotMax");
  if(!ppt) ppt=LALInferenceGetProcParamVal(commandLine,"--mtotalmax");
  if(ppt)	MTotMax=atof(ppt->value);
  LALInferenceAddVariable(priorArgs,"MTotMax",&MTotMax,LALINFERENCE_REAL8_t,LALINFERENCE_PARAM_FIXED);

  ppt=LALInferenceGetProcParamVal(commandLine,"--MTotMin");
  if(!ppt) ppt=LALInferenceGetProcParamVal(commandLine,"--mtotalmin");
  if(ppt)	MTotMin=atof(ppt->value);
  LALInferenceAddVariable(priorArgs,"MTotMin",&MTotMin,LALINFERENCE_REAL8_t,LALINFERENCE_PARAM_FIXED);
   
  ppt=LALInferenceGetProcParamVal(commandLine,"--q-min");
  if(ppt)
  {
    qMin=atof(ppt->value);
    if (qMin <= 0.0 || qMin < mMin/mMax || qMin < mMin/(MTotMax-mMin) || qMin > 1.0)
    {
      fprintf(stderr,"ERROR: invalid qMin ( max{0,mMin/mMax,mMin/(MTotMax-mMin) < q < 1.0} )");
      exit(1);
    }
  }

  ppt=LALInferenceGetProcParamVal(commandLine,"--q-max");
  if(ppt)
  {
    qMax=atof(ppt->value);
    if (qMax > 1.0 || qMax <= 0.0 || qMax < mMin/mMax || qMax < mMin/(MTotMax-mMin))
    {
      fprintf(stderr,"ERROR: invalid qMax ( max{0,mMin/mMax,mMin/(MTotMax-mMin) < q < 1.0} )");
      exit(1);
    }
  }

  /* IMRPhenomP only supports q > 1/20. Set prior consequently*/
  if (approx==IMRPhenomP && qMin<1./20.){
    qMin=1.0/20.;
    XLALPrintWarning("WARNING: IMRPhenomP only supports mass ratio up to 20. Changing the prior accordingly\n");
  }
  
  /* Prior related arguments END */

  /* Initial values set after setting up prior */
  /************ Initial Value Related Argument START *************/

  REAL8 start_mc			=mcMin+gsl_rng_uniform(GSLrandom)*(mcMax-mcMin);
  REAL8 start_eta			=etaMin+gsl_rng_uniform(GSLrandom)*(etaMax-etaMin);
  REAL8 start_q           =qMin+gsl_rng_uniform(GSLrandom)*(qMax-qMin);
  REAL8 start_phase		=0.0+gsl_rng_uniform(GSLrandom)*(LAL_TWOPI-0.0);
  REAL8 start_dist		=Dmin+gsl_rng_uniform(GSLrandom)*(Dmax-Dmin);
  REAL8 start_ra			=0.0+gsl_rng_uniform(GSLrandom)*(LAL_TWOPI-0.0);
  REAL8 start_dec			=-LAL_PI/2.0+gsl_rng_uniform(GSLrandom)*(LAL_PI_2-(-LAL_PI_2));
  REAL8 start_psi			=0.0+gsl_rng_uniform(GSLrandom)*(LAL_PI-0.0);

  
  /* Read time parameter from injection file */
  if(injTable)
  {
    endtime=XLALGPSGetREAL8(&(injTable->geocent_end_time));
    fprintf(stdout,"Using end time from injection file: %lf\n", endtime);
  }
  /* Over-ride end time if specified */
  ppt=LALInferenceGetProcParamVal(commandLine,"--trigtime");
  if(ppt && !analytic){
    endtime=atof(ppt->value);
    printf("Read end time %f\n",endtime);
  }
  /* Adjust prior accordingly */
  if (!analytic) {
      timeMin=endtime-dt; timeMax=endtime+dt;
  }
  
  /* Over-ride chirp mass if specified */
  ppt=LALInferenceGetProcParamVal(commandLine,"--mc");
  if(ppt){
    start_mc=atof(ppt->value);
  }

  /* Over-ride eta if specified */
  ppt=LALInferenceGetProcParamVal(commandLine,"--eta");
  if(ppt){
    start_eta=atof(ppt->value);
    LALInferenceMcEta2Masses(start_mc, start_eta, &m1, &m2);
    start_q=m2/m1;
  }

  /* Over-ride q if specified */
  ppt=LALInferenceGetProcParamVal(commandLine,"--q");
  if(ppt){
    start_q=atof(ppt->value);
    LALInferenceQ2Eta(start_q, &start_eta);
  }

  /* Set up start time. */
  ppt=LALInferenceGetProcParamVal(commandLine, "--time");
  if (ppt) {
    /* User has specified start time. */
    timeParam = atof(ppt->value);
  } else {
    timeParam = endtime+dt*(1.0-2.0*gsl_rng_uniform(GSLrandom));
    timeParam = endtime+gsl_ran_gaussian(GSLrandom,0.01);
  }
  
  /* Non-standard names for backward compatibility */
  if((ppt=LALInferenceGetProcParamVal(commandLine,"--phi"))) start_phase=atof(ppt->value);
  if((ppt=LALInferenceGetProcParamVal(commandLine,"--dist"))) start_dist=atof(ppt->value);
  if((ppt=LALInferenceGetProcParamVal(commandLine,"--Dmin"))) Dmin=atof(ppt->value);
  if((ppt=LALInferenceGetProcParamVal(commandLine,"--Dmax"))) Dmax=atof(ppt->value);
  
  if((ppt=LALInferenceGetProcParamVal(commandLine,"--psi")))  start_psi=atof(ppt->value);
  if((ppt=LALInferenceGetProcParamVal(commandLine,"--dec")))  start_dec=atof(ppt->value);
  if((ppt=LALInferenceGetProcParamVal(commandLine,"--ra")))  start_ra=atof(ppt->value);

  
  /* Initial Value Related END */
  
  
  LALInferenceAddVariable(currentParams, "LAL_APPROXIMANT", &approx,        LALINFERENCE_UINT4_t, LALINFERENCE_PARAM_FIXED);
  LALInferenceAddVariable(currentParams, "LAL_PNORDER",     &PhaseOrder,        LALINFERENCE_INT4_t, LALINFERENCE_PARAM_FIXED);
  LALInferenceAddVariable(currentParams, "LAL_AMPORDER",     &AmpOrder,        LALINFERENCE_INT4_t, LALINFERENCE_PARAM_FIXED);

  LALInferenceAddVariable(currentParams, "fRef", &fRef, LALINFERENCE_REAL8_t, LALINFERENCE_PARAM_FIXED);

  REAL8 fLow = state->data->fLow;
  ppt=LALInferenceGetProcParamVal(commandLine,"--varyFlow");
  if(ppt){
    REAL8 fLow_min = fLow;
    REAL8 fLow_max = 200.0;
    ppt=LALInferenceGetProcParamVal(commandLine,"--flowMin");
    if(ppt){
      fLow_min=strtod(ppt->value,(char **)NULL);
    }
    ppt=LALInferenceGetProcParamVal(commandLine,"--flowMax");
    if(ppt){
      fLow_max=strtod(ppt->value,(char **)NULL);
    }
    if(LALInferenceCheckVariable(currentParams,"fRef"))
      fRef = *(REAL8*)LALInferenceGetVariable(currentParams, "fRef");
      if (fRef > 0.0 && fLow_max > fRef) {
        fprintf(stdout,"WARNING: fLow can't go higher than the reference frequency.  Setting fLow_max to %f\n",fRef);
        fLow_max = fRef;
      }
    LALInferenceRegisterUniformVariableREAL8(state, currentParams, "fLow", fLow, fLow_min, fLow_max, LALINFERENCE_PARAM_LINEAR);
  } else {
    LALInferenceAddVariable(currentParams, "fLow", &fLow,  LALINFERENCE_REAL8_t, LALINFERENCE_PARAM_FIXED);
  }

  ppt=LALInferenceGetProcParamVal(commandLine,"--taper");
  if(ppt){
    LALInferenceAddVariable(currentParams, "LALINFERENCE_TAPER",     &bookends,        LALINFERENCE_UINT4_t, LALINFERENCE_PARAM_FIXED);
  }
  ppt=LALInferenceGetProcParamVal(commandLine,"--newswitch");
  int newswitch=0;
  if(ppt){
    newswitch=1;
    LALInferenceAddVariable(currentParams, "newswitch", &newswitch, LALINFERENCE_UINT4_t, LALINFERENCE_PARAM_FIXED);
  }

  ppt=LALInferenceGetProcParamVal(commandLine, "--radiation-frame");
  if(ppt){
    frame = LALINFERENCE_FRAME_RADIATION;
  }
  LALInferenceAddVariable(currentParams, "LALINFERENCE_FRAME", &frame, LALINFERENCE_UINT4_t, LALINFERENCE_PARAM_FIXED);

  /* Set up the variable parameters */

  /********************* TBL: Adding noise-fitting parameters  *********************/
  UINT4 nscale_block; //number of noise parameters per IFO (1 per frequency block)
  UINT4 nscale_bin;   //number of Fourier bins in each noise block
  REAL8 nscale_dflog; //logarithmic spacing for noise parameters
  REAL8 nscale_min;   //minimum value for psd scale parameter
  REAL8 nscale_max;   //maximum value for psd scale parameters
  UINT4 nscale_dim;   //total dimension of noise model (params X detectors)
  UINT4 nscale_flag;  //flag to tell likelihood function if psd fitting is in use

  REAL8Vector *nscale_prior = NULL; //std. dev. of prior distribution
  REAL8Vector *nscale_sigma = NULL; //std. dev. of prior distribution

  //assume no noise fitting
  nscale_flag=0;

  //set Nblock to default unless specified at command line
  ppt = LALInferenceGetProcParamVal(commandLine, "--psdNblock");
  if(ppt) nscale_block = atoi(ppt->value);
  else nscale_block = 8;

  //First, figure out sizes of dataset to set up noise blocks
  UINT4 nifo; //number of data channels
  UINT4 imin; //minimum Fourier bin for integration in IFO
  UINT4 imax; //maximum Fourier bin for integration in IFO
  UINT4 f_min = 1; //minimum Fourier bin for integration over network
  UINT4 f_max = 1; //maximum Fourier bin for integration over network
  REAL8 df = 1.0; //frequency resolution

  //compute imin,imax for each IFO -- may be different
  nifo=0;
  dataPtr = state->data;
  while (dataPtr != NULL)
  {
    dt      = dataPtr->timeData->deltaT;
    df      = 1.0 / (((double)dataPtr->timeData->data->length) * dt);
    imin    = (UINT4)ceil( dataPtr->fLow  / df);
    imax    = (UINT4)floor(dataPtr->fHigh / df);

    if(nifo==0)
    {
      f_min=imin;
      f_max=imax;
    }
    else
    {
      if(imin<f_min)
      {
        fprintf(stderr,"Warning: Different IFO's have different minimum frequencies -- bad for noise fitting\n");
        f_min=imin;
      }
      if(imax>f_max)
      {
        fprintf(stderr,"Warning: Different IFO's have different minimum frequencies -- bad for noise fitting\n");
        f_max=imax;
      }
    }

    dataPtr = dataPtr->next;
    nifo++;
  }

  UINT4 j = 0;

  ppt = LALInferenceGetProcParamVal(commandLine, "--psdFit");
  if(ppt)//MARK: Here is where noise PSD parameters are being added to the model
  {
 
    printf("Setting up PSD fitting for %i ifos...\n",nifo);

    dataPtr = state->data;
    UINT4 nscale_block_temp   = 10000;
    gsl_matrix *bands_min_temp      = gsl_matrix_alloc(nifo,nscale_block_temp);
    gsl_matrix *bands_max_temp      = gsl_matrix_alloc(nifo,nscale_block_temp);

    i=0;
    while (dataPtr != NULL)
    {

      for (j = 0; j < nscale_block_temp; j++)
      {
        gsl_matrix_set(bands_min_temp,i,j,-1.0);
        gsl_matrix_set(bands_max_temp,i,j,-1.0);
      }

      printf("ifo=%i  %s\n",i,dataPtr->name);fflush(stdout);

      char ifoPSDFitBands[500];
      snprintf (ifoPSDFitBands,500, "--%s-psdFit",dataPtr->name);

      ppt = LALInferenceGetProcParamVal(commandLine,ifoPSDFitBands);
      if(ppt || LALInferenceGetProcParamVal(commandLine, "--xcorrbands"))
      /* Load in values from file if requested */
      {
        char line [ 128 ];
        char bands_tempfile[500];

        if (LALInferenceGetProcParamVal(commandLine, "--xcorrbands")) {
           snprintf (bands_tempfile,500, "%s-XCorrBands.dat",dataPtr->name);
        }
        else {
           char *bands_tempfile_temp = ppt->value;
           strcpy( bands_tempfile, bands_tempfile_temp );
        }
        printf("Reading bands_temp from %s\n",bands_tempfile);

        UINT4 band_min = 0, band_max = 0;
 
        nscale_block = 0;
        char * pch;
        j = 0;

        FILE *file = fopen ( bands_tempfile, "r" );
        if ( file != NULL )
        {
          while ( fgets ( line, sizeof line, file ) != NULL )
          {
              pch = strtok (line," ");
              int count = 0;
              while (pch != NULL)
              {
                  if (count==0) {band_min = atof(pch);}
                  if (count==1) {band_max = atof(pch);}
                  pch = strtok (NULL, " ");
                  count++;
              }

              gsl_matrix_set(bands_min_temp,i,j,band_min/df);
              gsl_matrix_set(bands_max_temp,i,j,band_max/df);
 
              nscale_block++;
              j++;

          }
        fclose ( file );
        }

        else
        {
          perror ( bands_tempfile ); /* why didn't the file open? */
        }
  

      }
      else // Otherwise use defaults
      {

        nscale_bin   = (f_max+1-f_min)/nscale_block;
        nscale_dflog = log( (double)(f_max+1)/(double)f_min )/(double)nscale_block;

        int freq_min, freq_max;

        for (j = 0; j < nscale_block; j++)
        {

            freq_min = (int) exp(log((double)f_min ) + nscale_dflog*j);
            freq_max = (int) exp(log((double)f_min ) + nscale_dflog*(j+1));

            gsl_matrix_set(bands_min_temp,i,j,freq_min);
            gsl_matrix_set(bands_max_temp,i,j,freq_max);
        }

      }  

      dataPtr = dataPtr->next;
      i++;

    }


    gsl_matrix *bands_min      = gsl_matrix_alloc(nifo,nscale_block);
    gsl_matrix *bands_max      = gsl_matrix_alloc(nifo,nscale_block);

    for (i = 0; i < nifo; i++)
    {
      for (j = 0; j < nscale_block; j++)
      {
        gsl_matrix_set(bands_min,i,j,gsl_matrix_get(bands_min_temp,i,j));
        gsl_matrix_set(bands_max,i,j,gsl_matrix_get(bands_max_temp,i,j));

      }
    }

    printf("Running PSD fitting with bands (Hz)...\n");
    dataPtr = state->data;
    i=0;
    while (dataPtr != NULL)
    {
      printf("%s:",dataPtr->name);
      for (j = 0; j < nscale_block; j++)
      {
        printf(" %f-%f ",gsl_matrix_get(bands_min,i,j)*df,gsl_matrix_get(bands_max,i,j)*df);
      }
      printf("\n");
      dataPtr = dataPtr->next;
      i++;
    }

    nscale_bin   = (f_max+1-f_min)/nscale_block;
    nscale_dflog = log( (double)(f_max+1)/(double)f_min )/(double)nscale_block;

    nscale_min   = 1.0e-1;
    nscale_max   = 1.0e+1;
    nscale_dim   = nscale_block*nifo;
    nscale_flag  = 1;

    // Set noise parameter arrays.
    nscale_prior = XLALCreateREAL8Vector(nscale_block);
    nscale_sigma = XLALCreateREAL8Vector(nscale_block);
    for(i=0; i<nscale_block; i++)
    {
      nscale_prior->data[i] = 1.0/sqrt( gsl_matrix_get(bands_max,0,i)-gsl_matrix_get(bands_min,0,i) );
      nscale_sigma->data[i] = nscale_prior->data[i]/sqrt((double)(nifo*nscale_block));
    }

    gsl_matrix *nscale = gsl_matrix_alloc(nifo,nscale_block);
    gsl_matrix_set_all(nscale, 1.0);

    LALInferenceAddVariable(currentParams, "psdscale", &nscale, LALINFERENCE_gslMatrix_t, LALINFERENCE_PARAM_LINEAR);
    LALInferenceAddVariable(currentParams, "logdeltaf", &nscale_dflog, LALINFERENCE_REAL8_t, LALINFERENCE_PARAM_FIXED);

    LALInferenceAddVariable(currentParams, "psdBandsMin", &bands_min, LALINFERENCE_gslMatrix_t, LALINFERENCE_PARAM_FIXED);
    LALInferenceAddVariable(currentParams, "psdBandsMax", &bands_max, LALINFERENCE_gslMatrix_t, LALINFERENCE_PARAM_FIXED);

    //Set up noise priors
    LALInferenceAddVariable(priorArgs,      "psddim",   &nscale_dim,  LALINFERENCE_INT4_t,  LALINFERENCE_PARAM_FIXED);
    LALInferenceAddMinMaxPrior(priorArgs,   "psdrange", &nscale_min,  &nscale_max,   LALINFERENCE_REAL8_t);
    LALInferenceAddVariable(priorArgs,      "psdsigma", &nscale_prior, LALINFERENCE_REAL8Vector_t, LALINFERENCE_PARAM_FIXED);

    //Store meta data for noise model in proposal
    LALInferenceAddVariable(proposalArgs, "psdblock", &nscale_block, LALINFERENCE_INT4_t,  LALINFERENCE_PARAM_FIXED);
    LALInferenceAddVariable(proposalArgs, "psdbin",   &nscale_bin,   LALINFERENCE_INT4_t,  LALINFERENCE_PARAM_FIXED);
    LALInferenceAddVariable(proposalArgs, "psdsigma", &nscale_sigma, LALINFERENCE_REAL8Vector_t, LALINFERENCE_PARAM_FIXED);


  }//End of noise model initialization
  LALInferenceAddVariable(currentParams, "psdScaleFlag", &nscale_flag, LALINFERENCE_UINT4_t, LALINFERENCE_PARAM_FIXED);

  UINT4 psdGaussianPrior=1;
  ppt = LALInferenceGetProcParamVal(commandLine, "--psdFlatPrior");
  if(ppt)psdGaussianPrior=0;
  LALInferenceAddVariable(priorArgs, "psdGaussianPrior", &psdGaussianPrior,  LALINFERENCE_INT4_t,  LALINFERENCE_PARAM_FIXED);

  /********************* TBL: Adding line-removal parameters  *********************/
  UINT4 lines_flag  = 0;   //flag tells likelihood if line-removal is turned on

  #define max(x, y) (((x) > (y)) ? (x) : (y))
  ppt = LALInferenceGetProcParamVal(commandLine, "--removeLines");

  if(ppt)//MARK: Here is where noise line removal parameters are being added to the model
  {
    lines_flag = 1;
    dataPtr = state->data;
    UINT4 lines_num_temp   = 10000;
    UINT4 lines_num_ifo;
    UINT4 lines_num = 0;
    gsl_matrix *lines_temp      = gsl_matrix_alloc(nifo,lines_num_temp);
    gsl_matrix *linewidth_temp  = gsl_matrix_alloc(nifo,lines_num_temp);

    i=0;
    while (dataPtr != NULL)
    {

      for (j = 0; j < lines_num_temp; j++)
      {
        gsl_matrix_set(lines_temp,i,j,-1.0);
        gsl_matrix_set(linewidth_temp,i,j,1.0);
      }

      printf("ifo=%i  %s\n",i,dataPtr->name);fflush(stdout);

      char ifoRemoveLines[500];
      snprintf (ifoRemoveLines,500, "--%s-removeLines",dataPtr->name);

      ppt = LALInferenceGetProcParamVal(commandLine,ifoRemoveLines);
      if(ppt || LALInferenceGetProcParamVal(commandLine, "--chisquaredlines") || LALInferenceGetProcParamVal(commandLine, "--KSlines") || LALInferenceGetProcParamVal(commandLine, "--powerlawlines"))
      /* Load in values from file if requested */
      {
        char line [ 128 ];
        char lines_tempfile[500];

        if (LALInferenceGetProcParamVal(commandLine, "--chisquaredlines")) {
             snprintf (lines_tempfile,500, "%s-ChiSquaredLines.dat",dataPtr->name);
        }
        else if (LALInferenceGetProcParamVal(commandLine, "--KSlines")) {
             snprintf (lines_tempfile,500, "%s-KSLines.dat",dataPtr->name);
        }
        else if (LALInferenceGetProcParamVal(commandLine, "--powerlawlines")) {
             snprintf (lines_tempfile,500, "%s-PowerLawLines.dat",dataPtr->name);
        }
        else {
             char *lines_tempfile_temp = ppt->value;
             strcpy( lines_tempfile, lines_tempfile_temp );
        }
        printf("Reading lines_temp from %s\n",lines_tempfile);

        char * pch;
        j = 0;
        double freqline = 0, freqlinewidth = 0;
        lines_num_ifo = 0;
        FILE *file = fopen ( lines_tempfile, "r" );
        if ( file != NULL )
        {
          while ( fgets ( line, sizeof line, file ) != NULL )
          {

            pch = strtok (line," ");
            int count = 0;
            while (pch != NULL)
            {
                if (count==0) {freqline = atof(pch);}
                if (count==1) {freqlinewidth = atof(pch);}
                pch = strtok (NULL, " ");
                count++;
            }

            gsl_matrix_set(lines_temp,i,j,freqline/df);
            gsl_matrix_set(linewidth_temp,i,j,freqlinewidth/df);
            j++;
            lines_num_ifo++;
          }
          fclose ( file );
        }

      }


      else // Otherwise use defaults
      {
        lines_num_ifo = 10;
        /* top lines_temp_num lines_temp for each interferometer, and widths */
        if(!strcmp(dataPtr->name,"H1"))
        {
          gsl_matrix_set(lines_temp,i,0,35.0/df);   gsl_matrix_set(linewidth_temp,i,0,3.0/df);
          gsl_matrix_set(lines_temp,i,1,45.0/df);   gsl_matrix_set(linewidth_temp,i,1,1.5/df);
          gsl_matrix_set(lines_temp,i,2,51.0/df);   gsl_matrix_set(linewidth_temp,i,2,2.5/df);
          gsl_matrix_set(lines_temp,i,3,60.0/df);   gsl_matrix_set(linewidth_temp,i,3,3.0/df);
          gsl_matrix_set(lines_temp,i,4,72.0/df);   gsl_matrix_set(linewidth_temp,i,4,3.0/df);
          gsl_matrix_set(lines_temp,i,5,87.0/df);   gsl_matrix_set(linewidth_temp,i,5,0.5/df);
          gsl_matrix_set(lines_temp,i,6,108.0/df);  gsl_matrix_set(linewidth_temp,i,6,0.5/df);
          gsl_matrix_set(lines_temp,i,7,117.0/df);  gsl_matrix_set(linewidth_temp,i,7,0.5/df);
          gsl_matrix_set(lines_temp,i,8,122.0/df);  gsl_matrix_set(linewidth_temp,i,8,5.0/df);
          gsl_matrix_set(lines_temp,i,9,180.0/df);  gsl_matrix_set(linewidth_temp,i,9,2.0/df);
        }

        if(!strcmp(dataPtr->name,"L1"))
        {
          gsl_matrix_set(lines_temp,i,0,35.0/df);   gsl_matrix_set(linewidth_temp,i,0,3.0/df);
          gsl_matrix_set(lines_temp,i,1,60.0/df);   gsl_matrix_set(linewidth_temp,i,1,4.0/df);
          gsl_matrix_set(lines_temp,i,2,69.0/df);   gsl_matrix_set(linewidth_temp,i,2,2.5/df);
          gsl_matrix_set(lines_temp,i,3,106.4/df);  gsl_matrix_set(linewidth_temp,i,3,0.8/df);
          gsl_matrix_set(lines_temp,i,4,113.0/df);  gsl_matrix_set(linewidth_temp,i,4,1.5/df);
          gsl_matrix_set(lines_temp,i,5,120.0/df);  gsl_matrix_set(linewidth_temp,i,5,2.5/df);
          gsl_matrix_set(lines_temp,i,6,128.0/df);  gsl_matrix_set(linewidth_temp,i,6,3.5/df);
          gsl_matrix_set(lines_temp,i,7,143.0/df);  gsl_matrix_set(linewidth_temp,i,7,1.0/df);
          gsl_matrix_set(lines_temp,i,8,180.0/df);  gsl_matrix_set(linewidth_temp,i,8,2.5/df);
          gsl_matrix_set(lines_temp,i,9,191.5/df);  gsl_matrix_set(linewidth_temp,i,9,4.0/df);
        }

        if(!strcmp(dataPtr->name,"V1"))
        {
          gsl_matrix_set(lines_temp,i,0,35.0/df);   gsl_matrix_set(linewidth_temp,i,0,3.0/df);
          gsl_matrix_set(lines_temp,i,1,60.0/df);   gsl_matrix_set(linewidth_temp,i,1,4.0/df);
          gsl_matrix_set(lines_temp,i,2,69.0/df);   gsl_matrix_set(linewidth_temp,i,2,2.5/df);
          gsl_matrix_set(lines_temp,i,3,106.4/df);  gsl_matrix_set(linewidth_temp,i,3,0.8/df);
          gsl_matrix_set(lines_temp,i,4,113.0/df);  gsl_matrix_set(linewidth_temp,i,4,1.5/df);
          gsl_matrix_set(lines_temp,i,5,120.0/df);  gsl_matrix_set(linewidth_temp,i,5,2.5/df);
          gsl_matrix_set(lines_temp,i,6,128.0/df);  gsl_matrix_set(linewidth_temp,i,6,3.5/df);
          gsl_matrix_set(lines_temp,i,7,143.0/df);  gsl_matrix_set(linewidth_temp,i,7,1.0/df);
          gsl_matrix_set(lines_temp,i,8,180.0/df);  gsl_matrix_set(linewidth_temp,i,8,2.5/df);
          gsl_matrix_set(lines_temp,i,9,191.5/df);  gsl_matrix_set(linewidth_temp,i,9,4.0/df);
        }
      }
      dataPtr = dataPtr->next;
      i++;

      lines_num = max(lines_num,lines_num_ifo);

    }

    gsl_matrix *lines      = gsl_matrix_alloc(nifo,lines_num);
    gsl_matrix *linewidth  = gsl_matrix_alloc(nifo,lines_num);

    for (i = 0; i < nifo; i++)
    {
      for (j = 0; j < lines_num; j++)
      {
        gsl_matrix_set(lines,i,j,gsl_matrix_get(lines_temp,i,j));
        gsl_matrix_set(linewidth,i,j,gsl_matrix_get(linewidth_temp,i,j));
      }
    }

    /* Add line matrices to variable lists */
    LALInferenceAddVariable(currentParams, "line_center", &lines,     LALINFERENCE_gslMatrix_t, LALINFERENCE_PARAM_FIXED);
    LALInferenceAddVariable(currentParams, "line_width",  &linewidth, LALINFERENCE_gslMatrix_t, LALINFERENCE_PARAM_FIXED);


  }//End of line-removal initialization
   
  LALInferenceAddVariable(currentParams, "removeLinesFlag", &lines_flag, LALINFERENCE_UINT4_t, LALINFERENCE_PARAM_FIXED);
  if(LALInferenceGetProcParamVal(commandLine, "--glitchFit")) LALInferenceInitGlitchVariables(state);

  UINT4 signal_flag=1;
  ppt = LALInferenceGetProcParamVal(commandLine, "--noiseonly");
  if(ppt)signal_flag=0;
  LALInferenceAddVariable(currentParams, "signalModelFlag", &signal_flag,  LALINFERENCE_INT4_t,  LALINFERENCE_PARAM_FIXED);

  //Only add waveform parameters to model if needed
  if(signal_flag)
  {
    ppt=LALInferenceGetProcParamVal(commandLine,"--fixMc");
    if(ppt){
      LALInferenceRegisterUniformVariableREAL8(state, currentParams, "chirpmass", start_mc, mcMin, mcMax, LALINFERENCE_PARAM_FIXED);
      if(lalDebugLevel>0) fprintf(stdout,"chirpmass fixed and set to %f\n",start_mc);
    }else{
      LALInferenceRegisterUniformVariableREAL8(state, currentParams, "chirpmass", start_mc, mcMin, mcMax, LALINFERENCE_PARAM_LINEAR);
    }

    /* Check if running with symmetric (eta) or asymmetric (q) mass ratio.*/
    ppt=LALInferenceGetProcParamVal(commandLine,"--fixQ");
    if(ppt){
      LALInferenceRegisterUniformVariableREAL8(state, currentParams, "asym_massratio", start_q, qMin, qMax, LALINFERENCE_PARAM_FIXED);
      if(lalDebugLevel>0) fprintf(stdout,"q fixed and set to %f\n",start_q);
    }else{
      ppt=LALInferenceGetProcParamVal(commandLine,"--fixEta");
      if(ppt){
	LALInferenceRegisterUniformVariableREAL8(state, currentParams, "massratio", start_eta, etaMin, etaMax, LALINFERENCE_PARAM_FIXED);
        if(lalDebugLevel>0) fprintf(stdout,"eta fixed and set to %f\n",start_eta);
      }else{
        ppt=LALInferenceGetProcParamVal(commandLine,"--symMassRatio");
        if(ppt){
	  LALInferenceRegisterUniformVariableREAL8(state, currentParams, "massratio", start_eta, etaMin, etaMax, LALINFERENCE_PARAM_LINEAR);
        }else{
	  LALInferenceRegisterUniformVariableREAL8(state, currentParams, "asym_massratio", start_q, qMin, qMax, LALINFERENCE_PARAM_LINEAR);
        }
      }
    }
  
    if(!LALInferenceGetProcParamVal(commandLine,"--margtime") && !LALInferenceGetProcParamVal(commandLine, "--margtimephi")){
      ppt=LALInferenceGetProcParamVal(commandLine,"--fixTime");
      if(ppt){
        LALInferenceRegisterUniformVariableREAL8(state, currentParams, "time", timeParam, timeMin, timeMax, LALINFERENCE_PARAM_FIXED);
        if(lalDebugLevel>0) fprintf(stdout,"time fixed and set to %f\n",timeParam);
      }else{
        LALInferenceRegisterUniformVariableREAL8(state, currentParams, "time", timeParam, timeMin, timeMax, LALINFERENCE_PARAM_LINEAR);
      }
    } else {
      LALInferenceAddMinMaxPrior(currentParams, "time" , &timeMin, &timeMax, LALINFERENCE_REAL8_t);
//      LALInferenceAddVariable(currentParams, "time_prior_low", &timeMin, LALINFERENCE_REAL8_t, LALINFERENCE_PARAM_FIXED);
//      LALInferenceAddVariable(currentParams, "time_prior_high", &timeMax, LALINFERENCE_REAL8_t, LALINFERENCE_PARAM_FIXED);
    }

    if(!LALInferenceGetProcParamVal(commandLine,"--margphi") && !LALInferenceGetProcParamVal(commandLine, "--margtimephi")){
      ppt=LALInferenceGetProcParamVal(commandLine,"--fixPhi");
      if(ppt){
	LALInferenceRegisterUniformVariableREAL8(state, currentParams, "phase", start_phase, phiMin, phiMax, LALINFERENCE_PARAM_FIXED);
	if(lalDebugLevel>0) fprintf(stdout,"phase fixed and set to %f\n",start_phase);
      }else{
	LALInferenceRegisterUniformVariableREAL8(state, currentParams, "phase", start_phase, phiMin, phiMax, LALINFERENCE_PARAM_CIRCULAR);
      }
    }
  
  if(LALInferenceGetProcParamVal(commandLine,"--use-logdistance")){
    LALInferenceRegisterUniformVariableREAL8(state, currentParams, "logdistance", log(start_dist), log(Dmin), log(Dmax), LALInferenceGetProcParamVal(commandLine,"--fixDist")?LALINFERENCE_PARAM_FIXED:LALINFERENCE_PARAM_LINEAR);
  } else {
    LALInferenceRegisterUniformVariableREAL8(state, currentParams, "distance", start_dist, Dmin, Dmax, LALInferenceGetProcParamVal(commandLine,"--fixDist")?LALINFERENCE_PARAM_FIXED:LALINFERENCE_PARAM_LINEAR);
  }
  
  LALInferenceRegisterUniformVariableREAL8(state, currentParams, "rightascension", start_ra, raMin, raMax, LALInferenceGetProcParamVal(commandLine,"--fixRa")?LALINFERENCE_PARAM_FIXED:LALINFERENCE_PARAM_CIRCULAR);

  LALInferenceRegisterUniformVariableREAL8(state, currentParams, "declination", start_dec, decMin, decMax, LALInferenceGetProcParamVal(commandLine,"--fixDec")?LALINFERENCE_PARAM_FIXED:LALINFERENCE_PARAM_LINEAR);
  
  LALInferenceRegisterUniformVariableREAL8(state, currentParams, "polarisation", start_psi, psiMin, psiMax, LALInferenceGetProcParamVal(commandLine,"--fixPsi")?LALINFERENCE_PARAM_FIXED:LALINFERENCE_PARAM_LINEAR);

  /* PPE parameters */

  ppt=LALInferenceGetProcParamVal(commandLine, "--TaylorF2ppE");
  if(approx==TaylorF2 && ppt){
    
    LALInferenceRegisterUniformVariableREAL8(state, currentParams, "ppealpha",0.0, -1000.0 , 1000.0 , LALINFERENCE_PARAM_LINEAR);
    LALInferenceRegisterUniformVariableREAL8(state, currentParams, "ppebeta", 0.0, -1000.0 , 1000.0 , LALINFERENCE_PARAM_LINEAR);
    

    LALInferenceRegisterUniformVariableREAL8(state, currentParams, "ppeuppera", 0.0, -3.0, 3.0 , LALINFERENCE_PARAM_LINEAR);
    LALInferenceRegisterUniformVariableREAL8(state, currentParams, "ppeupperb", 0.0, -3.0, 3.0 , LALINFERENCE_PARAM_LINEAR);
    

    LALInferenceRegisterUniformVariableREAL8(state, currentParams, "ppelowera", 0.0, -3.0, 2.0/3.0 , LALINFERENCE_PARAM_LINEAR);
    LALInferenceRegisterUniformVariableREAL8(state, currentParams, "ppelowerb", 0.0, -4.5, 1.0, LALINFERENCE_PARAM_LINEAR);
    
  }

  if(LALInferenceGetProcParamVal(commandLine,"--tidalT")&&LALInferenceGetProcParamVal(commandLine,"--tidal")){
    XLALPrintError("Error: cannot use both --tidalT and --tidal.\n");
    XLAL_ERROR_NULL(XLAL_EINVAL);
  } else if(LALInferenceGetProcParamVal(commandLine,"--tidalT")){
    LALInferenceRegisterUniformVariableREAL8(state, currentParams, "lambdaT", 0.0, lambdaTMin, lambdaTMax, LALINFERENCE_PARAM_LINEAR);
    LALInferenceRegisterUniformVariableREAL8(state, currentParams, "dLambdaT", 0.0, dLambdaTMin, dLambdaTMax, LALINFERENCE_PARAM_LINEAR);
    
  } else if(LALInferenceGetProcParamVal(commandLine,"--tidal")){
    LALInferenceRegisterUniformVariableREAL8(state, currentParams, "lambda1", 0.0, lambda1Min, lambda1Max, LALINFERENCE_PARAM_LINEAR);
    LALInferenceRegisterUniformVariableREAL8(state, currentParams, "lambda2", 0.0, lambda2Min, lambda2Max, LALINFERENCE_PARAM_LINEAR);
    
  }

  LALSimInspiralSpinOrder spinO = LAL_SIM_INSPIRAL_SPIN_ORDER_ALL;
  ppt=LALInferenceGetProcParamVal(commandLine, "--spinOrder");
  if(ppt) {
    spinO = atoi(ppt->value);
    LALInferenceAddVariable(currentParams, "spinO", &spinO,
        LALINFERENCE_INT4_t, LALINFERENCE_PARAM_FIXED);
  }
  LALSimInspiralTidalOrder tideO = LAL_SIM_INSPIRAL_TIDAL_ORDER_ALL;
  ppt=LALInferenceGetProcParamVal(commandLine, "--tidalOrder");
  if(ppt) {
    tideO = atoi(ppt->value);
    LALInferenceAddVariable(currentParams, "tideO", &tideO,
        LALINFERENCE_INT4_t, LALINFERENCE_PARAM_FIXED);
  }

<<<<<<< HEAD
  ppt=LALInferenceGetProcParamVal(commandLine,"--GRtestparameters");
  if (ppt) 
  {
    REAL8 testParameter_max=.5;
    REAL8 testParameter_min=-.5;
    REAL8 tmpVal=testParameter_min+(testParameter_max - testParameter_min)/2.0;
    if (checkParamInList(ppt->value,"dchi0")) LALInferenceRegisterUniformVariableREAL8(state, currentParams, "dchi0", tmpVal, testParameter_min, testParameter_max, LALINFERENCE_PARAM_LINEAR);
    if (checkParamInList(ppt->value,"dchi1")) LALInferenceRegisterUniformVariableREAL8(state, currentParams, "dchi1", tmpVal, testParameter_min, testParameter_max, LALINFERENCE_PARAM_LINEAR);
    if (checkParamInList(ppt->value,"dchi2")) LALInferenceRegisterUniformVariableREAL8(state, currentParams, "dchi2", tmpVal, testParameter_min, testParameter_max, LALINFERENCE_PARAM_LINEAR);
    if (checkParamInList(ppt->value,"dchi3")) LALInferenceRegisterUniformVariableREAL8(state, currentParams, "dchi3", tmpVal, testParameter_min, testParameter_max, LALINFERENCE_PARAM_LINEAR);
    if (checkParamInList(ppt->value,"dchi4")) LALInferenceRegisterUniformVariableREAL8(state, currentParams, "dchi4", tmpVal, testParameter_min, testParameter_max, LALINFERENCE_PARAM_LINEAR);
    if (checkParamInList(ppt->value,"dchi5")) LALInferenceRegisterUniformVariableREAL8(state, currentParams, "dchi5", tmpVal, testParameter_min, testParameter_max, LALINFERENCE_PARAM_LINEAR);
    if (checkParamInList(ppt->value,"dchi5l")) LALInferenceRegisterUniformVariableREAL8(state, currentParams, "dchi5l", tmpVal, testParameter_min, testParameter_max, LALINFERENCE_PARAM_LINEAR);
    if (checkParamInList(ppt->value,"dchi6")) LALInferenceRegisterUniformVariableREAL8(state, currentParams, "dchi6", tmpVal, testParameter_min, testParameter_max, LALINFERENCE_PARAM_LINEAR);
    if (checkParamInList(ppt->value,"dchi6l")) LALInferenceRegisterUniformVariableREAL8(state, currentParams, "dchi6l", tmpVal, testParameter_min, testParameter_max, LALINFERENCE_PARAM_LINEAR);
    if (checkParamInList(ppt->value,"dchi7")) LALInferenceRegisterUniformVariableREAL8(state, currentParams, "dchi7", tmpVal, testParameter_min, testParameter_max, LALINFERENCE_PARAM_LINEAR);
  }
=======
  LALSimInspiralWaveformFlags *waveFlags = XLALSimInspiralCreateWaveformFlags();
  XLALSimInspiralSetSpinOrder(waveFlags,  spinO);
  XLALSimInspiralSetTidalOrder(waveFlags, tideO);
  dataPtr = state->data;
  while (dataPtr){
    dataPtr->waveFlags = waveFlags;
    dataPtr=dataPtr->next;
  }

  fprintf(stdout,"\n\n---\t\t ---\n");
  LALInferenceInitSpinVariables(state);

>>>>>>> 63b895d7
  if (injTable)
     print_flags_orders_warning(injTable,commandLine); 

     /* Print info about orders and waveflags used for templates */

     fprintf(stdout,"Templates will run using Approximant %i (%s), phase order %i, amp order %i, spin order %i tidal order %i, in the %s domain.\n",approx,XLALGetStringFromApproximant(approx),PhaseOrder,AmpOrder,(int) spinO, (int) tideO, modelDomain==LAL_SIM_DOMAIN_TIME?"time":"frequency");
     fprintf(stdout,"---\t\t ---\n\n");
  }//end of signal only flag
  else
  {
    /* Print info about orders and waveflags used for templates */
    fprintf(stdout,"\n\n------\n");
    fprintf(stdout,"Noise only run\n");
    fprintf(stdout,"------\n\n");
  }
  return(currentParams);
}



/* Setup the variable for the evidence calculation test for review */
/* 5-sigma ranges for analytic likeliood function */
/* https://www.lsc-group.phys.uwm.edu/ligovirgo/cbcnote/LALInferenceReviewAnalyticGaussianLikelihood */
LALInferenceVariables *LALInferenceInitVariablesReviewEvidence(LALInferenceRunState *state)
{
    ProcessParamsTable *commandLine=state->commandLine;
    ProcessParamsTable *ppt=NULL;
    char **strings=NULL;
    char *pinned_params=NULL;
    UINT4 N=0,i,j;
    if((ppt=LALInferenceGetProcParamVal(commandLine,"--pinparams"))){
            pinned_params=ppt->value;
            LALInferenceVariables tempParams;
            memset(&tempParams,0,sizeof(tempParams));
            LALInferenceParseCharacterOptionString(pinned_params,&strings,&N);
    }
        state->currentParams=XLALCalloc(1,sizeof(LALInferenceVariables));
        LALInferenceVariables *currentParams=state->currentParams;
	i=0;

	struct varSettings {const char *name; REAL8 val, min, max;};
	
	struct varSettings setup[]=
	{
		{.name="time", .val=0.0, .min=-0.1073625, .max=0.1073625},
		{.name="m1", .val=16., .min=14.927715, .max=17.072285},
		{.name="m2", .val=7., .min=5.829675, .max=8.170325},
		{.name="distance", .val=50., .min=37.986000000000004, .max=62.013999999999996},
		{.name="inclination", .val=LAL_PI/2., .min=1.4054428267948966, .max=1.7361498267948965},
		{.name="phase", .val=LAL_PI, .min=2.8701521535897934, .max=3.413033153589793},
		{.name="polarisation", .val=LAL_PI/2., .min=1.3885563267948966, .max=1.7530363267948965},
		{.name="rightascension", .val=LAL_PI, .min=2.813050153589793, .max=3.4701351535897933},
		{.name="declination", .val=0., .min=-0.300699, .max=0.300699},
		{.name="a_spin1", .val=0.5, .min=0.3784565, .max=0.6215435},
		{.name="a_spin2", .val=0.5, .min=0.421869, .max=0.578131},
		{.name="theta_spin1", .val=LAL_PI/2., .min=1.3993998267948966, .max=1.7421928267948965},
		{.name="theta_spin2", .val=LAL_PI/2., .min=1.4086158267948965, .max=1.7329768267948966},
		{.name="phi_spin1", .val=LAL_PI, .min=2.781852653589793, .max=3.501332653589793},
		{.name="phi_spin2", .val=LAL_PI, .min=2.777215653589793, .max=3.5059696535897933},
		{.name="END", .val=0., .min=0., .max=0.}
	};

	while(strcmp("END",setup[i].name))
	{
        LALInferenceParamVaryType type=LALINFERENCE_PARAM_CIRCULAR;
        /* Check if it is to be fixed */
        for(j=0;j<N;j++) if(!strcmp(setup[i].name,strings[j])) {type=LALINFERENCE_PARAM_FIXED; printf("Fixing parameter %s\n",setup[i].name); break;}
		LALInferenceRegisterUniformVariableREAL8(state, currentParams, setup[i].name, setup[i].val, setup[i].min, setup[i].max, type);
		i++;
	}
	return(currentParams);
}


LALInferenceVariables *LALInferenceInitVariablesReviewEvidence_bimod(LALInferenceRunState *state)
{
  ProcessParamsTable *commandLine=state->commandLine;
  ProcessParamsTable *ppt=NULL;
  char **strings=NULL;
  char *pinned_params=NULL;
  UINT4 N=0,i,j;
  if((ppt=LALInferenceGetProcParamVal(commandLine,"--pinparams"))){
    pinned_params=ppt->value;
    LALInferenceVariables tempParams;
    memset(&tempParams,0,sizeof(tempParams));
    LALInferenceParseCharacterOptionString(pinned_params,&strings,&N);
  }
  state->currentParams=XLALCalloc(1,sizeof(LALInferenceVariables));
  LALInferenceVariables *currentParams=state->currentParams;
  i=0;
  
  struct varSettings {const char *name; REAL8 val, min, max;};
  
  struct varSettings setup[]=
  {
    {.name="time", .val=0.05589, .min=-0.1373625, .max=0.2491425},
    {.name="m1", .val=16.857828, .min=14.927715, .max=18.787941},
    {.name="m2", .val=7.93626, .min=5.829675, .max=10.042845},
    {.name="distance", .val=34.6112, .min=12.986, .max=56.2364},
    {.name="inclination", .val=0.9176809634, .min=0.6200446634, .max=1.2153172634},
    {.name="phase", .val=1.7879487268, .min=1.2993558268, .max=2.2765416268},
    {.name="polarisation", .val=0.9311901634, .min=0.6031581634, .max=1.2592221634},
    {.name="rightascension", .val=1.8336303268, .min=1.2422538268, .max=2.4250068268},
    {.name="declination", .val=-0.5448389634, .min=-1.0860971634, .max=-0.0035807634},
    {.name="a_spin1", .val=0.2972348, .min=0.0784565, .max=0.5160131},
    {.name="a_spin2", .val=0.2625048, .min=0.121869, .max=0.4031406},
    {.name="theta_spin1", .val=0.9225153634, .min=0.6140016634, .max=1.2310290634},
    {.name="theta_spin2", .val=0.9151425634, .min=0.6232176634, .max=1.2070674634},
    {.name="phi_spin1", .val=1.8585883268, .min=1.2110563268, .max=2.5061203268},
    {.name="phi_spin2", .val=1.8622979268, .min=1.2064193268, .max=2.5181765268},
    {.name="END", .val=0., .min=0., .max=0.}
  };
  
  while(strcmp("END",setup[i].name))
  {
    LALInferenceParamVaryType type=LALINFERENCE_PARAM_CIRCULAR;
    /* Check if it is to be fixed */
    for(j=0;j<N;j++) if(!strcmp(setup[i].name,strings[j])) {type=LALINFERENCE_PARAM_FIXED; printf("Fixing parameter %s\n",setup[i].name); break;}
    LALInferenceRegisterUniformVariableREAL8(state, currentParams, setup[i].name, setup[i].val, setup[i].min, setup[i].max, type);
    i++;
  }
  return(currentParams);
}

LALInferenceVariables *LALInferenceInitVariablesReviewEvidence_banana(LALInferenceRunState *state)
{
  ProcessParamsTable *commandLine=state->commandLine;
  ProcessParamsTable *ppt=NULL;
  char **strings=NULL;
  char *pinned_params=NULL;
  UINT4 N=0,i,j;
  if((ppt=LALInferenceGetProcParamVal(commandLine,"--pinparams"))){
    pinned_params=ppt->value;
    LALInferenceVariables tempParams;
    memset(&tempParams,0,sizeof(tempParams));
    LALInferenceParseCharacterOptionString(pinned_params,&strings,&N);
  }
  state->currentParams=XLALCalloc(1,sizeof(LALInferenceVariables));
  LALInferenceVariables *currentParams=state->currentParams;
  i=0;
  
  struct varSettings {const char *name; REAL8 val, min, max;};
  
  struct varSettings setup[]=
  {
    {.name="time", .val=0.0, .min=-2., .max=2.},
    {.name="m1", .val=16., .min=14., .max=18.},
    {.name="m2", .val=7., .min=5., .max=9.},
    {.name="distance", .val=50., .min=45., .max=55.},
    {.name="inclination", .val=LAL_PI/2., .min=-0.429203673, .max=3.570796327},
    {.name="phase", .val=LAL_PI, .min=1.141592654, .max=5.141592654},
    {.name="polarisation", .val=LAL_PI/2., .min=-0.429203673, .max=3.570796327},
    {.name="rightascension", .val=LAL_PI, .min=1.141592654, .max=5.141592654},
    {.name="declination", .val=0., .min=-2., .max=2.},
    {.name="a_spin1", .val=0.5, .min=-1.5, .max=2.5},
    {.name="a_spin2", .val=0.5, .min=-1.5, .max=2.5},
    {.name="theta_spin1", .val=LAL_PI/2., .min=-0.429203673, .max=3.570796327},
    {.name="theta_spin2", .val=LAL_PI/2., .min=-0.429203673, .max=3.570796327},
    {.name="phi_spin1", .val=LAL_PI, .min=1.141592654, .max=5.141592654},
    {.name="phi_spin2", .val=LAL_PI, .min=1.141592654, .max=5.141592654},
    {.name="END", .val=0., .min=0., .max=0.}
  };
  
  while(strcmp("END",setup[i].name))
  {
    LALInferenceParamVaryType type=LALINFERENCE_PARAM_CIRCULAR;
    /* Check if it is to be fixed */
    for(j=0;j<N;j++) if(!strcmp(setup[i].name,strings[j])) {type=LALINFERENCE_PARAM_FIXED; printf("Fixing parameter %s\n",setup[i].name); break;}
    LALInferenceRegisterUniformVariableREAL8(state, currentParams, setup[i].name, setup[i].val, setup[i].min, setup[i].max, type);
    i++;
  }
  return(currentParams);
}

static void print_flags_orders_warning(SimInspiralTable *injt, ProcessParamsTable *commline){

    /* If lalDebugLevel > 0, print information about:
     * 
     * - Eventual injection/template mismatch on phase and amplitude orders, as well as on waveFlags
     * - Those fiels being set only for injection or template
     * 
     **/
    XLALPrintWarning("\n");
    LALPNOrder PhaseOrder=-1;
    LALPNOrder AmpOrder=-1;
    LALSimInspiralSpinOrder default_spinO = LAL_SIM_INSPIRAL_SPIN_ORDER_ALL;
    LALSimInspiralTidalOrder default_tideO = LAL_SIM_INSPIRAL_TIDAL_ORDER_ALL;
    Approximant approx=NumApproximants;
    ProcessParamsTable *ppt=NULL;
    ProcessParamsTable *ppt_order=NULL;
    int errnum;
    ppt=LALInferenceGetProcParamVal(commline,"--approximant");
    if(ppt){
        approx=XLALGetApproximantFromString(ppt->value);
        ppt=LALInferenceGetProcParamVal(commline,"--order");
        if(ppt) PhaseOrder = XLALGetOrderFromString(ppt->value);
    }
    ppt=LALInferenceGetProcParamVal(commline,"--approx");
    if(ppt){
       approx=XLALGetApproximantFromString(ppt->value);
       XLAL_TRY(PhaseOrder = XLALGetOrderFromString(ppt->value),errnum);
       if( (int) PhaseOrder == XLAL_FAILURE || errnum) {
          XLALPrintWarning("WARNING: No phase order given.  Using maximum available order for the template.\n");
          PhaseOrder=-1;
        }
     }
     /* check approximant is given */
    if (approx==NumApproximants){
        approx=XLALGetApproximantFromString(injt->waveform);
        XLALPrintWarning("WARNING: You did not provide an approximant for the templates. Using value in injtable (%s), which might not what you want!\n",XLALGetStringFromApproximant(approx));
     }
    
    /* check inj/rec amporder */
    ppt=LALInferenceGetProcParamVal(commline,"--amporder");
    if(ppt) AmpOrder=atoi(ppt->value);
    ppt=LALInferenceGetProcParamVal(commline,"--ampOrder");
    if(ppt) AmpOrder = XLALGetOrderFromString(ppt->value);
    if(AmpOrder!=(LALPNOrder)injt->amp_order)
       XLALPrintWarning("WARNING: Injection specified amplitude order %i. Template will use  %i\n",
               injt->amp_order,AmpOrder);

    /* check inj/rec phase order */
    if(PhaseOrder!=(LALPNOrder)XLALGetOrderFromString(injt->waveform))
        XLALPrintWarning("WARNING: Injection specified phase order %i. Template will use %i\n",\
             XLALGetOrderFromString(injt->waveform),PhaseOrder);

    /* check inj/rec spinflag */
    ppt=LALInferenceGetProcParamVal(commline, "--spinOrder");
    ppt_order=LALInferenceGetProcParamVal(commline, "--inj-spinOrder");
    if (ppt && ppt_order){
       if (!(atoi(ppt->value)== atoi(ppt_order->value)))
            XLALPrintWarning("WARNING: Set different spin orders for injection (%i ) and template (%i) \n",atoi(ppt_order->value),atoi(ppt->value));       
    }
    else if (ppt || ppt_order){
        if (ppt)
            XLALPrintWarning("WARNING: You set the spin order only for the template (%i). Injection will use default value (%i). You can change that with --inj-spinOrder. \n",atoi(ppt->value),default_spinO);   
        else 
            XLALPrintWarning("WARNING: You set the spin order only for the injection (%i). Template will use default value (%i). You can change that with --spinOrder. \n",atoi(ppt_order->value),default_spinO);     }
    else
        XLALPrintWarning("WARNING: You did not set the spin order. Injection and template will use default values (%i). You change that using --inj-spinOrder (set injection value) and --spinOrder (set template value).\n",default_spinO);    
    /* check inj/rec tidal flag */
    ppt=LALInferenceGetProcParamVal(commline, "--tidalOrder");
    ppt_order=LALInferenceGetProcParamVal(commline, "--inj-tidalOrder");
    if (ppt && ppt_order){
        if (!(atoi(ppt->value)==atoi( ppt_order->value)))
            XLALPrintWarning("WARNING: Set different tidal orders for injection (%i ) and template (%i) \n",atoi(ppt_order->value),atoi(ppt->value));   
    }
    else if (ppt || ppt_order){
        if (ppt)
            XLALPrintWarning("WARNING: You set the tidal order only for the template (%d). Injection will use default value (%i). You can change that with --inj-tidalOrder. \n",atoi(ppt->value),default_tideO);        
        else 
            XLALPrintWarning("WARNING: You set the tidal order only for the injection (%i). Template will use default value (%i). You can  change that with --tidalOrder\n",atoi(ppt_order->value),default_tideO);
        }
    else
       XLALPrintWarning("WARNING: You did not set the tidal order. Injection and template will use default values (%i). You change that using --inj-tidalOrder (set injection value) and --tidalOrder (set template value).\n",default_tideO); 
    return;    
}

void LALInferenceCheckOptionsConsistency(ProcessParamsTable *commandLine)

{ /*
  Go through options and check for possible errors and inconsistencies (e.g. seglen < 0 )
  
  */
  
  ProcessParamsTable *ppt=NULL,*ppt2=NULL;
  REAL8 tmp=0.0;
  INT4 itmp=0;
  
  ppt=LALInferenceGetProcParamVal(commandLine,"--help");
  if (ppt)
    return;
    
  // Check PSDlength > 0
  ppt=LALInferenceGetProcParamVal(commandLine,"--psdlength");
  if(!ppt) ppt=LALInferenceGetProcParamVal(commandLine,"--PSDlength");
  tmp=atof(ppt->value);
  if (tmp<0.0){
    fprintf(stderr,"ERROR: PSD length must be positive. Exiting...\n");
    exit(1);
  }
  // Check seglen > 0
  ppt=LALInferenceGetProcParamVal(commandLine,"--seglen");
  if (!ppt){
    XLALPrintError("Must provide segment length with --seglen. Exiting...");
    exit(1);
  }
  tmp=atof(ppt->value);
  if (tmp<0.0){
    fprintf(stderr,"ERROR: seglen must be positive. Exiting...\n");
    exit(1);
  }

  
  /* Flags consistency */
  ppt=LALInferenceGetProcParamVal(commandLine,"--disable-spin");
  ppt2=LALInferenceGetProcParamVal(commandLine,"--noSpin");
  if (ppt || ppt2){
    ppt2=LALInferenceGetProcParamVal(commandLine,"--spinO");
    if (ppt2){
      itmp=atoi(ppt2->value);
      if (itmp>0 || itmp==-1)
        XLALPrintWarning("--spinO > 0 or -1 will be ignored due to --disable-spin. If you want to include spin terms in the template, remove --disable-spin\n");
        exit(1);
      }
    if (!ppt2){
      XLALPrintWarning("--spinO defaulted to -1. This will be ignored due to --disable-spin. If you want to include spin terms in the template, remove --disable-spin\n");
      }
    ppt=LALInferenceGetProcParamVal(commandLine, "--spinAligned");
    ppt2=LALInferenceGetProcParamVal(commandLine,"--aligned-spin");
    if (ppt|| ppt2){
      fprintf(stderr,"--aligned-spin and --disable-spin are incompatible options. Exiting\n");
      exit(1);
    }
    ppt=LALInferenceGetProcParamVal(commandLine,"--singleSpin");
    if(ppt){
      fprintf(stderr,"--singleSpin and --disable-spin are incompatible options. Exiting\n");
      exit(1);
    }
  }
  
  /* lalinference_nest only checks */
  // Check live points
  ppt=LALInferenceGetProcParamVal(commandLine,"--nlive");
  if (ppt){
    itmp=atoi(ppt->value);
    if (itmp<0){
      fprintf(stderr,"ERROR: nlive must be positive. Exiting...\n");
      exit(1);
    }
    if (itmp<100){
      XLALPrintWarning("WARNING: Using %d live points. This is very little and may lead to unreliable results. Consider increasing.\n",itmp);
    }
    if (itmp>5000){
      XLALPrintWarning("WARNING: Using %d live points. This is a very large number and may lead to very long runs. Consider decreasing.\n",itmp);
    }
  }
  // Check nmcmc points
  ppt=LALInferenceGetProcParamVal(commandLine,"--nmcmc");
  if (ppt){
    itmp=atoi(ppt->value);
    if (itmp<0){
      fprintf(stderr,"ERROR: nmcmc must be positive (or omitted). Exiting...\n");
      exit(1);
    }
    if (itmp<100){
      XLALPrintWarning("WARNING: Using %d nmcmc. This is very little and may lead to unreliable results. Consider increasing.\n",itmp);
    }
  }
  
  return;
}

void LALInferenceInitSpinVariables(LALInferenceRunState *state){


  LALStatus status;
  memset(&status,0,sizeof(status));

  LALInferenceVariables *currentParams=state->currentParams;
  ProcessParamsTable *commandLine=state->commandLine;
  ProcessParamsTable *ppt=NULL;

  LALInferenceFrame frame = LALINFERENCE_FRAME_SYSTEM;
  ppt=LALInferenceGetProcParamVal(commandLine, "--radiation-frame");
  if(ppt){
    frame = LALINFERENCE_FRAME_RADIATION;
  }
  LALInferenceAddVariable(currentParams, "LALINFERENCE_FRAME", &frame, LALINFERENCE_UINT4_t, LALINFERENCE_PARAM_FIXED);

  LALInferenceIFOData *dataPtr;
  dataPtr = state->data;

  Approximant approx= *(Approximant*) LALInferenceGetVariable(currentParams, "LAL_APPROXIMANT");

  REAL8 a1min=0.0,a1max=1.0;
  REAL8 a2min=0.0,a2max=1.0;
  REAL8 tilt1min=0.0,tilt1max=LAL_PI;
  REAL8 tilt2min=0.0,tilt2max=LAL_PI;
  REAL8 phi12min=0.0,phi12max=LAL_TWOPI;
  REAL8 theta1min=0.0,theta1max=LAL_PI;
  REAL8 theta2min=0.0,theta2max=LAL_PI;
  REAL8 phi1min=0.0,phi1max=LAL_TWOPI;
  REAL8 phi2min=0.0,phi2max=LAL_TWOPI;
  REAL8 thetaJNmin=0.0,thetaJNmax=LAL_PI;
  REAL8 iotaMin=0.0,iotaMax=LAL_PI;
  REAL8 phiJLmin=0.0,phiJLmax=LAL_TWOPI;

  /* Default to precessing spins */
  UINT4 spinAligned=0;
  UINT4 singleSpin=0;
  UINT4 noSpin=0;

  /* Let's first check that the user asked, then we check the approximant can make it happen */
  /* Check for spin disabled */
  ppt=LALInferenceGetProcParamVal(commandLine, "--noSpin");
  if (!ppt) ppt=LALInferenceGetProcParamVal(commandLine,"--disable-spin");
  if (ppt) noSpin=1;

  /* Check for aligned spin */
  ppt=LALInferenceGetProcParamVal(commandLine, "--spinAligned");
  if (!ppt) ppt=LALInferenceGetProcParamVal(commandLine,"--aligned-spin");
  if(ppt)
    spinAligned=1;

  /* Check for single spin */
  ppt=LALInferenceGetProcParamVal(commandLine,"--singleSpin");
  if(ppt){
    singleSpin=1;
  }

  SpinSupport spin_support=XLALSimInspiralGetSpinSupportFromApproximant(approx);
  LALSimInspiralFrameAxis frame_axis=LAL_SIM_INSPIRAL_FRAME_AXIS_VIEW;

  /* Now check what the approx can do and eventually change user's choices to comply.
   * Also change the reference frame -- For the moment use default as the corresponding patch to LALSimulation has not been finished yet */
  if (spin_support==LAL_SIM_INSPIRAL_SPINLESS)
    noSpin=1;
  else if (spin_support==LAL_SIM_INSPIRAL_SINGLESPIN)
    singleSpin=1;
  else if (spin_support==LAL_SIM_INSPIRAL_ALIGNEDSPIN){
    spinAligned=1;
    /* Restore this line when LALSim has routine to convert frames:
     * frame_axis= LAL_SIM_INSPIRAL_FRAME_AXIS_ORBITAL_L;
     */
  }

  /* Add the frame to waveFlagas */
  XLALSimInspiralSetFrameAxis(dataPtr->waveFlags,frame_axis);

  if (spinAligned){
  /* If spin aligned the magnitude is in the range [-1,1] */
    a1min=-1.0;
    a2min=-1.0;
  }

  /* IMRPhenomP only supports spins up to 0.9 and q > 1/20. Set prior consequently*/
  if (approx==IMRPhenomP && (a1max>0.9 || a2max>0.9)){
    a1max=0.9;
    a2max=0.9;
    if (spinAligned){
      a1min=-0.9;
      a2min=-0.9;
      }
    XLALPrintWarning("WARNING: IMRPhenomP only supports spin magnitude up to 0.9. Changing the a1max=a2max=0.9.\n");
  }

  /* Start with parameters that are free (or pinned if the user wants so). The if...else below may force some of them to be fixed or ignore some of them, depending on the spin configuration*/
  LALInferenceParamVaryType tilt1Vary = LALINFERENCE_PARAM_LINEAR;
  LALInferenceParamVaryType tilt2Vary = LALINFERENCE_PARAM_LINEAR;
  LALInferenceParamVaryType phi12Vary = LALINFERENCE_PARAM_CIRCULAR;
  LALInferenceParamVaryType spin1Vary = LALINFERENCE_PARAM_LINEAR;
  LALInferenceParamVaryType spin2Vary = LALINFERENCE_PARAM_LINEAR;
  LALInferenceParamVaryType phiJLVary = LALINFERENCE_PARAM_CIRCULAR;
  LALInferenceParamVaryType theta1Vary = LALINFERENCE_PARAM_LINEAR;
  LALInferenceParamVaryType theta2Vary = LALINFERENCE_PARAM_LINEAR;
  LALInferenceParamVaryType phi1Vary = LALINFERENCE_PARAM_CIRCULAR;
  LALInferenceParamVaryType phi2Vary = LALINFERENCE_PARAM_CIRCULAR;
  LALInferenceParamVaryType thetaJNVary = LALINFERENCE_PARAM_LINEAR;
  LALInferenceParamVaryType iotaVary = LALINFERENCE_PARAM_LINEAR;

  if(frame==LALINFERENCE_FRAME_RADIATION)
    LALInferenceRegisterUniformVariableREAL8(state, currentParams, "inclination", 0.0, iotaMin, iotaMax, iotaVary);
  else
    LALInferenceRegisterUniformVariableREAL8(state, currentParams, "theta_JN", 0.0, thetaJNmin, thetaJNmax,thetaJNVary);

  /* We may use system or radiation frame, which give different params name. We take the choice here below */
  if (frame==LALINFERENCE_FRAME_SYSTEM){

    /* Add parameters depending on the values of noSpin, singleSpin and spinAligned
     * noSpin -> add nothing
     * spinAligned -> add a_spin1 and a_spin2 (if the approximant is spin aligned only use the names spin1,spin1 instead)
     * singleSpin -> add a_spin1, tilt_spin1, phi_JL
     * singleSpin+spinAligned -> add a_spin1
     * otherwise -> add everything */
     /* Note: To get spin aligned is sufficient to not add the spin angles because LALInferenceTemplate will default to aligned spin if it doesn't find spin angle params in currentParams. */
    if (!noSpin){
      LALInferenceRegisterUniformVariableREAL8(state, currentParams, spin_support==LAL_SIM_INSPIRAL_ALIGNEDSPIN?"spin1":"a_spin1", 0.0, a1min, a1max,spin1Vary);
      if (!singleSpin)
        LALInferenceRegisterUniformVariableREAL8(state, currentParams, spin_support==LAL_SIM_INSPIRAL_ALIGNEDSPIN?"spin2":"a_spin2", 0.0, a2min, a2max,spin2Vary);
      if (!spinAligned){
        LALInferenceRegisterUniformVariableREAL8(state, currentParams, "phi_JL", 0.0, phiJLmin,  phiJLmax, phiJLVary);
        LALInferenceRegisterUniformVariableREAL8(state, currentParams, "tilt_spin1", 0.0, tilt1min,tilt1max,tilt1Vary);
        if (!singleSpin){
          LALInferenceRegisterUniformVariableREAL8(state, currentParams, "tilt_spin2", 0.0, tilt2min,tilt2max,tilt2Vary);
          LALInferenceRegisterUniformVariableREAL8(state, currentParams, "phi12", 0.0, phi12min,phi12max,phi12Vary);
        }
      }
    }
  }
  else if(frame==LALINFERENCE_FRAME_RADIATION) {

    /* Now add parameters depending on the values of noSpin, singleSpin and spinAligned
     * noSpin -> add nothing
     * spinAligned -> add a_spin1 and a_spin2 (if the approximant is spin aligned only use the names spin1,spin1 instead)
     * singleSpin -> add a_spin1, theta_spin1, phi_spin1
     * singleSpin+spinAligned -> add a_spin1
     * otherwise -> add everything */
    /* Note: To get spin aligned is sufficient to not add the spin angles because LALInferenceTemplate will default to aligned spin if it doesn't find spin angle params in currentParams. */
    if (!noSpin){
      LALInferenceRegisterUniformVariableREAL8(state, currentParams,spin_support==LAL_SIM_INSPIRAL_ALIGNEDSPIN?"spin1":"a_spin1", 0.0, a1min, a1max,spin1Vary);
      if (!singleSpin)
        LALInferenceRegisterUniformVariableREAL8(state, currentParams,spin_support==LAL_SIM_INSPIRAL_ALIGNEDSPIN?"spin2":"a_spin2", 0.0, a2min, a2max,spin2Vary);
      if (!spinAligned){
        LALInferenceRegisterUniformVariableREAL8(state,currentParams,"theta_spin1", 0.0, theta1min, theta1max, theta1Vary);
        LALInferenceRegisterUniformVariableREAL8(state,currentParams,"phi_spin1", 0.0, phi1min, phi1max,phi1Vary);
        if (!singleSpin){
          LALInferenceRegisterUniformVariableREAL8(state, currentParams, "theta_spin2", 0.0, theta2min, theta2max,theta2Vary);
          LALInferenceRegisterUniformVariableREAL8(state, currentParams, "phi_spin2", 0.0, phi2min,phi2max,  phi2Vary);
        }
      }
    }
  }
  else {
    XLALPrintError("Error: unknown frame %i\n",frame);
    exit(1);
  }

  /* Print to stdout what will be used */
  if (noSpin)
    fprintf(stdout,"Templates will run without spins\n");
  else{
    if (spinAligned && singleSpin)
      fprintf(stdout,"Templates will run with spin 1 aligned to L \n");
    if (spinAligned && !singleSpin)
      fprintf(stdout,"Templates will run with spins aligned to L \n");
    if (!spinAligned && singleSpin)
      fprintf(stdout,"Templates will run with precessing spin 1 \n");
    if (!spinAligned && !singleSpin)
      fprintf(stdout,"Templates will run with precessing spins \n");
  }
}<|MERGE_RESOLUTION|>--- conflicted
+++ resolved
@@ -513,14 +513,7 @@
   }
     
   /* Set the modeldomain appropriately */
-<<<<<<< HEAD
-
-  if (XLALSimInspiralImplementedTDApproximants(approx)) {
-    modelDomain = LAL_SIM_DOMAIN_TIME;
-  } else if (XLALSimInspiralImplementedFDApproximants(approx)) {
-=======
   if (XLALSimInspiralImplementedFDApproximants(approx)) {
->>>>>>> 63b895d7
     modelDomain = LAL_SIM_DOMAIN_FREQUENCY;
   } else if (XLALSimInspiralImplementedTDApproximants(approx)) {
     modelDomain = LAL_SIM_DOMAIN_TIME;
@@ -1332,7 +1325,6 @@
         LALINFERENCE_INT4_t, LALINFERENCE_PARAM_FIXED);
   }
 
-<<<<<<< HEAD
   ppt=LALInferenceGetProcParamVal(commandLine,"--GRtestparameters");
   if (ppt) 
   {
@@ -1350,7 +1342,7 @@
     if (checkParamInList(ppt->value,"dchi6l")) LALInferenceRegisterUniformVariableREAL8(state, currentParams, "dchi6l", tmpVal, testParameter_min, testParameter_max, LALINFERENCE_PARAM_LINEAR);
     if (checkParamInList(ppt->value,"dchi7")) LALInferenceRegisterUniformVariableREAL8(state, currentParams, "dchi7", tmpVal, testParameter_min, testParameter_max, LALINFERENCE_PARAM_LINEAR);
   }
-=======
+
   LALSimInspiralWaveformFlags *waveFlags = XLALSimInspiralCreateWaveformFlags();
   XLALSimInspiralSetSpinOrder(waveFlags,  spinO);
   XLALSimInspiralSetTidalOrder(waveFlags, tideO);
@@ -1363,7 +1355,6 @@
   fprintf(stdout,"\n\n---\t\t ---\n");
   LALInferenceInitSpinVariables(state);
 
->>>>>>> 63b895d7
   if (injTable)
      print_flags_orders_warning(injTable,commandLine); 
 
