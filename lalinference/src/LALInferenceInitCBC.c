--- conflicted
+++ resolved
@@ -544,112 +544,29 @@
 
 LALInferenceModel *LALInferenceInitCBCModel(LALInferenceRunState *state) {
   char help[]="\
-    ----------------------------------------------\n\
-    --- Injection Arguments ----------------------\n\
-    ----------------------------------------------\n\
-    (--inj injections.xml) Injection XML file to use\n\
-    (--event N)            Event number from Injection XML file to use\n\
-    \n\
-    ----------------------------------------------\n\
-    --- Template Arguments -----------------------\n\
-    ----------------------------------------------\n\
-    (--use-eta)            Jump in symmetric mass ratio eta, instead of q=m1/m2 (m1>m2)\n\
-    (--approx)             Specify a template approximant and phase order to use\n\
-                           (default TaylorF2threePointFivePN). Available approximants:\n\
-                             default modeldomain=\"time\": GeneratePPN, TaylorT1, TaylorT2,\n\
-                                                           TaylorT3, TaylorT4, EOB, EOBNR,\n\
-                                                           EOBNRv2, EOBNRv2HM, SEOBNRv1,\n\
-                                                           SpinTaylor, SpinQuadTaylor, \n\
-                                                           SpinTaylorFrameless, SpinTaylorT4,\n\
-                                                           PhenSpinTaylorRD, NumRel.\n\
-<<<<<<< HEAD
-                             default modeldomain=\"frequency\": TaylorF1, TaylorF2,\n\
-                                                                TaylorF2RedSpin,\n\
-                                                                TaylorF2RedSpinTidal,\n\
-                                                                IMRPhenomA, IMRPhenomB,\n\
-                                                                IMRPhenomP.\n\
-    (--amporder PNorder)   Specify a PN order in amplitude to use.\n\
-                               (defaults: LALSimulation: max available;\n\
-                                          LALInspiral: newtownian)\n\
-    (--fref f_ref)         Specify a reference frequency at which parameters\n\
-                               are defined (default 100)\n\
-    (--use-tidal)          Enables tidal corrections, only with LALSimulation.\n\
-    (--use-tidalT)         Enables reparmeterized tidal corrections, only with LALSimulation\n\
-    (--spinOrder PNorder)  Specify twice the PN order (e.g. 5 <==> 2.5PN) of spin effects to\n\
-                               use, only for LALSimulation (default: -1, use all spin effects)\n\
-    (--tidalOrder PNorder) Specify twice the PN order (e.g. 10 <==> 5PN) of tidal effects to\n\
-                               use, only for LALSimulation (default: -1, use all tidal effects)\n\
-    (--modeldomain)        Domain the waveform template will be computed in (\"time\" or \n\
-                               \"frequency\"). If not given will use LALSim to decide\n\
-    (--spinAligned or      Template will assume spins aligned with the orbital angular momentum\n\
-     --aligned-spin)\n\
-    (--singleSpin)         Template will assume only the spin of the most massive binary\n\
-                               component exists.\n\
-    (--noSpin or           Template will assume no spins (giving this will void spinOrder!=0)\n\
-     --disable-spin)\n\
-    \n\
-    ----------------------------------------------\n\
-    --- Starting Parameters ----------------------\n\
-    ----------------------------------------------\n\
-    You can generally have MCMC chains to start from a\n\
-    given parameter value by using --parname VALUE\n\
-    Names currently known to the code are:\n\
-     time           Waveform time (overrides random about trigtime).\n\
-     chirpmas       Chirpmass\n\
-     eta            Symmetric massratio (needs --use-eta)\n\
-     q              Asymmetric massratio (a.k.a. q=m2/m1 with m1>m2)\n\
-     phase          Coalescence phase\n\
-     costheta_jn    Cosine of angle between J and line of sight [rads]\n\
-     logdistance    Log Distance [log(Mpc)]\n\
-     rightascension Rightascensions\n\
-     declination    Declination\n\
-     polarisation   Polarisation angle\n\
-    * Spin Parameters:\n\
-     a_spin1        Spin1 magnitude\n\
-     a_spin2        Spin2 magnitude\n\
-     tilt_spin1     Angle between spin1 and orbital angular momentum\n\
-     tilt_spin2     Angle between spin2 and orbital angular momentum \n\
-     phi_12         Difference between spins' azimuthal angles \n\
-     phi_jl         Difference between total and orbital angular momentum azimuthal angles\n\
-    * Equation of State parameters (requires --use-tidal or --use-tidalT):\n\
-     lambda1        lambda1\n\
-     lambda2        lambda2\n\
-     lambdaT        lambdaT\n\
-     dLambdaT       dLambdaT\n\
-    \n\
-    ----------------------------------------------\n\
-    --- Prior Ranges --------------------------\n\
-    ----------------------------------------------\n\
-    You can generally use --paramname-min MIN --paramname-max MAX to set the\n\
-    prior range for the parameter paramname. The names known to the code are listed above\n\
-    Component masses, total mass and time have dedicated options listed here:\n\
-    (--trigtime time)  Center of the prior for the time variable\n\
-    (--comp-min min)   Minimum component mass (1.0)\n\
-    (--comp-max max)   Maximum component mass (30.0)\n\
-    (--mass1-min min, --mass1-max max)      Min and max for mass1 (default: same as comp-min,comp-max, will over-ride these.\n\
-    (--mass2-min min, --mass2-max max)      Min and max for mass2 (default: same as comp-min,comp-max, will over-ride these.\n\
-    (--mtotal-min min) Minimum total mass (2.0)\n\
-    (--mtotal-max max) Maximum total mass (35.0)\n\
-    (--dt time)        Width of time prior, centred around trigger (0.2s)\n\
-    (--malmquistPrior) Rejection sample based on SNR of template\n\
-    \n\
-    (--varyFlow,       Allow the lower frequency bound of integration to vary in given range\n\
-     --flowMin,\n\
-     --flowMax)\n\
-    (--pinparams)      List of parameters to set to injected values [mchirp,asym_massratio,etc]\n\
-    \n\
-    ----------------------------------------------\n\
-    --- Fix Parameters ---------------------------\n\
-    ----------------------------------------------\n\
-    You can generally fix a parameter to be fixed to a given values\n\
-    by using both --fix-paramname VALUE where the known\n\
-    names have been listed above\n\
-    \n";
-=======
-                               default modeldomain=\"frequency\": TaylorF1, TaylorF2, TaylorF2RedSpin, \n\
-                                                                TaylorF2RedSpinTidal, IMRPhenomA, IMRPhenomB, IMRPhenomP.\n\
+------------------------------------------------------------------------------------------------------------------\n\
+--- Injection Arguments ------------------------------------------------------------------------------------------\n\
+------------------------------------------------------------------------------------------------------------------\n\
+(--inj injections.xml) Injection XML file to use\n\
+(--event N)            Event number from Injection XML file to use\n\
+\n\
+------------------------------------------------------------------------------------------------------------------\n\
+--- Template Arguments -------------------------------------------------------------------------------------------\n\
+------------------------------------------------------------------------------------------------------------------\n\
+(--use-eta)            Jump in symmetric mass ratio eta, instead of q=m1/m2 (m1>m2)\n\
+(--approx)             Specify a template approximant and phase order to use\n\
+                       (default TaylorF2threePointFivePN). Available approximants:\n\
+                         default modeldomain=\"time\": GeneratePPN, TaylorT1, TaylorT2,\n\
+                                                       TaylorT3, TaylorT4, EOB, EOBNR,\n\
+                                                       EOBNRv2, EOBNRv2HM, SEOBNRv1,\n\
+                                                       SpinTaylor, SpinQuadTaylor, \n\
+                                                       SpinTaylorFrameless, SpinTaylorT4,\n\
+                                                       PhenSpinTaylorRD, NumRel.\n\
+                         default modeldomain=\"frequency\": TaylorF1, TaylorF2, TaylorF2RedSpin,\n\
+                                                       TaylorF2RedSpinTidal, IMRPhenomA,\n\
+                                                       IMRPhenomB, IMRPhenomP.\n\
 (--amporder PNorder)            Specify a PN order in amplitude to use (defaults: LALSimulation: max available; LALInspiral: newtownian).\n\
-(--fref f_ref)                   Specify a reference frequency at which parameters are defined (default 100).\n\
+(--fref f_ref)                  Specify a reference frequency at which parameters are defined (default 100).\n\
 (--use-tidal)                   Enables tidal corrections, only with LALSimulation.\n\
 (--use-tidalT)                  Enables reparmeterized tidal corrections, only with LALSimulation.\n\
 (--spinOrder PNorder)           Specify twice the PN order (e.g. 5 <==> 2.5PN) of spin effects to use, only for LALSimulation (default: -1 <==> Use all spin effects).\n\
@@ -658,19 +575,18 @@
 (--spinAligned or --aligned-spin)  template will assume spins aligned with the orbital angular momentum.\n\
 (--singleSpin)                  template will assume only the spin of the most massive binary component exists.\n\
 (--noSpin, --disable-spin)      template will assume no spins (giving this will void spinOrder!=0) \n\
-(--detector-frame)              model will use detector-centred coordinates instead of RA,dec\n\
+***(--detector-frame)              model will use detector-centred coordinates instead of RA,dec\n\
 \n\
 ------------------------------------------------------------------------------------------------------------------\n\
 --- Starting Parameters ------------------------------------------------------------------------------------------\n\
 ------------------------------------------------------------------------------------------------------------------\n\
 You can generally have MCMC chains to start from a given parameter value by using --parname VALUE. Names currently known to the code are:\n\
  time                         Waveform time (overrides random about trigtime).\n\
- chirpmas                     Chirpmass\n\
+ chirpmass                    Chirpmass\n\
  eta                          Symmetric massratio (needs --use-eta)\n\
  q                            Asymmetric massratio (a.k.a. q=m2/m1 with m1>m2)\n\
  phase                        Coalescence phase.\n\
  costheta_jn                  Cosine of angle between J and line of sight [rads]\n\
- distance                     Distance [Mpc]\n\
  logdistance                  Log Distance (requires --use-logdistance)\n\
  rightascension               Rightascensions\n\
  declination                  Declination.\n\
@@ -688,7 +604,7 @@
  lambdaT                      lambdaT.\n\
  dLambdaT                     dLambdaT.\n\
 ------------------------------------------------------------------------------------------------------------------\n\
---- Prior Arguments ----------------------------------------------------------------------------------------------\n\
+--- Prior Ranges -------------------------------------------------------------------------------------------------\n\
 ------------------------------------------------------------------------------------------------------------------\n\
 You can generally use --paramname-min MIN --paramname-max MAX to set the prior range for the parameter paramname\n\
 The names known to the code are listed below.\n\
@@ -711,7 +627,6 @@
 You can generally fix a parameter to be fixed to a given values by using --fix-paramname VALUE\n\
 where the known names have been listed above.\n\
 \n";
->>>>>>> 99149b88
 
   /* Print command line arguments if state was not allocated */
   if(state==NULL)
