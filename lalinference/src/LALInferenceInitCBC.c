--- conflicted
+++ resolved
@@ -430,19 +430,7 @@
                (--mtotal-max max)                      Maximum total mass (35.0).\n\
                (--dt time)                             Width of time prior, centred around trigger (0.2s).\n\
                (--malmquistPrior)                      Rejection sample based on SNR of template \n\
-<<<<<<< HEAD
-               Equation of state parameters:\n\
-               (--lambda1-min)                         Minimum lambda1 (0).\n\
-               (--lambda1-max)                         Maximum lambda1 (3000).\n\
-               (--lambda2-min)                         Minimum lambda2 (0).\n\
-               (--lambda2-max)                         Maximum lambda2 (3000).\n\
-               (--lambdaT-min)                         Minimum lambdaT (0).\n\
-               (--lambdaT-max)                         Maximum lambdaT (3000).\n\
-               (--dLambdaT-min)                        Minimum dLambdaT (-500).\n\
-               (--dLambdaT-max)                        Maximum dLambdaT (500).\n\
-               (--marginal-d)                          Returns Dl samples from the marginalised likelihood rather than the posterior.\n\
-=======
->>>>>>> c0f431e9
+               (--marginal-distance)                   Returns Dl samples from the marginalised likelihood rather than the posterior.\n\
                \n\
                (--varyFlow, --flowMin, --flowMax)       Allow the lower frequency bound of integration to vary in given range.\n\
                (--pinparams)                            List of parameters to set to injected values [mchirp,asym_massratio,etc].\n\
@@ -531,13 +519,6 @@
   {
     return(LALInferenceInitModelReviewEvidence_banana(state));
   }
-<<<<<<< HEAD
-  if(LALInferenceGetProcParamVal(commandLine,"--marginal-d"))
-    {
-        UINT4 marginal_distance = 1;
-        LALInferenceAddVariable(state->priorArgs, "MARGINAL_DISTANCE", &marginal_distance, LALINFERENCE_UINT4_t, LALINFERENCE_PARAM_FIXED);
-    }
-=======
 
   LALInferenceModel *model = XLALMalloc(sizeof(LALInferenceModel));
   model->params = XLALCalloc(1, sizeof(LALInferenceVariables));
@@ -548,7 +529,6 @@
   if(ppt)signal_flag=0;
   LALInferenceAddVariable(model->params, "signalModelFlag", &signal_flag,  LALINFERENCE_INT4_t,  LALINFERENCE_PARAM_FIXED);
   
->>>>>>> c0f431e9
   if(LALInferenceGetProcParamVal(commandLine,"--malmquistPrior"))
   {
     UINT4 malmquistflag=1;
