/*
 *  LALInferenceCBCInit.c:  Bayesian Followup initialisation routines.
 *
 *  Copyright (C) 2012 Vivien Raymond, John Veitch, Salvatore Vitale
 *
 *  This program is free software; you can redistribute it and/or modify
 *  it under the terms of the GNU General Public License as published by
 *  the Free Software Foundation; either version 2 of the License, or
 *  (at your option) any later version.
 *
 *  This program is distributed in the hope that it will be useful,
 *  but WITHOUT ANY WARRANTY; without even the implied warranty of
 *  MERCHANTABILITY or FITNESS FOR A PARTICULAR PURPOSE.  See the
 *  GNU General Public License for more details.
 *
 *  You should have received a copy of the GNU General Public License
 *  along with with program; see the file COPYING. If not, write to the
 *  Free Software Foundation, Inc., 59 Temple Place, Suite 330, Boston,
 *  MA  02111-1307  USA
 */


#include <stdio.h>
#include <lal/Date.h>
#include <lal/GenerateInspiral.h>
#include <lal/LALInference.h>
#include <lal/FrequencySeries.h>
#include <lal/Units.h>
#include <lal/StringInput.h>
#include <lal/LIGOLwXMLInspiralRead.h>
#include <lal/TimeSeries.h>
#include <lal/LALInferencePrior.h>
#include <lal/LALInferenceTemplate.h>
#include <lal/LALInferenceProposal.h>
#include <lal/LALInferenceLikelihood.h>
#include <lal/LALInferenceReadData.h>
#include <lal/LALInferenceInit.h>


static void print_flags_orders_warning(SimInspiralTable *injt, ProcessParamsTable *commline);
static void LALInferenceInitSpinVariables(LALInferenceRunState *state, LALInferenceModel *model);
static void LALInferenceInitMassVariables(LALInferenceRunState *state);
static void LALInferenceCheckApproximantNeeds(LALInferenceRunState *state,Approximant approx);

/* Setup the template generation */
/* Defaults to using LALSimulation */
LALInferenceTemplateFunction LALInferenceInitCBCTemplate(LALInferenceRunState *runState)
{
  char help[]="(--template [LAL,PhenSpin,LALGenerateInspiral,LALSim]\tSpecify template (default LAL)\n";
  ProcessParamsTable *ppt=NULL;
  ProcessParamsTable *commandLine=runState->commandLine;
  /* Print command line arguments if help requested */
  //Help is taken care of in LALInferenceInitCBCVariables
  //ppt=LALInferenceGetProcParamVal(commandLine,"--help");
  //if(ppt)
  //{
  //	fprintf(stdout,"%s",help);
  //	return;
  //}
  /* This is the LAL template generator for inspiral signals */
  LALInferenceTemplateFunction templt = &LALInferenceTemplateXLALSimInspiralChooseWaveform;
  ppt=LALInferenceGetProcParamVal(commandLine,"--template");
  if(ppt) {
    if(!strcmp("LALSim",ppt->value))
      templt=&LALInferenceTemplateXLALSimInspiralChooseWaveform;
    else {
      XLALPrintError("Error: unknown template %s\n",ppt->value);
      XLALPrintError("%s", help);
      XLAL_ERROR_NULL(XLAL_EINVAL);
    }
  }
  else if(LALInferenceGetProcParamVal(commandLine,"--LALSimulation")){
    fprintf(stderr,"Warning: --LALSimulation is deprecated, the LALSimulation package is now the default. To use LALInspiral specify:\n\
                    --template LALGenerateInspiral (for time-domain templates)\n\
                    --template LAL (for frequency-domain templates)\n");
  }
  else if(LALInferenceGetProcParamVal(commandLine,"--roq")){
  templt=&LALInferenceTemplateROQ;
  }
  else {
    fprintf(stdout,"Template function called is \"LALInferenceTemplateXLALSimInspiralChooseWaveform\"\n");
  }
  return templt;
}

/* Setup the glitch model */
void LALInferenceInitGlitchVariables(LALInferenceRunState *runState, LALInferenceVariables *currentParams)
{
  ProcessParamsTable    *commandLine   = runState->commandLine;
  LALInferenceIFOData   *dataPtr       = runState->data;
  LALInferenceVariables *priorArgs     = runState->priorArgs;
  LALInferenceVariables *proposalArgs  = runState->proposalArgs;

  UINT4 i,nifo;
  UINT4 n = (UINT4)dataPtr->timeData->data->length;
  UINT4 gflag  = 1;
  REAL8 gmin   = 0.0;
  REAL8 gmax   = 20.0;

  //over-ride default gmax from command line
  if(LALInferenceGetProcParamVal(commandLine, "--glitchNmax"))
    gmax = (REAL8)atoi(LALInferenceGetProcParamVal(commandLine, "--glitchNmax")->value);

  //count interferometers in network before allocating memory
  //compute imin,imax for each IFO -- may be different
  nifo=0;
  dataPtr = runState->data;
  while (dataPtr != NULL)
  {
    dataPtr = dataPtr->next;
    nifo++;
  }
  dataPtr = runState->data;

  UINT4Vector *gsize  = XLALCreateUINT4Vector(nifo);
  //Meyer?? REAL8Vector *gprior = XLALCreateREAL8Vector((int)gmax+1);

  //Morlet??
  gsl_matrix *mAmp = gsl_matrix_alloc(nifo,(int)(gmax));
  gsl_matrix *mf0  = gsl_matrix_alloc(nifo,(int)(gmax));
  gsl_matrix *mQ   = gsl_matrix_alloc(nifo,(int)(gmax));
  gsl_matrix *mt0  = gsl_matrix_alloc(nifo,(int)(gmax));
  gsl_matrix *mphi = gsl_matrix_alloc(nifo,(int)(gmax));

  double Amin,Amax;
  double Qmin,Qmax;
  double f_min,f_max;
  double tmin,tmax;
  double pmin,pmax;
  double Anorm;

  REAL8 TwoDeltaToverN = 2.0 * dataPtr->timeData->deltaT / ((double) dataPtr->timeData->data->length);

  Anorm = sqrt(TwoDeltaToverN);
  Amin = 10.0/Anorm;
  Amax = 10000.0/Anorm;

  Qmin = 3.0;
  Qmax = 30.0;
  tmin = 0.0;
  tmax = dataPtr->timeData->data->length*dataPtr->timeData->deltaT;
  f_min = dataPtr->fLow;
  f_max = dataPtr->fHigh;
  pmin = 0.0;
  pmax = LAL_TWOPI;

  gsl_matrix_set_all(mAmp, Amin);
  gsl_matrix_set_all(mf0,  f_min);
  gsl_matrix_set_all(mQ,   Qmin);
  gsl_matrix_set_all(mt0,  tmin);
  gsl_matrix_set_all(mphi, pmin);

  gsl_matrix  *gFD       = gsl_matrix_alloc(nifo,(int)n); //store the Fourier-domain glitch signal
  gsl_matrix  *gpower    = gsl_matrix_alloc(nifo,(int)n); //store the (normalized) wavelet power in each pixel
  REAL8Vector *maxpower  = XLALCreateREAL8Vector(nifo);   //store the maximum power in any pixel for each ifo (for rejection sampling proposed wavelets)

  for(i=0; i<nifo; i++) gsize->data[i]=0;

  //Morlet wavelet parameters
  LALInferenceAddVariable(currentParams, "morlet_FD",  &gFD,  LALINFERENCE_gslMatrix_t, LALINFERENCE_PARAM_LINEAR);
  LALInferenceAddVariable(currentParams, "morlet_Amp", &mAmp, LALINFERENCE_gslMatrix_t, LALINFERENCE_PARAM_LINEAR);
  LALInferenceAddVariable(currentParams, "morlet_f0" , &mf0,  LALINFERENCE_gslMatrix_t, LALINFERENCE_PARAM_LINEAR);
  LALInferenceAddVariable(currentParams, "morlet_Q"  , &mQ,   LALINFERENCE_gslMatrix_t, LALINFERENCE_PARAM_LINEAR);
  LALInferenceAddVariable(currentParams, "morlet_t0" , &mt0,  LALINFERENCE_gslMatrix_t, LALINFERENCE_PARAM_LINEAR);
  LALInferenceAddVariable(currentParams, "morlet_phi", &mphi, LALINFERENCE_gslMatrix_t, LALINFERENCE_PARAM_LINEAR);

  LALInferenceAddVariable(currentParams, "glitch_size",   &gsize, LALINFERENCE_UINT4Vector_t, LALINFERENCE_PARAM_LINEAR);
  LALInferenceAddVariable(currentParams, "glitchFitFlag", &gflag, LALINFERENCE_UINT4_t, LALINFERENCE_PARAM_FIXED);

  LALInferenceAddMinMaxPrior(priorArgs, "morlet_Amp_prior", &Amin, &Amax, LALINFERENCE_REAL8_t);
  LALInferenceAddMinMaxPrior(priorArgs, "morlet_f0_prior" , &f_min, &f_max, LALINFERENCE_REAL8_t);
  LALInferenceAddMinMaxPrior(priorArgs, "morlet_Q_prior"  , &Qmin, &Qmax, LALINFERENCE_REAL8_t);
  LALInferenceAddMinMaxPrior(priorArgs, "morlet_t0_prior" , &tmin, &tmax, LALINFERENCE_REAL8_t);
  LALInferenceAddMinMaxPrior(priorArgs, "morlet_phi_prior", &pmin, &pmax, LALINFERENCE_REAL8_t);

  LALInferenceAddMinMaxPrior(priorArgs, "glitch_size", &gmin, &gmax, LALINFERENCE_REAL8_t);
  LALInferenceAddMinMaxPrior(priorArgs, "glitch_dim", &gmin, &gmax, LALINFERENCE_REAL8_t);

  LALInferenceAddVariable(priorArgs, "glitch_norm", &Anorm, LALINFERENCE_REAL8_t, LALINFERENCE_PARAM_FIXED);

  //Meyer-wavelet based proposal distribution
  LALInferenceAddVariable(proposalArgs, "glitch_max_power", &maxpower, LALINFERENCE_REAL8Vector_t, LALINFERENCE_PARAM_FIXED);
  LALInferenceAddVariable(proposalArgs, "glitch_power", &gpower, LALINFERENCE_gslMatrix_t, LALINFERENCE_PARAM_FIXED);

}

static void LALInferenceInitCalibrationVariables(LALInferenceRunState *runState, LALInferenceVariables *currentParams) {
  ProcessParamsTable *ppt = NULL;
  LALInferenceIFOData *ifo = NULL;
  LALInferenceIFOData *dataPtr=NULL;
  UINT4 calOn = 1;
  if ((ppt = LALInferenceGetProcParamVal(runState->commandLine, "--enable-spline-calibration"))){
    /* Use spline to marginalize*/
    UINT4 ncal = 5; /* Number of calibration nodes, log-distributed
		between fmin and fmax. */
    REAL8 ampUncertaintyPrior = 0.1; /* 10% amplitude */
    REAL8 phaseUncertaintyPrior = 5*M_PI/180.0; /* 5 degrees phase */
    if ((ppt = LALInferenceGetProcParamVal(runState->commandLine, "--spline-calibration-nodes"))) {
      ncal = atoi(ppt->value);
    }

    if ((ppt = LALInferenceGetProcParamVal(runState->commandLine, "--spline-calibration-amp-uncertainty"))) {
      ampUncertaintyPrior = atof(ppt->value);
    }

    if ((ppt = LALInferenceGetProcParamVal(runState->commandLine, "--spline-calibration-phase-uncertainty"))) {
      phaseUncertaintyPrior = M_PI/180.0*atof(ppt->value); /* CL arg in degrees, variable in radians */
    }

    LALInferenceAddVariable(runState->priorArgs, "spcal_amp_uncertainty", &ampUncertaintyPrior,
          LALINFERENCE_REAL8_t, LALINFERENCE_PARAM_FIXED);
    LALInferenceAddVariable(runState->priorArgs, "spcal_phase_uncertainty", &phaseUncertaintyPrior,
          LALINFERENCE_REAL8_t, LALINFERENCE_PARAM_FIXED);
    LALInferenceAddVariable(currentParams, "spcal_active", &calOn, LALINFERENCE_UINT4_t, LALINFERENCE_PARAM_FIXED);
    LALInferenceAddVariable(currentParams, "spcal_npts", &ncal, LALINFERENCE_UINT4_t, LALINFERENCE_PARAM_FIXED);

    ifo = runState->data;
    do {
      size_t i;

      char freqVarName[VARNAME_MAX];
      char ampVarName[VARNAME_MAX];
      char phaseVarName[VARNAME_MAX];

      REAL8Vector *logfreqs = NULL;
      REAL8Vector *amps = NULL;
      REAL8Vector *phase = NULL;

      REAL8 fMin = ifo->fLow;
      REAL8 fMax = ifo->fHigh;
      REAL8 logFMin = log(fMin);
      REAL8 logFMax = log(fMax);
      REAL8 dLogF = (logFMax - logFMin)/(ncal-1);


      snprintf(freqVarName, VARNAME_MAX, "%s_spcal_logfreq", ifo->name);
      snprintf(ampVarName, VARNAME_MAX, "%s_spcal_amp", ifo->name);
      snprintf(phaseVarName, VARNAME_MAX, "%s_spcal_phase", ifo->name);

      logfreqs = XLALCreateREAL8Vector(ncal);
      amps = XLALCreateREAL8Vector(ncal);
      phase = XLALCreateREAL8Vector(ncal);

      for (i = 0; i < ncal; i++) {
        logfreqs->data[i] = logFMin + i*dLogF;
        amps->data[i] = 0.0;
        phase->data[i] = 0.0;
      }

      LALInferenceAddVariable(currentParams, freqVarName, &logfreqs, LALINFERENCE_REAL8Vector_t, LALINFERENCE_PARAM_FIXED);
      LALInferenceAddVariable(currentParams, ampVarName, &amps, LALINFERENCE_REAL8Vector_t, LALINFERENCE_PARAM_LINEAR);
      LALInferenceAddVariable(currentParams, phaseVarName, &phase, LALINFERENCE_REAL8Vector_t, LALINFERENCE_PARAM_LINEAR);

      ifo = ifo->next;

    } while (ifo);
  }
  else if(LALInferenceGetProcParamVal(runState->commandLine, "--MarginalizeConstantCalAmp") ||LALInferenceGetProcParamVal(runState->commandLine, "--MarginalizeConstantCalPha")){
    /* Use constant (in frequency) approximation for the errors */
    if (LALInferenceGetProcParamVal(runState->commandLine, "--MarginalizeConstantCalAmp")){
      /*For the moment the prior ranges are the same for the three IFOs */
      REAL8 camp_max_A=0.25; /* plus minus 25% amplitude errors*/
      REAL8 camp_min_A=-0.25;
      REAL8 zero=0.0;
      dataPtr = runState->data;
      while (dataPtr != NULL){
        char CA_A[10]="";
        sprintf(CA_A,"%s_%s","calamp",dataPtr->name);
        LALInferenceRegisterUniformVariableREAL8(runState, currentParams, CA_A, zero, camp_min_A, camp_max_A, LALINFERENCE_PARAM_LINEAR);
        dataPtr = dataPtr->next;
      }
      LALInferenceAddVariable(currentParams, "constantcal_active", &calOn, LALINFERENCE_UINT4_t, LALINFERENCE_PARAM_FIXED);
    }
    if (LALInferenceGetProcParamVal(runState->commandLine, "--MarginalizeConstantCalPha")){
      /* Add linear calibration phase errors to the measurement. For the moment the prior ranges are the same for the three IFOs */
      REAL8 cpha_max_A=0.349;  /* plus/minus 20 degs*/
      REAL8 cpha_min_A=-0.349;
      REAL8 zero=0.0;
      dataPtr = runState->data;
      while (dataPtr != NULL)
      {
        char CP_A[10]="";
        sprintf(CP_A,"%s_%s","calpha",dataPtr->name);
        LALInferenceRegisterUniformVariableREAL8(runState, currentParams, CP_A, zero, cpha_min_A, cpha_max_A, LALINFERENCE_PARAM_LINEAR);
        dataPtr = dataPtr->next;
      }
      LALInferenceAddVariable(currentParams, "constantcal_active", &calOn, LALINFERENCE_UINT4_t, LALINFERENCE_PARAM_FIXED);
    }
  }
  else{
    /* No calibration marginalization asked. Just exit */
    return;
  }
}

void LALInferenceRegisterUniformVariableREAL8(LALInferenceRunState *state, LALInferenceVariables *var, const char name[VARNAME_MAX], REAL8 startval, REAL8 min, REAL8 max, LALInferenceParamVaryType varytype)
{
  char minopt[VARNAME_MAX+7];
  char maxopt[VARNAME_MAX+7];
  char valopt[VARNAME_MAX+3];
  char fixopt[VARNAME_MAX+7];
  ProcessParamsTable *ppt=NULL;

  sprintf(minopt,"--%s-min",name);
  sprintf(maxopt,"--%s-max",name);
  sprintf(valopt,"--%s",name);
  sprintf(fixopt,"--fix-%s",name);

  if((ppt=LALInferenceGetProcParamVal(state->commandLine,minopt))) min=atof(ppt->value);
  if((ppt=LALInferenceGetProcParamVal(state->commandLine,maxopt))) max=atof(ppt->value);
  if((ppt=LALInferenceGetProcParamVal(state->commandLine,fixopt))) varytype=LALINFERENCE_PARAM_FIXED;
  if((ppt=LALInferenceGetProcParamVal(state->commandLine,valopt))) startval=atof(ppt->value);
  else if(varytype!=LALINFERENCE_PARAM_FIXED) startval=min+(max-min)*gsl_rng_uniform(state->GSLrandom);

  /* Error checking */
  if(min>max) {
    fprintf(stderr,"ERROR: Prior for %s has min(%lf) > max(%lf)\n",name,min,max);
    exit(1);
  }
  if(startval<min || startval>max){
    fprintf(stderr,"ERROR: Initial value %lf for %s lies outwith prior (%lf,%lf)\n",startval,name,min,max);
    exit(1);
  }
  /* Mass parameters checks*/
  if (!strcmp(name,"eta"))
    if (max>0.25){
      fprintf(stderr,"ERROR: maximum of eta cannot be larger than 0.25. Check --eta-max\n");
      exit(1);
    }
  if (!strcmp(name,"q")){
    REAL8 qMin=min;
    REAL8 qMax=max;

    if (qMin <= 0.0 || qMin > 1.0)
    {
        fprintf(stderr,"ERROR: qMin must be between 0 and 1, got value qMin=%f\n",qMin);
		exit(1);
    }
    if (qMax > 1.0 || qMax <0.0 || qMax < qMin)
    {
      fprintf(stderr,"ERROR: qMax must be between 0 and 1, and qMax > qMin. Got value qMax=%f, qMin=%f\n",qMax,qMin);
	  exit(1);
    }
  }
  /*End of mass parameters check */

  LALInferenceAddVariable(var,name,&startval,LALINFERENCE_REAL8_t,varytype);
  LALInferenceAddMinMaxPrior(state->priorArgs, name, &min, &max, LALINFERENCE_REAL8_t);

}


/* Setup the variables to control template generation for the CBC model */
/* Includes specification of prior ranges. Returns address of new LALInferenceVariables */

LALInferenceModel *LALInferenceInitCBCModel(LALInferenceRunState *state)
{

  char help[]="\
\n\
------------------------------------------------------------------------------------------------------------------\n\
--- Injection Arguments ------------------------------------------------------------------------------------------\n\
------------------------------------------------------------------------------------------------------------------\n\
(--inj injections.xml)          Injection XML file to use.\n\
(--event N)                     Event number from Injection XML file to use.\n\
\n\
------------------------------------------------------------------------------------------------------------------\n\
--- Template Arguments -------------------------------------------------------------------------------------------\n\
------------------------------------------------------------------------------------------------------------------\n\
(--use-eta)                    Jump in symmetric mass ratio eta, instead of q=m1/m2 (m1>m2).\n\
(--use-logdistance)             Jump in log(distance) instead of distance.\n\
(--approx)                      Specify a template approximant and phase order to use.\n\
                               (default TaylorF2threePointFivePN). Available approximants:\n\
                               default modeldomain=\"time\": GeneratePPN, TaylorT1, TaylorT2, TaylorT3, TaylorT4,\n\
                                                           EOB, EOBNR, EOBNRv2, EOBNRv2HM, SEOBNRv1, SpinTaylor,\n\
                                                           SpinQuadTaylor, SpinTaylorFrameless, SpinTaylorT4,\n\
                                                           PhenSpinTaylorRD, NumRel.\n\
                               default modeldomain=\"frequency\": TaylorF1, TaylorF2, TaylorF2RedSpin, \n\
                                                                TaylorF2RedSpinTidal, IMRPhenomA, IMRPhenomB, IMRPhenomP.\n\
(--amporder PNorder)            Specify a PN order in amplitude to use (defaults: LALSimulation: max available; LALInspiral: newtownian).\n\
(--fref f_ref)                   Specify a reference frequency at which parameters are defined (default 100).\n\
(--use-tidal)                   Enables tidal corrections, only with LALSimulation.\n\
(--use-tidalT)                  Enables reparmeterized tidal corrections, only with LALSimulation.\n\
(--spinOrder PNorder)           Specify twice the PN order (e.g. 5 <==> 2.5PN) of spin effects to use, only for LALSimulation (default: -1 <==> Use all spin effects).\n\
(--tidalOrder PNorder)          Specify twice the PN order (e.g. 10 <==> 5PN) of tidal effects to use, only for LALSimulation (default: -1 <==> Use all tidal effects).\n\
(--modeldomain)                 domain the waveform template will be computed in (\"time\" or \"frequency\"). If not given will use LALSim to decide\n\
(--spinAligned or --aligned-spin)  template will assume spins aligned with the orbital angular momentum.\n\
(--singleSpin)                  template will assume only the spin of the most massive binary component exists.\n\
(--noSpin, --disable-spin)      template will assume no spins (giving this will void spinOrder!=0) \n\
<<<<<<< HEAD
=======
(--detector-frame)              model will use detector-centred coordinates instead of RA,dec\n\
>>>>>>> 51f66fb7
\n\
------------------------------------------------------------------------------------------------------------------\n\
--- Starting Parameters ------------------------------------------------------------------------------------------\n\
------------------------------------------------------------------------------------------------------------------\n\
You can generally have MCMC chains to start from a given parameter value by using --parname VALUE. Names currently known to the code are:\n\
 time                         Waveform time (overrides random about trigtime).\n\
 chirpmas                     Chirpmass\n\
 eta                          Symmetric massratio (needs --use-eta)\n\
 q                            Asymmetric massratio (a.k.a. q=m2/m1 with m1>m2)\n\
 phase                        Coalescence phase.\n\
<<<<<<< HEAD
 theta_jn                     Angle between J and line of sight [rads]\n\
=======
 costheta_jn                  Cosine of angle between J and line of sight [rads]\n\
>>>>>>> 51f66fb7
 distance                     Distance [Mpc]\n\
 logdistance                  Log Distance (requires --use-logdistance)\n\
 rightascension               Rightascensions\n\
 declination                  Declination.\n\
 polarisation                 Polarisation angle.\n\
* Spin Parameters:\n\
<<<<<<< HEAD
 a1                           Spin1 magnitude (for precessing spins)\n\
 a_spin1                      Spin1 magnitude (for aligned spins)\n\
 a2                           Spin2 magnitude (for precessing spins)\n\
 a_spin2                      Spin2 magnitude (for aligned spins)\n\
=======
 a_spin1                      Spin1 magnitude\n\
 a_spin2                      Spin2 magnitude\n\
>>>>>>> 51f66fb7
 tilt_spin1                   Angle between spin1 and orbital angular momentum\n\
 tilt_spin2                   Angle between spin2 and orbital angular momentum \n\
 phi_12                       Difference between spins' azimuthal angles \n\
 phi_jl                       Difference between total and orbital angular momentum azimuthal angles\n\
* Equation of State parameters (requires --use-tidal or --use-tidalT):\n\
 lambda1                      lambda1.\n\
 lambda2                      lambda2.\n\
 lambdaT                      lambdaT.\n\
 dLambdaT                     dLambdaT.\n\
------------------------------------------------------------------------------------------------------------------\n\
--- Prior Arguments ----------------------------------------------------------------------------------------------\n\
------------------------------------------------------------------------------------------------------------------\n\
You can generally use --paramname-min MIN --paramname-max MAX to set the prior range for the parameter paramname\n\
The names known to the code are listed below.\n\
Component masses, total mass and time have dedicated options listed here:\n\n\
(--trigtime time)                       Center of the prior for the time variable.\n\
(--comp-min min)                        Minimum component mass (1.0).\n\
(--comp-max max)                        Maximum component mass (30.0).\n\
(--mtotal-min min)                      Minimum total mass (2.0).\n\
(--mtotal-max max)                      Maximum total mass (35.0).\n\
(--dt time)                             Width of time prior, centred around trigger (0.2s).\n\
(--malmquistPrior)                      Rejection sample based on SNR of template \n\
\n\
(--varyFlow, --flowMin, --flowMax)       Allow the lower frequency bound of integration to vary in given range.\n\
(--pinparams)                            List of parameters to set to injected values [mchirp,asym_massratio,etc].\n\
------------------------------------------------------------------------------------------------------------------\n\
--- Fix Parameters ----------------------------------------------------------------------------------------------\n\
------------------------------------------------------------------------------------------------------------------\n\
You can generally fix a parameter to be fixed to a given values by using both --paramname VALUE and --fix-paramname\n\
where the known names have been listed above\n\
\n";

  /* Print command line arguments if state was not allocated */
  if(state==NULL)
    {
      fprintf(stdout,"%s",help);
      return(NULL);
    }

  /* Print command line arguments if help requested */
  if(LALInferenceGetProcParamVal(state->commandLine,"--help"))
    {
      fprintf(stdout,"%s",help);
      return(NULL);
    }

  LALStatus status;
  memset(&status,0,sizeof(status));
  int errnum;
  SimInspiralTable *injTable=NULL;
  LALInferenceVariables *priorArgs=state->priorArgs;
  LALInferenceVariables *proposalArgs=state->proposalArgs;
  ProcessParamsTable *commandLine=state->commandLine;
  ProcessParamsTable *ppt=NULL;
  ProcessParamsTable *ppt_order=NULL;
  LALPNOrder PhaseOrder=-1;
  LALPNOrder AmpOrder=-1;
  Approximant approx=NumApproximants;
  REAL8 f_ref = 100.0;
  LALInferenceIFOData *dataPtr;
  UINT4 event=0;
  UINT4 i=0;
  /* Default priors */
  REAL8 Dmin=1.0;
  REAL8 Dmax=2000.0;
  REAL8 mcMin=1.0;
  REAL8 mcMax=15.3;
  REAL8 etaMin=0.0312;
  REAL8 etaMax=0.25;
  REAL8 qMin=1./30.; // The ratio between min and max component mass (see InitMassVariables)
  REAL8 qMax=1.0;
  REAL8 psiMin=0.0,psiMax=LAL_PI;
  REAL8 decMin=-LAL_PI/2.0,decMax=LAL_PI/2.0;
  REAL8 raMin=0.0,raMax=LAL_TWOPI;
  REAL8 phiMin=0.0,phiMax=LAL_TWOPI;
  REAL8 costhetaJNmin=-1.0 , costhetaJNmax=1.0;
  REAL8 dt=0.1;  /* Half the width of time prior */
  REAL8 lambda1Min=0.0;
  REAL8 lambda1Max=3000.0;
  REAL8 lambda2Min=0.0;
  REAL8 lambda2Max=3000.0;
  REAL8 lambdaTMin=0.0;
  REAL8 lambdaTMax=3000.0;
  REAL8 dLambdaTMin=-500.0;
  REAL8 dLambdaTMax=500.0;
  gsl_rng *GSLrandom=state->GSLrandom;
  REAL8 endtime=0.0, timeParam=0.0;
  REAL8 timeMin=endtime-dt,timeMax=endtime+dt;
  REAL8 zero=0.0; /* just a number that will be overwritten anyway*/

  /* Over-ride prior bounds if analytic test */
  if (LALInferenceGetProcParamVal(commandLine, "--correlatedGaussianLikelihood"))
  {
    return(LALInferenceInitModelReviewEvidence(state));
  }
  else if (LALInferenceGetProcParamVal(commandLine, "--bimodalGaussianLikelihood"))
  {
    return(LALInferenceInitModelReviewEvidence_bimod(state));
  }
  else if (LALInferenceGetProcParamVal(commandLine, "--rosenbrockLikelihood"))
  {
    return(LALInferenceInitModelReviewEvidence_banana(state));
  }

  LALInferenceModel *model = XLALMalloc(sizeof(LALInferenceModel));
  model->params = XLALCalloc(1, sizeof(LALInferenceVariables));
  memset(model->params, 0, sizeof(LALInferenceVariables));

  UINT4 signal_flag=1;
  ppt = LALInferenceGetProcParamVal(commandLine, "--noiseonly");
  if(ppt)signal_flag=0;
  LALInferenceAddVariable(model->params, "signalModelFlag", &signal_flag,  LALINFERENCE_INT4_t,  LALINFERENCE_PARAM_FIXED);

  if(LALInferenceGetProcParamVal(commandLine,"--malmquistPrior"))
  {
    UINT4 malmquistflag=1;
    LALInferenceAddVariable(model->params, "malmquistPrior",&malmquistflag,LALINFERENCE_UINT4_t, LALINFERENCE_PARAM_FIXED);
  }

  /* Read injection XML file for parameters if specified */
  ppt=LALInferenceGetProcParamVal(commandLine,"--inj");
  if(ppt){
    SimInspiralTableFromLIGOLw(&injTable,ppt->value,0,0);
    if(!injTable){
      fprintf(stderr,"Unable to open injection file %s\n",ppt->value);
      exit(1);
    }
    ppt=LALInferenceGetProcParamVal(commandLine,"--event");
    if(ppt){
      event= atoi(ppt->value);
      fprintf(stderr,"Reading event %d from file\n",event);
      i=0;
      while(i<event) {i++; injTable=injTable->next;} /* select event */
    }
  }

  /* See if there are any parameters pinned to injection values */
  if((ppt=LALInferenceGetProcParamVal(commandLine,"--pinparams"))){
    char *pinned_params=ppt->value;
    LALInferenceVariables tempParams;
    memset(&tempParams,0,sizeof(tempParams));
    char **strings=NULL;
    UINT4 N;
    LALInferenceParseCharacterOptionString(pinned_params,&strings,&N);
    LALInferenceInjectionToVariables(injTable,&tempParams);
    LALInferenceVariableItem *node=NULL;
    while(N>0){
      N--;
      char *name=strings[N];
      fprintf(stdout,"Pinning parameter %s\n",node->name);
      node=LALInferenceGetItem(&tempParams,name);
      if(node) LALInferenceAddVariable(model->params,node->name,node->value,node->type,node->vary);
      else {fprintf(stderr,"Error: Cannot pin parameter %s. No such parameter found in injection!\n",node->name);}
    }
  }

  /* Over-ride approximant if user specifies */
  ppt=LALInferenceGetProcParamVal(commandLine,"--approximant");
  if(ppt){
    approx = XLALGetApproximantFromString(ppt->value);
    ppt_order=LALInferenceGetProcParamVal(commandLine,"--order");
    if(ppt_order) PhaseOrder = XLALGetOrderFromString(ppt_order->value);
  }
  ppt=LALInferenceGetProcParamVal(commandLine,"--approx");
  if(ppt){
    approx = XLALGetApproximantFromString(ppt->value);
    XLAL_TRY(PhaseOrder = XLALGetOrderFromString(ppt->value),errnum);
    if( (int) PhaseOrder == XLAL_FAILURE || errnum) {
      PhaseOrder=-1;
    }
  }

  ppt=LALInferenceGetProcParamVal(commandLine,"--amporder");
  if(ppt) AmpOrder=atoi(ppt->value);

  if(approx==NumApproximants && injTable){ /* Read aproximant from injection file */
    approx=XLALGetApproximantFromString(injTable->waveform);
  }
  if(approx==NumApproximants){
       approx=TaylorF2; /* Defaults to TF2 */
       XLALPrintWarning("You did not provide an approximant for the templates. Using default %s, which might now be what you want!\n",XLALGetStringFromApproximant(approx));
  }

  /* Set the model domain appropriately */
  if (XLALSimInspiralImplementedFDApproximants(approx)) {
    model->domain = LAL_SIM_DOMAIN_FREQUENCY;
  } else if (XLALSimInspiralImplementedTDApproximants(approx)) {
    model->domain = LAL_SIM_DOMAIN_TIME;
  } else {
    fprintf(stderr,"ERROR. Unknown approximant number %i. Unable to choose time or frequency domain model.",approx);
    exit(1);
  }

  ppt=LALInferenceGetProcParamVal(commandLine, "--fref");
  if (ppt) f_ref = atof(ppt->value);

  ppt=LALInferenceGetProcParamVal(commandLine,"--modeldomain");
  if(ppt){
    if ( ! strcmp( "time", ppt->value ) )
    {
      model->domain = LAL_SIM_DOMAIN_TIME;
    }
    else if ( ! strcmp( "frequency", ppt->value ) )
    {
      model->domain = LAL_SIM_DOMAIN_FREQUENCY;
    }
    else
    {
      fprintf( stderr, "invalid argument to --modeldomain:\n"
              "unknown domain specified: "
              "domain must be one of: time, frequency\n");
      exit( 1 );
    }
  }

  /* This sets the component masses and total mass priors, if given in command line.
   * The prior for other parameters are now read in in RegisterUniformVariable, if given by the user. */
  LALInferenceInitMassVariables(state);
  /* now we need to update the chirp mass and q limits accordingly */
  REAL8 comp_min = *(REAL8 *)LALInferenceGetVariable(state->priorArgs,"component_min");
  REAL8 comp_max = *(REAL8 *)LALInferenceGetVariable(state->priorArgs,"component_max");
  REAL8 mtot_min = *(REAL8 *)LALInferenceGetVariable(state->priorArgs,"MTotMin");
  REAL8 mtot_max = *(REAL8 *)LALInferenceGetVariable(state->priorArgs,"MTotMax");
  qMin = comp_min/comp_max;
  mcMin =mtot_min*pow(qMin/pow(1.+qMin,2.),3./5.);
  mcMax =mtot_max*pow(0.25,3./5.);
<<<<<<< HEAD
  
=======

>>>>>>> 51f66fb7
  /************ Initial Value Related Argument START *************/
  /* Read time parameter from injection file */
  if(injTable)
  {
    endtime=XLALGPSGetREAL8(&(injTable->geocent_end_time));
    fprintf(stdout,"Using end time from injection file: %lf\n", endtime);
  }
  /* Over-ride end time if specified */
  ppt=LALInferenceGetProcParamVal(commandLine,"--trigtime");
  if(ppt){
    endtime=atof(ppt->value);
    printf("Read end time %f\n",endtime);
  }
  /* Over-ride time prior window if specified */
  ppt=LALInferenceGetProcParamVal(commandLine,"--dt");
  if(ppt)
    dt=atof(ppt->value);
  timeMin=endtime-dt; timeMax=endtime+dt;
  timeParam = timeMin + (timeMax-timeMin)*gsl_rng_uniform(GSLrandom);

  /* Initial Value Related END */
  LALInferenceAddVariable(model->params, "LAL_APPROXIMANT", &approx,        LALINFERENCE_UINT4_t, LALINFERENCE_PARAM_FIXED);
  LALInferenceAddVariable(model->params, "LAL_PNORDER",     &PhaseOrder,        LALINFERENCE_INT4_t, LALINFERENCE_PARAM_FIXED);
  LALInferenceAddVariable(model->params, "LAL_AMPORDER",     &AmpOrder,        LALINFERENCE_INT4_t, LALINFERENCE_PARAM_FIXED);
  LALInferenceAddVariable(model->params, "f_ref", &f_ref, LALINFERENCE_REAL8_t, LALINFERENCE_PARAM_FIXED);

  /* flow handling */
  REAL8 fLow = state->data->fLow;
  ppt=LALInferenceGetProcParamVal(commandLine,"--vary-flow");
  if(ppt){
    REAL8 fLow_min = fLow;
    REAL8 fLow_max = 200.0;
    if(LALInferenceCheckVariable(model->params,"f_ref"))
      f_ref = *(REAL8*)LALInferenceGetVariable(model->params, "f_ref");
      if (f_ref > 0.0 && fLow_max > f_ref) {
        fprintf(stdout,"WARNING: flow can't go higher than the reference frequency.  Setting flow-max to %f\n",f_ref);
        fLow_max = f_ref;
      }
    LALInferenceRegisterUniformVariableREAL8(state, model->params, "flow", fLow, fLow_min, fLow_max, LALINFERENCE_PARAM_LINEAR);
  } else {
    LALInferenceAddVariable(model->params, "flow", &fLow,  LALINFERENCE_REAL8_t, LALINFERENCE_PARAM_FIXED);
  }

  /* Set up the variable parameters */

  /********************* TBL: Adding noise-fitting parameters  *********************/
  UINT4 nscale_block; //number of noise parameters per IFO (1 per frequency block)
  UINT4 nscale_bin;   //number of Fourier bins in each noise block
  REAL8 nscale_dflog; //logarithmic spacing for noise parameters
  REAL8 nscale_min;   //minimum value for psd scale parameter
  REAL8 nscale_max;   //maximum value for psd scale parameters
  UINT4 nscale_dim;   //total dimension of noise model (params X detectors)
  UINT4 nscale_flag;  //flag to tell likelihood function if psd fitting is in use

  REAL8Vector *nscale_prior = NULL; //std. dev. of prior distribution
  REAL8Vector *nscale_sigma = NULL; //std. dev. of prior distribution

  //assume no noise fitting
  nscale_flag=0;

  //set Nblock to default unless specified at command line
  ppt = LALInferenceGetProcParamVal(commandLine, "--psdNblock");
  if(ppt) nscale_block = atoi(ppt->value);
  else nscale_block = 8;

  //First, figure out sizes of dataset to set up noise blocks
  UINT4 nifo; //number of data channels
  UINT4 imin; //minimum Fourier bin for integration in IFO
  UINT4 imax; //maximum Fourier bin for integration in IFO
  UINT4 f_min = 1; //minimum Fourier bin for integration over network
  UINT4 f_max = 1; //maximum Fourier bin for integration over network
  REAL8 df = 1.0; //frequency resolution

  /* Set model sampling rates to be consistent with data */
  model->deltaT = state->data->timeData->deltaT;
  model->deltaF = state->data->freqData->deltaF;

  /* Get number of interferometers */
  nifo=0;
  dataPtr = state->data;
  while (dataPtr != NULL)
  {
    df      = 1.0 / (((double)dataPtr->timeData->data->length) * model->deltaT);
    imin    = (UINT4)ceil( dataPtr->fLow  / df);
    imax    = (UINT4)floor(dataPtr->fHigh / df);

    if(nifo==0)
    {
      f_min=imin;
      f_max=imax;
    }
    else
    {
      if(imin<f_min)
      {
        fprintf(stderr,"Warning: Different IFO's have different minimum frequencies -- bad for noise fitting\n");
        f_min=imin;
      }
      if(imax>f_max)
      {
        fprintf(stderr,"Warning: Different IFO's have different minimum frequencies -- bad for noise fitting\n");
        f_max=imax;
      }
    }

    dataPtr = dataPtr->next;
    nifo++;
  }
  imin = f_min;
  imax = f_max;

  UINT4 j = 0;

  ppt = LALInferenceGetProcParamVal(commandLine, "--psdFit");
  if(ppt)//MARK: Here is where noise PSD parameters are being added to the model
  {

    printf("Setting up PSD fitting for %i ifos...\n",nifo);

    dataPtr = state->data;

    gsl_matrix *bands_min = gsl_matrix_alloc(nifo,nscale_block);
    gsl_matrix *bands_max = gsl_matrix_alloc(nifo,nscale_block);

    i=0;
    while (dataPtr != NULL)
    {
      printf("ifo=%i  %s\n",i,dataPtr->name);fflush(stdout);

        nscale_bin   = (imax+1-imin)/nscale_block;
        nscale_dflog = log( (double)(imax+1)/(double)imin )/(double)nscale_block;

        int freq_min, freq_max;

        for (j = 0; j < nscale_block; j++)
        {

            freq_min = (int) exp(log((double)imin ) + nscale_dflog*j);
            freq_max = (int) exp(log((double)imin ) + nscale_dflog*(j+1));

            gsl_matrix_set(bands_min,i,j,freq_min);
            gsl_matrix_set(bands_max,i,j,freq_max);
        }


      dataPtr = dataPtr->next;
      i++;

    }

    printf("Running PSD fitting with bands (Hz)...\n");
    dataPtr = state->data;
    i=0;
    while (dataPtr != NULL)
    {
      printf("%s:",dataPtr->name);
      for (j = 0; j < nscale_block; j++)
      {
        printf(" %f-%f ",gsl_matrix_get(bands_min,i,j)*df,gsl_matrix_get(bands_max,i,j)*df);
      }
      printf("\n");
      dataPtr = dataPtr->next;
      i++;
    }

    nscale_bin   = (f_max+1-f_min)/nscale_block;
    nscale_dflog = log( (double)(f_max+1)/(double)f_min )/(double)nscale_block;

    nscale_min   = 1.0e-1;
    nscale_max   = 1.0e+1;
    nscale_dim   = nscale_block*nifo;
    nscale_flag  = 1;

    // Set noise parameter arrays.
    nscale_prior = XLALCreateREAL8Vector(nscale_block);
    nscale_sigma = XLALCreateREAL8Vector(nscale_block);
    for(i=0; i<nscale_block; i++)
    {
      nscale_prior->data[i] = 1.0/sqrt( gsl_matrix_get(bands_max,0,i)-gsl_matrix_get(bands_min,0,i) );
      nscale_sigma->data[i] = nscale_prior->data[i]/sqrt((double)(nifo*nscale_block));
    }

    gsl_matrix *nscale = gsl_matrix_alloc(nifo,nscale_block);
    gsl_matrix_set_all(nscale, 1.0);

    LALInferenceAddVariable(model->params, "psdscale", &nscale, LALINFERENCE_gslMatrix_t, LALINFERENCE_PARAM_LINEAR);
    LALInferenceAddVariable(model->params, "logdeltaf", &nscale_dflog, LALINFERENCE_REAL8_t, LALINFERENCE_PARAM_FIXED);

    LALInferenceAddVariable(model->params, "psdBandsMin", &bands_min, LALINFERENCE_gslMatrix_t, LALINFERENCE_PARAM_FIXED);
    LALInferenceAddVariable(model->params, "psdBandsMax", &bands_max, LALINFERENCE_gslMatrix_t, LALINFERENCE_PARAM_FIXED);

    //Set up noise priors
    LALInferenceAddVariable(priorArgs,      "psddim",   &nscale_dim,  LALINFERENCE_INT4_t,  LALINFERENCE_PARAM_FIXED);
    LALInferenceAddMinMaxPrior(priorArgs,   "psdscale", &nscale_min,  &nscale_max,   LALINFERENCE_REAL8_t);
    LALInferenceAddMinMaxPrior(priorArgs,   "psdrange", &nscale_min,  &nscale_max,   LALINFERENCE_REAL8_t);
    LALInferenceAddVariable(priorArgs,      "psdsigma", &nscale_prior, LALINFERENCE_REAL8Vector_t, LALINFERENCE_PARAM_FIXED);

    //Store meta data for noise model in proposal
    LALInferenceAddVariable(proposalArgs, "psdblock", &nscale_block, LALINFERENCE_INT4_t,  LALINFERENCE_PARAM_FIXED);
    LALInferenceAddVariable(proposalArgs, "psdbin",   &nscale_bin,   LALINFERENCE_INT4_t,  LALINFERENCE_PARAM_FIXED);
    LALInferenceAddVariable(proposalArgs, "psdsigma", &nscale_sigma, LALINFERENCE_REAL8Vector_t, LALINFERENCE_PARAM_FIXED);


  }//End of noise model initialization
  LALInferenceAddVariable(model->params, "psdScaleFlag", &nscale_flag, LALINFERENCE_UINT4_t, LALINFERENCE_PARAM_FIXED);

  UINT4 psdGaussianPrior=1;
  ppt = LALInferenceGetProcParamVal(commandLine, "--psdFlatPrior");
  if(ppt)psdGaussianPrior=0;
  LALInferenceAddVariable(priorArgs, "psdGaussianPrior", &psdGaussianPrior,  LALINFERENCE_INT4_t,  LALINFERENCE_PARAM_FIXED);

  if(LALInferenceGetProcParamVal(commandLine, "--glitchFit")) LALInferenceInitGlitchVariables(state, model->params);

  /* Handle, if present, requests for calibration parameters. */
  LALInferenceInitCalibrationVariables(state, model->params);

  //Only add waveform parameters to model if needed
  if(signal_flag)
  {
    /* The idea here is the following:
     * We call RegisterUniformVariable with startval=0 and meanigful min and max values.
     * That function will then take care of setting startval to a random value between min and max, or read a value from command line (with --parname VALUE).
     * The user can fix the param to a given value with --fix-parname --parname VALUE
     * */
    LALInferenceRegisterUniformVariableREAL8(state, model->params, "chirpmass", zero, mcMin, mcMax, LALINFERENCE_PARAM_LINEAR);
    /* Check if running with symmetric (eta) or asymmetric (q) mass ratio.*/
    ppt=LALInferenceGetProcParamVal(commandLine,"--use-eta");
    if(ppt)
      LALInferenceRegisterUniformVariableREAL8(state, model->params, "eta", zero, etaMin, etaMax, LALINFERENCE_PARAM_LINEAR);
    else
      LALInferenceRegisterUniformVariableREAL8(state, model->params, "q", zero, qMin, qMax, LALINFERENCE_PARAM_LINEAR);


    if(!LALInferenceGetProcParamVal(commandLine,"--margphi") && !LALInferenceGetProcParamVal(commandLine, "--margtimephi")){
      LALInferenceRegisterUniformVariableREAL8(state, model->params, "phase", zero, phiMin, phiMax, LALINFERENCE_PARAM_CIRCULAR);
    }

  /* Check for distance prior for use if the user samples in logdistance */
  if((ppt=LALInferenceGetProcParamVal(commandLine,"--distance-max"))) Dmax=atof(ppt->value);
  if((ppt=LALInferenceGetProcParamVal(commandLine,"--distance-min"))) Dmin=atof(ppt->value);

  if(LALInferenceGetProcParamVal(commandLine,"--use-logdistance")){
    LALInferenceRegisterUniformVariableREAL8(state, model->params, "logdistance", zero, log(Dmin), log(Dmax),LALINFERENCE_PARAM_LINEAR);
  } else {
    LALInferenceRegisterUniformVariableREAL8(state, model->params, "distance", zero, Dmin, Dmax, LALINFERENCE_PARAM_LINEAR);
  }
  LALInferenceRegisterUniformVariableREAL8(state, model->params, "polarisation", zero, psiMin, psiMax, LALINFERENCE_PARAM_LINEAR);
  LALInferenceRegisterUniformVariableREAL8(state, model->params, "costheta_jn", zero, costhetaJNmin, costhetaJNmax,LALINFERENCE_PARAM_LINEAR);

  /* Option to use the detector-aligned frame */ 
  if(LALInferenceGetProcParamVal(commandLine,"--detector-frame"))
  {
      printf("Using detector-based sky frame\n");
      LALInferenceRegisterUniformVariableREAL8(state,model->params,"t0",timeParam,timeMin,timeMax,LALINFERENCE_PARAM_LINEAR);
      LALInferenceRegisterUniformVariableREAL8(state,model->params,"cosalpha",0,-1,1,LALINFERENCE_PARAM_LINEAR);
      LALInferenceRegisterUniformVariableREAL8(state,model->params,"azimuth",0.0,0.0,LAL_TWOPI,LALINFERENCE_PARAM_CIRCULAR);
      /* add the time parameter then remove it so that the prior is set up properly */
      LALInferenceRegisterUniformVariableREAL8(state, model->params, "time", timeParam, timeMin, timeMax,LALINFERENCE_PARAM_LINEAR);
      LALInferenceRemoveVariable(model->params,"time");
      INT4 one=1;
      LALInferenceAddVariable(model->params,"SKY_FRAME",&one,LALINFERENCE_INT4_t,LALINFERENCE_PARAM_FIXED);
  }
  else
  {
		  LALInferenceRegisterUniformVariableREAL8(state, model->params, "rightascension", zero, raMin, raMax, LALINFERENCE_PARAM_CIRCULAR);
		  LALInferenceRegisterUniformVariableREAL8(state, model->params, "declination", zero, decMin, decMax, LALINFERENCE_PARAM_LINEAR);
		  LALInferenceRegisterUniformVariableREAL8(state, model->params, "time", timeParam, timeMin, timeMax,LALINFERENCE_PARAM_LINEAR);
  }
  /* If we are marginalising over the time, remove that variable from the model (having set the prior above) */
  /* Also set the prior in model->params, since Likelihood can't access the state! (ugly hack) */
  if(LALInferenceGetProcParamVal(commandLine,"--margtime") || LALInferenceGetProcParamVal(commandLine, "--margtimephi")){
	  LALInferenceVariableItem *p=LALInferenceGetItem(state->priorArgs,"time_min");
	  LALInferenceAddVariable(model->params,"time_min",p->value,p->type,p->vary);
	  p=LALInferenceGetItem(state->priorArgs,"time_max");
	  LALInferenceAddVariable(model->params,"time_max",p->value,p->type,p->vary);
	  if (LALInferenceCheckVariable(model->params,"time")) LALInferenceRemoveVariable(model->params,"time");
	  if (LALInferenceGetProcParamVal(commandLine, "--margtimephi")) {
		  UINT4 margphi = 1;
		  LALInferenceAddVariable(model->params, "margtimephi", &margphi, LALINFERENCE_UINT4_t,LALINFERENCE_PARAM_FIXED);
	  }
  }
      
  /* PPE parameters */

  ppt=LALInferenceGetProcParamVal(commandLine, "--TaylorF2ppE");
  if(approx==TaylorF2 && ppt){

    LALInferenceRegisterUniformVariableREAL8(state, model->params, "ppealpha",zero, -1000.0 , 1000.0 , LALINFERENCE_PARAM_LINEAR);
    LALInferenceRegisterUniformVariableREAL8(state, model->params, "ppebeta", zero, -1000.0 , 1000.0 , LALINFERENCE_PARAM_LINEAR);
    LALInferenceRegisterUniformVariableREAL8(state, model->params, "ppeuppera", zero, -3.0, 3.0 , LALINFERENCE_PARAM_LINEAR);
    LALInferenceRegisterUniformVariableREAL8(state, model->params, "ppeupperb", zero, -3.0, 3.0 , LALINFERENCE_PARAM_LINEAR);
    LALInferenceRegisterUniformVariableREAL8(state, model->params, "ppelowera", zero, -3.0, 2.0/3.0 , LALINFERENCE_PARAM_LINEAR);
    LALInferenceRegisterUniformVariableREAL8(state, model->params, "ppelowerb", zero, -4.5, 1.0, LALINFERENCE_PARAM_LINEAR);

  }

  if(LALInferenceGetProcParamVal(commandLine,"--tidalT")&&LALInferenceGetProcParamVal(commandLine,"--tidal")){
    XLALPrintError("Error: cannot use both --tidalT and --tidal.\n");
    XLAL_ERROR_NULL(XLAL_EINVAL);
  } else if(LALInferenceGetProcParamVal(commandLine,"--tidalT")){
    LALInferenceRegisterUniformVariableREAL8(state, model->params, "lambdaT", zero, lambdaTMin, lambdaTMax, LALINFERENCE_PARAM_LINEAR);
    LALInferenceRegisterUniformVariableREAL8(state, model->params, "dLambdaT", zero, dLambdaTMin, dLambdaTMax, LALINFERENCE_PARAM_LINEAR);

  } else if(LALInferenceGetProcParamVal(commandLine,"--tidal")){
    LALInferenceRegisterUniformVariableREAL8(state, model->params, "lambda1", zero, lambda1Min, lambda1Max, LALINFERENCE_PARAM_LINEAR);
    LALInferenceRegisterUniformVariableREAL8(state, model->params, "lambda2", zero, lambda2Min, lambda2Max, LALINFERENCE_PARAM_LINEAR);

  }

  LALSimInspiralSpinOrder spinO = LAL_SIM_INSPIRAL_SPIN_ORDER_ALL;
  ppt=LALInferenceGetProcParamVal(commandLine, "--spinOrder");
  if(ppt) {
    spinO = atoi(ppt->value);
    LALInferenceAddVariable(model->params, "spinO", &spinO,
        LALINFERENCE_INT4_t, LALINFERENCE_PARAM_FIXED);
  }
  LALSimInspiralTidalOrder tideO = LAL_SIM_INSPIRAL_TIDAL_ORDER_ALL;
  ppt=LALInferenceGetProcParamVal(commandLine, "--tidalOrder");
  if(ppt) {
    tideO = atoi(ppt->value);
    LALInferenceAddVariable(model->params, "tideO", &tideO,
        LALINFERENCE_INT4_t, LALINFERENCE_PARAM_FIXED);
  }

  model->waveFlags = XLALSimInspiralCreateWaveformFlags();
  XLALSimInspiralSetSpinOrder(model->waveFlags,  spinO);
  XLALSimInspiralSetTidalOrder(model->waveFlags, tideO);

  fprintf(stdout,"\n\n---\t\t ---\n");
  LALInferenceInitSpinVariables(state, model);
  LALInferenceCheckApproximantNeeds(state,approx);

  if (injTable)
     print_flags_orders_warning(injTable,commandLine);

     /* Print info about orders and waveflags used for templates */

     fprintf(stdout,"Templates will run using Approximant %i (%s), phase order %i, amp order %i, spin order %i tidal order %i, in the %s domain.\n",approx,XLALGetStringFromApproximant(approx),PhaseOrder,AmpOrder,(int) spinO, (int) tideO, model->domain==LAL_SIM_DOMAIN_TIME?"time":"frequency");
     fprintf(stdout,"---\t\t ---\n\n");
  }//end of signal only flag
  else
  {
    /* Print info about orders and waveflags used for templates */
    fprintf(stdout,"\n\n------\n");
    fprintf(stdout,"Noise only run\n");
    fprintf(stdout,"------\n\n");
  }

  /* Initialize waveform buffers */
  model->timehPlus  = XLALCreateREAL8TimeSeries("timehPlus",
                                                &(state->data->timeData->epoch),
                                                0.0,
                                                model->deltaT,
                                                &lalDimensionlessUnit,
                                                state->data->timeData->data->length);
  model->timehCross = XLALCreateREAL8TimeSeries("timehCross",
                                                &(state->data->timeData->epoch),
                                                0.0,
                                                model->deltaT,
                                                &lalDimensionlessUnit,
                                                state->data->timeData->data->length);
  model->freqhPlus = XLALCreateCOMPLEX16FrequencySeries("freqhPlus",
                                                &(state->data->freqData->epoch),
                                                0.0,
                                                model->deltaF,
                                                &lalDimensionlessUnit,
                                                state->data->freqData->data->length);
  model->freqhCross = XLALCreateCOMPLEX16FrequencySeries("freqhCross",
                                                &(state->data->freqData->epoch),
                                                0.0,
                                                model->deltaF,
                                                &lalDimensionlessUnit,
                                                state->data->freqData->data->length);

  /* Create arrays for holding single-IFO likelihoods, etc. */
  model->ifo_loglikelihoods = XLALCalloc(nifo, sizeof(REAL8));
  model->ifo_SNRs = XLALCalloc(nifo, sizeof(REAL8));

  /* Choose proper template */
  model->templt = LALInferenceInitCBCTemplate(state);

  /* Use same window and FFT plans on model as data */
  model->window = state->data->window;
  model->timeToFreqFFTPlan = state->data->timeToFreqFFTPlan;
  model->freqToTimeFFTPlan = state->data->freqToTimeFFTPlan;

  /* Initialize waveform cache */
  model->waveformCache = XLALCreateSimInspiralWaveformCache();

  return(model);
}



/* Setup the variable for the evidence calculation test for review */
/* 5-sigma ranges for analytic likeliood function */
/* https://www.lsc-group.phys.uwm.edu/ligovirgo/cbcnote/LALInferenceReviewAnalyticGaussianLikelihood */
LALInferenceModel *LALInferenceInitModelReviewEvidence(LALInferenceRunState *state)
{
    ProcessParamsTable *commandLine=state->commandLine;
    ProcessParamsTable *ppt=NULL;
    char **strings=NULL;
    char *pinned_params=NULL;
    UINT4 N=0,i,j;
    if((ppt=LALInferenceGetProcParamVal(commandLine,"--pinparams"))){
            pinned_params=ppt->value;
            LALInferenceVariables tempParams;
            memset(&tempParams,0,sizeof(tempParams));
            LALInferenceParseCharacterOptionString(pinned_params,&strings,&N);
    }

    LALInferenceModel *model = XLALCalloc(1, sizeof(LALInferenceModel));
    model->params = XLALCalloc(1, sizeof(LALInferenceVariables));

	i=0;

	struct varSettings {const char *name; REAL8 val, min, max;};

	struct varSettings setup[]=
	{
		{.name="time", .val=0.0, .min=-0.1073625, .max=0.1073625},
		{.name="m1", .val=16., .min=14.927715, .max=17.072285},
		{.name="m2", .val=7., .min=5.829675, .max=8.170325},
		{.name="distance", .val=50., .min=37.986000000000004, .max=62.013999999999996},
		{.name="costheta_jn", .val=LAL_PI/2., .min=1.4054428267948966, .max=1.7361498267948965},
		{.name="phase", .val=LAL_PI, .min=2.8701521535897934, .max=3.413033153589793},
		{.name="polarisation", .val=LAL_PI/2., .min=1.3885563267948966, .max=1.7530363267948965},
		{.name="rightascension", .val=LAL_PI, .min=2.813050153589793, .max=3.4701351535897933},
		{.name="declination", .val=0., .min=-0.300699, .max=0.300699},
		{.name="a_spin1", .val=0.5, .min=0.3784565, .max=0.6215435},
		{.name="a_spin2", .val=0.5, .min=0.421869, .max=0.578131},
		{.name="theta_spin1", .val=LAL_PI/2., .min=1.3993998267948966, .max=1.7421928267948965},
		{.name="theta_spin2", .val=LAL_PI/2., .min=1.4086158267948965, .max=1.7329768267948966},
		{.name="phi_spin1", .val=LAL_PI, .min=2.781852653589793, .max=3.501332653589793},
		{.name="phi_spin2", .val=LAL_PI, .min=2.777215653589793, .max=3.5059696535897933},
		{.name="END", .val=0., .min=0., .max=0.}
	};

	while(strcmp("END",setup[i].name))
	{
        LALInferenceParamVaryType type=LALINFERENCE_PARAM_CIRCULAR;
        /* Check if it is to be fixed */
        for(j=0;j<N;j++) if(!strcmp(setup[i].name,strings[j])) {type=LALINFERENCE_PARAM_FIXED; printf("Fixing parameter %s\n",setup[i].name); break;}
		LALInferenceRegisterUniformVariableREAL8(state, model->params, setup[i].name, setup[i].val, setup[i].min, setup[i].max, type);
		i++;
	}

	return(model);
}


LALInferenceModel *LALInferenceInitModelReviewEvidence_bimod(LALInferenceRunState *state)
{
  ProcessParamsTable *commandLine=state->commandLine;
  ProcessParamsTable *ppt=NULL;
  char **strings=NULL;
  char *pinned_params=NULL;
  UINT4 N=0,i,j;
  if((ppt=LALInferenceGetProcParamVal(commandLine,"--pinparams"))){
    pinned_params=ppt->value;
    LALInferenceVariables tempParams;
    memset(&tempParams,0,sizeof(tempParams));
    LALInferenceParseCharacterOptionString(pinned_params,&strings,&N);
  }

  LALInferenceModel *model = XLALCalloc(1, sizeof(LALInferenceModel));
  model->params = XLALCalloc(1, sizeof(LALInferenceVariables));

  i=0;

  struct varSettings {const char *name; REAL8 val, min, max;};

  struct varSettings setup[]=
  {
    {.name="time", .val=0.05589, .min=-0.1373625, .max=0.2491425},
    {.name="m1", .val=16.857828, .min=14.927715, .max=18.787941},
    {.name="m2", .val=7.93626, .min=5.829675, .max=10.042845},
    {.name="distance", .val=34.6112, .min=12.986, .max=56.2364},
    {.name="costheta_jn", .val=0.9176809634, .min=0.6200446634, .max=1.2153172634},
    {.name="phase", .val=1.7879487268, .min=1.2993558268, .max=2.2765416268},
    {.name="polarisation", .val=0.9311901634, .min=0.6031581634, .max=1.2592221634},
    {.name="rightascension", .val=1.8336303268, .min=1.2422538268, .max=2.4250068268},
    {.name="declination", .val=-0.5448389634, .min=-1.0860971634, .max=-0.0035807634},
    {.name="a_spin1", .val=0.2972348, .min=0.0784565, .max=0.5160131},
    {.name="a_spin2", .val=0.2625048, .min=0.121869, .max=0.4031406},
    {.name="theta_spin1", .val=0.9225153634, .min=0.6140016634, .max=1.2310290634},
    {.name="theta_spin2", .val=0.9151425634, .min=0.6232176634, .max=1.2070674634},
    {.name="phi_spin1", .val=1.8585883268, .min=1.2110563268, .max=2.5061203268},
    {.name="phi_spin2", .val=1.8622979268, .min=1.2064193268, .max=2.5181765268},
    {.name="END", .val=0., .min=0., .max=0.}
  };

  while(strcmp("END",setup[i].name))
  {
    LALInferenceParamVaryType type=LALINFERENCE_PARAM_CIRCULAR;
    /* Check if it is to be fixed */
    for(j=0;j<N;j++) if(!strcmp(setup[i].name,strings[j])) {type=LALINFERENCE_PARAM_FIXED; printf("Fixing parameter %s\n",setup[i].name); break;}
    LALInferenceRegisterUniformVariableREAL8(state, model->params, setup[i].name, setup[i].val, setup[i].min, setup[i].max, type);
    i++;
  }
  return(model);
}

LALInferenceModel *LALInferenceInitModelReviewEvidence_banana(LALInferenceRunState *state)
{
  ProcessParamsTable *commandLine=state->commandLine;
  ProcessParamsTable *ppt=NULL;
  char **strings=NULL;
  char *pinned_params=NULL;
  UINT4 N=0,i,j;
  if((ppt=LALInferenceGetProcParamVal(commandLine,"--pinparams"))){
    pinned_params=ppt->value;
    LALInferenceVariables tempParams;
    memset(&tempParams,0,sizeof(tempParams));
    LALInferenceParseCharacterOptionString(pinned_params,&strings,&N);
  }

  LALInferenceModel *model = XLALCalloc(1, sizeof(LALInferenceModel));
  model->params = XLALCalloc(1, sizeof(LALInferenceVariables));

  i=0;

  struct varSettings {const char *name; REAL8 val, min, max;};

  struct varSettings setup[]=
  {
    {.name="time", .val=0.0, .min=-2., .max=2.},
    {.name="m1", .val=16., .min=14., .max=18.},
    {.name="m2", .val=7., .min=5., .max=9.},
    {.name="distance", .val=50., .min=45., .max=55.},
    {.name="costheta_jn", .val=LAL_PI/2., .min=-0.429203673, .max=3.570796327},
    {.name="phase", .val=LAL_PI, .min=1.141592654, .max=5.141592654},
    {.name="polarisation", .val=LAL_PI/2., .min=-0.429203673, .max=3.570796327},
    {.name="rightascension", .val=LAL_PI, .min=1.141592654, .max=5.141592654},
    {.name="declination", .val=0., .min=-2., .max=2.},
    {.name="a_spin1", .val=0.5, .min=-1.5, .max=2.5},
    {.name="a_spin2", .val=0.5, .min=-1.5, .max=2.5},
    {.name="theta_spin1", .val=LAL_PI/2., .min=-0.429203673, .max=3.570796327},
    {.name="theta_spin2", .val=LAL_PI/2., .min=-0.429203673, .max=3.570796327},
    {.name="phi_spin1", .val=LAL_PI, .min=1.141592654, .max=5.141592654},
    {.name="phi_spin2", .val=LAL_PI, .min=1.141592654, .max=5.141592654},
    {.name="END", .val=0., .min=0., .max=0.}
  };

  while(strcmp("END",setup[i].name))
  {
    LALInferenceParamVaryType type=LALINFERENCE_PARAM_CIRCULAR;
    /* Check if it is to be fixed */
    for(j=0;j<N;j++) if(!strcmp(setup[i].name,strings[j])) {type=LALINFERENCE_PARAM_FIXED; printf("Fixing parameter %s\n",setup[i].name); break;}
    LALInferenceRegisterUniformVariableREAL8(state, model->params, setup[i].name, setup[i].val, setup[i].min, setup[i].max, type);
    i++;
  }
  return(model);
}

static void print_flags_orders_warning(SimInspiralTable *injt, ProcessParamsTable *commline){

    /* If lalDebugLevel > 0, print information about:
     *
     * - Eventual injection/template mismatch on phase and amplitude orders, as well as on waveFlags
     * - Those fiels being set only for injection or template
     *
     **/
    XLALPrintWarning("\n");
    LALPNOrder PhaseOrder=-1;
    LALPNOrder AmpOrder=-1;
    LALSimInspiralSpinOrder default_spinO = LAL_SIM_INSPIRAL_SPIN_ORDER_ALL;
    LALSimInspiralTidalOrder default_tideO = LAL_SIM_INSPIRAL_TIDAL_ORDER_ALL;
    Approximant approx=NumApproximants;
    ProcessParamsTable *ppt=NULL;
    ProcessParamsTable *ppt_order=NULL;
    int errnum;
    ppt=LALInferenceGetProcParamVal(commline,"--approximant");
    if(ppt){
        approx=XLALGetApproximantFromString(ppt->value);
        ppt=LALInferenceGetProcParamVal(commline,"--order");
        if(ppt) PhaseOrder = XLALGetOrderFromString(ppt->value);
    }
    ppt=LALInferenceGetProcParamVal(commline,"--approx");
    if(ppt){
       approx=XLALGetApproximantFromString(ppt->value);
       XLAL_TRY(PhaseOrder = XLALGetOrderFromString(ppt->value),errnum);
       if( (int) PhaseOrder == XLAL_FAILURE || errnum) {
          XLALPrintWarning("WARNING: No phase order given.  Using maximum available order for the template.\n");
          PhaseOrder=-1;
        }
     }
     /* check approximant is given */
    if (approx==NumApproximants){
        approx=XLALGetApproximantFromString(injt->waveform);
        XLALPrintWarning("WARNING: You did not provide an approximant for the templates. Using value in injtable (%s), which might not what you want!\n",XLALGetStringFromApproximant(approx));
     }

    /* check inj/rec amporder */
    ppt=LALInferenceGetProcParamVal(commline,"--amporder");
    if(ppt) AmpOrder=atoi(ppt->value);
    ppt=LALInferenceGetProcParamVal(commline,"--ampOrder");
    if(ppt) AmpOrder = XLALGetOrderFromString(ppt->value);
    if(AmpOrder!=(LALPNOrder)injt->amp_order)
       XLALPrintWarning("WARNING: Injection specified amplitude order %i. Template will use  %i\n",
               injt->amp_order,AmpOrder);

    /* check inj/rec phase order */
    if(PhaseOrder!=(LALPNOrder)XLALGetOrderFromString(injt->waveform))
        XLALPrintWarning("WARNING: Injection specified phase order %i. Template will use %i\n",\
             XLALGetOrderFromString(injt->waveform),PhaseOrder);

    /* check inj/rec spinflag */
    ppt=LALInferenceGetProcParamVal(commline, "--spinOrder");
    ppt_order=LALInferenceGetProcParamVal(commline, "--inj-spinOrder");
    if (ppt && ppt_order){
       if (!(atoi(ppt->value)== atoi(ppt_order->value)))
            XLALPrintWarning("WARNING: Set different spin orders for injection (%i ) and template (%i) \n",atoi(ppt_order->value),atoi(ppt->value));
    }
    else if (ppt || ppt_order){
        if (ppt)
            XLALPrintWarning("WARNING: You set the spin order only for the template (%i). Injection will use default value (%i). You can change that with --inj-spinOrder. \n",atoi(ppt->value),default_spinO);
        else
            XLALPrintWarning("WARNING: You set the spin order only for the injection (%i). Template will use default value (%i). You can change that with --spinOrder. \n",atoi(ppt_order->value),default_spinO);     }
    else
        XLALPrintWarning("WARNING: You did not set the spin order. Injection and template will use default values (%i). You change that using --inj-spinOrder (set injection value) and --spinOrder (set template value).\n",default_spinO);
    /* check inj/rec tidal flag */
    ppt=LALInferenceGetProcParamVal(commline, "--tidalOrder");
    ppt_order=LALInferenceGetProcParamVal(commline, "--inj-tidalOrder");
    if (ppt && ppt_order){
        if (!(atoi(ppt->value)==atoi( ppt_order->value)))
            XLALPrintWarning("WARNING: Set different tidal orders for injection (%i ) and template (%i) \n",atoi(ppt_order->value),atoi(ppt->value));
    }
    else if (ppt || ppt_order){
        if (ppt)
            XLALPrintWarning("WARNING: You set the tidal order only for the template (%d). Injection will use default value (%i). You can change that with --inj-tidalOrder. \n",atoi(ppt->value),default_tideO);
        else
            XLALPrintWarning("WARNING: You set the tidal order only for the injection (%i). Template will use default value (%i). You can  change that with --tidalOrder\n",atoi(ppt_order->value),default_tideO);
        }
    else
       XLALPrintWarning("WARNING: You did not set the tidal order. Injection and template will use default values (%i). You change that using --inj-tidalOrder (set injection value) and --tidalOrder (set template value).\n",default_tideO);
    return;
}

void LALInferenceCheckOptionsConsistency(ProcessParamsTable *commandLine)

{ /*
  Go through options and check for possible errors and inconsistencies (e.g. seglen < 0 )

  */

  ProcessParamsTable *ppt=NULL,*ppt2=NULL;
  REAL8 tmp=0.0;
  INT4 itmp=0;

  ppt=LALInferenceGetProcParamVal(commandLine,"--help");
  if (ppt)
    return;

  // Check PSDlength > 0
  ppt=LALInferenceGetProcParamVal(commandLine,"--psdlength");
  if(!ppt) ppt=LALInferenceGetProcParamVal(commandLine,"--PSDlength");
  tmp=atof(ppt->value);
  if (tmp<0.0){
    fprintf(stderr,"ERROR: PSD length must be positive. Exiting...\n");
    exit(1);
  }
  // Check seglen > 0
  REAL8 seglen=0.;
  ppt=LALInferenceGetProcParamVal(commandLine,"--seglen");
  if (!ppt){
    XLALPrintError("Must provide segment length with --seglen. Exiting...");
    exit(1);
  }
  else seglen=atof(ppt->value);

  tmp=atof(ppt->value);
  if (tmp<0.0){
    fprintf(stderr,"ERROR: seglen must be positive. Exiting...\n");
    exit(1);
  }
  REAL8 timeSkipStart=0.;
  REAL8 timeSkipEnd=0.;
  if((ppt=LALInferenceGetProcParamVal(commandLine,"--time-pad-start")))
     timeSkipStart=atof(ppt->value);
  if((ppt=LALInferenceGetProcParamVal(commandLine,"--time-pad-end")))
     timeSkipEnd=atof(ppt->value);
  if(timeSkipStart+timeSkipEnd > seglen)
  {
    fprintf(stderr,"ERROR: --time-pad-start + --time-pad-end is greater than --seglen!");
    exit(1);
  }

  /* Flags consistency */
  ppt=LALInferenceGetProcParamVal(commandLine,"--disable-spin");
  ppt2=LALInferenceGetProcParamVal(commandLine,"--noSpin");
  if (ppt || ppt2){
    ppt2=LALInferenceGetProcParamVal(commandLine,"--spinO");
    if (ppt2){
      itmp=atoi(ppt2->value);
      if (itmp>0 || itmp==-1)
        XLALPrintWarning("--spinO > 0 or -1 will be ignored due to --disable-spin. If you want to include spin terms in the template, remove --disable-spin\n");
        exit(1);
      }
    if (!ppt2){
      XLALPrintWarning("--spinO defaulted to -1. This will be ignored due to --disable-spin. If you want to include spin terms in the template, remove --disable-spin\n");
      }
    ppt=LALInferenceGetProcParamVal(commandLine, "--spinAligned");
    ppt2=LALInferenceGetProcParamVal(commandLine,"--aligned-spin");
    if (ppt|| ppt2){
      fprintf(stderr,"--aligned-spin and --disable-spin are incompatible options. Exiting\n");
      exit(1);
    }
    ppt=LALInferenceGetProcParamVal(commandLine,"--singleSpin");
    if(ppt){
      fprintf(stderr,"--singleSpin and --disable-spin are incompatible options. Exiting\n");
      exit(1);
    }
  }

  /* lalinference_nest only checks */
  // Check live points
  ppt=LALInferenceGetProcParamVal(commandLine,"--nlive");
  if (ppt){
    itmp=atoi(ppt->value);
    if (itmp<0){
      fprintf(stderr,"ERROR: nlive must be positive. Exiting...\n");
      exit(1);
    }
    if (itmp<100){
      XLALPrintWarning("WARNING: Using %d live points. This is very little and may lead to unreliable results. Consider increasing.\n",itmp);
    }
    if (itmp>5000){
      XLALPrintWarning("WARNING: Using %d live points. This is a very large number and may lead to very long runs. Consider decreasing.\n",itmp);
    }
  }
  // Check nmcmc points
  ppt=LALInferenceGetProcParamVal(commandLine,"--nmcmc");
  if (ppt){
    itmp=atoi(ppt->value);
    if (itmp<0){
      fprintf(stderr,"ERROR: nmcmc must be positive (or omitted). Exiting...\n");
      exit(1);
    }
    if (itmp<100){
      XLALPrintWarning("WARNING: Using %d nmcmc. This is very little and may lead to unreliable results. Consider increasing.\n",itmp);
    }
  }

  /* Ensure that the user is not trying to marginalise the likelihood
     in an inconsistent way */
  if (LALInferenceGetProcParamVal(commandLine, "--margtime") && LALInferenceGetProcParamVal(commandLine, "--margphi")) {
    fprintf(stderr, "ERROR: trying to separately marginalise in time and phase.  Use '--margtimephi' instead");
    exit(1);
  }

  if (LALInferenceGetProcParamVal(commandLine, "--margtimephi") && LALInferenceGetProcParamVal(commandLine, "--margtime")) {
    fprintf(stderr, "ERROR: cannot marginalise in time and phi and separately time.  Pick either '--margtimephi' OR '--margtime'");
    exit(1);
  }

  if (LALInferenceGetProcParamVal(commandLine, "--margtimephi") && LALInferenceGetProcParamVal(commandLine, "--margphi")) {
    fprintf(stderr, "ERROR: cannot marginalise in time and phi and separately in phi.  Pick either '--margtimephi' OR '--margtime'");
    exit(1);
  }

  return;
}

void LALInferenceInitSpinVariables(LALInferenceRunState *state, LALInferenceModel *model){


  LALStatus status;
  memset(&status,0,sizeof(status));

  ProcessParamsTable *commandLine=state->commandLine;
  ProcessParamsTable *ppt=NULL;

  Approximant approx= *(Approximant*) LALInferenceGetVariable(model->params, "LAL_APPROXIMANT");

  REAL8 a1min=0.0,a1max=1.0;
  REAL8 a2min=0.0,a2max=1.0;
  REAL8 tilt1min=0.0,tilt1max=LAL_PI;
  REAL8 tilt2min=0.0,tilt2max=LAL_PI;
  REAL8 phi12min=0.0,phi12max=LAL_TWOPI;
  REAL8 phiJLmin=0.0,phiJLmax=LAL_TWOPI;

  /* Default to precessing spins */
  UINT4 spinAligned=0;
  UINT4 singleSpin=0;
  UINT4 noSpin=0;

  /* Let's first check that the user asked, then we check the approximant can make it happen */
  /* Check for spin disabled */
  ppt=LALInferenceGetProcParamVal(commandLine, "--noSpin");
  if (!ppt) ppt=LALInferenceGetProcParamVal(commandLine,"--disable-spin");
  if (ppt) noSpin=1;

  /* Check for aligned spin */
  ppt=LALInferenceGetProcParamVal(commandLine, "--spinAligned");
  if (!ppt) ppt=LALInferenceGetProcParamVal(commandLine,"--aligned-spin");
  if(ppt)
    spinAligned=1;

  /* Check for single spin */
  ppt=LALInferenceGetProcParamVal(commandLine,"--singleSpin");
  if(ppt){
    singleSpin=1;
  }

  SpinSupport spin_support=XLALSimInspiralGetSpinSupportFromApproximant(approx);
  LALSimInspiralFrameAxis frame_axis=LAL_SIM_INSPIRAL_FRAME_AXIS_VIEW;

  /* Now check what the approx can do and eventually change user's choices to comply.
   * Also change the reference frame -- For the moment use default as the corresponding patch to LALSimulation has not been finished yet */
  if (spin_support==LAL_SIM_INSPIRAL_SPINLESS)
    noSpin=1;
  else if (spin_support==LAL_SIM_INSPIRAL_SINGLESPIN)
    singleSpin=1;
  else if (spin_support==LAL_SIM_INSPIRAL_ALIGNEDSPIN){
    spinAligned=1;
    /* Restore this line when LALSim has routine to convert frames:
     * frame_axis= LAL_SIM_INSPIRAL_FRAME_AXIS_ORBITAL_L;
     */
  }

  /* Add the frame to waveFlagas */
  XLALSimInspiralSetFrameAxis(model->waveFlags,frame_axis);

  if (spinAligned){
  /* If spin aligned the magnitude is in the range [-1,1] */
    a1min=-1.0;
    a2min=-1.0;
  }

  /* IMRPhenomP only supports spins up to 0.9 and q > 1/20. Set prior consequently*/
  if (approx==IMRPhenomP && (a1max>0.9 || a2max>0.9)){
    a1max=0.9;
    a2max=0.9;
    if (spinAligned){
      a1min=-0.9;
      a2min=-0.9;
      }
    XLALPrintWarning("WARNING: IMRPhenomP only supports spin magnitude up to 0.9. Changing the a1max=a2max=0.9.\n");
  }

  /* Start with parameters that are free (or pinned if the user wants so). The if...else below may force some of them to be fixed or ignore some of them, depending on the spin configuration*/
  LALInferenceParamVaryType tilt1Vary = LALINFERENCE_PARAM_LINEAR;
  LALInferenceParamVaryType tilt2Vary = LALINFERENCE_PARAM_LINEAR;
  LALInferenceParamVaryType phi12Vary = LALINFERENCE_PARAM_CIRCULAR;
  LALInferenceParamVaryType spin1Vary = LALINFERENCE_PARAM_LINEAR;
  LALInferenceParamVaryType spin2Vary = LALINFERENCE_PARAM_LINEAR;
  LALInferenceParamVaryType phiJLVary = LALINFERENCE_PARAM_CIRCULAR;

  /* Add parameters depending on the values of noSpin, singleSpin and spinAligned
   * noSpin -> add nothing
   * spinAligned -> add a_spin1 and a_spin2 (if the approximant is spin aligned only use the names spin1,spin1 instead)
   * singleSpin -> add a_spin1, tilt_spin1, phi_JL
   * singleSpin+spinAligned -> add a_spin1
   * otherwise -> add everything */
   /* Note: To get spin aligned is sufficient to not add the spin angles because LALInferenceTemplate will default to aligned spin if it doesn't find spin angle params in model->params. */
  if (!noSpin){
    LALInferenceRegisterUniformVariableREAL8(state, model->params, "a_spin1", 0.0, a1min, a1max,spin1Vary);
    if (!singleSpin)
      LALInferenceRegisterUniformVariableREAL8(state, model->params, "a_spin2", 0.0, a2min, a2max,spin2Vary);
    if (!spinAligned){
      LALInferenceRegisterUniformVariableREAL8(state, model->params, "phi_jl", 0.0, phiJLmin,  phiJLmax, phiJLVary);
      LALInferenceRegisterUniformVariableREAL8(state, model->params, "tilt_spin1", 0.0, tilt1min,tilt1max,tilt1Vary);
      if (!singleSpin){
        LALInferenceRegisterUniformVariableREAL8(state, model->params, "tilt_spin2", 0.0, tilt2min,tilt2max,tilt2Vary);
        LALInferenceRegisterUniformVariableREAL8(state, model->params, "phi12", 0.0, phi12min,phi12max,phi12Vary);
      }
    }
  }

  /* Print to stdout what will be used */
  if (noSpin)
    fprintf(stdout,"Templates will run without spins\n");
  else{
    if (spinAligned && singleSpin)
      fprintf(stdout,"Templates will run with spin 1 aligned to L \n");
    if (spinAligned && !singleSpin)
      fprintf(stdout,"Templates will run with spins aligned to L \n");
    if (!spinAligned && singleSpin)
      fprintf(stdout,"Templates will run with precessing spin 1 \n");
    if (!spinAligned && !singleSpin)
      fprintf(stdout,"Templates will run with precessing spins \n");
  }
}

void LALInferenceInitMassVariables(LALInferenceRunState *state){

  LALStatus status;
  memset(&status,0,sizeof(status));

  ProcessParamsTable *commandLine=state->commandLine;
  ProcessParamsTable *ppt=NULL;
  LALInferenceVariables *priorArgs=state->priorArgs;

  REAL8 mMin=1.0,mMax=30.0;
  REAL8 MTotMax=35.0;
  REAL8 MTotMin=2.0;

  /* Over-ride component masses */
  ppt=LALInferenceGetProcParamVal(commandLine,"--comp-min");
  //if(!ppt) ppt=LALInferenceGetProcParamVal(commandLine,"--compmin");
  if(ppt){
          mMin=atof(ppt->value);
          MTotMin=2.0*mMin;
  }
<<<<<<< HEAD
  
=======

>>>>>>> 51f66fb7
  ppt=LALInferenceGetProcParamVal(commandLine,"--comp-max");
  //if(!ppt) ppt=LALInferenceGetProcParamVal(commandLine,"--compmax");
  if(ppt){
          mMax=atof(ppt->value);
          MTotMax=2.0*mMax;
  }

  ppt=LALInferenceGetProcParamVal(commandLine,"--mtotal-max");
  if(ppt)	MTotMax=atof(ppt->value);

  ppt=LALInferenceGetProcParamVal(commandLine,"--mtotal-min");
  if(ppt)	MTotMin=atof(ppt->value);

  LALInferenceAddVariable(priorArgs,"component_min",&mMin,LALINFERENCE_REAL8_t,LALINFERENCE_PARAM_FIXED);
  LALInferenceAddVariable(priorArgs,"component_max",&mMax,LALINFERENCE_REAL8_t,LALINFERENCE_PARAM_FIXED);
  LALInferenceAddVariable(priorArgs,"MTotMax",&MTotMax,LALINFERENCE_REAL8_t,LALINFERENCE_PARAM_FIXED);
  LALInferenceAddVariable(priorArgs,"MTotMin",&MTotMin,LALINFERENCE_REAL8_t,LALINFERENCE_PARAM_FIXED);

  return;

}

void LALInferenceCheckApproximantNeeds(LALInferenceRunState *state,Approximant approx){

  REAL8 min,max;
  UINT4 q=0;

  if (LALInferenceCheckVariable(state->priorArgs,"q_min")){
    LALInferenceGetMinMaxPrior(state->priorArgs, "q", &min, &max);
    q=1;
  }
  else if (LALInferenceCheckVariable(state->priorArgs,"eta_min"))
    LALInferenceGetMinMaxPrior(state->priorArgs, "eta", &min, &max);

  /* IMRPhenomP only supports q > 1/10. Set prior consequently  */
  if (q==1 && approx==IMRPhenomP && min<1./10.){
    min=1.0/10.;
    LALInferenceRemoveVariable(state->priorArgs,"q_min");
    LALInferenceAddVariable(state->priorArgs,"q_min",&min,LALINFERENCE_REAL8_t,LALINFERENCE_PARAM_FIXED);
    fprintf(stdout,"WARNING: IMRPhenomP only supports mass ratios up to 10 ( suggested max: 4). Changing the min prior for q to 1/10\n");
  }
  if (q==0 && approx==IMRPhenomP && min<0.08264462810){
     min=0.08264462810;  //(that is eta for a 1-10 system)
     LALInferenceRemoveVariable(state->priorArgs,"eta_min");
     LALInferenceAddVariable(state->priorArgs,"eta_min",&min,LALINFERENCE_REAL8_t,LALINFERENCE_PARAM_FIXED);
     fprintf(stdout,"WARNING: IMRPhenomP only supports mass ratios up to 10 ( suggested max: 4). Changing the min prior for eta to 0.083\n");
  }

  (void) max;
  return;
}<|MERGE_RESOLUTION|>--- conflicted
+++ resolved
@@ -387,10 +387,7 @@
 (--spinAligned or --aligned-spin)  template will assume spins aligned with the orbital angular momentum.\n\
 (--singleSpin)                  template will assume only the spin of the most massive binary component exists.\n\
 (--noSpin, --disable-spin)      template will assume no spins (giving this will void spinOrder!=0) \n\
-<<<<<<< HEAD
-=======
 (--detector-frame)              model will use detector-centred coordinates instead of RA,dec\n\
->>>>>>> 51f66fb7
 \n\
 ------------------------------------------------------------------------------------------------------------------\n\
 --- Starting Parameters ------------------------------------------------------------------------------------------\n\
@@ -401,26 +398,15 @@
  eta                          Symmetric massratio (needs --use-eta)\n\
  q                            Asymmetric massratio (a.k.a. q=m2/m1 with m1>m2)\n\
  phase                        Coalescence phase.\n\
-<<<<<<< HEAD
- theta_jn                     Angle between J and line of sight [rads]\n\
-=======
  costheta_jn                  Cosine of angle between J and line of sight [rads]\n\
->>>>>>> 51f66fb7
  distance                     Distance [Mpc]\n\
  logdistance                  Log Distance (requires --use-logdistance)\n\
  rightascension               Rightascensions\n\
  declination                  Declination.\n\
  polarisation                 Polarisation angle.\n\
 * Spin Parameters:\n\
-<<<<<<< HEAD
- a1                           Spin1 magnitude (for precessing spins)\n\
- a_spin1                      Spin1 magnitude (for aligned spins)\n\
- a2                           Spin2 magnitude (for precessing spins)\n\
- a_spin2                      Spin2 magnitude (for aligned spins)\n\
-=======
  a_spin1                      Spin1 magnitude\n\
  a_spin2                      Spin2 magnitude\n\
->>>>>>> 51f66fb7
  tilt_spin1                   Angle between spin1 and orbital angular momentum\n\
  tilt_spin2                   Angle between spin2 and orbital angular momentum \n\
  phi_12                       Difference between spins' azimuthal angles \n\
@@ -647,11 +633,6 @@
   qMin = comp_min/comp_max;
   mcMin =mtot_min*pow(qMin/pow(1.+qMin,2.),3./5.);
   mcMax =mtot_max*pow(0.25,3./5.);
-<<<<<<< HEAD
-  
-=======
-
->>>>>>> 51f66fb7
   /************ Initial Value Related Argument START *************/
   /* Read time parameter from injection file */
   if(injTable)
@@ -1557,11 +1538,7 @@
           mMin=atof(ppt->value);
           MTotMin=2.0*mMin;
   }
-<<<<<<< HEAD
-  
-=======
-
->>>>>>> 51f66fb7
+
   ppt=LALInferenceGetProcParamVal(commandLine,"--comp-max");
   //if(!ppt) ppt=LALInferenceGetProcParamVal(commandLine,"--compmax");
   if(ppt){
