/*
 *  LALInferenceProposal.c:  Bayesian Followup, jump proposals.
 *
 *  Copyright (C) 2011 Ilya Mandel, Vivien Raymond, Christian Roever,
 *  Marc van der Sluys, John Veitch, Will M. Farr, Ben Farr
 *
 *
 *  This program is free software; you can redistribute it and/or modify
 *  it under the terms of the GNU General Public License as published by
 *  the Free Software Foundation; either version 2 of the License, or
 *  (at your option) any later version.
 *
 *  This program is distributed in the hope that it will be useful,
 *  but WITHOUT ANY WARRANTY; without even the implied warranty of
 *  MERCHANTABILITY or FITNESS FOR A PARTICULAR PURPOSE.  See the
 *  GNU General Public License for more details.
 *
 *  You should have received a copy of the GNU General Public License
 *  along with with program; see the file COPYING. If not, write to the
 *  Free Software Foundation, Inc., 59 Temple Place, Suite 330, Boston,
 *  MA  02111-1307  USA
 */

#include <stdio.h>
#include <stdlib.h>
#include <lal/LALInspiral.h>
#include <lal/DetResponse.h>
#include <lal/SeqFactories.h>
#include <lal/Date.h>
#include <lal/VectorOps.h>
#include <lal/TimeFreqFFT.h>
#include <lal/GenerateInspiral.h>
#include <lal/TimeDelay.h>
#include <lal/SkyCoordinates.h>
#include <lal/LALInference.h>
#include <lal/LALInferenceInit.h>
#include <lal/LALInferencePrior.h>
#include <lal/LALInferenceLikelihood.h>
#include <lal/LALInferenceTemplate.h>
#include <lal/LALInferenceProposal.h>
#include <lal/LALDatatypes.h>
#include <lal/FrequencySeries.h>
#include <lal/LALSimInspiral.h>
#include <lal/LALSimNoise.h>
#include <lal/XLALError.h>

#include <lal/LALStdlib.h>
#include <lal/LALInferenceClusteredKDE.h>
#include <lal/LALInferenceNestedSampler.h>
#include <alloca.h>

#ifdef __GNUC__
#define UNUSED __attribute__ ((unused))
#else
#define UNUSED
#endif

typedef enum {
  USES_DISTANCE_VARIABLE,
  USES_LOG_DISTANCE_VARIABLE
} DistanceParam;

const char *const cycleArrayName = "Proposal Cycle";
const char *const cycleArrayLengthName = "Proposal Cycle Length";
const char *const cycleArrayCounterName = "Proposal Cycle Counter";

/* Proposal Names */
const char *const nullProposalName = "NULL";
const char *const singleAdaptProposalName = "Single";
const char *const singleProposalName = "Single";
const char *const orbitalPhaseJumpName = "OrbitalPhase";
const char *const covarianceEigenvectorJumpName = "CovarianceEigenvector";
const char *const skyLocWanderJumpName = "SkyLocWander";
const char *const differentialEvolutionFullName = "DifferentialEvolutionFull";
const char *const differentialEvolutionIntrinsicName = "DifferentialEvolutionIntrinsic";
const char *const differentialEvolutionExtrinsicName = "DifferentialEvolutionExtrinsic";
const char *const ensembleStretchFullName = "EnsembleStretchFull";
const char *const ensembleStretchIntrinsicName = "EnsembleStretchIntrinsic";
const char *const ensembleStretchExtrinsicName = "EnsembleStretchExtrinsic";
const char *const drawApproxPriorName = "DrawApproxPrior";
const char *const skyReflectDetPlaneName = "SkyReflectDetPlane";
const char *const skyRingProposalName = "SkyRingProposal";
const char *const PSDFitJumpName = "PSDFitJump";
const char *const polarizationPhaseJumpName = "PolarizationPhase";
const char *const polarizationCorrPhaseJumpName = "CorrPolarizationPhase";
const char *const extrinsicParamProposalName = "ExtrinsicParamProposal";
const char *const frequencyBinJumpName = "FrequencyBin";
const char *const GlitchMorletJumpName = "glitchMorletJump";
const char *const GlitchMorletReverseJumpName = "glitchMorletReverseJump";
const char *const ensembleWalkFullName = "EnsembleWalkFull";
const char *const ensembleWalkIntrinsicName = "EnsembleWalkIntrinsic";
const char *const ensembleWalkExtrinsicName = "EnsembleWalkExtrinsic";
const char *const clusteredKDEProposalName = "ClusteredKDEProposal";
const char *const splineCalibrationProposalName = "SplineCalibration";
const char *const distanceLikelihoodProposalName = "DistanceLikelihood";

static const char *intrinsicNames[] = {"chirpmass", "q", "eta", "mass1", "mass2", "a_spin1", "a_spin2",
  "tilt_spin1", "tilt_spin2", "phi12", "phi_jl", "frequency", "quality", "duration","polar_angle", "phase", "polar_eccentricity", NULL};

static const char *extrinsicNames[] = {"rightascension", "declination", "cosalpha", "azimuth", "polarisation", "distance",
  "logdistance", "time", "costheta_jn", "t0", "theta","hrss", "loghrss", NULL};

static INT4 same_detector_location(LALDetector *d1, LALDetector *d2) {
    INT4 i;

    for (i = 0; i < 3; i++) {
        if (d1->location[i] != d2->location[i])
            return 0;
    }

    return 1;
}

static INT4 numDetectorsUniquePositions(LALInferenceIFOData *data) {
    INT4 nIFO = 0;
    INT4 nCollision = 0;
    LALInferenceIFOData *currentIFO = NULL;

    for (currentIFO = data; currentIFO; currentIFO = currentIFO->next) {
        LALInferenceIFOData *subsequentIFO = NULL;
        nIFO++;
        for (subsequentIFO = currentIFO->next; subsequentIFO; subsequentIFO = subsequentIFO->next) {
            if (same_detector_location(subsequentIFO->detector, currentIFO->detector)) {
                nCollision++;
                break;
            }
        }
    }

    return nIFO - nCollision;
}

LALInferenceProposal *LALInferenceInitProposal(LALInferenceProposalFunction func, const char *name)
{
  LALInferenceProposal *proposal = XLALCalloc(1,sizeof(LALInferenceProposal));
  proposal->func = func;
  proposal->proposed = 0;
  proposal->accepted = 0;
  strcpy(proposal->name, name);
  return proposal;
}


void LALInferenceRegisterProposal(LALInferenceVariables *propArgs, const char *name, INT4 *flag, ProcessParamsTable *command_line) {
    char offopt[VARNAME_MAX+15];
    char onopt[VARNAME_MAX+12];

    sprintf(offopt, "--proposal-no-%s", name);
    sprintf(onopt, "--proposal-%s", name);

    if (LALInferenceGetProcParamVal(command_line, offopt))
        *flag = 0;
    else if (LALInferenceGetProcParamVal(command_line, onopt))
        *flag = 1;

    LALInferenceAddINT4Variable(propArgs, name, *flag, LALINFERENCE_PARAM_FIXED);
}

void LALInferenceAddProposalToCycle(LALInferenceProposalCycle *cycle, LALInferenceProposal *prop, INT4 weight) {
    const char *fname = "LALInferenceAddProposalToCycle";
    INT4 i;

    /* Quit without doing anything if weight = 0. */
    if (weight == 0)
        return;

    cycle->order = XLALRealloc(cycle->order, (cycle->length + weight)*sizeof(INT4));
    if (cycle->order == NULL) {
        XLALError(fname, __FILE__, __LINE__, XLAL_ENOMEM);
        exit(1);
    }

    for (i = cycle->length; i < cycle->length + weight; i++) {
        cycle->order[i] = cycle->nProposals;
    }

    cycle->nProposals += 1;
    cycle->proposals = XLALRealloc(cycle->proposals, (cycle->nProposals)*sizeof(LALInferenceProposal));
    if (cycle->proposals == NULL) {
        XLALError(fname, __FILE__, __LINE__, XLAL_ENOMEM);
        exit(1);
    }
    cycle->proposals[cycle->nProposals-1] = prop;

    cycle->length += weight;
}



void LALInferenceRandomizeProposalCycle(LALInferenceProposalCycle *cycle, gsl_rng *rng) {
    INT4 i, j, temp;

    for (i = cycle->length - 1; i > 0; i--) {
        /* Fill in array from right to left, chosen randomly from remaining proposals. */
        j = gsl_rng_uniform_int(rng, i+1);

        temp = cycle->order[j];
        cycle->order[j] = cycle->order[i];
        cycle->order[i] = temp;
    }
}


REAL8 LALInferenceCyclicProposal(LALInferenceThreadState *thread,
                                 LALInferenceVariables *currentParams,
                                 LALInferenceVariables *proposedParams) {
    INT4 i = 0;
    LALInferenceProposalCycle *cycle=NULL;

    /* Must have cycle array and cycle array length in propArgs. */
    cycle = thread->cycle;
    if (cycle == NULL) {
        XLALError("LALInferenceCyclicProposal()",__FILE__,__LINE__,XLAL_FAILURE);
        exit(1);
    }

    if (cycle->counter >= cycle->length) {
        XLALError("LALInferenceCyclicProposal()",__FILE__,__LINE__,XLAL_FAILURE);
        exit(1);
    }

    /* One instance of each proposal object is stored in cycle->proposals.
        cycle->order is a list of elements to call from the proposals */
  
    REAL8 logPropRatio=-INFINITY;
    do
    {
      i = cycle->order[cycle->counter];
      logPropRatio = cycle->proposals[i]->func(thread, currentParams, proposedParams);
      strcpy(cycle->last_proposal_name, cycle->proposals[i]->name);
      cycle->counter = (cycle->counter + 1) % cycle->length;
    }
    /* Call proposals until one succeeds */
    while (proposedParams->head == NULL);

    return logPropRatio;
}

LALInferenceProposalCycle* LALInferenceInitProposalCycle(void) {
  LALInferenceProposalCycle *cycle = XLALCalloc(1,sizeof(LALInferenceProposalCycle));
  strcpy(cycle->last_proposal_name, nullProposalName);

  return cycle;
}

void LALInferenceDeleteProposalCycle(LALInferenceProposalCycle *cycle) {
    XLALFree(cycle->proposals);
    XLALFree(cycle->order);
}

LALInferenceVariables *LALInferenceParseProposalArgs(LALInferenceRunState *runState) {
    INT4 i;
    ProcessParamsTable *ppt;
    LALInferenceIFOData *ifo = runState->data;

    /* This will copy any existing arguments over from runState. I (John) don't think this should be necessary
     * as this function is used to initialise these arguments in the first place. */
    LALInferenceVariables *propArgs = XLALCalloc(1, sizeof(LALInferenceVariables));
    if(runState->proposalArgs && runState->proposalArgs->dimension>0) LALInferenceCopyVariables(runState->proposalArgs, propArgs);

    INT4 Nskip = 1;
    INT4 noise_only = 0;
    INT4 cyclic_reflective_kde = 0;

    /* Flags for proposals, initialized with the MCMC defaults */

    INT4 singleadapt = 1; /* Disabled for bug checking */
    INT4 psiphi = 1;
    INT4 ext_param = 1;
    INT4 skywander = 1;
    INT4 skyreflect = 1;
    INT4 drawprior = 1;
    INT4 covjump = 0;
    INT4 diffevo = 1;
    INT4 stretch = 0;
    INT4 walk = 0;
    INT4 skyring = 1;
    INT4 distance = 1;
    INT4 kde = 0;
    INT4 spline_cal = 0;
    INT4 psdfit = 0;
    INT4 glitchfit = 0;

    if (runState->algorithm == &LALInferenceNestedSamplingAlgorithm) {
        singleadapt = 0;
        psiphi = 0;
        ext_param = 0;
        skywander = 0;
        skyreflect = 0;
        drawprior = 0;
        covjump = 1;
        diffevo = 1;
        stretch = 1;
        walk = 1;
        skyring = 0;
        distance = 1;
        kde = 0;
        spline_cal = 0;
        psdfit = 0;
        glitchfit = 0;
    }
    if (LALInferenceCheckVariable(runState->algorithmParams, "LIB"))
      distance=0;

    ProcessParamsTable *command_line = runState->commandLine;

    INT4 verbose = 0;
    if (LALInferenceGetProcParamVal(command_line, "--verbose"))
        verbose = 1;
    LALInferenceAddINT4Variable(propArgs, "verbose", verbose, LALINFERENCE_PARAM_FIXED);

    LIGOTimeGPS epoch = ifo->epoch;
    LALInferenceAddVariable(propArgs, "epoch", &(epoch), LALINFERENCE_void_ptr_t, LALINFERENCE_PARAM_FIXED);

    /* Determine the number of iterations between each entry in the DE buffer */
    if (LALInferenceCheckVariable(runState->algorithmParams, "Nskip"))
        Nskip = LALInferenceGetINT4Variable(runState->algorithmParams, "Nskip");
    LALInferenceAddINT4Variable(propArgs, "Nskip", Nskip, LALINFERENCE_PARAM_FIXED);

    /* Count the number of IFOs and uniquely-located IFOs to decide which sky-related proposals to use */
    INT4 nDet = 0;
    ifo=runState->data;
    while (ifo) {
        nDet++;
        ifo = ifo->next;
    }
    LALInferenceAddINT4Variable(propArgs, "nDet", nDet, LALINFERENCE_PARAM_FIXED);

    INT4 nUniqueDet = numDetectorsUniquePositions(runState->data);
    LALInferenceAddINT4Variable(propArgs, "nUniqueDet", nUniqueDet, LALINFERENCE_PARAM_FIXED);

    LALDetector *detectors = XLALCalloc(nDet, sizeof(LALDetector));
    for (i=0,ifo=runState->data; i<nDet; i++,ifo=ifo->next)
        detectors[i] = *(ifo->detector);
    LALInferenceAddVariable(propArgs, "detectors", &detectors, LALINFERENCE_void_ptr_t, LALINFERENCE_PARAM_FIXED);

    char **ifo_names = XLALCalloc(nDet, sizeof(char*));
    for(ifo=runState->data,i=0;ifo;ifo=ifo->next,i++) {
        ifo_names[i] = XLALCalloc(DETNAMELEN, sizeof(char));
        strcpy(ifo_names[i], ifo->name);
    }
    LALInferenceAddVariable(propArgs, "detector_names", &ifo_names, LALINFERENCE_void_ptr_t, LALINFERENCE_PARAM_FIXED);

    INT4 marg_timephi = 0;
    if (LALInferenceGetProcParamVal(command_line, "--margtimephi"))
        marg_timephi = 1;

    INT4 marg_time = 0;
    if (marg_timephi || LALInferenceGetProcParamVal(command_line, "--margtime"))
        marg_time = 1;
    LALInferenceAddINT4Variable(propArgs, "marg_time", marg_time, LALINFERENCE_PARAM_FIXED);

    INT4 marg_phi = 0;
    if (marg_timephi || LALInferenceGetProcParamVal(command_line, "--margphi"))
        marg_phi = 1;
    LALInferenceAddINT4Variable(propArgs, "marg_phi", marg_phi, LALINFERENCE_PARAM_FIXED);

    INT4 analytic_test = 0;
    if (LALInferenceGetProcParamVal(command_line, "--correlatedGaussianLikelihood") ||
        LALInferenceGetProcParamVal(command_line, "--bimodalGaussianLikelihood") ||
        LALInferenceGetProcParamVal(command_line, "--rosenbrockLikelihood")) {
        analytic_test = 1;
        distance = 0;
    }
    LALInferenceAddINT4Variable(propArgs, "analytical_test", analytic_test, LALINFERENCE_PARAM_FIXED);

    INT4 skyframe = 1;
    if (LALInferenceGetProcParamVal(command_line, "--no-sky-frame"))
        skyframe = 0;

    INT4 noAdapt = 0;
    if (LALInferenceGetProcParamVal(command_line, "--no-adapt") ||
        LALInferenceGetProcParamVal(command_line, "--noiseonly"))
        noAdapt = 1;
    INT4 adapting = !noAdapt;
    LALInferenceAddINT4Variable(propArgs, "no_adapt", noAdapt, LALINFERENCE_PARAM_LINEAR);
    LALInferenceAddINT4Variable(propArgs, "adapting", adapting, LALINFERENCE_PARAM_LINEAR);

    INT4 tau = 5;
    ppt = LALInferenceGetProcParamVal(command_line, "--adapt-tau");
    if (ppt)
        tau = atof(ppt->value);
    LALInferenceAddINT4Variable(propArgs, "adaptTau", tau, LALINFERENCE_PARAM_FIXED);

    INT4 sampling_prior = 0;
    ppt = LALInferenceGetProcParamVal(command_line, "--zerologlike");
    if (ppt)
        sampling_prior = 1;
    LALInferenceAddINT4Variable(propArgs, "sampling_prior", sampling_prior, LALINFERENCE_PARAM_FIXED);

    if (LALInferenceGetProcParamVal(command_line, "--enable-spline-calibration"))
        spline_cal = 1;

    ppt = LALInferenceGetProcParamVal(command_line, "--psd-fit");
    if (!ppt)
        ppt = LALInferenceGetProcParamVal(command_line, "--psdFit");
    if (ppt)
        psdfit = 1;

    if (LALInferenceGetProcParamVal(command_line, "--glitch-fit"))
        glitchfit = 1;

    /* Convenience option for turning off ensemble moves */
    if (LALInferenceGetProcParamVal(command_line, "--proposal-no-ensemble")) {
        stretch = 0;
        walk = 0;
    }

    /* Check if imposing cyclic reflective bounds */
    if (LALInferenceGetProcParamVal(runState->commandLine, "--cyclic-reflective-kde"))
        cyclic_reflective_kde = 1;
    LALInferenceAddINT4Variable(propArgs, "cyclic_reflective_kde", cyclic_reflective_kde, LALINFERENCE_PARAM_FIXED);

    if (LALInferenceGetProcParamVal(command_line, "--noiseonly"))
        noise_only = 1;
    LALInferenceAddINT4Variable(propArgs, "noiseonly", noise_only, LALINFERENCE_PARAM_FIXED);

    /* Turn off signal proposals if no signal is in the model */
    if (noise_only) {
        singleadapt = 0;
        psiphi = 0;
        ext_param = 0;
        skywander = 0;
        skyreflect = 0;
        drawprior = 0;
        covjump = 0;
        diffevo = 0;
        stretch = 0;
        walk = 0;
        distance = 0;
        skyring = 0;
        spline_cal = 0;
    }

    /* Turn off phi-related proposals if marginalizing over phi in likelihood */
    if (marg_phi) {
        psiphi = 0;
    }

    /* Disable proposals that won't work with the current number of unique detectors */
    if (nUniqueDet < 2) {
        skyring = 0;
    }

    if (nUniqueDet != 3) {
        skyreflect = 0;
    }

    if (nUniqueDet >= 3) {
        ext_param = 0;
    }

    /* Turn off ra-dec related proposals when using the sky-frame coordinate system */
    if (skyframe) {
        ext_param = 0;
        skywander = 0;
        skyreflect = 0;
        skyring = 0;
    }

    /* Register all proposal functions, check for explicit command-line requests */
    LALInferenceRegisterProposal(propArgs, "single-adapt", &singleadapt, command_line);
    LALInferenceRegisterProposal(propArgs, "psiphi", &psiphi, command_line);
    LALInferenceRegisterProposal(propArgs, "extrinsic-param", &ext_param, command_line);
    LALInferenceRegisterProposal(propArgs, "sky-wander", &skywander, command_line);
    LALInferenceRegisterProposal(propArgs, "sky-reflect", &skyreflect, command_line);
    LALInferenceRegisterProposal(propArgs, "draw-prior", &drawprior, command_line);
    LALInferenceRegisterProposal(propArgs, "eigenvectors", &covjump, command_line);
    LALInferenceRegisterProposal(propArgs, "differential-evolution", &diffevo, command_line);
    LALInferenceRegisterProposal(propArgs, "ensemble-stretch", &stretch, command_line);
    LALInferenceRegisterProposal(propArgs, "ensemble-walk", &walk, command_line);
    LALInferenceRegisterProposal(propArgs, "sky-ring", &skyring, command_line);
    LALInferenceRegisterProposal(propArgs, "distance", &distance, command_line);
    LALInferenceRegisterProposal(propArgs, "kde", &kde, command_line);
    LALInferenceRegisterProposal(propArgs, "spline_cal", &spline_cal, command_line);
    LALInferenceRegisterProposal(propArgs, "psdfit", &psdfit, command_line);
    LALInferenceRegisterProposal(propArgs, "glitchfit", &glitchfit, command_line);

    /* Setup adaptive proposals */
    if (singleadapt){
      LALInferenceModel *model = LALInferenceInitCBCModel(runState);
      LALInferenceSetupAdaptiveProposals(propArgs, model->params);
      XLALFree(model);
    }
    /* Setup buffer now since threads aren't accessible to the main setup function */
    if (diffevo || stretch || walk) {
        for (i=0; i<runState->nthreads; i++)
            LALInferenceSetupDifferentialEvolutionProposal(runState->threads[i]);
    }

    /* Setup now since we need access to the data */
    if (glitchfit)
        LALInferenceSetupGlitchProposal(runState->data, propArgs);

    return propArgs;
}


LALInferenceProposalCycle* LALInferenceSetupDefaultInspiralProposalCycle(LALInferenceVariables *propArgs) {
    LALInferenceProposal *prop;

    const INT4 BIGWEIGHT = 20;
    const INT4 SMALLWEIGHT = 5;
    const INT4 TINYWEIGHT = 1;

    LALInferenceProposalCycle *cycle = XLALCalloc(1, sizeof(LALInferenceProposalCycle));

    if (LALInferenceGetINT4Variable(propArgs, "single-adapt")) {
        prop = LALInferenceInitProposal(&LALInferenceSingleAdaptProposal, singleAdaptProposalName);
        LALInferenceAddProposalToCycle(cycle, prop, BIGWEIGHT);
    }

    if (LALInferenceGetINT4Variable(propArgs, "psiphi")) {
        prop = LALInferenceInitProposal(&LALInferencePolarizationPhaseJump, polarizationPhaseJumpName);
        LALInferenceAddProposalToCycle(cycle, prop, TINYWEIGHT);
    }

    if (LALInferenceGetINT4Variable(propArgs, "extrinsic-param")) {
        prop = LALInferenceInitProposal(&LALInferenceExtrinsicParamProposal, extrinsicParamProposalName);
        LALInferenceAddProposalToCycle(cycle, prop, SMALLWEIGHT);
    }

    if (LALInferenceGetINT4Variable(propArgs, "sky-wander")) {
        prop = LALInferenceInitProposal(&LALInferenceSkyLocWanderJump, skyLocWanderJumpName);
        LALInferenceAddProposalToCycle(cycle, prop, SMALLWEIGHT);
    }

    if (LALInferenceGetINT4Variable(propArgs, "sky-reflect")) {
        prop = LALInferenceInitProposal(&LALInferenceSkyReflectDetPlane, skyReflectDetPlaneName);
        LALInferenceAddProposalToCycle(cycle, prop, TINYWEIGHT);
    }

    if (LALInferenceGetINT4Variable(propArgs, "draw-prior")) {
        prop = LALInferenceInitProposal(&LALInferenceDrawApproxPrior, drawApproxPriorName);
        LALInferenceAddProposalToCycle(cycle, prop, TINYWEIGHT);
    }

    if (LALInferenceGetINT4Variable(propArgs, "eigenvectors")) {
        prop = LALInferenceInitProposal(&LALInferenceCovarianceEigenvectorJump, covarianceEigenvectorJumpName);
        LALInferenceAddProposalToCycle(cycle, prop, BIGWEIGHT);
    }

    if (LALInferenceGetINT4Variable(propArgs, "differential-evolution")) {
        prop = LALInferenceInitProposal(&LALInferenceDifferentialEvolutionFull, differentialEvolutionFullName);
        LALInferenceAddProposalToCycle(cycle, prop, BIGWEIGHT);

        prop = LALInferenceInitProposal(&LALInferenceDifferentialEvolutionIntrinsic, differentialEvolutionIntrinsicName);
        LALInferenceAddProposalToCycle(cycle, prop, SMALLWEIGHT);

        prop = LALInferenceInitProposal(&LALInferenceDifferentialEvolutionExtrinsic, differentialEvolutionExtrinsicName);
        LALInferenceAddProposalToCycle(cycle, prop, SMALLWEIGHT);
    }

    if (LALInferenceGetINT4Variable(propArgs, "ensemble-stretch")) {
        prop = LALInferenceInitProposal(&LALInferenceEnsembleStretchFull, ensembleStretchFullName);
        LALInferenceAddProposalToCycle(cycle, prop, BIGWEIGHT);

        prop = LALInferenceInitProposal(&LALInferenceEnsembleStretchIntrinsic, ensembleStretchIntrinsicName);
        LALInferenceAddProposalToCycle(cycle, prop, SMALLWEIGHT);

        prop = LALInferenceInitProposal(&LALInferenceEnsembleStretchExtrinsic, ensembleStretchExtrinsicName);
        LALInferenceAddProposalToCycle(cycle, prop, SMALLWEIGHT);
    }

    if (LALInferenceGetINT4Variable(propArgs, "ensemble-walk")) {
        prop = LALInferenceInitProposal(&LALInferenceEnsembleWalkFull, ensembleWalkFullName);
        LALInferenceAddProposalToCycle(cycle, prop, BIGWEIGHT);

        prop = LALInferenceInitProposal(&LALInferenceEnsembleWalkIntrinsic, ensembleWalkIntrinsicName);
        LALInferenceAddProposalToCycle(cycle, prop, SMALLWEIGHT);

        prop = LALInferenceInitProposal(&LALInferenceEnsembleWalkExtrinsic, ensembleWalkExtrinsicName);
        LALInferenceAddProposalToCycle(cycle, prop, SMALLWEIGHT);
    }

    if (LALInferenceGetINT4Variable(propArgs, "sky-ring")) {
        prop = LALInferenceInitProposal(&LALInferenceSkyRingProposal, skyRingProposalName);
        LALInferenceAddProposalToCycle(cycle, prop, SMALLWEIGHT);
    }

    /* Distance proposal */
    if (LALInferenceGetINT4Variable(propArgs, "distance")) {
        prop = LALInferenceInitProposal(&LALInferenceDistanceLikelihoodProposal, distanceLikelihoodProposalName);
        LALInferenceAddProposalToCycle(cycle, prop, SMALLWEIGHT);
    }

    if (LALInferenceGetINT4Variable(propArgs, "kde")) {
        prop = LALInferenceInitProposal(&LALInferenceClusteredKDEProposal, clusteredKDEProposalName);
        LALInferenceAddProposalToCycle(cycle, prop, BIGWEIGHT);
    }

    if (LALInferenceGetINT4Variable(propArgs, "spline_cal")) {
        prop = LALInferenceInitProposal(&LALInferenceSplineCalibrationProposal, splineCalibrationProposalName);
        LALInferenceAddProposalToCycle(cycle, prop, SMALLWEIGHT);
    }

    if (LALInferenceGetINT4Variable(propArgs, "psdfit")) {
        prop = LALInferenceInitProposal(&LALInferencePSDFitJump, PSDFitJumpName);
        LALInferenceAddProposalToCycle(cycle, prop, SMALLWEIGHT);
    }

    if (LALInferenceGetINT4Variable(propArgs, "glitchfit")) {
        prop = LALInferenceInitProposal(&LALInferenceGlitchMorletProposal, GlitchMorletJumpName);
        LALInferenceAddProposalToCycle(cycle, prop, SMALLWEIGHT);

        prop = LALInferenceInitProposal(&LALInferenceGlitchMorletReverseJump, GlitchMorletReverseJumpName);
        LALInferenceAddProposalToCycle(cycle, prop, SMALLWEIGHT);
    }

    return cycle;
}


REAL8 LALInferenceSingleAdaptProposal(LALInferenceThreadState *thread,
                                      LALInferenceVariables *currentParams,
                                      LALInferenceVariables *proposedParams) {
    INT4 dim, varNr;
    REAL8 logPropRatio, sqrttemp, sigma;
    char tmpname[MAX_STRLEN] = "";
    LALInferenceVariableItem *param = NULL;

    LALInferenceCopyVariables(currentParams, proposedParams);
    LALInferenceVariables *args = thread->proposalArgs;
    gsl_rng *rng = thread->GSLrandom;

    if (!LALInferenceGetINT4Variable(args, "no_adapt")) {
        if (!LALInferenceCheckVariable(args, "adapting"))
            LALInferenceSetupAdaptiveProposals(args, currentParams);

        sqrttemp = sqrt(thread->temperature);
        dim = proposedParams->dimension;

        do {
            varNr = 1 + gsl_rng_uniform_int(rng, dim);
            param = LALInferenceGetItemNr(proposedParams, varNr);
        } while (!LALInferenceCheckVariableNonFixed(proposedParams, param->name) || param->type != LALINFERENCE_REAL8_t);

        if (param->type != LALINFERENCE_REAL8_t) {
            fprintf(stderr, "Attempting to set non-REAL8 parameter with numerical sigma (in %s, %d)\n",
                    __FILE__, __LINE__);
            exit(1);
        }

        sprintf(tmpname,"%s_%s",param->name,ADAPTSUFFIX);
        if (!LALInferenceCheckVariable(thread->proposalArgs, tmpname)) {
            fprintf(stderr, "Attempting to draw single-parameter jump for %s but cannot find sigma!\nError in %s, line %d.\n",
                    param->name,__FILE__, __LINE__);
            exit(1);
        }

        sigma = LALInferenceGetREAL8Variable(thread->proposalArgs, tmpname);

        /* Save the name of the proposed variable */
        if(LALInferenceCheckVariable(args, "proposedVariableName")){
            LALInferenceSetstringVariable(args,  "proposedVariableName", param->name);
        }

        *((REAL8 *)param->value) += gsl_ran_ugaussian(rng) * sigma * sqrttemp;

        LALInferenceCyclicReflectiveBound(proposedParams, thread->priorArgs);

        /* Set the log of the proposal ratio to zero, since this is a
        symmetric proposal. */
        logPropRatio = 0.0;

        INT4 as = 1;
        LALInferenceSetVariable(args, "adaptableStep", &as);

    } else {
        /* We are not adaptive, or for some reason don't have a sigma
           vector---fall back on old proposal. */
        logPropRatio = LALInferenceSingleProposal(thread, currentParams, proposedParams);
    }

    return logPropRatio;
}

REAL8 LALInferenceSingleProposal(LALInferenceThreadState *thread,
                                 LALInferenceVariables *currentParams,
                                 LALInferenceVariables *proposedParams) {
    LALInferenceVariableItem *param=NULL;
    LALInferenceVariables *args = thread->proposalArgs;
    gsl_rng * GSLrandom = thread->GSLrandom;
    REAL8 sigma, big_sigma;
    INT4 dim, varNr;

    LALInferenceCopyVariables(currentParams, proposedParams);

    sigma = 0.1 * sqrt(thread->temperature); /* Adapt step to temperature. */
    big_sigma = 1.0;

    if (gsl_ran_ugaussian(GSLrandom) < 1.0e-3)
        big_sigma = 1.0e1;    //Every 1e3 iterations, take a 10x larger jump in a parameter
    if (gsl_ran_ugaussian(GSLrandom) < 1.0e-4)
        big_sigma = 1.0e2;    //Every 1e4 iterations, take a 100x larger jump in a parameter

    dim = proposedParams->dimension;

    do {
        varNr = 1 + gsl_rng_uniform_int(GSLrandom, dim);
        param = LALInferenceGetItemNr(proposedParams, varNr);
    } while (!LALInferenceCheckVariableNonFixed(proposedParams, param->name) || param->type != LALINFERENCE_REAL8_t);

    /* Scale jumps proposal appropriately for prior sampling */
    if (LALInferenceGetINT4Variable(args, "sampling_prior")) {
        if (!strcmp(param->name, "eta")) {
            sigma = 0.02;
        } else if (!strcmp(param->name, "q")) {
            sigma = 0.08;
        } else if (!strcmp(param->name, "chirpmass")) {
            sigma = 1.0;
        } else if (!strcmp(param->name, "time")) {
            sigma = 0.02;
		} else if (!strcmp(param->name, "t0")) {
		    sigma = 0.02;
        } else if (!strcmp(param->name, "phase")) {
            sigma = 0.6;
        } else if (!strcmp(param->name, "distance")) {
            sigma = 10.0;
        } else if (!strcmp(param->name, "declination")) {
            sigma = 0.3;
		} else if (!strcmp(param->name, "azimuth")) {
			sigma = 0.6;
		} else if (!strcmp(param->name, "cosalpha")) {
			sigma = 0.1;
		} else if (!strcmp(param->name, "rightascension")) {
            sigma = 0.6;
        } else if (!strcmp(param->name, "polarisation")) {
            sigma = 0.6;
        } else if (!strcmp(param->name,"costheta_jn")) {
            sigma = 0.3;
        } else if (!strcmp(param->name, "a_spin1")) {
            sigma = 0.1;
        } else if (!strcmp(param->name, "a_spin2")) {
            sigma = 0.1;
        } else {
            fprintf(stderr, "Could not find parameter %s!", param->name);
            exit(1);
        }

        *(REAL8 *)param->value += gsl_ran_ugaussian(GSLrandom)*sigma;
    } else {
        if (!strcmp(param->name,"eta") || !strcmp(param->name,"q") || !strcmp(param->name,"time") || !strcmp(param->name,"t0") || !strcmp(param->name,"a_spin2") || !strcmp(param->name,"a_spin1")){
            *(REAL8 *)param->value += gsl_ran_ugaussian(GSLrandom)*big_sigma*sigma*0.001;
        } else if (!strcmp(param->name,"polarisation") || !strcmp(param->name,"phase") || !strcmp(param->name,"costheta_jn")){
            *(REAL8 *)param->value += gsl_ran_ugaussian(GSLrandom)*big_sigma*sigma*0.1;
        } else {
            *(REAL8 *)param->value += gsl_ran_ugaussian(GSLrandom)*big_sigma*sigma*0.01;
        }
    }

    LALInferenceCyclicReflectiveBound(proposedParams, thread->priorArgs);

    /* Symmetric Proposal. */
    REAL8 logPropRatio = 0.0;

    return logPropRatio;
}


REAL8 LALInferenceCovarianceEigenvectorJump(LALInferenceThreadState *thread,
                                            LALInferenceVariables *currentParams,
                                            LALInferenceVariables *proposedParams) {
    LALInferenceVariableItem *proposeIterator;
    REAL8Vector *eigenvalues;
    gsl_matrix *eigenvectors;
    REAL8 jumpSize, tmp, inc;
    REAL8 logPropRatio = 0.0;
    INT4 N, i, j;

    LALInferenceCopyVariables(currentParams, proposedParams);

    LALInferenceVariables *args = thread->proposalArgs;
    gsl_rng *rng = thread->GSLrandom;

    eigenvalues = LALInferenceGetREAL8VectorVariable(args, "covarianceEigenvalues");
    eigenvectors = LALInferenceGetgslMatrixVariable(args, "covarianceEigenvectors");

    N = eigenvalues->length;

    i = gsl_rng_uniform_int(rng, N);
    jumpSize = sqrt(thread->temperature * eigenvalues->data[i]) * gsl_ran_ugaussian(rng);

    j = 0;
    proposeIterator = proposedParams->head;
    if (proposeIterator == NULL) {
        fprintf(stderr, "Bad proposed params in %s, line %d\n",
                __FILE__, __LINE__);
        exit(1);
    }

    do {
        if (LALInferenceCheckVariableNonFixed(proposedParams, proposeIterator->name) &&
            proposeIterator->type==LALINFERENCE_REAL8_t) {
            tmp = LALInferenceGetREAL8Variable(proposedParams, proposeIterator->name);
            inc = jumpSize * gsl_matrix_get(eigenvectors, j, i);

            tmp += inc;

            LALInferenceSetVariable(proposedParams, proposeIterator->name, &tmp);

            j++;
        }
    } while ((proposeIterator = proposeIterator->next) != NULL && j < N);

    return logPropRatio;
}

REAL8 LALInferenceSkyLocWanderJump(LALInferenceThreadState *thread,
                                   LALInferenceVariables *currentParams,
                                   LALInferenceVariables *proposedParams) {
    REAL8 sigma;
    REAL8 jumpX, jumpY;
    REAL8 RA, DEC;
    REAL8 newRA, newDEC;
    REAL8 one_deg = 1.0 / (2.0*M_PI);
    REAL8 logPropRatio = 0.0;

    LALInferenceCopyVariables(currentParams, proposedParams);

    gsl_rng *rng = thread->GSLrandom;

    sigma = sqrt(thread->temperature) * one_deg;
    jumpX = sigma * gsl_ran_ugaussian(rng);
    jumpY = sigma * gsl_ran_ugaussian(rng);

    RA = LALInferenceGetREAL8Variable(proposedParams, "rightascension");
    DEC = LALInferenceGetREAL8Variable(proposedParams, "declination");

    newRA = RA + jumpX;
    newDEC = DEC + jumpY;

    LALInferenceSetVariable(proposedParams, "rightascension", &newRA);
    LALInferenceSetVariable(proposedParams, "declination", &newDEC);


    return logPropRatio;
}

REAL8 LALInferenceDifferentialEvolutionFull(LALInferenceThreadState *thread,
                                            LALInferenceVariables *currentParams,
                                            LALInferenceVariables *proposedParams) {
    return(LALInferenceDifferentialEvolutionNames(thread, currentParams, proposedParams, NULL));
}

REAL8 LALInferenceEnsembleStretchFull(LALInferenceThreadState *thread,
                                      LALInferenceVariables *currentParams,
                                      LALInferenceVariables *proposedParams) {
    return(LALInferenceEnsembleStretchNames(thread, currentParams, proposedParams, NULL));
}


REAL8 LALInferenceEnsembleStretchIntrinsic(LALInferenceThreadState *thread,
                                           LALInferenceVariables *currentParams,
                                           LALInferenceVariables *proposedParams) {
    return(LALInferenceEnsembleStretchNames(thread, currentParams, proposedParams, intrinsicNames));
}

REAL8 LALInferenceEnsembleStretchExtrinsic(LALInferenceThreadState *thread,
                                           LALInferenceVariables *currentParams,
                                           LALInferenceVariables *proposedParams) {
    REAL8 logPropRatio;

    logPropRatio = LALInferenceEnsembleStretchNames(thread, currentParams, proposedParams, extrinsicNames);

    return logPropRatio;
}

/* This jump uses the current sample 'A' and another randomly
 * drawn 'B' from the ensemble of live points, and proposes
 * C = B+Z(A-B) where Z is a scale factor */
REAL8 LALInferenceEnsembleStretchNames(LALInferenceThreadState *thread,
                                       LALInferenceVariables *currentParams,
                                       LALInferenceVariables *proposedParams,
                                       const char **names) {
    size_t i, N, Ndim, nPts;
    REAL8 logPropRatio;
    REAL8 maxScale, Y, logmax, X, scale;
    REAL8 cur, other, x;
    LALInferenceVariableItem *item;
    LALInferenceVariables **dePts;
    LALInferenceVariables *ptI;

    N = LALInferenceGetVariableDimension(currentParams) + 1; /* More names than we need. */
    const char* local_names[N];
    if (names == NULL) {
        names = local_names;

        item = currentParams->head;
        i = 0;
        while (item != NULL) {
            if (item->vary != LALINFERENCE_PARAM_FIXED && item->vary != LALINFERENCE_PARAM_OUTPUT && item->type==LALINFERENCE_REAL8_t ) {
                names[i] = item->name;
                i++;
            }
            item = item->next;
        }
        names[i]=NULL; /* Terminate */
    }

    Ndim = 0;
    for(Ndim=0,i=0; names[i] != NULL; i++ ) {
        if(LALInferenceCheckVariableNonFixed(currentParams,names[i]))
        Ndim++;
    }

    LALInferenceCopyVariables(currentParams, proposedParams);

    Ndim = 0;
    for(Ndim=0, i=0; names[i] != NULL; i++ ) {
        if (LALInferenceCheckVariableNonFixed(proposedParams, names[i]))
            Ndim++;
    }

    dePts = thread->differentialPoints;
    nPts = thread->differentialPointsLength;

    if (dePts == NULL || nPts <= 1) {
        logPropRatio = 0.0;
        return logPropRatio; /* Quit now, since we don't have any points to use. */
    }

    /* Choose a different sample */
    do {
        i = gsl_rng_uniform_int(thread->GSLrandom, nPts);
    } while (!LALInferenceCompareVariables(currentParams, dePts[i]));

    ptI = dePts[i];

    /* Scale z is chosen according to be symmetric under z -> 1/z */
    /* so p(x) \propto 1/z between 1/a and a */

    /* TUNABLE PARAMETER (a), must be >1. Larger value -> smaller acceptance */
    maxScale=3.0;

    /* Draw sample between 1/max and max */
    Y = gsl_rng_uniform(thread->GSLrandom);
    logmax = log(maxScale);
    X = 2.0*logmax*Y - logmax;
    scale = exp(X);

    for (i = 0; names[i] != NULL; i++) {
        /* Ignore variable if it's not in each of the params. */
        if (LALInferenceCheckVariableNonFixed(proposedParams, names[i]) &&
            LALInferenceCheckVariableNonFixed(ptI, names[i])) {
                cur = LALInferenceGetREAL8Variable(proposedParams, names[i]);
                other= LALInferenceGetREAL8Variable(ptI, names[i]);
                x = other + scale*(cur-other);

                LALInferenceSetVariable(proposedParams, names[i], &x);
        }
    }

    if (scale < maxScale && scale > (1.0/maxScale))
        logPropRatio = log(scale)*((REAL8)Ndim);
    else
        logPropRatio = -INFINITY;

    return logPropRatio;
}


REAL8 LALInferenceEnsembleWalkFull(LALInferenceThreadState *thread,
                                   LALInferenceVariables *currentParams,
                                   LALInferenceVariables *proposedParams) {
    return(LALInferenceEnsembleWalkNames(thread, currentParams, proposedParams, NULL));
}


REAL8 LALInferenceEnsembleWalkIntrinsic(LALInferenceThreadState *thread,
                                        LALInferenceVariables *currentParams,
                                        LALInferenceVariables *proposedParams) {
    return(LALInferenceEnsembleWalkNames(thread, currentParams, proposedParams, intrinsicNames));
}

REAL8 LALInferenceEnsembleWalkExtrinsic(LALInferenceThreadState *thread,
                                        LALInferenceVariables *currentParams,
                                        LALInferenceVariables *proposedParams) {
    return(LALInferenceEnsembleWalkNames(thread, currentParams, proposedParams, extrinsicNames));
}


REAL8 LALInferenceEnsembleWalkNames(LALInferenceThreadState *thread,
                                    LALInferenceVariables *currentParams,
                                    LALInferenceVariables *proposedParams,
                                    const char **names) {
  size_t i;
  LALInferenceVariableItem *item;
  REAL8 logPropRatio = 0.0;

  size_t N = LALInferenceGetVariableDimension(currentParams) + 1; /* More names than we need. */
  const char* local_names[N];
  if (names == NULL) {
    names = local_names;

    item = currentParams->head;
    i = 0;
    while (item != NULL) {
      if (item->vary != LALINFERENCE_PARAM_FIXED && item->vary != LALINFERENCE_PARAM_OUTPUT && item->type==LALINFERENCE_REAL8_t ) {
        names[i] = item->name;
        i++;
      }

      item = item->next;
    }
    names[i]=NULL; /* Terminate */
  }


  size_t Ndim = 0;
  for(Ndim=0,i=0; names[i] != NULL; i++ ) {
    if(LALInferenceCheckVariableNonFixed(currentParams,names[i]))
      Ndim++;
  }

  LALInferenceVariables **pointsPool = thread->differentialPoints;
  size_t k=0;
  size_t sample_size=3;

  LALInferenceVariables **dePts = thread->differentialPoints;
  size_t nPts = thread->differentialPointsLength;

  if (dePts == NULL || nPts <= 1) {
    logPropRatio = 0.0;
    return logPropRatio; /* Quit now, since we don't have any points to use. */
  }

  LALInferenceCopyVariables(currentParams, proposedParams);

  UINT4 indices[sample_size];
  UINT4 all_indices[nPts];

  for (i=0;i<nPts;i++) all_indices[i]=i;
  gsl_ran_choose(thread->GSLrandom,indices, sample_size, all_indices, nPts, sizeof(UINT4));

  double w=0.0;
  double univariate_normals[sample_size];
  for(i=0;i<sample_size;i++) univariate_normals[i] = gsl_ran_ugaussian(thread->GSLrandom);

  /* Note: Simplified this loop on master 2015-08-12, take this version when rebasing */
  for(k=0;names[k]!=NULL;k++)
  {
    if(!LALInferenceCheckVariableNonFixed(proposedParams,names[k]) || LALInferenceGetVariableType(proposedParams,names[k])!=LALINFERENCE_REAL8_t) continue;
    REAL8 centre_of_mass=0.0;
    /* Compute centre of mass */
    for(i=0;i<sample_size;i++)
    {
      centre_of_mass+=LALInferenceGetREAL8Variable(pointsPool[indices[i]],names[k])/((REAL8)sample_size);
    }
    /* Compute offset */
    for(i=0,w=0.0;i<sample_size;i++)
    {
      w+= univariate_normals[i] * (LALInferenceGetREAL8Variable(pointsPool[indices[i]],names[k]) - centre_of_mass);
    }
    REAL8 tmp = LALInferenceGetREAL8Variable(proposedParams,names[k]) + w;
    LALInferenceSetVariable(proposedParams,names[k],&tmp);
  }

  logPropRatio = 0.0;

  return logPropRatio;
}

REAL8 LALInferenceDifferentialEvolutionNames(LALInferenceThreadState *thread,
                                    LALInferenceVariables *currentParams,
                                    LALInferenceVariables *proposedParams,
                                    const char **names) {
    size_t i, j, N, Ndim, nPts;
    LALInferenceVariableItem *item;
    LALInferenceVariables **dePts;
    LALInferenceVariables *ptI, *ptJ;
    REAL8 logPropRatio = 0.0;
    REAL8 scale, x;


    gsl_rng *rng = thread->GSLrandom;

    if (names == NULL) {
        N = LALInferenceGetVariableDimension(currentParams) + 1; /* More names than we need. */
        names = alloca(N * sizeof(char *)); /* Hope we have alloca---saves
                                               having to deallocate after
                                               proposal. */

        item = currentParams->head;
        i = 0;
        while (item != NULL) {
            if (LALInferenceCheckVariableNonFixed(currentParams, item->name) && item->type==LALINFERENCE_REAL8_t ) {
                names[i] = item->name;
                i++;
            }

            item = item->next;
        }
        names[i]=NULL; /* Terminate */
    }


    Ndim = 0;
    for (Ndim=0, i=0; names[i] != NULL; i++ ) {
        if (LALInferenceCheckVariableNonFixed(currentParams, names[i]))
            Ndim++;
    }

    dePts = thread->differentialPoints;
    nPts = thread->differentialPointsLength;

    if (dePts == NULL || nPts <= 1)
        return logPropRatio; /* Quit now, since we don't have any points to use. */

    LALInferenceCopyVariables(currentParams, proposedParams);

  
    i = gsl_rng_uniform_int(rng, nPts);
    do {
        j = gsl_rng_uniform_int(rng, nPts);
    } while (j == i);

    ptI = dePts[i];
    ptJ = dePts[j];

    const REAL8 modeHoppingFrac = 0.5;
    /* Some fraction of the time, we do a "mode hopping" jump,
       where we jump exactly along the difference vector. */
    if (gsl_rng_uniform(rng) < modeHoppingFrac) {
        scale = 1.0;
    } else {
        /* Otherwise scale is chosen uniform in log between 0.1 and 10 times the
        desired jump size. */
        scale = 2.38/sqrt(Ndim) * exp(log(0.1) + log(100.0) * gsl_rng_uniform(rng));
    }

    for (i = 0; names[i] != NULL; i++) {
        if (!LALInferenceCheckVariableNonFixed(currentParams, names[i]) ||
            !LALInferenceCheckVariable(ptJ, names[i]) ||
            !LALInferenceCheckVariable(ptI, names[i])) {
        /* Ignore variable if it's not in each of the params. */
        } else {
            x = LALInferenceGetREAL8Variable(currentParams, names[i]);
            x += scale * LALInferenceGetREAL8Variable(ptJ, names[i]);
            x -= scale * LALInferenceGetREAL8Variable(ptI, names[i]);
            LALInferenceSetVariable(proposedParams, names[i], &x);
        }
    }

    return logPropRatio;
}

REAL8 LALInferenceDifferentialEvolutionIntrinsic(LALInferenceThreadState *thread,
                                                 LALInferenceVariables *currentParams,
                                                 LALInferenceVariables *proposedParams) {
    return(LALInferenceDifferentialEvolutionNames(thread, currentParams, proposedParams, intrinsicNames));
}

REAL8 LALInferenceDifferentialEvolutionExtrinsic(LALInferenceThreadState *thread,
                                                 LALInferenceVariables *currentParams,
                                                 LALInferenceVariables *proposedParams) {
    return(LALInferenceDifferentialEvolutionNames(thread, currentParams, proposedParams, extrinsicNames));
}

static REAL8 draw_distance(LALInferenceThreadState *thread) {
    REAL8 dmin, dmax, x;

    LALInferenceGetMinMaxPrior(thread->priorArgs, "distance", &dmin, &dmax);

    x = gsl_rng_uniform(thread->GSLrandom);

    return cbrt(x*(dmax*dmax*dmax - dmin*dmin*dmin) + dmin*dmin*dmin);
}

static REAL8 draw_logdistance(LALInferenceThreadState *thread) {
    REAL8 logdmin, logdmax;

    LALInferenceGetMinMaxPrior(thread->priorArgs, "logdistance", &logdmin, &logdmax);

    REAL8 dmin=exp(logdmin);
    REAL8 dmax=exp(logdmax);

    REAL8 x = gsl_rng_uniform(thread->GSLrandom);

    return log(cbrt(x*(dmax*dmax*dmax - dmin*dmin*dmin) + dmin*dmin*dmin));
}

static REAL8 draw_colatitude(LALInferenceThreadState *thread, const char *name) {
    REAL8 min, max, x;

    LALInferenceGetMinMaxPrior(thread->priorArgs, name, &min, &max);

    x = gsl_rng_uniform(thread->GSLrandom);

    return acos(cos(min) - x*(cos(min) - cos(max)));
}

static REAL8 draw_dec(LALInferenceThreadState *thread) {
    REAL8 min, max, x;

    LALInferenceGetMinMaxPrior(thread->priorArgs, "declination", &min, &max);

    x = gsl_rng_uniform(thread->GSLrandom);

    return asin(x*(sin(max) - sin(min)) + sin(min));
}

static REAL8 draw_flat(LALInferenceThreadState *thread, const char *name) {
    REAL8 min, max, x;

    LALInferenceGetMinMaxPrior(thread->priorArgs, name, &min, &max);

    x = gsl_rng_uniform(thread->GSLrandom);

    return min + x*(max - min);
}

static REAL8 draw_chirp(LALInferenceThreadState *thread) {
    REAL8 min, max, delta;
    REAL8 mMin56, mMax56, u;

    LALInferenceGetMinMaxPrior(thread->priorArgs, "chirpmass", &min, &max);

    mMin56 = pow(min, 5.0/6.0);
    mMax56 = pow(max, 5.0/6.0);

    delta = 1.0/mMin56 - 1.0/mMax56;

    u = delta*gsl_rng_uniform(thread->GSLrandom);

    return pow(1.0/(1.0/mMin56 - u), 6.0/5.0);
}

static REAL8 approxLogPrior(LALInferenceVariables *params) {
    REAL8 logP = 0.0;

    if(LALInferenceCheckVariable(params, "chirpmass")) {
        REAL8 Mc = *(REAL8 *)LALInferenceGetVariable(params, "chirpmass");
        logP += -11.0/6.0*log(Mc);
    }

    /* Flat in time, ra, psi, phi. */

    if(LALInferenceCheckVariable(params,"logdistance"))
      logP += 3.0* *(REAL8 *)LALInferenceGetVariable(params,"logdistance");
    else if(LALInferenceCheckVariable(params,"distance"))
      logP += 2.0*log(*(REAL8 *)LALInferenceGetVariable(params,"distance"));

    if(LALInferenceCheckVariable(params,"declination"))
      logP += log(cos(*(REAL8 *)LALInferenceGetVariable(params, "declination")));

    if (LALInferenceCheckVariable(params, "tilt_spin1")) {
      logP += log(fabs(sin(*(REAL8 *)LALInferenceGetVariable(params, "tilt_spin1"))));
    }

    if (LALInferenceCheckVariable(params, "tilt_spin2")) {
      logP += log(fabs(sin(*(REAL8 *)LALInferenceGetVariable(params, "tilt_spin2"))));
    }

    return logP;
}

/* WARNING: If you add any non-flat draws to this proposal, you MUST
   update the above approxLogPrior function with the corresponding
   density.  The proposal ratio is calculated using approxLogPrior, so
   non-flat proposals that do not have a corresponding density term in
   approxLogPrior will result in a failure to sample from the
   posterior density! */
REAL8 LALInferenceDrawApproxPrior(LALInferenceThreadState *thread,
                                  LALInferenceVariables *currentParams,
                                  LALInferenceVariables *proposedParams) {
    REAL8 tmp = 0.0;
    INT4 analytic_test, i;
    REAL8 logBackwardJump;
    REAL8 logPropRatio;
    LALInferenceVariableItem *ptr;

    LALInferenceCopyVariables(currentParams, proposedParams);

    const char *flat_params[] = {"q", "eta", "t0", "azimuth", "cosalpha", "time", "phase", "polarisation",
                                 "rightascension", "costheta_jn", "phi_jl",
                                 "phi12", "a_spin1", "a_spin2", NULL};

    LALInferenceVariables *args = thread->proposalArgs;

    analytic_test = LALInferenceGetINT4Variable(args, "analytical_test");

    if (analytic_test) {
        ptr = currentParams->head;
        while (ptr!=NULL) {
            if (LALInferenceCheckVariableNonFixed(currentParams, ptr->name)) {
                tmp = draw_flat(thread, ptr->name);
                LALInferenceSetVariable(proposedParams, ptr->name, &tmp);
            }
            ptr=ptr->next;
        }
    } else {
        logBackwardJump = approxLogPrior(currentParams);

        for (i = 0; flat_params[i] != NULL; i++) {
            if (LALInferenceCheckVariableNonFixed(proposedParams, flat_params[i])) {
                REAL8 val = draw_flat(thread, flat_params[i]);
                LALInferenceSetVariable(proposedParams, flat_params[i], &val);
            }
        }

        if (LALInferenceCheckVariableNonFixed(proposedParams, "chirpmass")) {
            REAL8 Mc = draw_chirp(thread);
            LALInferenceSetVariable(proposedParams, "chirpmass", &Mc);
        }

        if (LALInferenceCheckVariableNonFixed(proposedParams, "logdistance")) {
            REAL8 logdist = draw_logdistance(thread);
            LALInferenceSetVariable(proposedParams, "logdistance", &logdist);
        } else if (LALInferenceCheckVariableNonFixed(proposedParams, "distance")) {
            REAL8 dist = draw_distance(thread);
            LALInferenceSetVariable(proposedParams, "distance", &dist);
        }

        if (LALInferenceCheckVariableNonFixed(proposedParams, "declination")) {
            REAL8 dec = draw_dec(thread);
            LALInferenceSetVariable(proposedParams, "declination", &dec);
        }

        if (LALInferenceCheckVariableNonFixed(proposedParams, "tilt_spin1")) {
            REAL8 tilt1 = draw_colatitude(thread, "tilt_spin1");
            LALInferenceSetVariable(proposedParams, "tilt_spin1", &tilt1);
        }

        if (LALInferenceCheckVariableNonFixed(proposedParams, "tilt_spin2")) {
            REAL8 tilt2 = draw_colatitude(thread, "tilt_spin2");
            LALInferenceSetVariable(proposedParams, "tilt_spin2", &tilt2);
        }

        if (LALInferenceCheckVariableNonFixed(proposedParams, "psdscale")) {
            REAL8 x, min, max;
            INT4 j;

            min=0.10;
            max=10.0;

            gsl_matrix *eta = LALInferenceGetgslMatrixVariable(proposedParams, "psdscale");

            for(i=0; i<(INT8)eta->size1; i++) {
                for(j=0; j<(INT8)eta->size2; j++) {
                    x = min + gsl_rng_uniform(thread->GSLrandom) * (max - min);
                    gsl_matrix_set(eta, i, j, x);
                }
            }
        }//end if(psdscale)
    }

    if (analytic_test) {
        /* Flat in every variable means uniform jump probability. */
        logPropRatio = 0.0;
    } else {
        logPropRatio = logBackwardJump - approxLogPrior(proposedParams);
    }

    return logPropRatio;
}

static void cross_product(REAL8 x[3], const REAL8 y[3], const REAL8 z[3]) {
    x[0] = y[1]*z[2]-y[2]*z[1];
    x[1] = y[2]*z[0]-y[0]*z[2];
    x[2] = y[0]*z[1]-y[1]*z[0];
}

static REAL8 norm(const REAL8 x[3]) {
    return sqrt(x[0]*x[0] + x[1]*x[1] + x[2]*x[2]);
}

static void unit_vector(REAL8 v[3], const REAL8 w[3]) {
    REAL8 n = norm(w);

    if (n == 0.0) {
        XLALError("unit_vector", __FILE__, __LINE__, XLAL_FAILURE);
        exit(1);
    } else {
        v[0] = w[0] / n;
        v[1] = w[1] / n;
        v[2] = w[2] / n;
    }
}

static REAL8 dot(const REAL8 v[3], const REAL8 w[3]) {
    return v[0]*w[0] + v[1]*w[1] + v[2]*w[2];
}

static void project_along(REAL8 vproj[3], const REAL8 v[3], const REAL8 w[3]) {
    REAL8 what[3];
    REAL8 vdotw;

    unit_vector(what, w);
    vdotw = dot(v, w);

    vproj[0] = what[0]*vdotw;
    vproj[1] = what[1]*vdotw;
    vproj[2] = what[2]*vdotw;
}

static void vsub(REAL8 diff[3], const REAL8 w[3], const REAL8 v[3]) {
    diff[0] = w[0] - v[0];
    diff[1] = w[1] - v[1];
    diff[2] = w[2] - v[2];
}

static void reflect_plane(REAL8 pref[3], const REAL8 p[3],
                          const REAL8 x[3], const REAL8 y[3], const REAL8 z[3]) {
    REAL8 n[3], nhat[3], xy[3], xz[3], pn[3], pnperp[3];

    vsub(xy, y, x);
    vsub(xz, z, x);

    cross_product(n, xy, xz);
    unit_vector(nhat, n);

    project_along(pn, p, nhat);
    vsub(pnperp, p, pn);

    vsub(pref, pnperp, pn);
}

static void sph_to_cart(REAL8 cart[3], const REAL8 lat, const REAL8 longi) {
    cart[0] = cos(longi)*cos(lat);
    cart[1] = sin(longi)*cos(lat);
    cart[2] = sin(lat);
}

static void cart_to_sph(const REAL8 cart[3], REAL8 *lat, REAL8 *longi) {
    *longi = atan2(cart[1], cart[0]);
    *lat = asin(cart[2] / sqrt(cart[0]*cart[0] + cart[1]*cart[1] + cart[2]*cart[2]));
}

static void reflected_position_and_time(LALInferenceThreadState *thread, const REAL8 ra, const REAL8 dec,
                                        const REAL8 oldTime, REAL8 *newRA, REAL8 *newDec, REAL8 *newTime) {
    LALStatus status;
    memset(&status, 0, sizeof(status));
    SkyPosition currentEqu, currentGeo, newEqu, newGeo;
    LALDetector *detectors;
    LIGOTimeGPS *epoch;
    REAL8 x[3], y[3], z[3];
    REAL8 currentLoc[3], newLoc[3];
    REAL8 newGeoLat, newGeoLongi;
    REAL8 oldDt, newDt;
    LALDetector xD, yD, zD;

    currentEqu.latitude = dec;
    currentEqu.longitude = ra;
    currentEqu.system = COORDINATESYSTEM_EQUATORIAL;
    currentGeo.system = COORDINATESYSTEM_GEOGRAPHIC;

    LALInferenceVariables *args = thread->proposalArgs;

    epoch = (LIGOTimeGPS *)LALInferenceGetVariable(args, "epoch");
    detectors = *(LALDetector **)LALInferenceGetVariable(args, "detectors");

    LALEquatorialToGeographic(&status, &currentGeo, &currentEqu, epoch);

    /* This function should only be called when we know that we have
     three detectors, or the following will crash. */
    xD = detectors[0];
    memcpy(x, xD.location, 3*sizeof(REAL8));

    INT4 det = 1;
    yD = detectors[det];
    while (same_detector_location(&yD, &xD)) {
        det++;
        yD = detectors[det];
    }
    memcpy(y, yD.location, 3*sizeof(REAL8));
    det++;

    zD = detectors[det];
    while (same_detector_location(&zD, &yD) || same_detector_location(&zD, &xD)) {
        det++;
        zD = detectors[det];
    }
    memcpy(z, zD.location, 3*sizeof(REAL8));

    sph_to_cart(currentLoc, currentGeo.latitude, currentGeo.longitude);

    reflect_plane(newLoc, currentLoc, x, y, z);

    cart_to_sph(newLoc, &newGeoLat, &newGeoLongi);

    newGeo.latitude = newGeoLat;
    newGeo.longitude = newGeoLongi;
    newGeo.system = COORDINATESYSTEM_GEOGRAPHIC;
    newEqu.system = COORDINATESYSTEM_EQUATORIAL;
    LALGeographicToEquatorial(&status, &newEqu, &newGeo, epoch);

    oldDt = XLALTimeDelayFromEarthCenter(detectors[0].location, currentEqu.longitude,
                                         currentEqu.latitude, epoch);
    newDt = XLALTimeDelayFromEarthCenter(detectors[0].location, newEqu.longitude,
                                         newEqu.latitude, epoch);

    *newRA = newEqu.longitude;
    *newDec = newEqu.latitude;
    *newTime = oldTime + oldDt - newDt;
}

static REAL8 evaluate_morlet_proposal(LALInferenceThreadState *thread,
                                      LALInferenceVariables *proposedParams,
                                      INT4 ifo, INT4 k) {
    REAL8 prior = 0.0;
    REAL8 component_min,component_max;
    REAL8 A, f, Q, Anorm;
    gsl_matrix *glitch_f, *glitch_Q, *glitch_A;

    component_min = LALInferenceGetREAL8Variable(thread->priorArgs,"morlet_f0_prior_min");
    component_max = LALInferenceGetREAL8Variable(thread->priorArgs,"morlet_f0_prior_max");
    prior -= log(component_max - component_min);

    component_min = LALInferenceGetREAL8Variable(thread->priorArgs, "morlet_Q_prior_min");
    component_max = LALInferenceGetREAL8Variable(thread->priorArgs, "morlet_Q_prior_max");
    prior -= log(component_max - component_min);

    component_min = LALInferenceGetREAL8Variable(thread->priorArgs, "morlet_t0_prior_min");
    component_max = LALInferenceGetREAL8Variable(thread->priorArgs, "morlet_t0_prior_max");
    prior -= log(component_max - component_min);

    component_min = LALInferenceGetREAL8Variable(thread->priorArgs, "morlet_phi_prior_min");
    component_max = LALInferenceGetREAL8Variable(thread->priorArgs, "morlet_phi_prior_max");
    prior -= log(component_max - component_min);

    //"Malmquist" prior on A
    glitch_f = LALInferenceGetgslMatrixVariable(proposedParams, "morlet_f0");
    glitch_Q = LALInferenceGetgslMatrixVariable(proposedParams, "morlet_Q");
    glitch_A = LALInferenceGetgslMatrixVariable(proposedParams, "morlet_Amp");

    A = gsl_matrix_get(glitch_A, ifo, k);
    Q = gsl_matrix_get(glitch_Q, ifo, k);
    f = gsl_matrix_get(glitch_f, ifo, k);

    Anorm = LALInferenceGetREAL8Variable(thread->priorArgs, "glitch_norm");

    prior += logGlitchAmplitudeDensity(A*Anorm, Q, f);

    return prior;
}


static REAL8 glitchAmplitudeDraw(REAL8 Q, REAL8 f, gsl_rng *r) {
    REAL8 SNR;
    REAL8 PIterm = 0.5*LAL_2_SQRTPI*LAL_SQRT1_2;
    REAL8 SNRPEAK = 5.0;

    INT4 k=0;
    REAL8 den=0.0, alpha=1.0;
    REAL8 max= 1.0/(SNRPEAK*LAL_E);;

    // x/a^2 exp(-x/a) prior on SNR. Peaks at x = a. Good choice is a=5

    // rejection sample. Envelope function on runs out to ten times the peak
    // don't even bother putting in this minute correction to the normalization
    // (it is a 5e-4 correction).
    do {
        SNR = 20.0 * SNRPEAK * gsl_rng_uniform(r);

        den = SNR/(SNRPEAK*SNRPEAK) * exp(-SNR/SNRPEAK);

        den /= max;

        alpha = gsl_rng_uniform(r);

        k++;
    } while (alpha > den);

    return SNR/sqrt((PIterm*Q/f));
}

REAL8 LALInferenceSkyRingProposal(LALInferenceThreadState *thread,
                                  LALInferenceVariables *currentParams,
                                  LALInferenceVariables *proposedParams) {
    INT4 i, j, l;
    INT4 ifo, nifo, timeflag=0;
    REAL8 logPropRatio = 0.0;
    REAL8 ra, dec;
    REAL8 baryTime, gmst;
    REAL8 newRA, newDec, newTime, newPsi;
    REAL8 intpart, decpart;
    REAL8 omega, cosomega, sinomega, c1momega;
    REAL8 IFO1[3], IFO2[3];
    REAL8 IFOX[3], k[3];
    REAL8 normalize;
    REAL8 pForward, pReverse;
    REAL8 n[3];
    REAL8 kp[3];
    LIGOTimeGPS GPSlal, *epoch;
    LALDetector *detectors;
    gsl_matrix *IFO;

    LALInferenceCopyVariables(currentParams, proposedParams);

    LALInferenceVariables *args = thread->proposalArgs;
    gsl_rng *rng = thread->GSLrandom;

    epoch = (LIGOTimeGPS *)LALInferenceGetVariable(args, "epoch");
    detectors = *(LALDetector **)LALInferenceGetVariable(args, "detectors");

    ra = LALInferenceGetREAL8Variable(proposedParams, "rightascension");
    dec = LALInferenceGetREAL8Variable(proposedParams, "declination");

    if (LALInferenceCheckVariable(proposedParams, "time")){
        baryTime = LALInferenceGetREAL8Variable(proposedParams, "time");
        timeflag = 1;
    } else {
        baryTime = XLALGPSGetREAL8(epoch);
    }

    XLALGPSSetREAL8(&GPSlal, baryTime);
    gmst = XLALGreenwichMeanSiderealTime(&GPSlal);

    //remap gmst back to [0:2pi]
    gmst /= LAL_TWOPI;
    intpart = (INT4)gmst;
    decpart = gmst - (REAL8)intpart;
    gmst = decpart*LAL_TWOPI;
    gmst = gmst < 0. ? gmst + LAL_TWOPI : gmst;

    /*
    line-of-sight vector
    */
    k[0] = cos(gmst-ra) * cos(dec);
    k[1] =-sin(gmst-ra) * cos(dec);
    k[2] = sin(dec);

    /*
    Store location for each detector
    */
    nifo = LALInferenceGetINT4Variable(args, "nDet");

    IFO = gsl_matrix_alloc(nifo, 3);

    for(ifo=0; ifo<nifo; ifo++) {
        memcpy(IFOX, detectors[ifo].location, 3*sizeof(REAL8));
        for (i=0; i<3; i++)
            gsl_matrix_set(IFO, ifo, i, IFOX[i]);
    }

    /*
    Randomly select two detectors from the network
    -this assumes there are no co-located detectors
    */
    i = j = 0;
    while (i==j) {
        i=gsl_rng_uniform_int(rng, nifo);
        j=gsl_rng_uniform_int(rng, nifo);
    }

    for(l=0; l<3; l++) {
        IFO1[l] = gsl_matrix_get(IFO, i, l);
        IFO2[l] = gsl_matrix_get(IFO, j, l);
    }

    /*
    detector axis
    */
    normalize=0.0;
    for(i=0; i<3; i++) {
        n[i] = IFO1[i] - IFO2[i];
        normalize += n[i] * n[i];
    }
    normalize = 1./sqrt(normalize);
    for(i=0; i<3; i++)
        n[i] *= normalize;

    /*
    rotation angle
    */
    omega = LAL_TWOPI * gsl_rng_uniform(rng);
    cosomega = cos(omega);
    sinomega = sin(omega);
    c1momega = 1.0 - cosomega;

    /*
    rotate k' = Rk
    */
    kp[0] = (c1momega*n[0]*n[0] + cosomega) * k[0]
            + (c1momega*n[0]*n[1] - sinomega*n[2]) * k[1]
            + (c1momega*n[0]*n[2] + sinomega*n[1]) * k[2];
    kp[1] = (c1momega*n[0]*n[1] + sinomega*n[2]) * k[0]
            + (c1momega*n[1]*n[1] + cosomega) * k[1]
            + (c1momega*n[1]*n[2] - sinomega*n[0]) * k[2];
    kp[2] = (c1momega*n[0]*n[2] - sinomega*n[1]) * k[0]
            + (c1momega*n[1]*n[2] + sinomega*n[0]) * k[1]
            + (c1momega*n[2]*n[2] + cosomega) * k[2];

    /*
    convert k' back to ra' and dec'
    */
    newDec = asin(kp[2]);
    newRA = atan2(kp[1], kp[0]) + gmst;
    if (newRA < 0.0)
        newRA += LAL_TWOPI;
    else if (newRA >= LAL_TWOPI)
        newRA -= LAL_TWOPI;
    /*
    compute new geocenter time using
    fixed arrival time at IFO1 (arbitrary)
    */
    REAL8 tx; //old time shift = k * n
    REAL8 ty; //new time shift = k'* n
    tx=ty=0;
    for(i=0; i<3; i++) {
        tx += -IFO1[i]*k[i] /LAL_C_SI;
        ty += -IFO1[i]*kp[i]/LAL_C_SI;
    }
    newTime = tx + baryTime - ty;

    XLALGPSSetREAL8(&GPSlal, newTime);

    /*
    draw new polarisation angle uniformally
    for now
    MARK: Need to be smarter about psi in sky-ring jump
    */
    newPsi = LAL_PI * gsl_rng_uniform(rng);

    LALInferenceSetVariable(proposedParams, "polarisation", &newPsi);
    LALInferenceSetVariable(proposedParams, "rightascension", &newRA);
    LALInferenceSetVariable(proposedParams, "declination", &newDec);
    if (timeflag)
        LALInferenceSetVariable(proposedParams, "time", &newTime);

    pForward = cos(newDec);
    pReverse = cos(dec);

    gsl_matrix_free(IFO);

    logPropRatio = log(pReverse/pForward);

    return logPropRatio;
}

REAL8 LALInferenceSkyReflectDetPlane(LALInferenceThreadState *thread,
                                     LALInferenceVariables *currentParams,
                                     LALInferenceVariables *proposedParams) {
    INT4 timeflag=0;
    REAL8 ra, dec, baryTime;
    REAL8 newRA, newDec, newTime;
    REAL8 nRA, nDec, nTime;
    REAL8 refRA, refDec, refTime;
    REAL8 nRefRA, nRefDec, nRefTime;
    REAL8 pForward, pReverse;
    REAL8 logPropRatio = 0.0;
    INT4 nUniqueDet;
    LIGOTimeGPS *epoch;


    /* Find the number of distinct-position detectors. */
    /* Exit with same parameters (with a warning the first time) if
    there are not three detectors. */
    static INT4 warningDelivered = 0;

    LALInferenceVariables *args = thread->proposalArgs;
    gsl_rng *rng = thread->GSLrandom;

    epoch = (LIGOTimeGPS *)LALInferenceGetVariable(args, "epoch");
    nUniqueDet = LALInferenceGetINT4Variable(args, "nUniqueDet");

    if (nUniqueDet != 3) {
        if (!warningDelivered) {
            fprintf(stderr, "WARNING: trying to reflect through the decector plane with %d\n", nUniqueDet);
            fprintf(stderr, "WARNING: geometrically independent locations,\n");
            fprintf(stderr, "WARNING: but this proposal should only be used with exactly 3 independent detectors.\n");
            fprintf(stderr, "WARNING: %s, line %d\n", __FILE__, __LINE__);
            warningDelivered = 1;
        }

        return logPropRatio;
    }
    LALInferenceCopyVariables(currentParams, proposedParams);

    ra = LALInferenceGetREAL8Variable(currentParams, "rightascension");
    dec = LALInferenceGetREAL8Variable(currentParams, "declination");

    if (LALInferenceCheckVariable(currentParams, "time")){
        baryTime = LALInferenceGetREAL8Variable(currentParams, "time");
        timeflag=1;
    } else {
        baryTime = XLALGPSGetREAL8(epoch);
    }

    reflected_position_and_time(thread, ra, dec, baryTime, &newRA, &newDec, &newTime);

    /* Unit normal deviates, used to "fuzz" the state. */
    const REAL8 epsTime = 6e-6; /* 1e-1 / (16 kHz) */
    const REAL8 epsAngle = 3e-4; /* epsTime*c/R_Earth */

    nRA = gsl_ran_ugaussian(rng);
    nDec = gsl_ran_ugaussian(rng);
    nTime = gsl_ran_ugaussian(rng);

    newRA += epsAngle*nRA;
    newDec += epsAngle*nDec;
    newTime += epsTime*nTime;

    /* And the doubly-reflected position (near the original, but not
    exactly due to the fuzzing). */
    reflected_position_and_time(thread, newRA, newDec, newTime, &refRA, &refDec, &refTime);

    /* The Gaussian increments required to shift us back to the original
    position from the doubly-reflected position. */
    nRefRA = (ra - refRA)/epsAngle;
    nRefDec = (dec - refDec)/epsAngle;
    nRefTime = (baryTime - refTime)/epsTime;

    pForward = gsl_ran_ugaussian_pdf(nRA) * gsl_ran_ugaussian_pdf(nDec) * gsl_ran_ugaussian_pdf(nTime);
    pReverse = gsl_ran_ugaussian_pdf(nRefRA) * gsl_ran_ugaussian_pdf(nRefDec) * gsl_ran_ugaussian_pdf(nRefTime);

    LALInferenceSetVariable(proposedParams, "rightascension", &newRA);
    LALInferenceSetVariable(proposedParams, "declination", &newDec);

    if (timeflag)
        LALInferenceSetVariable(proposedParams, "time", &newTime);

    logPropRatio = log(pReverse/pForward);

    return logPropRatio;
}

REAL8 LALInferencePSDFitJump(LALInferenceThreadState *thread,
                             LALInferenceVariables *currentParams,
                             LALInferenceVariables *proposedParams) {
    INT4 i,j;
    INT4 N, nifo;
    REAL8 draw=0.0;
    REAL8 logPropRatio = 0.0;
    REAL8Vector *var;
    gsl_matrix *ny;

    LALInferenceCopyVariables(currentParams, proposedParams);

    var = LALInferenceGetREAL8VectorVariable(thread->proposalArgs, "psdsigma");

    //Get current state of chain into workable form
    ny = LALInferenceGetgslMatrixVariable(proposedParams, "psdscale");

    //Get size of noise parameter array
    nifo = (INT4)ny->size1;
    N = (INT4)ny->size2;

    //perturb noise parameter
    for(i=0; i<nifo; i++) {
        for(j=0; j<N; j++) {
            draw = gsl_matrix_get(ny, i, j) + gsl_ran_ugaussian(thread->GSLrandom) * var->data[j];
            gsl_matrix_set(ny, i, j, draw);
        }
    }

    return logPropRatio;
}

static void UpdateWaveletSum(LALInferenceThreadState *thread,
                             LALInferenceVariables *proposedParams,
                             gsl_matrix *glitchFD, INT4 ifo, INT4 n, INT4 flag) {
    INT4 i=0;
    INT4 lower, upper;
    INT4 glitchLower, glitchUpper;
    REAL8FrequencySeries **asds, *asd = NULL;
    REAL8Vector *flows;
    REAL8 deltaT, Tobs, deltaF;
    REAL8 Q, Amp, t0, ph0, f0; //sine-Gaussian parameters
    REAL8 amparg, phiarg, Ai;//helpers for computing sineGaussian
    REAL8 gRe, gIm;         //real and imaginary parts of current glitch model
    REAL8 tau;
    gsl_matrix *glitch_f, *glitch_Q, *glitch_A;
    gsl_matrix *glitch_t, *glitch_p;
    REAL8TimeSeries **td_data;

    LALInferenceVariables *args = thread->proposalArgs;

    asds = *(REAL8FrequencySeries ***)LALInferenceGetVariable(args, "asds");
    flows = LALInferenceGetREAL8VectorVariable(args, "flows");
    td_data = *(REAL8TimeSeries ***)LALInferenceGetVariable(args, "td_data");

    /* get dataPtr pointing to correct IFO */
    asd = asds[ifo];

    deltaT = td_data[ifo]->deltaT;
    Tobs = (((REAL8)td_data[ifo]->data->length) * deltaT);
    deltaF = 1.0 / Tobs;

    lower = (INT4)ceil(flows->data[ifo] / deltaF);
    upper = (INT4)floor(flows->data[ifo] / deltaF);

    glitch_f = LALInferenceGetgslMatrixVariable(proposedParams, "morlet_f0");
    glitch_Q = LALInferenceGetgslMatrixVariable(proposedParams, "morlet_Q");
    glitch_A = LALInferenceGetgslMatrixVariable(proposedParams, "morlet_Amp");
    glitch_t = LALInferenceGetgslMatrixVariable(proposedParams, "morlet_t0");
    glitch_p = LALInferenceGetgslMatrixVariable(proposedParams, "morlet_phi");

    Q = gsl_matrix_get(glitch_Q, ifo, n);
    Amp = gsl_matrix_get(glitch_A, ifo, n);
    t0 = gsl_matrix_get(glitch_t, ifo, n);
    ph0 = gsl_matrix_get(glitch_p, ifo, n);
    f0 = gsl_matrix_get(glitch_f, ifo, n);

    //6 x decay time of sine Gaussian (truncate how much glitch we compute)
    tau = Q/LAL_TWOPI/f0;
    glitchLower = (INT4)floor((f0 - 1./tau)/deltaF);
    glitchUpper = (INT4)floor((f0 + 1./tau)/deltaF);

    //set glitch model to zero
    if (flag==0) {
        for(i=lower; i<=upper; i++) {
            gsl_matrix_set(glitchFD, ifo, 2*i, 0.0);
            gsl_matrix_set(glitchFD, ifo, 2*i+1, 0.0);
        }
    }

    for (i=glitchLower; i<glitchUpper; i++) {
        if (i>=lower && i<=upper) {
            gRe = gsl_matrix_get(glitchFD, ifo, 2*i);
            gIm = gsl_matrix_get(glitchFD, ifo, 2*i+1);
            amparg = ((REAL8)i*deltaF - f0)*LAL_PI*tau;
            phiarg = LAL_PI*(REAL8)i + ph0 - LAL_TWOPI*(REAL8)i*deltaF*(t0-Tobs/2.);//TODO: SIMPLIFY PHASE FOR SINEGAUSSIAN
            Ai = Amp*tau*0.5*sqrt(LAL_PI)*exp(-amparg*amparg)*asd->data->data[i]/sqrt(Tobs);

            switch(flag) {
                // Remove wavelet from model
                case -1:
                    gRe -= Ai*cos(phiarg);
                    gIm -= Ai*sin(phiarg);
                    break;
                // Add wavelet to model
                case  1:
                    gRe += Ai*cos(phiarg);
                    gIm += Ai*sin(phiarg);
                    break;
                // Replace model with wavelet
                case 0:
                    gRe = Ai*cos(phiarg);
                    gIm = Ai*sin(phiarg);
                    break;
                //Do nothing
                default:
                    break;
            }//end switch

            //update glitch model
            gsl_matrix_set(glitchFD, ifo, 2*i, gRe);
            gsl_matrix_set(glitchFD, ifo, 2*i+1, gIm);

        }//end upper/lower check
    }//end loop over glitch samples
}

static void phase_blind_time_shift(REAL8 *corr, REAL8 *corrf, COMPLEX16Vector *data1,
                                   COMPLEX16Vector *data2, INT4 ifo, LALInferenceVariables *args) {
    INT4 i, N, N2;
    INT4 lower, upper;
    REAL8 deltaF, deltaT;
    REAL8FrequencySeries **psds;
    REAL8FrequencySeries *psd;
    COMPLEX16FrequencySeries *corrFD, *corrfFD;
    REAL8TimeSeries *corrTD, *corrfTD;
    REAL8TimeSeries **td_data;
    COMPLEX16FrequencySeries **fd_data;
    REAL8FFTPlan **plans;
    REAL8Vector *flows, *fhighs;

    psds = *(REAL8FrequencySeries ***)LALInferenceGetVariable(args, "psds");
    flows = LALInferenceGetREAL8VectorVariable(args, "flows");
    fhighs = LALInferenceGetREAL8VectorVariable(args, "fhighs");

    td_data = *(REAL8TimeSeries ***)LALInferenceGetVariable(args, "td_data");
    fd_data = *(COMPLEX16FrequencySeries ***)LALInferenceGetVariable(args, "fd_data");

    plans = *(REAL8FFTPlan ***)LALInferenceGetVariable(args, "f2t_plans");

    /* get dataPtr pointing to correct IFO */
    psd = psds[ifo];

    N  = td_data[ifo]->data->length;   // Number of data points
    N2 = fd_data[ifo]->data->length-1; // 1/2 number of data points (plus 1)

    deltaF = fd_data[ifo]->deltaF;
    deltaT = td_data[ifo]->deltaT;

    lower  = (INT4)ceil(flows->data[ifo]  / deltaF);
    upper  = (INT4)floor(fhighs->data[ifo] / deltaF);

    corrFD  = XLALCreateCOMPLEX16FrequencySeries("cf1", &(fd_data[ifo]->epoch), 0.0, deltaF, &lalDimensionlessUnit, N2+1);
    corrfFD = XLALCreateCOMPLEX16FrequencySeries("cf2", &(fd_data[ifo]->epoch), 0.0, deltaF, &lalDimensionlessUnit, N2+1);

    corrTD  = XLALCreateREAL8TimeSeries("ct1", &(td_data[ifo]->epoch), 0.0, deltaT, &lalDimensionlessUnit, N);
    corrfTD = XLALCreateREAL8TimeSeries("ct2", &(td_data[ifo]->epoch), 0.0, deltaT, &lalDimensionlessUnit, N);

    //convolution of signal & template
    for (i=0; i < N2; i++) {
        corrFD->data->data[i]  = crect(0.0,0.0);
        corrfFD->data->data[i] = crect(0.0,0.0);

        if(i>lower && i<upper) {
            corrFD->data->data[i] = crect( ( creal(data1->data[i])*creal(data2->data[i]) + cimag(data1->data[i])*cimag(data2->data[i])) / psd->data->data[i],
                                           ( cimag(data1->data[i])*creal(data2->data[i]) - creal(data1->data[i])*cimag(data2->data[i])) / psd->data->data[i] );
            corrfFD->data->data[i] = crect( ( creal(data1->data[i])*cimag(data2->data[i]) - cimag(data1->data[i])*creal(data2->data[i])) / psd->data->data[i],
                                            ( cimag(data1->data[i])*cimag(data2->data[i]) + creal(data1->data[i])*creal(data2->data[i])) / psd->data->data[i] );
        }
    }

    //invFFT convolutions to find time offset
    XLALREAL8FreqTimeFFT(corrTD, corrFD, plans[ifo]);
    XLALREAL8FreqTimeFFT(corrfTD, corrfFD, plans[ifo]);

    for (i=0; i < N; i++) {
        corr[i]  = corrTD->data->data[i];
        corrf[i] = corrfTD->data->data[i];
    }

    XLALDestroyREAL8TimeSeries(corrTD);
    XLALDestroyREAL8TimeSeries(corrfTD);
    XLALDestroyCOMPLEX16FrequencySeries(corrFD);
    XLALDestroyCOMPLEX16FrequencySeries(corrfFD);
}

static void MaximizeGlitchParameters(LALInferenceThreadState *thread,
                                     LALInferenceVariables *currentParams,
                                     INT4 ifo, INT4 n)
{
    INT4 i, imax, N;
    INT4 lower, upper;
    REAL8 deltaT, Tobs, deltaF, sqTwoDeltaToverN;
    REAL8 Amp, t0, ph0;
    REAL8 rho=0.0;
    REAL8 hRe, hIm;
    REAL8 gRe, gIm;
    REAL8 dPhase, dTime;
    REAL8 max;
    REAL8 *corr, *AC, *AF;
    REAL8FrequencySeries **psds;
    REAL8Vector *flows, *fhighs, *Sn;
    INT4Vector *gsize;
    COMPLEX16Sequence *s, *h, *r;
    gsl_matrix *glitchFD, *glitch_A, *glitch_t, *glitch_p, *hmatrix;
    REAL8TimeSeries **td_data;
    COMPLEX16FrequencySeries **fd_data;

    LALInferenceVariables *args = thread->proposalArgs;

    INT4 nDet = LALInferenceGetINT4Variable(args, "nDet");
    psds = *(REAL8FrequencySeries ***)LALInferenceGetVariable(args, "psds");
    flows = LALInferenceGetREAL8VectorVariable(args, "flows");
    fhighs = LALInferenceGetREAL8VectorVariable(args, "fhighs");

    td_data = XLALCalloc(nDet, sizeof(REAL8TimeSeries *));
    fd_data = XLALCalloc(nDet, sizeof(COMPLEX16FrequencySeries *));

    N = td_data[ifo]->data->length;
    deltaT = td_data[ifo]->deltaT;
    Tobs = (REAL8)(deltaT*N);
    sqTwoDeltaToverN = sqrt(2.0 * deltaT / ((REAL8) N) );

    deltaF = 1.0 / (((REAL8)N) * deltaT);
    lower = (INT4)ceil(flows->data[ifo] / deltaF);
    upper = (INT4)floor(fhighs->data[ifo] / deltaF);

    s = fd_data[ifo]->data;
    h = XLALCreateCOMPLEX16Vector(N/2);
    r = XLALCreateCOMPLEX16Vector(N/2);
    Sn = psds[ifo]->data;

    /* Get parameters for new wavelet */
    gsize = LALInferenceGetINT4VectorVariable(currentParams, "glitch_size");

    glitchFD = LALInferenceGetgslMatrixVariable(currentParams, "morlet_FD");
    glitch_A = LALInferenceGetgslMatrixVariable(currentParams, "morlet_Amp");
    glitch_t = LALInferenceGetgslMatrixVariable(currentParams, "morlet_t0");
    glitch_p = LALInferenceGetgslMatrixVariable(currentParams, "morlet_phi");

    /* sine-Gaussian parameters */
    Amp = gsl_matrix_get(glitch_A, ifo, n);
    t0 = gsl_matrix_get(glitch_t, ifo, n);
    ph0 = gsl_matrix_get(glitch_p, ifo, n);

    /* Make new wavelet */
    hmatrix = gsl_matrix_alloc(ifo+1, N);
    gsl_matrix_set_all(hmatrix, 0.0);

    UpdateWaveletSum(thread, currentParams, hmatrix, ifo, n, 1);

    /* Copy to appropriate template array*/
    for (i=0; i<N/2; i++) {
        hRe = 0.0;
        hIm = 0.0;
        gRe = 0.0;
        gIm = 0.0;
        r->data[i] = crect(0.0, 0.0);

        if(i>lower && i<upper) {
            hRe = sqTwoDeltaToverN * gsl_matrix_get(hmatrix, ifo, 2*i);
            hIm = sqTwoDeltaToverN * gsl_matrix_get(hmatrix, ifo, 2*i+1);
            h->data[i] = crect(hRe, hIm);
            //compute SNR of new wavelet
            rho += (hRe*hRe + hIm*hIm) / Sn->data[i];

            //form up residual while we're in here (w/out new template)
            if(gsize->data[ifo]>0) {
                gRe = gsl_matrix_get(glitchFD, ifo, 2*i);
                gIm = gsl_matrix_get(glitchFD, ifo, 2*i+1);
            }
            r->data[i] = crect(sqTwoDeltaToverN * (creal(s->data[i])/deltaT-gRe),
                               sqTwoDeltaToverN * (cimag(s->data[i])/deltaT-gIm));
        }
    }
    rho*=4.0;

    /* Compute correlation of data & template */
    corr = XLALMalloc(sizeof(REAL8) * N);
    AF = XLALMalloc(sizeof(REAL8) * N);
    AC = XLALMalloc(sizeof(REAL8) * N);

    for(i=0; i<N; i++)
        corr[i] = 0.0;

    /* Cross-correlate template & residual */
    phase_blind_time_shift(AC, AF, r, h, ifo, thread->proposalArgs);

    for(i=0; i<N; i++)
        corr[i] += sqrt(AC[i]*AC[i] + AF[i]*AF[i]);

    /* Find element where correlation is maximized */
    max = corr[0];
    imax = 0;
    for(i=1; i<N; i++) {
        if(corr[i] > max) {
            max  = corr[i];
            imax = i;
        }
    }
    max *= 4.0;

    /* Get phase shift at max correlation */
    dPhase = atan2(AF[imax], AC[imax]);

    /* Compute time shift needed for propsed template */
    if (imax < (N/2)-1)
        dTime = ((REAL8)imax/(REAL8)N) * Tobs;
    else
        dTime = (((REAL8)imax-(REAL8)N)/(REAL8)N) * Tobs;

    /* Shift template parameters accordingly */
    t0 += dTime;
    Amp *= 1.0;//dAmplitude;
    ph0 -= dPhase;

    /* Map time & phase back in range if necessary */
    if (ph0 < 0.0)
        ph0 += LAL_TWOPI;
    else if (ph0 > LAL_TWOPI)
        ph0 -= LAL_TWOPI;

    if (t0 < 0.0)
        t0 += Tobs;
    else if (t0 > Tobs)
        t0 -= Tobs;

    gsl_matrix_set(glitch_t, ifo, n, t0);
    gsl_matrix_set(glitch_A, ifo, n, Amp);
    gsl_matrix_set(glitch_p, ifo, n, ph0);

    gsl_matrix_free(hmatrix);

    XLALDestroyCOMPLEX16Vector(h);
    XLALDestroyCOMPLEX16Vector(r);

    XLALFree(corr);
    XLALFree(AF);
    XLALFree(AC);

}

static void MorletDiagonalFisherMatrix(REAL8Vector *params, REAL8Vector *sigmas) {
    REAL8 f0;
    REAL8 Q;
    REAL8 Amp;

    REAL8 sigma_t0;
    REAL8 sigma_f0;
    REAL8 sigma_Q;
    REAL8 sigma_Amp;
    REAL8 sigma_phi0;

    REAL8 SNR   = 0.0;
    REAL8 sqrt3 = 1.7320508;

    f0   = params->data[1];
    Q    = params->data[2];
    Amp  = params->data[3];

    SNR = Amp*sqrt(Q/(2.0*sqrt(LAL_TWOPI)*f0));

    // this caps the size of the proposed jumps
    if(SNR < 5.0) SNR = 5.0;

    sigma_t0   = 1.0/(LAL_TWOPI*f0*SNR);
    sigma_f0   = 2.0*f0/(Q*SNR);
    sigma_Q    = 2.0*Q/(sqrt3*SNR);
    sigma_Amp  = Amp/SNR;
    sigma_phi0 = 1.0/SNR;

    // Map diagonal Fisher elements to sigmas vector
    sigmas->data[0] = sigma_t0;
    sigmas->data[1] = sigma_f0;
    sigmas->data[2] = sigma_Q;
    sigmas->data[3] = sigma_Amp;
    sigmas->data[4] = sigma_phi0;
}

REAL8 LALInferenceGlitchMorletProposal(LALInferenceThreadState *thread,
                                       LALInferenceVariables *currentParams,
                                       LALInferenceVariables *proposedParams) {
    INT4 i, ifo;
    INT4 n;

    REAL8 logPropRatio = 0.0;
    REAL8 t0;
    REAL8 f0;
    REAL8 Q;
    REAL8 Amp;
    REAL8 phi0;

    REAL8 scale;

    REAL8 qyx;
    REAL8 qxy;
    REAL8 Anorm;

    LALInferenceCopyVariables(currentParams, proposedParams);

    gsl_matrix *glitchFD, *glitch_f, *glitch_Q, *glitch_A, *glitch_t, *glitch_p;

    gsl_rng *rng = thread->GSLrandom;
    /*
    Vectors to store wavelet parameters.
    Order:
    [0] t0
    [1] f0
    [2] Q
    [3] Amp
    [4] phi0
    */
    REAL8Vector *params_x = XLALCreateREAL8Vector(5);
    REAL8Vector *params_y = XLALCreateREAL8Vector(5);

    REAL8Vector *sigmas_x = XLALCreateREAL8Vector(5);
    REAL8Vector *sigmas_y = XLALCreateREAL8Vector(5);

    /* Get glitch meta paramters (dimnsion, proposal) */
    INT4Vector *gsize = LALInferenceGetINT4VectorVariable(proposedParams, "glitch_size");

    glitchFD = LALInferenceGetgslMatrixVariable(proposedParams, "morlet_FD");
    glitch_f = LALInferenceGetgslMatrixVariable(proposedParams, "morlet_f0");
    glitch_Q = LALInferenceGetgslMatrixVariable(proposedParams, "morlet_Q");
    glitch_A = LALInferenceGetgslMatrixVariable(proposedParams, "morlet_Amp");
    glitch_t = LALInferenceGetgslMatrixVariable(proposedParams, "morlet_t0");
    glitch_p = LALInferenceGetgslMatrixVariable(proposedParams, "morlet_phi");

    Anorm = LALInferenceGetREAL8Variable(thread->priorArgs, "glitch_norm");

    /* Choose which IFO */
    ifo = (INT4)floor(gsl_rng_uniform(rng) * (REAL8)(gsize->length));

    /* Bail out of proposal if no wavelets */
    if (gsize->data[ifo]==0) {
        XLALDestroyREAL8Vector(params_x);
        XLALDestroyREAL8Vector(params_y);
        XLALDestroyREAL8Vector(sigmas_x);
        XLALDestroyREAL8Vector(sigmas_y);

        return logPropRatio;
    }

    /* Choose which glitch */
    n = (INT4)floor(gsl_rng_uniform(rng) * (REAL8)(gsize->data[ifo]));

    /* Remove wavlet form linear combination */
    UpdateWaveletSum(thread, proposedParams, glitchFD, ifo, n, -1);

    /* Get parameters of n'th glitch int params vector */
    t0 = gsl_matrix_get(glitch_t, ifo, n); //Centroid time
    f0 = gsl_matrix_get(glitch_f, ifo, n); //Frequency
    Q = gsl_matrix_get(glitch_Q, ifo, n); //Quality
    Amp = gsl_matrix_get(glitch_A, ifo, n); //Amplitude
    phi0 = gsl_matrix_get(glitch_p, ifo, n); //Centroid phase


    /* Map to params Vector and compute Fisher */
    params_x->data[0] = t0;
    params_x->data[1] = f0;
    params_x->data[2] = Q;
    params_x->data[3] = Amp * (0.25*Anorm);//TODO: What is the 0.25*Anorm about?
    params_x->data[4] = phi0;

    MorletDiagonalFisherMatrix(params_x, sigmas_x);

    /* Jump from x -> y:  y = x + N[0,sigmas_x]*scale */
    scale = 0.4082482; // 1/sqrt(6)

    for(i=0; i<5; i++)
        params_y->data[i] = params_x->data[i] + gsl_ran_ugaussian(rng)*sigmas_x->data[i]*scale;

    /* Set parameters of n'th glitch int params vector */
    /* Map to params Vector and compute Fisher */
    t0   = params_y->data[0];
    f0   = params_y->data[1];
    Q    = params_y->data[2];
    Amp  = params_y->data[3]/(0.25*Anorm);
    phi0 = params_y->data[4];

    gsl_matrix_set(glitch_t, ifo, n, t0);
    gsl_matrix_set(glitch_f, ifo, n, f0);
    gsl_matrix_set(glitch_Q, ifo, n, Q);
    gsl_matrix_set(glitch_A, ifo, n, Amp);
    gsl_matrix_set(glitch_p, ifo, n, phi0);

    /* Add wavlet to linear combination */
    UpdateWaveletSum(thread, proposedParams, glitchFD, ifo, n, 1);

    /* Now compute proposal ratio using Fisher at y */
    MorletDiagonalFisherMatrix(params_y, sigmas_y);

    REAL8 sx  = 1.0; // sigma
    REAL8 sy  = 1.0;
    REAL8 dx  = 1.0; // (params_x - params_y)/sigma
    REAL8 dy  = 1.0;
    REAL8 exy = 0.0; // argument of exponential part of q
    REAL8 eyx = 0.0;
    REAL8 nxy = 1.0; // argument of normalization part of q
    REAL8 nyx = 1.0; // (computed as product to avoid too many log()s )
    for(i=0; i<5; i++) {
        sx = scale*sigmas_x->data[i];
        sy = scale*sigmas_y->data[i];

        dx = (params_x->data[i] - params_y->data[i])/sx;
        dy = (params_x->data[i] - params_y->data[i])/sy;

        nxy *= sy;
        nyx *= sx;

        exy += -dy*dy/2.0;
        eyx += -dx*dx/2.0;
    }

    qyx = eyx - log(nyx); //probabiltiy of proposing y given x
    qxy = exy - log(nxy); //probability of proposing x given y

    logPropRatio = qxy-qyx;

    XLALDestroyREAL8Vector(params_x);
    XLALDestroyREAL8Vector(params_y);

    XLALDestroyREAL8Vector(sigmas_x);
    XLALDestroyREAL8Vector(sigmas_y);

    return logPropRatio;
}

REAL8 LALInferenceGlitchMorletReverseJump(LALInferenceThreadState *thread,
                                          LALInferenceVariables *currentParams,
                                          LALInferenceVariables *proposedParams) {
    INT4 i,n;
    INT4 ifo;
    INT4 rj, nx, ny;
    REAL8 draw;
    REAL8 val, Anorm;
    REAL8 t=0, f=0, Q=0, A=0;
    REAL8 qx = 0.0; //log amp proposals
    REAL8 qy = 0.0;
    REAL8 qyx = 0.0; //log pixel proposals
    REAL8 qxy = 0.0;
    REAL8 pForward = 0.0; //combined p() & q() probabilities for ...
    REAL8 pReverse = 0.0; //...RJMCMC hastings ratio
    REAL8 logPropRatio = 0.0;
    INT4 adapting=1;
    gsl_matrix *params = NULL;

    gsl_rng *rng = thread->GSLrandom;
    LALInferenceVariables *propArgs = thread->proposalArgs;

    LALInferenceCopyVariables(currentParams, proposedParams);

    INT4Vector *gsize = LALInferenceGetINT4VectorVariable(proposedParams, "glitch_size");
    gsl_matrix *glitchFD = LALInferenceGetgslMatrixVariable(proposedParams, "morlet_FD");

    INT4 nmin = (INT4)(LALInferenceGetREAL8Variable(thread->priorArgs,"glitch_dim_min"));
    INT4 nmax = (INT4)(LALInferenceGetREAL8Variable(thread->priorArgs,"glitch_dim_max"));

    if (LALInferenceCheckVariable(propArgs, "adapting"))
        adapting = LALInferenceGetINT4Variable(propArgs, "adapting");

    /* Choose which IFO */
    ifo = (INT4)floor(gsl_rng_uniform(rng) * (REAL8)(gsize->length) );
    nx = gsize->data[ifo];

    /* Choose birth or death move */
    draw = gsl_rng_uniform(rng);
    if (draw < 0.5)
        rj = 1;
    else
        rj = -1;

    /* find dimension of proposed model */
    ny = nx + rj;

    /* Check that new dimension is allowed */
    if(ny<nmin || ny>=nmax) {
        logPropRatio = -DBL_MAX;
        return logPropRatio;
    }

    switch(rj) {
        /* Birth */
        case 1:
            //Add new wavelet to glitch model
            t = draw_flat(thread, "morlet_t0_prior");
            f = draw_flat(thread, "morlet_f0_prior");

            //Centroid time
            params = LALInferenceGetgslMatrixVariable(proposedParams, "morlet_t0");
            gsl_matrix_set(params, ifo, nx, t);

            //Frequency
            params = LALInferenceGetgslMatrixVariable(proposedParams, "morlet_f0");
            gsl_matrix_set(params, ifo, nx, f);

            //Quality
            params = LALInferenceGetgslMatrixVariable(proposedParams, "morlet_Q");
            val = draw_flat(thread, "morlet_Q_prior");
            gsl_matrix_set(params, ifo, nx, val);
            Q = val;

            //Amplitude
            params = LALInferenceGetgslMatrixVariable(proposedParams, "morlet_Amp");
            val = glitchAmplitudeDraw(Q, f, rng);
            Anorm = LALInferenceGetREAL8Variable(thread->priorArgs, "glitch_norm");
            A = val/Anorm;

            gsl_matrix_set(params, ifo, nx, A);

            //Centroid phase
            params = LALInferenceGetgslMatrixVariable(proposedParams, "morlet_phi");
            val = draw_flat(thread, "morlet_phi_prior");
            gsl_matrix_set(params, ifo, nx, val);

            //Maximize phase, time, and amplitude using cross-correlation of data & wavelet
            if (adapting)
                MaximizeGlitchParameters(thread, proposedParams, ifo, nx);

            //Add wavlet to linear combination
            UpdateWaveletSum(thread, proposedParams, glitchFD, ifo, nx, 1);

            //Compute probability of drawing parameters
            qy = evaluate_morlet_proposal(thread, proposedParams, ifo, nx);// + log(gsl_matrix_get(power,ifo,k));

            //Compute reverse probability of dismissing k
            qxy = 0.0;//-log((double)runState->data->freqData->data->length);//-log( (REAL8)ny );

            if (adapting)
                qy += 10.0;

            break;

        /* Death */
        case -1:
            //Choose wavelet to remove from glitch model
            draw = gsl_rng_uniform(rng);
            n = (INT4)(floor(draw * (REAL8)nx));     //choose which hot pixel

            // Remove wavlet from linear combination
            UpdateWaveletSum(thread, proposedParams, glitchFD, ifo, n, -1);

            //Get t and f of removed wavelet
            params = LALInferenceGetgslMatrixVariable(proposedParams, "morlet_f0");
            f = gsl_matrix_get(params, ifo, n);
            params = LALInferenceGetgslMatrixVariable(proposedParams, "morlet_t0");
            t = gsl_matrix_get(params, ifo, n);
            params = LALInferenceGetgslMatrixVariable(proposedParams, "morlet_Q");
            Q = gsl_matrix_get(params, ifo, n);
            params = LALInferenceGetgslMatrixVariable(proposedParams, "morlet_Amp");
            A = gsl_matrix_get(params, ifo, n);

            //Shift morlet parameters to fill in array
            for(i=n; i<ny; i++) {
                params = LALInferenceGetgslMatrixVariable(proposedParams, "morlet_f0");
                gsl_matrix_set(params, ifo, i, gsl_matrix_get(params, ifo, i+1));
                params = LALInferenceGetgslMatrixVariable(proposedParams, "morlet_Q");
                gsl_matrix_set(params, ifo, i, gsl_matrix_get(params, ifo, i+1));
                params = LALInferenceGetgslMatrixVariable(proposedParams, "morlet_Amp");
                gsl_matrix_set(params, ifo, i, gsl_matrix_get(params, ifo, i+1));
                params = LALInferenceGetgslMatrixVariable(proposedParams, "morlet_t0");
                gsl_matrix_set(params, ifo, i, gsl_matrix_get(params, ifo, i+1));
                params = LALInferenceGetgslMatrixVariable(proposedParams, "morlet_phi");
                gsl_matrix_set(params, ifo, i, gsl_matrix_get(params, ifo, i+1));
            }

            //Compute reverse probability of drawing parameters
            //find TF pixel

            qx = evaluate_morlet_proposal(thread, currentParams, ifo, n);// + log(gsl_matrix_get(power,ifo,k));

            //Compute forward probability of dismissing k
            qyx = 0.0;//-log((double)runState->data->freqData->data->length);//0.0;//-log( (REAL8)nx );

            if(adapting)
                qx += 10.0;

            break;

        default:
            break;
    }

    /* Update proposal structure for return to MCMC */

    //Update model meta-date
    gsize->data[ifo] = ny;

    //Re-package prior and proposal ratios into runState
    pForward = qxy + qx;
    pReverse = qyx + qy;

    logPropRatio = pForward-pReverse;

    return logPropRatio;
}

REAL8 LALInferencePolarizationPhaseJump(UNUSED LALInferenceThreadState *thread,
                                        LALInferenceVariables *currentParams,
                                        LALInferenceVariables *proposedParams) {
    REAL8 logPropRatio = 0.0;

    LALInferenceCopyVariables(currentParams, proposedParams);

    REAL8 psi = LALInferenceGetREAL8Variable(proposedParams, "polarisation");
    REAL8 phi = LALInferenceGetREAL8Variable(proposedParams, "phase");

    phi += M_PI;
    psi += M_PI/2;

    phi = fmod(phi, 2.0*M_PI);
    psi = fmod(psi, M_PI);

    LALInferenceSetVariable(proposedParams, "polarisation", &psi);
    LALInferenceSetVariable(proposedParams, "phase", &phi);

    return logPropRatio;
}

REAL8 LALInferenceCorrPolarizationPhaseJump(LALInferenceThreadState *thread,
                                            LALInferenceVariables *currentParams,
                                            LALInferenceVariables *proposedParams) {
    REAL8 alpha,beta;
    REAL8 draw;
    REAL8 psi, phi;
    REAL8 logPropRatio = 0.0;

    LALInferenceCopyVariables(currentParams, proposedParams);

    gsl_rng *rng = thread->GSLrandom;

    psi = LALInferenceGetREAL8Variable(proposedParams, "polarisation");
    phi = LALInferenceGetREAL8Variable(proposedParams, "phase");

    alpha = psi + phi;
    beta  = psi - phi;

    //alpha =>   0:3pi
    //beta  => -2pi:pi

    //big jump in either alpha (beta) or beta (alpha)
    draw = gsl_rng_uniform(rng);
    if (draw < 0.5)
        alpha = gsl_rng_uniform(rng)*3.0*LAL_PI;
    else
        beta = -LAL_TWOPI + gsl_rng_uniform(rng)*3.0*LAL_PI;

    //transform back to psi,phi space
    psi = (alpha + beta)*0.5;
    phi = (alpha - beta)*0.5;

    //map back in range
    LALInferenceCyclicReflectiveBound(proposedParams, thread->priorArgs);

    LALInferenceSetVariable(proposedParams, "polarisation", &psi);
    LALInferenceSetVariable(proposedParams, "phase", &phi);

    return logPropRatio;
}

REAL8 LALInferenceFrequencyBinJump(LALInferenceThreadState *thread,
                                   LALInferenceVariables *currentParams,
                                   LALInferenceVariables *proposedParams) {
    REAL8 f0, df;
    REAL8 plusminus;
    REAL8 logPropRatio = 0.0;

    LALInferenceCopyVariables(currentParams, proposedParams);

    f0 = LALInferenceGetREAL8Variable(proposedParams, "f0");
    df = LALInferenceGetREAL8Variable(proposedParams, "df");

    plusminus = gsl_rng_uniform(thread->GSLrandom);
    if ( plusminus < 0.5 )
        f0 -= df;
    else
        f0 += df;

    LALInferenceSetVariable(proposedParams, "f0", &f0);

    return logPropRatio;
}

//This proposal needs to be called with exactly 3 independent detector locations.
static void reflected_extrinsic_parameters(LALInferenceThreadState *thread, const REAL8 ra, const REAL8 dec,
                                           const REAL8 baryTime, const REAL8 dist, const REAL8 iota, const REAL8 psi,
                                           REAL8 *newRA, REAL8 *newDec, REAL8 *newTime,
                                           REAL8 *newDist, REAL8 *newIota, REAL8 *newPsi) {
    REAL8 R2[4];
    REAL8 dist2;
    REAL8 gmst, newGmst;
    REAL8 cosIota, cosIota2;
    REAL8 Fplus, Fcross, psi_temp;
    REAL8 x[4], y[4], x2[4], y2[4];
    REAL8 newFplus[4], newFplus2[4], newFcross[4], newFcross2[4];
    REAL8 a, a2, b, c12;
    REAL8 cosnewIota, cosnewIota2;
    LIGOTimeGPS GPSlal;
    INT4 nUniqueDet, det;
    LALDetector *detectors;

    detectors = (LALDetector *)LALInferenceGetVariable(thread->proposalArgs, "detectors");
    nUniqueDet = LALInferenceGetINT4Variable(thread->proposalArgs, "nUniqueDet");

    XLALGPSSetREAL8(&GPSlal, baryTime);
    gmst = XLALGreenwichMeanSiderealTime(&GPSlal);

    reflected_position_and_time(thread, ra, dec, baryTime, newRA, newDec, newTime);

    XLALGPSSetREAL8(&GPSlal, *newTime);
    newGmst = XLALGreenwichMeanSiderealTime(&GPSlal);

    dist2 = dist*dist;

    cosIota = cos(iota);
    cosIota2 = cosIota*cosIota;

    /* Loop over interferometers */
    INT4 i=1, j=0;
    for (det=0; det < nUniqueDet; det++) {
        psi_temp = 0.0;

        XLALComputeDetAMResponse(&Fplus, &Fcross, (const REAL4(*)[3])detectors[det].response, *newRA, *newDec, psi_temp, newGmst);
        j=i-1;
        while (j>0){
            if (Fplus==x[j]){
                det++;
                XLALComputeDetAMResponse(&Fplus, &Fcross, (const REAL4(*)[3])detectors[det].response, *newRA, *newDec, psi_temp, newGmst);
            }
            j--;
        }
        x[i]=Fplus;
        x2[i]=Fplus*Fplus;
        y[i]=Fcross;
        y2[i]=Fcross*Fcross;

        XLALComputeDetAMResponse(&Fplus, &Fcross, (const REAL4(*)[3])detectors[det].response, ra, dec, psi, gmst);
        R2[i] = (((1.0+cosIota2)*(1.0+cosIota2))/(4.0*dist2))*Fplus*Fplus
                + ((cosIota2)/(dist2))*Fcross*Fcross;

        i++;
    }

    a = (R2[3]*x2[2]*y2[1] - R2[2]*x2[3]*y2[1] - R2[3]*x2[1]*y2[2] + R2[1]*x2[3]*y2[2] + R2[2]*x2[1]*y2[3] -
        R2[1]*x2[2]*y2[3]);
    a2 = a*a;
    b = (-(R2[3]*x[1]*x2[2]*y[1]) + R2[2]*x[1]*x2[3]*y[1] + R2[3]*x2[1]*x[2]*y[2] - R2[1]*x[2]*x2[3]*y[2] +
        R2[3]*x[2]*y2[1]*y[2] - R2[3]*x[1]*y[1]*y2[2] - R2[2]*x2[1]*x[3]*y[3] + R2[1]*x2[2]*x[3]*y[3] - R2[2]*x[3]*y2[1]*y[3] + R2[1]*x[3]*y2[2]*y[3] +
        R2[2]*x[1]*y[1]*y2[3] - R2[1]*x[2]*y[2]*y2[3]);

    (*newPsi) = (2.*atan((b - a*sqrt((a2 + b*b)/(a2)))/a))/4.;

    while ((*newPsi)<0){
        (*newPsi)=(*newPsi)+LAL_PI/4.0;
    }

    while ((*newPsi)>LAL_PI/4.0){
        (*newPsi)=(*newPsi)-LAL_PI/4.0;
    }

    for (i = 1; i < 4; i++){
        newFplus[i] = x[i]*cos(2.0*(*newPsi)) + y[i]*sin(2.0*(*newPsi));
        newFplus2[i] = newFplus[i] * newFplus[i];

        newFcross[i] = y[i]*cos(2.0*(*newPsi)) - x[i]*sin(2.0*(*newPsi));
        newFcross2[i] = newFcross[i] * newFcross[i];
    }

    c12 = -2.0*((R2[1]*(newFcross2[2])-R2[2]*(newFcross2[1]))
          /(R2[1]*(newFplus2[2])-R2[2]*(newFplus2[1])))-1.0;

    if (c12<1.0){
        c12 = (3.0-c12)/(1.0+c12);
        (*newPsi) = (*newPsi)+LAL_PI/4.0;

        for (i = 1; i < 4; i++){
            newFplus[i] = x[i]*cos(2.0*(*newPsi)) + y[i]*sin(2.0*(*newPsi));
            newFplus2[i] = newFplus[i] * newFplus[i];

            newFcross[i] = y[i]*cos(2.0*(*newPsi)) - x[i]*sin(2.0*(*newPsi));
            newFcross2[i] = newFcross[i] * newFcross[i];
        }
    }

    if (c12<1){
        *newIota = iota;
        *newDist = dist;
        return;
    }

    cosnewIota2 = c12-sqrt(c12*c12-1.0);
    cosnewIota = sqrt(cosnewIota2);
    *newIota = acos(cosnewIota);

    *newDist = sqrt((
                    ((((1.0+cosnewIota2)*(1.0+cosnewIota2))/(4.0))*newFplus2[1]
                    + (cosnewIota2)*newFcross2[1])
                    )/ R2[1]);

    if (Fplus*newFplus[3]<0){
        (*newPsi)=(*newPsi)+LAL_PI/2.;
        newFcross[3]=-newFcross[3];
    }

    if (Fcross*cosIota*cosnewIota*newFcross[3]<0){
        (*newIota)=LAL_PI-(*newIota);
    }
}

REAL8 LALInferenceDistanceLikelihoodProposal(LALInferenceThreadState *thread,
                                             LALInferenceVariables *currentParams,
                                             LALInferenceVariables *proposedParams) {
  REAL8 old_d=0.0;
  DistanceParam distParam;
  
  if (LALInferenceCheckVariable(currentParams, "distance")) {
    distParam = USES_DISTANCE_VARIABLE;
    old_d = LALInferenceGetREAL8Variable(currentParams,"distance");
  } else if (LALInferenceCheckVariable(currentParams, "logdistance")) {
    distParam = USES_LOG_DISTANCE_VARIABLE;
    old_d = exp(LALInferenceGetREAL8Variable(currentParams,"logdistance"));
  } else {
    XLAL_ERROR_REAL8(XLAL_FAILURE, "could not find 'distance' or 'logdistance' in current params");
  }
  if(!LALInferenceCheckVariable(currentParams,"optimal_snr") || !LALInferenceCheckVariable(currentParams,"matched_filter_snr"))
    /* Force a likelihood calculation to generate the parameters */
    thread->parent->likelihood(currentParams,thread->parent->data,thread->model);
  if(!LALInferenceCheckVariable(currentParams,"optimal_snr") || !LALInferenceCheckVariable(currentParams,"matched_filter_snr"))
    XLAL_ERROR_REAL8(XLAL_FAILURE,"Could not find optimal_snr or matched_filter_snr for distance likelihood jump\n");
  REAL8 OptimalSNR = LALInferenceGetREAL8Variable(currentParams,"optimal_snr");
  REAL8 MatchedFilterSNR = LALInferenceGetREAL8Variable(currentParams,"matched_filter_snr");
  REAL8 d_inner_h = MatchedFilterSNR * OptimalSNR;

  /* Get params of sampling distribution */
  REAL8 xmean = d_inner_h/(OptimalSNR*OptimalSNR*old_d);
  REAL8 xsigma = 1.0/(OptimalSNR*old_d);
  REAL8 old_x = 1.0/old_d;
  
  /* Sample new x. Do not check for x<0 since that can throw the code
   * into a difficult-to-terminate loop */
  REAL8 new_x;
  new_x = xmean + gsl_ran_gaussian(thread->GSLrandom,xsigma);
  REAL8 new_d = 1.0/new_x;

  LALInferenceCopyVariables(currentParams,proposedParams);
  /* Adjust SNRs */
  OptimalSNR *= new_x / old_x;
  LALInferenceSetREAL8Variable(proposedParams,"optimal_snr",OptimalSNR);
<<<<<<< HEAD
=======
  LALInferenceSetREAL8Variable(proposedParams,"matched_filter_snr",MatchedFilterSNR);
    REAL8 *snr_ptr=NULL;
    char ifo_names[5][2] = {"H1", "L1", "V1", "I1", "J1"};
    char comp_string[MAX_STRLEN]="";
    UINT4 i=0;
    for (i=0; i<5; i++)
    {
        sprintf(comp_string,"%s_%s",ifo_names[i],"_optimal_snr");
        if(LALInferenceCheckVariable(currentParams,comp_string))
        {
            if((snr_ptr=LALInferenceGetVariable(currentParams,comp_string)))
                LALInferenceSetREAL8Variable(proposedParams,comp_string,*snr_ptr * (new_x/old_x));
        }
    }
>>>>>>> ba1c2ddf
  
  /* Update individual detector information */
  const char *ifonames[5]={"H1","L1","V1","I1","J1"};
  char pname[64]="";
  for(UINT4 i=0;i<5;i++)
  {
    sprintf(pname,"%s_optimal_snr",ifonames[i]);
    if(LALInferenceCheckVariable(currentParams,pname))
      LALInferenceSetREAL8Variable(proposedParams,pname,LALInferenceGetREAL8Variable(currentParams,pname) * (new_x/old_x));
  }
  
  REAL8 logxdjac;
  /* Set distance */
  if(distParam == USES_DISTANCE_VARIABLE)
  {
    /* The natural proposal density is in x, but we need to compute
       the proposal ratio density in d.  So, we need a factor of 
       
       |dx_old/dd_old| / |dx_new/dd_new| = d_new^2 / d_old^2

       to correct the x proposal density.
    */
    LALInferenceSetVariable(proposedParams,"distance",&new_d);
    logxdjac = 2.0*log(new_d) - 2.0*log(old_d);
  }
  else
  {
    /* The natural proposal density is in x, but we need to compute
       the proposal ratio in log(d).  So, we need a factor of

       |dx_old/dlog(d_old)| / |dx_new/dlog(d_new)| = d_new / d_old

       to correct the x proposal density.
     */
    REAL8 new_logd = log(new_d);
    LALInferenceSetVariable(proposedParams,"logdistance",&new_logd);
    logxdjac = log(new_d) - log(old_d);
  }
  /* Proposal ratio is not symmetric */
  /* P.R. = p(xold|xmean,xsigma) / p(xnew|xmean,xsigma) * jacobian */
  REAL8 log_p_reverse = -0.5*(old_x-xmean)*(old_x-xmean)/(xsigma*xsigma);
  REAL8 log_p_forward = -0.5*(new_x-xmean)*(new_x-xmean)/(xsigma*xsigma);

  return(log_p_reverse - log_p_forward + logxdjac);
}


REAL8 LALInferenceExtrinsicParamProposal(LALInferenceThreadState *thread,
                                         LALInferenceVariables *currentParams,
                                         LALInferenceVariables *proposedParams) {
    INT4 nUniqueDet;
    INT4 timeflag=0;
    REAL8 baryTime;
    REAL8 ra, dec;
    REAL8 psi, dist;
    REAL8 newRA, newDec, newTime, newDist, newIota, newPsi;
    REAL8 nRA, nDec, nTime, nDist, nIota, nPsi;
    REAL8 refRA, refDec, refTime, refDist, refIota, refPsi;
    REAL8 nRefRA, nRefDec, nRefTime, nRefDist, nRefIota, nRefPsi;
    REAL8 pForward, pReverse;
    REAL8 cst;
    REAL8 iota=0.0;
    REAL8 logPropRatio = 0.0;
    /* Find the number of distinct-position detectors. */
    /* Exit with same parameters (with a warning the first time) if
       there are not EXACTLY three unique detector locations. */
    static INT4 warningDelivered = 0;
    LIGOTimeGPS *epoch;


    LALInferenceVariables *args = thread->proposalArgs;
    gsl_rng *rng = thread->GSLrandom;
    epoch = (LIGOTimeGPS *)LALInferenceGetVariable(args, "epoch");

    nUniqueDet = LALInferenceGetINT4Variable(args, "nUniqueDet");
    if (nUniqueDet != 3) {
        if (!warningDelivered) {
            fprintf(stderr, "WARNING: trying to reflect through the decector plane with %d\n", nUniqueDet);
            fprintf(stderr, "WARNING: geometrically independent locations,\n");
            fprintf(stderr, "WARNING: but this proposal should only be used with exactly 3 independent detectors.\n");
            fprintf(stderr, "WARNING: %s, line %d\n", __FILE__, __LINE__);
            warningDelivered = 1;
        }

        return logPropRatio;
    }
    LALInferenceCopyVariables(currentParams, proposedParams);


    ra = LALInferenceGetREAL8Variable(proposedParams, "rightascension");
    dec = LALInferenceGetREAL8Variable(proposedParams, "declination");

    if (LALInferenceCheckVariable(proposedParams,"time")){
        baryTime = LALInferenceGetREAL8Variable(proposedParams, "time");
        timeflag = 1;
    } else {
        baryTime = XLALGPSGetREAL8(epoch);
    }

    if (LALInferenceCheckVariable(proposedParams,"costheta_jn"))
        iota = acos(LALInferenceGetREAL8Variable(proposedParams, "costheta_jn"));
    else
        fprintf(stderr, "LALInferenceExtrinsicParamProposal: No  theta_jn parameter!\n");

    psi = LALInferenceGetREAL8Variable(proposedParams, "polarisation");

    dist = exp(LALInferenceGetREAL8Variable(proposedParams, "logdistance"));

    reflected_extrinsic_parameters(thread, ra, dec, baryTime, dist, iota, psi, &newRA, &newDec, &newTime, &newDist, &newIota, &newPsi);

    /* Unit normal deviates, used to "fuzz" the state. */
    const REAL8 epsDist = 1e-8;
    const REAL8 epsTime = 1e-8;
    const REAL8 epsAngle = 1e-8;

    nRA = gsl_ran_ugaussian(rng);
    nDec = gsl_ran_ugaussian(rng);
    nTime = gsl_ran_ugaussian(rng);
    nDist = gsl_ran_ugaussian(rng);
    nIota = gsl_ran_ugaussian(rng);
    nPsi = gsl_ran_ugaussian(rng);

    newRA += epsAngle*nRA;
    newDec += epsAngle*nDec;
    newTime += epsTime*nTime;
    newDist += epsDist*nDist;
    newIota += epsAngle*nIota;
    newPsi += epsAngle*nPsi;

    /* And the doubly-reflected position (near the original, but not
    exactly due to the fuzzing). */
    reflected_extrinsic_parameters(thread, newRA, newDec, newTime, newDist, newIota, newPsi, &refRA, &refDec, &refTime, &refDist, &refIota, &refPsi);

    /* The Gaussian increments required to shift us back to the original
    position from the doubly-reflected position. */
    nRefRA = (ra - refRA)/epsAngle;
    nRefDec = (dec - refDec)/epsAngle;
    nRefTime = (baryTime - refTime)/epsTime;
    nRefDist = (dist - refDist)/epsDist;
    nRefIota = (iota - refIota)/epsAngle;
    nRefPsi = (psi - refPsi)/epsAngle;

    cst = log(1./(sqrt(2.*LAL_PI)));
    pReverse = 6*cst-0.5*(nRefRA*nRefRA+nRefDec*nRefDec+nRefTime*nRefTime+nRefDist*nRefDist+nRefIota*nRefIota+nRefPsi*nRefPsi);
    pForward = 6*cst-0.5*(nRA*nRA+nDec*nDec+nTime*nTime+nDist*nDist+nIota*nIota+nPsi*nPsi);

    LALInferenceSetVariable(proposedParams, "rightascension", &newRA);
    LALInferenceSetVariable(proposedParams, "declination", &newDec);
    if (timeflag)
        LALInferenceSetVariable(proposedParams, "time", &newTime);

    REAL8 logNewDist = log(newDist);
    LALInferenceSetVariable(proposedParams, "logdistance", &logNewDist);

    REAL8 newcosIota = cos(newIota);
    LALInferenceSetVariable(proposedParams, "costheta_jn", &newcosIota);
    LALInferenceSetVariable(proposedParams, "polarisation", &newPsi);

    logPropRatio = pReverse - pForward;

    return logPropRatio;
}


void LALInferenceSetupGlitchProposal(LALInferenceIFOData *data, LALInferenceVariables *propArgs) {
    INT4 i, nDet;
    REAL8Vector *flows, *fhighs;
    REAL8FrequencySeries **asds, **psds;
    REAL8TimeSeries **td_data;
    COMPLEX16FrequencySeries **fd_data;
    REAL8FFTPlan **plans;

    nDet = LALInferenceGetINT4Variable(propArgs, "nDet");

    flows = XLALCreateREAL8Vector(nDet);
    fhighs = XLALCreateREAL8Vector(nDet);
    asds = XLALCalloc(nDet, sizeof(REAL8FrequencySeries *));
    psds = XLALCalloc(nDet, sizeof(REAL8FrequencySeries *));
    td_data = XLALCalloc(nDet, sizeof(REAL8TimeSeries *));
    fd_data = XLALCalloc(nDet, sizeof(COMPLEX16FrequencySeries *));
    plans = XLALCalloc(nDet, sizeof(REAL8FFTPlan *));

    for (i=0; i<nDet; i++) {
        flows->data[i] = data->fLow;
        fhighs->data[i] = data->fHigh;

        asds[i] = data->noiseASD;
        psds[i] = data->oneSidedNoisePowerSpectrum;

        td_data[i] = data->timeData;
        fd_data[i] = data->freqData;

        plans[i] = data->freqToTimeFFTPlan;
        data = data->next;
    }

    LALInferenceAddREAL8VectorVariable(propArgs, "flows", flows, LALINFERENCE_PARAM_FIXED);
    LALInferenceAddREAL8VectorVariable(propArgs, "fhighs", fhighs, LALINFERENCE_PARAM_FIXED);
    LALInferenceAddVariable(propArgs, "asds", asds, LALINFERENCE_void_ptr_t, LALINFERENCE_PARAM_FIXED);
    LALInferenceAddVariable(propArgs, "psds", psds, LALINFERENCE_void_ptr_t, LALINFERENCE_PARAM_FIXED);
    LALInferenceAddVariable(propArgs, "td_data", td_data, LALINFERENCE_void_ptr_t, LALINFERENCE_PARAM_FIXED);
    LALInferenceAddVariable(propArgs, "fd_data", fd_data, LALINFERENCE_void_ptr_t, LALINFERENCE_PARAM_FIXED);
    LALInferenceAddVariable(propArgs, "f2t_plans", plans, LALINFERENCE_void_ptr_t, LALINFERENCE_PARAM_FIXED);

}

/* Initialize differential evolution proposal */
void LALInferenceSetupDifferentialEvolutionProposal(LALInferenceThreadState *thread) {
    thread->differentialPoints = XLALCalloc(1, sizeof(LALInferenceVariables *));
    thread->differentialPointsLength = 0;
    thread->differentialPointsSize = 1;
    thread->differentialPointsSkip = 1;
}


/** Setup adaptive proposals. Should be called when state->currentParams is already filled with an initial sample */
void LALInferenceSetupAdaptiveProposals(LALInferenceVariables *propArgs, LALInferenceVariables *params) {
    INT4 no_adapt, adapting;
    INT4 adaptTau, adaptableStep, adaptLength, adaptResetBuffer;
    REAL8 sigma, s_gamma;
    REAL8 logLAtAdaptStart = -DBL_MAX;

    LALInferenceVariableItem *this;

    for(this=params->head; this; this=this->next) {
        if (LALInferenceCheckVariableNonFixed(params, this->name) && this->type == LALINFERENCE_REAL8_t) {
            char *name = this->name;

            if (!strcmp(name, "eta") || !strcmp(name, "q") || !strcmp(name, "time") || !strcmp(name, "a_spin2") || !strcmp(name, "a_spin1") || !strcmp(name,"t0")){
                sigma = 0.001;
            } else if (!strcmp(name, "polarisation") || !strcmp(name, "phase") || !strcmp(name, "costheta_jn")){
                sigma = 0.1;
            } else {
                sigma = 0.01;
            }

            /* Set up variables to store current sigma, proposed and accepted */
            char varname[MAX_STRLEN] = "";
            sprintf(varname, "%s_%s", name, ADAPTSUFFIX);
            LALInferenceAddREAL8Variable(propArgs, varname, sigma, LALINFERENCE_PARAM_LINEAR);

            sigma = 0.0;
            sprintf(varname, "%s_%s", name, ACCEPTSUFFIX);
            LALInferenceAddREAL8Variable(propArgs, varname, sigma, LALINFERENCE_PARAM_LINEAR);

            sprintf(varname, "%s_%s", name, PROPOSEDSUFFIX);
            LALInferenceAddREAL8Variable(propArgs, varname, sigma, LALINFERENCE_PARAM_LINEAR);
        }
    }

    no_adapt = LALInferenceGetINT4Variable(propArgs, "no_adapt");
    adapting = !no_adapt;      // Indicates if current iteration is being adapted
    LALInferenceAddINT4Variable(propArgs, "adapting", adapting, LALINFERENCE_PARAM_LINEAR);

    char name[MAX_STRLEN] = "none";
    LALInferenceAddstringVariable(propArgs, "proposedVariableName", name, LALINFERENCE_PARAM_OUTPUT);

    adaptableStep = 0;
    adaptTau = LALInferenceGetINT4Variable(propArgs, "adaptTau");  // Sets decay of adaption function
    adaptLength = pow(10, adaptTau);  // Number of iterations to adapt before turning off
    adaptResetBuffer = 100; // Number of iterations before adapting after a restart
    s_gamma = 1.0; // Sets the size of changes to jump size during adaptation

    LALInferenceAddINT4Variable(propArgs, "adaptableStep", adaptableStep, LALINFERENCE_PARAM_LINEAR);
    LALInferenceAddINT4Variable(propArgs, "adaptLength", adaptLength, LALINFERENCE_PARAM_LINEAR);
    LALInferenceAddINT4Variable(propArgs, "adaptResetBuffer", adaptResetBuffer, LALINFERENCE_PARAM_LINEAR);
    LALInferenceAddREAL8Variable(propArgs, "s_gamma", s_gamma, LALINFERENCE_PARAM_LINEAR);
    LALInferenceAddREAL8Variable(propArgs, "logLAtAdaptStart", logLAtAdaptStart, LALINFERENCE_PARAM_LINEAR);

    return;
}


/** Update proposal statistics if tracking */
void LALInferenceTrackProposalAcceptance(LALInferenceThreadState *thread) {
    INT4 i = 0;

    LALInferenceProposal *prop = thread->cycle->proposals[i];

    /* Find the proposal that was last called (by name) */
    while (strcmp(prop->name, thread->cycle->last_proposal_name)) {
        i++;
        prop = thread->cycle->proposals[i];
    }

    /* Update proposal statistics */
    prop->proposed++;
    if (thread->accepted == 1){
        prop->accepted++;
    }

    return;
}

/* Zero out proposal statistics counters */
void LALInferenceZeroProposalStats(LALInferenceProposalCycle *cycle) {
    INT4 i=0;

    for (i=0; i<cycle->nProposals; i++) {
        LALInferenceProposal *prop = cycle->proposals[i];

        prop->proposed = 0;
        prop->accepted = 0;
    }

    return;
}

/** Update the adaptive proposal. Whether or not a jump was accepted is passed with accepted */
void LALInferenceUpdateAdaptiveJumps(LALInferenceThreadState *thread, REAL8 targetAcceptance){
    INT4 adaptableStep;
    INT4 adapting = 0;
    REAL8 priorMin, priorMax, dprior, s_gamma;
    REAL8 accept, propose, sigma;
    char *name;

    LALInferenceVariables *args = thread->proposalArgs;

    if (LALInferenceCheckVariable(args, "adaptableStep" ) &&
        LALInferenceCheckVariable(args, "adapting" )){
        adaptableStep = LALInferenceGetINT4Variable(args, "adaptableStep");
        adapting = LALInferenceGetINT4Variable(args, "adapting");
    }
    /* Don't do anything if these are not found */
    else return;

    if (adaptableStep && adapting) {
        char tmpname[MAX_STRLEN] = "";
        name = LALInferenceGetstringVariable(args, "proposedVariableName");

        sprintf(tmpname, "%s_%s", name, PROPOSEDSUFFIX);
        propose = LALInferenceGetREAL8Variable(args, tmpname) + 1;
        LALInferenceSetVariable(args, tmpname, &propose);

        sprintf(tmpname, "%s_%s", name,  ACCEPTSUFFIX);
        accept = LALInferenceGetREAL8Variable(args, tmpname) + thread->accepted;
        LALInferenceSetVariable(args, tmpname, &accept);
    }

    /* Adapt if desired. */
    if (LALInferenceCheckVariable(args, "proposedVariableName") &&
        LALInferenceCheckVariable(args, "s_gamma") &&
        LALInferenceCheckVariable(args, "adapting") &&
        LALInferenceCheckVariable(args, "adaptableStep")) {

        if (adaptableStep) {
            name = LALInferenceGetstringVariable(args, "proposedVariableName");
            char tmpname[MAX_STRLEN]="";

            sprintf(tmpname, "%s_%s", name, ADAPTSUFFIX);

            s_gamma = LALInferenceGetREAL8Variable(args, "s_gamma");

            sigma = LALInferenceGetREAL8Variable(args, tmpname);

            LALInferenceGetMinMaxPrior(thread->priorArgs, name, &priorMin, &priorMax);
            dprior = priorMax - priorMin;

            if (thread->accepted == 1){
                sigma += s_gamma * (dprior/100.0) * (1.0-targetAcceptance);
            } else {
                sigma -= s_gamma * (dprior/100.0) * (targetAcceptance);
            }

            sigma = (sigma > dprior ? dprior : sigma);
            sigma = (sigma < DBL_MIN ? DBL_MIN : sigma);
            LALInferenceSetVariable(args, tmpname, &sigma);
        }
    }

    /* Make sure we don't do this again until we take another adaptable step.*/
    adaptableStep = 0;
    LALInferenceSetVariable(args, "adaptableStep", &adaptableStep);
}




/**
 * Setup all clustered-KDE proposals with samples read from file.
 *
 * Constructed clustered-KDE proposals from all sample lists provided in
 * files given on the command line.
 * @param thread The LALInferenceThreadState to get command line options from and to the proposal cycle of.
 * @param input The input file pointer
 * @param burnin The number of burn-in points
 * @param weight The weight?
 * @param ptmcmc Flag to determine if using parallel tempering MCMC
 */
void LALInferenceSetupClusteredKDEProposalsFromASCII(LALInferenceThreadState *thread, FILE *input, INT4 burnin, REAL8 weight, INT4 ptmcmc) {
    LALInferenceVariableItem *item;
    INT4 j=0, k=0;

    INT4 cyclic_reflective = LALInferenceGetINT4Variable(thread->proposalArgs, "cyclic_reflective_kde");

    LALInferenceClusteredKDE *kde = XLALCalloc(1, sizeof(LALInferenceClusteredKDE));

    INT4 nInSamps;
    INT4 nCols;
    REAL8 *sampleArray;

    if (ptmcmc)
        LALInferenceDiscardPTMCMCHeader(input);

    char params[128][VARNAME_MAX];
    LALInferenceReadAsciiHeader(input, params, &nCols);

    LALInferenceVariables *backwardClusterParams = XLALCalloc(1, sizeof(LALInferenceVariables));

    /* Only cluster parameters that are being sampled */
    INT4 nValidCols=0;
    INT4 *validCols = XLALCalloc(nCols, sizeof(INT4));
    for (j=0; j<nCols; j++)
        validCols[j] = 0;

    INT4 logl_idx = 0;
    for (j=0; j<nCols; j++) {
        if (!strcmp("logl", params[j])) {
            logl_idx = j;
            continue;
        }

        char* internal_param_name = XLALCalloc(512, sizeof(char));
        LALInferenceTranslateExternalToInternalParamName(internal_param_name, params[j]);

        for (item = thread->currentParams->head; item; item = item->next) {
            if (!strcmp(item->name, internal_param_name) &&
                LALInferenceCheckVariableNonFixed(thread->currentParams, item->name)) {
                nValidCols++;
                validCols[j] = 1;
                LALInferenceAddVariable(backwardClusterParams, item->name, item->value, item->type, item->vary);
                break;
            }
        }
    }

    /* LALInferenceAddVariable() builds the array backwards, so reverse it. */
    LALInferenceVariables *clusterParams = XLALCalloc(1, sizeof(LALInferenceVariables));

    for (item = backwardClusterParams->head; item; item = item->next)
        LALInferenceAddVariable(clusterParams, item->name, item->value, item->type, item->vary);

    /* Burn in samples and parse the remainder */
    if (ptmcmc)
        LALInferenceBurninPTMCMC(input, logl_idx, nValidCols);
    else
        LALInferenceBurninStream(input, burnin);

    sampleArray = LALInferenceParseDelimitedAscii(input, nCols, validCols, &nInSamps);

    /* Downsample PTMCMC file to have independent samples */
    if (ptmcmc) {
        REAL8 acl_real8 = LALInferenceComputeMaxAutoCorrLen(sampleArray, nInSamps, nValidCols);
        INT4 acl;
        if (acl_real8 == INFINITY)
            acl = INT_MAX;
        else if (acl_real8 < 1.0)
            acl = 1;
        else
            acl = (INT4)acl_real8;

        INT4 downsampled_size = ceil((REAL8)nInSamps/acl);
        REAL8 *downsampled_array = (REAL8 *)XLALCalloc(downsampled_size * nValidCols, sizeof(REAL8));
        printf("Downsampling to achieve %i samples.\n", downsampled_size);
        for (k=0; k < downsampled_size; k++) {
            for (j=0; j < nValidCols; j++)
                downsampled_array[k*nValidCols + j] = sampleArray[k*nValidCols*acl + j];
        }
        XLALFree(sampleArray);
        sampleArray = downsampled_array;
        nInSamps = downsampled_size;
    }

    /* Build the KDE estimate and add to the KDE proposal set */
    INT4 ntrials = 50;  // Number of trials at fixed-k to find optimal BIC
    LALInferenceInitClusteredKDEProposal(thread, kde, sampleArray, nInSamps, clusterParams, clusteredKDEProposalName, weight, LALInferenceOptimizedKmeans, cyclic_reflective, ntrials);

    /* If kmeans construction failed, halt the run */
    if (!kde->kmeans) {
        fprintf(stderr, "\nERROR: Couldn't build kmeans clustering from the file specified.\n");
        XLALFree(kde);
        exit(-1);
    }

    LALInferenceAddClusteredKDEProposalToSet(thread->proposalArgs, kde);

    LALInferenceClearVariables(backwardClusterParams);
    XLALFree(backwardClusterParams);
    XLALFree(sampleArray);
}


/**
 * Initialize a clustered-KDE proposal.
 *
 * Estimates the underlying distribution of a set of points with a clustered kernel density estimate
 * and constructs a jump proposal from the estimated distribution.
 * @param      thread   The current LALInferenceThreadState.
 * @param[out] kde      An empty proposal structure to populate with the clustered-KDE estimate.
 * @param[in]  array    The data to estimate the underlying distribution of.
 * @param[in]  nSamps   Number of samples contained in \a array.
 * @param[in]  params   The parameters contained in \a array.
 * @param[in]  name     The name of the proposal being constructed.
 * @param[in]  weight   The relative weight this proposal is to have against other KDE proposals.
 * @param[in]  cluster_method A pointer to the clustering function to be used.
 * @param[in]  cyclic_reflective Flag to check for cyclic/reflective bounds.
 * @param[in]  ntrials  Number of kmeans attempts at fixed k to find optimal BIC.
 */
void LALInferenceInitClusteredKDEProposal(LALInferenceThreadState *thread,
                                          LALInferenceClusteredKDE *kde,
                                          REAL8 *array,
                                          INT4 nSamps,
                                          LALInferenceVariables *params,
                                          const char *name,
                                          REAL8 weight,
                                          LALInferenceKmeans* (*cluster_method)(gsl_matrix*, INT4, gsl_rng*),
                                          INT4 cyclic_reflective,
                                          INT4 ntrials) {
    INT4 dim;
    INT4 ndraws = 1000;
    gsl_matrix_view mview;
    char outp_name[256];
    char outp_draws_name[256];

    strcpy(kde->name, name);
    dim = LALInferenceGetVariableDimensionNonFixed(params);

    /* If kmeans is already assigned, assume it was calculated elsewhere */
    if (!kde->kmeans) {
        mview = gsl_matrix_view_array(array, nSamps, dim);
        kde->kmeans = (*cluster_method)(&mview.matrix, ntrials, thread->GSLrandom);
    }

    /* Return if kmeans setup failed */
    if (!kde->kmeans)
        return;

    kde->dimension = kde->kmeans->dim;
    kde->params = params;

    kde->weight = weight;
    kde->next = NULL;

    /* Selectivey impose bounds on KDEs */
    LALInferenceKmeansImposeBounds(kde->kmeans, params, thread->priorArgs, cyclic_reflective);

    /* Print out clustered samples, assignments, and PDF values if requested */
    if (LALInferenceGetINT4Variable(thread->proposalArgs, "verbose")) {
        printf("Thread %i found %i clusters.\n", thread->id, kde->kmeans->k);

        sprintf(outp_name, "clustered_samples.%2.2d", thread->id);
        sprintf(outp_draws_name, "clustered_draws.%2.2d", thread->id);

        LALInferenceDumpClusteredKDE(kde, outp_name, array);
        LALInferenceDumpClusteredKDEDraws(kde, outp_draws_name, ndraws);
    }
}


/**
 * Dump draws from a KDE to file.
 *
 * Print out the samples used to estimate the distribution, along with their
 * cluster assignments, and the PDF evaluated at each sample.
 * @param[in] kde       The clustered KDE to dump the info of.
 * @param[in] outp_name The name of the output file.
 * @param[in] array     The array of samples used for the KDE (it only stores a whitened version).
 */
void LALInferenceDumpClusteredKDE(LALInferenceClusteredKDE *kde, char *outp_name, REAL8 *array) {
    FILE *outp;
    REAL8 PDF;
    INT4 i, j;

    outp = fopen(outp_name, "w");
    LALInferenceFprintParameterNonFixedHeaders(outp, kde->params);
    fprintf(outp, "cluster\tweight\tPDF\n");

    for (i=0; i<kde->kmeans->npts; i++) {
        PDF = LALInferenceKmeansPDF(kde->kmeans, array + i*kde->dimension);
        for (j=0; j<kde->dimension; j++)
            fprintf(outp, "%g\t", array[i*kde->dimension + j]);
        fprintf(outp, "%i\t%f\t%g\n", kde->kmeans->assignments[i], kde->kmeans->weights[kde->kmeans->assignments[i]], PDF);
    }
    fclose(outp);
}


/**
 * Dump clustered KDE information to file.
 *
 * Dump a requested number of draws from a clustered-KDE to file,
 * along with the value of the PDF at each point.
 * @param[in] kde        The clustered-KDE proposal to draw from.
 * @param[in] outp_name  The name of the file to write to.
 * @param[in] nSamps     The number of draws to write.
 */
void LALInferenceDumpClusteredKDEDraws(LALInferenceClusteredKDE *kde, char *outp_name, INT4 nSamps) {
    FILE *outp;
    INT4 i, j;
    REAL8 *draw, PDF;

    outp = fopen(outp_name, "w");
    LALInferenceFprintParameterNonFixedHeaders(outp, kde->params);
    fprintf(outp, "PDF\n");

    for (i=0; i<nSamps; i++) {
        draw = LALInferenceKmeansDraw(kde->kmeans);
        PDF = LALInferenceKmeansPDF(kde->kmeans, draw);
        for (j=0; j<kde->dimension; j++)
            fprintf(outp, "%g\t", draw[j]);
        fprintf(outp, "%g\n", PDF);
        XLALFree(draw);
    }
    fclose(outp);
}


/**
 * Add a KDE proposal to the KDE proposal set.
 *
 * If other KDE proposals already exist, the provided KDE is appended to the list, otherwise it is added
 * as the first of such proposals.
 * @param     propArgs The proposal arguments to be added to.
 * @param[in] kde      The proposal to be added to \a thread->cycle.
 */
void LALInferenceAddClusteredKDEProposalToSet(LALInferenceVariables *propArgs, LALInferenceClusteredKDE *kde) {
    /* If proposal doesn't already exist, add to proposal args */
    if (!LALInferenceCheckVariable(propArgs, clusteredKDEProposalName)) {
        LALInferenceAddVariable(propArgs, clusteredKDEProposalName, (void *)&kde, LALINFERENCE_void_ptr_t, LALINFERENCE_PARAM_LINEAR);

    /* If proposals already exist, add to the end */
    } else {
        LALInferenceClusteredKDE *existing_kde = *((LALInferenceClusteredKDE **)LALInferenceGetVariable(propArgs, clusteredKDEProposalName));
        LALInferenceClusteredKDE *old_kde = NULL;

        /* If the first proposal has the same name, replace it */
        if (!strcmp(existing_kde->name, kde->name)) {
            old_kde = existing_kde;
            kde->next = existing_kde->next;
            LALInferenceSetVariable(propArgs, clusteredKDEProposalName, (void *)&kde);
        } else {
            while (existing_kde->next != NULL) {
                /* Replace proposal with the same name if found */
                if (!strcmp(existing_kde->next->name, kde->name)) {
                    old_kde = existing_kde->next;
                    kde->next = old_kde->next;
                    existing_kde->next = kde;
                    break;
                }
                existing_kde = existing_kde->next;
            }

            /* If a proposal was not replaced, add the proposal to the end of the list */
            existing_kde->next=kde;
        }

        LALInferenceDestroyClusteredKDEProposal(old_kde);
    }

    return;
}


/**
 * Destroy an existing clustered-KDE proposal.
 *
 * Convenience function for freeing a clustered KDE proposal that
 * already exists.  This is particularly useful for a proposal that
 * is updated during a run.
 * @param proposal The proposal to be destroyed.
 */
void LALInferenceDestroyClusteredKDEProposal(LALInferenceClusteredKDE *proposal) {
    if (proposal != NULL) {
        LALInferenceClearVariables(proposal->params);
        LALInferenceKmeansDestroy(proposal->kmeans);
        XLALFree(proposal->params);
    }
    return;
}


/**
 * Setup a clustered-KDE proposal from the differential evolution buffer.
 *
 * Reads the samples currently in the differential evolution buffer and construct a
 * jump proposal from its clustered kernel density estimate.
 * @param thread The LALInferenceThreadState to get the buffer from and add the proposal to.
 */
void LALInferenceSetupClusteredKDEProposalFromDEBuffer(LALInferenceThreadState *thread) {
    INT4 i;

    /* If ACL can be estimated, thin DE buffer to only have independent samples */
    REAL8 bufferSize = (REAL8) thread->differentialPointsLength;
    REAL8 effSampleSize = (REAL8) LALInferenceComputeEffectiveSampleSize(thread);

    /* Correlations wont effect the proposal much, so floor is taken instead of ceil
     * when determining the step size */
    INT4 step = 1;
    if (effSampleSize > 0)
        step = (INT4) floor(bufferSize/effSampleSize);

    if (step == 0)
        step = 1;
    INT4 nPoints = (INT4) ceil(bufferSize/(REAL8)step);

    /* Get points to be clustered from the differential evolution buffer. */
    INT4 nPar = LALInferenceGetVariableDimensionNonFixed(thread->currentParams);
    REAL8** DEsamples = (REAL8**) XLALCalloc(nPoints, sizeof(REAL8*));
    REAL8*  temp = (REAL8*) XLALCalloc(nPoints * nPar, sizeof(REAL8));
    for (i=0; i < nPoints; i++)
      DEsamples[i] = temp + (i*nPar);

    LALInferenceThinnedBufferToArray(thread, DEsamples, step);

    /* Check if imposing cyclic reflective bounds */
    INT4 cyclic_reflective = LALInferenceGetINT4Variable(thread->proposalArgs, "cyclic_reflective_kde");

    INT4 ntrials = 5;
    LALInferenceSetupClusteredKDEProposalFromRun(thread, DEsamples[0], nPoints, cyclic_reflective, ntrials);

    /* The proposal copies the data, so the local array can be freed */
    XLALFree(temp);
    XLALFree(DEsamples);
}

/**
 * Setup a clustered-KDE proposal from the parameters in a run.
 *
 * Reads the samples currently in the differential evolution buffer and construct a
 * jump proposal from its clustered kernel density estimate.
 * @param thread The LALInferenceThreadState to get the buffer from and add the proposal to.
 * @param samples  The samples to estimate the distribution of.  Column order expected to match
 *                     the order in \a thread->currentParams.
 * @param size     Number of samples in \a samples.
 * @param cyclic_reflective Flag to check for cyclic/reflective bounds.
 * @param ntrials  Number of tirals at fixed-k to find optimal BIC
 */
void LALInferenceSetupClusteredKDEProposalFromRun(LALInferenceThreadState *thread, REAL8 *samples, INT4 size, INT4 cyclic_reflective, INT4 ntrials) {
    REAL8 weight=2.;

    /* Keep track of clustered parameter names */
    LALInferenceVariables *backwardClusterParams = XLALCalloc(1, sizeof(LALInferenceVariables));
    LALInferenceVariables *clusterParams = XLALCalloc(1, sizeof(LALInferenceVariables));
    LALInferenceVariableItem *item;
    for (item = thread->currentParams->head; item; item = item->next)
        if (LALInferenceCheckVariableNonFixed(thread->currentParams, item->name))
            LALInferenceAddVariable(backwardClusterParams, item->name, item->value, item->type, item->vary);
    for (item = backwardClusterParams->head; item; item = item->next)
        LALInferenceAddVariable(clusterParams, item->name, item->value, item->type, item->vary);

    /* Build the proposal */
    LALInferenceClusteredKDE *proposal = XLALCalloc(1, sizeof(LALInferenceClusteredKDE));
    LALInferenceInitClusteredKDEProposal(thread, proposal, samples, size, clusterParams, clusteredKDEProposalName, weight, LALInferenceOptimizedKmeans, cyclic_reflective, ntrials);

    /* Only add the kmeans was successfully setup */
    if (proposal->kmeans)
        LALInferenceAddClusteredKDEProposalToSet(thread->proposalArgs, proposal);
    else {
        LALInferenceClearVariables(clusterParams);
        XLALFree(clusterParams);
        XLALFree(proposal);
    }

    LALInferenceClearVariables(backwardClusterParams);
    XLALFree(backwardClusterParams);
}


/**
 * A proposal based on the clustered kernal density estimate of a set of samples.
 *
 * Proposes samples from the estimated distribution of a collection of points.
 * The distribution is estimated with a clustered kernel density estimator.  This
 * proposal is added to the proposal cycle with a specified weight, and in turn
 * chooses at random a KDE-estimate from a linked list.
 * @param      thread         The current LALInferenceThreadState.
 * @param      currentParams  The current parameters.
 * @param[out] proposedParams The proposed parameters.
 * @return proposal_ratio     The (log) proposal ratio for maintaining detailed balance
 */
REAL8 LALInferenceClusteredKDEProposal(LALInferenceThreadState *thread, LALInferenceVariables *currentParams, LALInferenceVariables *proposedParams) {
    REAL8 logPropRatio;

    logPropRatio = LALInferenceStoredClusteredKDEProposal(thread, currentParams, proposedParams, NULL);

    return logPropRatio;
}

/**
 * An interface to the KDE proposal that avoids a KDE evaluation if possible.
 *
 * If the value of the KDE at the current location is known, use it.  Otherwise
 * calculate and return.
 * @param      thread         The current LALInferenceThreadState.
 * @param      currentParams  The current parameters.
 * @param[out] proposedParams The proposed parameters.
 * @param      propDensity    If input is not NULL or >-DBL_MAX, assume this is the
 *                              proposal density at \a currentParams, otherwise
 *                              calculate.  It is then replaced with the proposal
 *                              density at \a proposedParams.
 * @return proposal_ratio    The (log) proposal ratio for maintaining detailed balance
 */
REAL8 LALInferenceStoredClusteredKDEProposal(LALInferenceThreadState *thread, LALInferenceVariables *currentParams, LALInferenceVariables *proposedParams, REAL8 *propDensity) {
    REAL8 cumulativeWeight, totalWeight;
    REAL8 logPropRatio = 0.0;

    LALInferenceVariableItem *item;
    LALInferenceVariables *propArgs = thread->proposalArgs;

    if (!LALInferenceCheckVariable(propArgs, clusteredKDEProposalName)) {
        LALInferenceClearVariables(proposedParams);
        return logPropRatio; /* Quit now, since there is no proposal to call */
    }

    LALInferenceCopyVariables(currentParams, proposedParams);

    /* Clustered KDE estimates are stored in a linked list, with possibly different weights */
    LALInferenceClusteredKDE *kdes = *((LALInferenceClusteredKDE **)LALInferenceGetVariable(propArgs, clusteredKDEProposalName));

    totalWeight = 0.;
    LALInferenceClusteredKDE *kde = kdes;
    while (kde!=NULL) {
        totalWeight += kde->weight;
        kde = kde->next;
    }

    /* If multiple KDE estimates exists, draw one at random */
    REAL8 randomDraw = gsl_rng_uniform(thread->GSLrandom);

    kde = kdes;
    cumulativeWeight = kde->weight;
    while(cumulativeWeight/totalWeight < randomDraw) {
        kde = kde->next;
        cumulativeWeight += kde->weight;
    }

    /* Draw a sample and fill the proposedParams variable with the parameters described by the KDE */
    REAL8 *current = XLALCalloc(kde->dimension, sizeof(REAL8));
    REAL8 *proposed = LALInferenceKmeansDraw(kde->kmeans);

    INT4 i=0;
    for (item = kde->params->head; item; item = item->next) {
        if (LALInferenceCheckVariableNonFixed(kde->params, item->name)) {
            current[i] = *(REAL8 *) LALInferenceGetVariable(currentParams, item->name);
            LALInferenceSetVariable(proposedParams, item->name, &(proposed[i]));
            i++;
        }
    }

    /* Calculate the proposal ratio */
    REAL8 logCurrentP;
    if (propDensity == NULL || *propDensity == -DBL_MAX)
        logCurrentP = LALInferenceKmeansPDF(kde->kmeans, current);
    else
        logCurrentP = *propDensity;

    REAL8 logProposedP = LALInferenceKmeansPDF(kde->kmeans, proposed);

    logPropRatio = logCurrentP - logProposedP;

    if (propDensity != NULL)
        *propDensity = logProposedP;

    XLALFree(current);
    XLALFree(proposed);

    return logPropRatio;
}


/**
 * A wrapper for the KDE proposal that doesn't store KDE evaluations.
 *
 */


/**
 * Compute the maximum ACL from the differential evolution buffer.
 *
 * Given the current differential evolution buffer, the maximum
 * one-dimensional autocorrelation length is found.
 * @param thread The thread state containing the differential evolution buffer.
 * @param maxACL UNDOCUMENTED
*/
void LALInferenceComputeMaxAutoCorrLenFromDE(LALInferenceThreadState *thread, INT4* maxACL) {
    INT4 nPar, nPoints, nSkip;
    INT4 i;
    REAL8** DEarray;
    REAL8*  temp;
    REAL8 max_acl;

    nPar = LALInferenceGetVariableDimensionNonFixed(thread->currentParams);
    nPoints = thread->differentialPointsLength;

    /* Determine the number of iterations between each entry in the DE buffer */
    nSkip = thread->differentialPointsSkip;

    /* Prepare 2D array for DE points */
    DEarray = (REAL8**) XLALCalloc(nPoints, sizeof(REAL8*));
    temp = (REAL8*) XLALCalloc(nPoints * nPar, sizeof(REAL8));
    for (i=0; i < nPoints; i++)
        DEarray[i] = temp + (i*nPar);

    LALInferenceBufferToArray(thread, DEarray);
    max_acl = nSkip * LALInferenceComputeMaxAutoCorrLen(DEarray[nPoints/2], nPoints-nPoints/2, nPar);

    if (max_acl == INFINITY)
        max_acl = INT_MAX;
    else if (max_acl < 1.0)
        max_acl = 1.0;

    *maxACL = (INT4)max_acl;
    XLALFree(temp);
    XLALFree(DEarray);
}

/**
 * Compute the maximum single-parameter autocorrelation length.  Each
 * parameter's ACL is the smallest s such that
 *
 * 1 + 2*ACF(1) + 2*ACF(2) + ... + 2*ACF(M*s) < s,
 *
 * The parameter M controls the length of the window over which we sum
 * the ACF to estimate the ACL; there must be at least M*ACL samples
 * summed.  This ensures that we obtain a reliable estimate of the ACL
 * by incorporating lags that are much longer that the estimated ACL.
 * 
 * The maximum window length is also restricted to be N/K as a safety
 * precaution against relying on data near the extreme of the lags in
 * the ACF, where there is a lot of noise.
 * 
 * By default, safe parameters are M = 5, K = 2.
 * 
 * If no estimate can be obtained, then return Infinity.
 *
 * @param array Array with rows containing samples.
 * @param nPoints UNDOCUMENTED
 * @param nPar UNDOCUMENTED
 * @return The maximum one-dimensional autocorrelation length
*/
REAL8 LALInferenceComputeMaxAutoCorrLen(REAL8 *array, INT4 nPoints, INT4 nPar) {
    INT4 M=5, K=2;

    REAL8 mean, ACL, ACF, maxACL=0;
    INT4 par=0, lag=0, i=0, imax;
    REAL8 cumACF, s;

    if (nPoints > 1) {
        imax = nPoints/K;

        for (par=0; par<nPar; par++) {
            mean = gsl_stats_mean(array+par, nPar, nPoints);
            for (i=0; i<nPoints; i++)
                array[i*nPar + par] -= mean;

            lag=1;
            ACL=1.0;
            ACF=1.0;
            s=1.0/(REAL8)M;
            cumACF=1.0;
            while (cumACF >= s) {
                ACF = gsl_stats_correlation(array + par, nPar, array + lag*nPar + par, nPar, nPoints-lag);
                cumACF += 2.0 * ACF;
                lag++;
                s = (REAL8)lag/(REAL8)M;
                if (lag > imax) {
                    return INFINITY; /* Short circuit: this parameter has indeterminate ACL */
                }
            }
            ACL = cumACF;
            if (ACL>maxACL)
                maxACL=ACL;

            for (i=0; i<nPoints; i++)
                array[i*nPar + par] += mean;
        }
    } else {
        maxACL = INFINITY;
    }

    return maxACL;
}

/**
 * Update the estimatate of the autocorrelation length.
 *
 * @param      thread      The current LALInferenceThreadState.
*/
void LALInferenceUpdateMaxAutoCorrLen(LALInferenceThreadState *thread) {
  // Calculate ACL with latter half of data to avoid ACL overestimation from chain equilibrating after adaptation
  INT4 acl;

  LALInferenceComputeMaxAutoCorrLenFromDE(thread, &acl);

  LALInferenceSetVariable(thread->proposalArgs, "acl", &acl);
}

/**
 * Determine the effective sample size based on the DE buffer.
 *
 * Compute the number of independent samples in the differential evolution
 * buffer.
 * @param      thread      The current LALInferenceThreadState.
 */
INT4 LALInferenceComputeEffectiveSampleSize(LALInferenceThreadState *thread) {
    /* Update the ACL estimate, assuming a thinned DE buffer if ACL isn't available */
    INT4 acl = 1;
    if (LALInferenceCheckVariable(thread->proposalArgs, "acl")) {
        LALInferenceUpdateMaxAutoCorrLen(thread);
        acl = LALInferenceGetINT4Variable(thread->proposalArgs, "acl");
    }

    /* Estimate the total number of samples post-burnin based on samples in DE buffer */
    INT4 nPoints =  thread->differentialPointsLength * thread->differentialPointsSkip;
    INT4 iEff = nPoints/acl;
    return iEff;
}


INT4 LALInferencePrintProposalTrackingHeader(FILE *fp,LALInferenceVariables *params) {
      fprintf(fp, "proposal\t");
      LALInferenceFprintParameterNonFixedHeaders(fp, params);
      LALInferenceFprintParameterNonFixedHeadersWithSuffix(fp, params, "p");
      fprintf(fp, "prop_ratio\taccepted\t");
      fprintf(fp, "\n");
      return 0;
}

void LALInferencePrintProposalTracking(FILE *fp, LALInferenceProposalCycle *cycle, LALInferenceVariables *theta, LALInferenceVariables *theta_prime, REAL8 logPropRatio, INT4 accepted){
  fprintf(fp, "%s\t", cycle->proposals[cycle->counter]->name);
  LALInferencePrintSampleNonFixed(fp, theta);
  LALInferencePrintSampleNonFixed(fp, theta_prime);
  fprintf(fp, "%9.5f\t", exp(logPropRatio));
  fprintf(fp, "%d\t", accepted);
  fprintf(fp, "\n");
  return;
}

REAL8 LALInferenceSplineCalibrationProposal(LALInferenceThreadState *thread, LALInferenceVariables *currentParams, LALInferenceVariables *proposedParams) {
  char **ifo_names;
  INT4 ifo;
  INT4 nifo = LALInferenceGetINT4Variable(thread->proposalArgs, "nDet");
  REAL8 ampWidth = *(REAL8 *)LALInferenceGetVariable(thread->priorArgs, "spcal_amp_uncertainty");
  REAL8 phaseWidth = *(REAL8 *)LALInferenceGetVariable(thread->priorArgs, "spcal_phase_uncertainty");

  LALInferenceCopyVariables(currentParams, proposedParams);

  ifo_names = *(char ***)LALInferenceGetVariable(thread->proposalArgs, "detector_names");
  for (ifo=0; ifo<nifo; ifo++) {
    size_t i;

    char ampName[VARNAME_MAX];
    char phaseName[VARNAME_MAX];

    REAL8Vector *amps;
    REAL8Vector *phases;

    snprintf(ampName, VARNAME_MAX, "%s_spcal_amp", ifo_names[ifo]);
    snprintf(phaseName, VARNAME_MAX, "%s_spcal_phase", ifo_names[ifo]);

    amps = *(REAL8Vector **)LALInferenceGetVariable(proposedParams, ampName);
    phases = *(REAL8Vector **)LALInferenceGetVariable(proposedParams, phaseName);

    for (i = 0; i < amps->length; i++) {
      amps->data[i] += ampWidth*gsl_ran_ugaussian(thread->GSLrandom)/sqrt(nifo*amps->length);
      phases->data[i] += phaseWidth*gsl_ran_ugaussian(thread->GSLrandom)/sqrt(nifo*amps->length);
    }
  };

  return 0.0;
}<|MERGE_RESOLUTION|>--- conflicted
+++ resolved
@@ -2774,8 +2774,6 @@
   /* Adjust SNRs */
   OptimalSNR *= new_x / old_x;
   LALInferenceSetREAL8Variable(proposedParams,"optimal_snr",OptimalSNR);
-<<<<<<< HEAD
-=======
   LALInferenceSetREAL8Variable(proposedParams,"matched_filter_snr",MatchedFilterSNR);
     REAL8 *snr_ptr=NULL;
     char ifo_names[5][2] = {"H1", "L1", "V1", "I1", "J1"};
@@ -2790,7 +2788,6 @@
                 LALInferenceSetREAL8Variable(proposedParams,comp_string,*snr_ptr * (new_x/old_x));
         }
     }
->>>>>>> ba1c2ddf
   
   /* Update individual detector information */
   const char *ifonames[5]={"H1","L1","V1","I1","J1"};
