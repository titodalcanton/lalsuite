/*
 *  LALInferenceProposal.c:  Bayesian Followup, jump proposals.
 *
 *  Copyright (C) 2011 Ilya Mandel, Vivien Raymond, Christian Roever,
 *  Marc van der Sluys, John Veitch, Will M. Farr, Ben Farr
 *
 *
 *  This program is free software; you can redistribute it and/or modify
 *  it under the terms of the GNU General Public License as published by
 *  the Free Software Foundation; either version 2 of the License, or
 *  (at your option) any later version.
 *
 *  This program is distributed in the hope that it will be useful,
 *  but WITHOUT ANY WARRANTY; without even the implied warranty of
 *  MERCHANTABILITY or FITNESS FOR A PARTICULAR PURPOSE.  See the
 *  GNU General Public License for more details.
 *
 *  You should have received a copy of the GNU General Public License
 *  along with with program; see the file COPYING. If not, write to the
 *  Free Software Foundation, Inc., 59 Temple Place, Suite 330, Boston,
 *  MA  02111-1307  USA
 */

#include <stdio.h>
#include <stdlib.h>
#include <lal/LALInspiral.h>
#include <lal/DetResponse.h>
#include <lal/SeqFactories.h>
#include <lal/Date.h>
#include <lal/VectorOps.h>
#include <lal/TimeFreqFFT.h>
#include <lal/GenerateInspiral.h>
#include <lal/TimeDelay.h>
#include <lal/SkyCoordinates.h>
#include <lal/LALInference.h>
#include <lal/LALInferenceInit.h>
#include <lal/LALInferencePrior.h>
#include <lal/LALInferenceLikelihood.h>
#include <lal/LALInferenceTemplate.h>
#include <lal/LALInferenceProposal.h>
#include <lal/LALDatatypes.h>
#include <lal/FrequencySeries.h>
#include <lal/LALSimInspiral.h>
#include <lal/LALSimNoise.h>
#include <lal/XLALError.h>

#include <lal/LALStdlib.h>
#include <lal/LALInferenceClusteredKDE.h>
#include <lal/LALInferenceNestedSampler.h>
#include <alloca.h>

#ifdef __GNUC__
#define UNUSED __attribute__ ((unused))
#else
#define UNUSED
#endif

typedef enum {
  USES_DISTANCE_VARIABLE,
  USES_LOG_DISTANCE_VARIABLE
} DistanceParam;

const char *const cycleArrayName = "Proposal Cycle";
const char *const cycleArrayLengthName = "Proposal Cycle Length";
const char *const cycleArrayCounterName = "Proposal Cycle Counter";

/* Proposal Names */
const char *const nullProposalName = "NULL";
const char *const singleAdaptProposalName = "Single";
const char *const singleProposalName = "Single";
const char *const orbitalPhaseJumpName = "OrbitalPhase";
const char *const covarianceEigenvectorJumpName = "CovarianceEigenvector";
const char *const skyLocWanderJumpName = "SkyLocWander";
const char *const differentialEvolutionFullName = "DifferentialEvolutionFull";
const char *const differentialEvolutionIntrinsicName = "DifferentialEvolutionIntrinsic";
const char *const differentialEvolutionExtrinsicName = "DifferentialEvolutionExtrinsic";
const char *const ensembleStretchFullName = "EnsembleStretchFull";
const char *const ensembleStretchIntrinsicName = "EnsembleStretchIntrinsic";
const char *const ensembleStretchExtrinsicName = "EnsembleStretchExtrinsic";
const char *const drawApproxPriorName = "DrawApproxPrior";
const char *const skyReflectDetPlaneName = "SkyReflectDetPlane";
const char *const skyRingProposalName = "SkyRingProposal";
const char *const PSDFitJumpName = "PSDFitJump";
const char *const polarizationPhaseJumpName = "PolarizationPhase";
const char *const polarizationCorrPhaseJumpName = "CorrPolarizationPhase";
const char *const extrinsicParamProposalName = "ExtrinsicParamProposal";
const char *const frequencyBinJumpName = "FrequencyBin";
const char *const GlitchMorletJumpName = "glitchMorletJump";
const char *const GlitchMorletReverseJumpName = "glitchMorletReverseJump";
const char *const ensembleWalkFullName = "EnsembleWalkFull";
const char *const ensembleWalkIntrinsicName = "EnsembleWalkIntrinsic";
const char *const ensembleWalkExtrinsicName = "EnsembleWalkExtrinsic";
const char *const clusteredKDEProposalName = "ClusteredKDEProposal";
const char *const splineCalibrationProposalName = "SplineCalibration";
const char *const distanceLikelihoodProposalName = "DistanceLikelihood";


static INT4 same_detector_location(LALDetector *d1, LALDetector *d2) {
    INT4 i;

    for (i = 0; i < 3; i++) {
        if (d1->location[i] != d2->location[i])
            return 0;
    }

    return 1;
}

static INT4 numDetectorsUniquePositions(LALInferenceIFOData *data) {
    INT4 nIFO = 0;
    INT4 nCollision = 0;
    LALInferenceIFOData *currentIFO = NULL;

    for (currentIFO = data; currentIFO; currentIFO = currentIFO->next) {
        LALInferenceIFOData *subsequentIFO = NULL;
        nIFO++;
        for (subsequentIFO = currentIFO->next; subsequentIFO; subsequentIFO = subsequentIFO->next) {
            if (same_detector_location(subsequentIFO->detector, currentIFO->detector)) {
                nCollision++;
                break;
            }
        }
    }

    return nIFO - nCollision;
}

LALInferenceProposal *LALInferenceInitProposal(LALInferenceProposalFunction func, const char *name)
{
  LALInferenceProposal *proposal = XLALCalloc(1,sizeof(LALInferenceProposal));
  proposal->func = func;
  proposal->proposed = 0;
  proposal->accepted = 0;
  strcpy(proposal->name, name);
  return proposal;
}


void LALInferenceRegisterProposal(LALInferenceVariables *propArgs, const char *name, INT4 *flag, ProcessParamsTable *command_line) {
    char offopt[VARNAME_MAX+15];
    char onopt[VARNAME_MAX+12];

    sprintf(offopt, "--proposal-no-%s", name);
    sprintf(onopt, "--proposal-%s", name);

    if (LALInferenceGetProcParamVal(command_line, offopt))
        *flag = 0;
    else if (LALInferenceGetProcParamVal(command_line, onopt))
        *flag = 1;

    LALInferenceAddINT4Variable(propArgs, name, *flag, LALINFERENCE_PARAM_FIXED);
}

void LALInferenceAddProposalToCycle(LALInferenceProposalCycle *cycle, LALInferenceProposal *prop, INT4 weight) {
    const char *fname = "LALInferenceAddProposalToCycle";
    INT4 i;

    /* Quit without doing anything if weight = 0. */
    if (weight == 0)
        return;

    cycle->order = XLALRealloc(cycle->order, (cycle->length + weight)*sizeof(INT4));
    if (cycle->order == NULL) {
        XLALError(fname, __FILE__, __LINE__, XLAL_ENOMEM);
        exit(1);
    }

    for (i = cycle->length; i < cycle->length + weight; i++) {
        cycle->order[i] = cycle->nProposals;
    }

    cycle->nProposals += 1;
    cycle->proposals = XLALRealloc(cycle->proposals, (cycle->nProposals)*sizeof(LALInferenceProposal));
    if (cycle->proposals == NULL) {
        XLALError(fname, __FILE__, __LINE__, XLAL_ENOMEM);
        exit(1);
    }
    cycle->proposals[cycle->nProposals-1] = prop;

    cycle->length += weight;
}



void LALInferenceRandomizeProposalCycle(LALInferenceProposalCycle *cycle, gsl_rng *rng) {
    INT4 i, j, temp;

    for (i = cycle->length - 1; i > 0; i--) {
        /* Fill in array from right to left, chosen randomly from remaining proposals. */
        j = gsl_rng_uniform_int(rng, i+1);

        temp = cycle->order[j];
        cycle->order[j] = cycle->order[i];
        cycle->order[i] = temp;
    }
}


REAL8 LALInferenceCyclicProposal(LALInferenceThreadState *thread,
                                 LALInferenceVariables *currentParams,
                                 LALInferenceVariables *proposedParams) {
    INT4 i = 0;
    LALInferenceProposalCycle *cycle=NULL;

    /* Must have cycle array and cycle array length in propArgs. */
    cycle = thread->cycle;
    if (cycle == NULL) {
        XLALError("LALInferenceCyclicProposal()",__FILE__,__LINE__,XLAL_FAILURE);
        exit(1);
    }

    if (cycle->counter >= cycle->length) {
        XLALError("LALInferenceCyclicProposal()",__FILE__,__LINE__,XLAL_FAILURE);
        exit(1);
    }

    /* One instance of each proposal object is stored in cycle->proposals.
        cycle->order is a list of elements to call from the proposals */
  
    REAL8 logPropRatio=-INFINITY;
    do
    {
      i = cycle->order[cycle->counter];
      logPropRatio = cycle->proposals[i]->func(thread, currentParams, proposedParams);
      strcpy(cycle->last_proposal_name, cycle->proposals[i]->name);
      cycle->counter = (cycle->counter + 1) % cycle->length;
    }
    /* Call proposals until one succeeds */
    while (proposedParams->head == NULL);

    return logPropRatio;
}

LALInferenceProposalCycle* LALInferenceInitProposalCycle(void) {
  LALInferenceProposalCycle *cycle = XLALCalloc(1,sizeof(LALInferenceProposalCycle));
  strcpy(cycle->last_proposal_name, nullProposalName);

  return cycle;
}

void LALInferenceDeleteProposalCycle(LALInferenceProposalCycle *cycle) {
    XLALFree(cycle->proposals);
    XLALFree(cycle->order);
}

LALInferenceVariables *LALInferenceParseProposalArgs(LALInferenceRunState *runState) {
    INT4 i;
    ProcessParamsTable *ppt;
    LALInferenceIFOData *ifo = runState->data;

    /* This will copy any existing arguments over from runState. I (John) don't think this should be necessary
     * as this function is used to initialise these arguments in the first place. */
    LALInferenceVariables *propArgs = XLALCalloc(1, sizeof(LALInferenceVariables));
    if(runState->proposalArgs && runState->proposalArgs->dimension>0) LALInferenceCopyVariables(runState->proposalArgs, propArgs);

    INT4 Nskip = 1;
    INT4 noise_only = 0;
    INT4 cyclic_reflective_kde = 0;

    /* Flags for proposals, initialized with the MCMC defaults */

    INT4 singleadapt = 1; /* Disabled for bug checking */
    INT4 psiphi = 1;
    INT4 ext_param = 1;
    INT4 skywander = 1;
    INT4 skyreflect = 1;
    INT4 drawprior = 1;
    INT4 covjump = 0;
    INT4 diffevo = 1;
    INT4 stretch = 0;
    INT4 walk = 0;
    INT4 skyring = 1;
    INT4 distance = 1;
    INT4 kde = 0;
    INT4 spline_cal = 0;
    INT4 psdfit = 0;
    INT4 glitchfit = 0;

    if (runState->algorithm == &LALInferenceNestedSamplingAlgorithm) {
        singleadapt = 0;
        psiphi = 0;
        ext_param = 0;
        skywander = 0;
        skyreflect = 0;
        drawprior = 0;
        covjump = 1;
        diffevo = 1;
        stretch = 1;
        walk = 1;
        skyring = 0;
        kde = 0;
        spline_cal = 0;
        psdfit = 0;
        glitchfit = 0;
    }
    if (LALInferenceCheckVariable(runState->algorithmParams, "LIB"))
      distance=0;

    ProcessParamsTable *command_line = runState->commandLine;

    INT4 verbose = 0;
    if (LALInferenceGetProcParamVal(command_line, "--verbose"))
        verbose = 1;
    LALInferenceAddINT4Variable(propArgs, "verbose", verbose, LALINFERENCE_PARAM_FIXED);

    LIGOTimeGPS epoch = ifo->epoch;
    LALInferenceAddVariable(propArgs, "epoch", &(epoch), LALINFERENCE_void_ptr_t, LALINFERENCE_PARAM_FIXED);

    /* Determine the number of iterations between each entry in the DE buffer */
    if (LALInferenceCheckVariable(runState->algorithmParams, "Nskip"))
        Nskip = LALInferenceGetINT4Variable(runState->algorithmParams, "Nskip");
    LALInferenceAddINT4Variable(propArgs, "Nskip", Nskip, LALINFERENCE_PARAM_FIXED);

    /* Count the number of IFOs and uniquely-located IFOs to decide which sky-related proposals to use */
    INT4 nDet = 0;
    ifo=runState->data;
    while (ifo) {
        nDet++;
        ifo = ifo->next;
    }
    LALInferenceAddINT4Variable(propArgs, "nDet", nDet, LALINFERENCE_PARAM_FIXED);

    INT4 nUniqueDet = numDetectorsUniquePositions(runState->data);
    LALInferenceAddINT4Variable(propArgs, "nUniqueDet", nUniqueDet, LALINFERENCE_PARAM_FIXED);

    LALDetector *detectors = XLALCalloc(nDet, sizeof(LALDetector));
    for (i=0,ifo=runState->data; i<nDet; i++,ifo=ifo->next)
        detectors[i] = *(ifo->detector);
    LALInferenceAddVariable(propArgs, "detectors", &detectors, LALINFERENCE_void_ptr_t, LALINFERENCE_PARAM_FIXED);

    char **ifo_names = XLALCalloc(nDet, sizeof(char*));
    for(ifo=runState->data,i=0;ifo;ifo=ifo->next,i++) {
        ifo_names[i] = XLALCalloc(DETNAMELEN, sizeof(char));
        strcpy(ifo_names[i], ifo->name);
    }
    LALInferenceAddVariable(propArgs, "detector_names", &ifo_names, LALINFERENCE_void_ptr_t, LALINFERENCE_PARAM_FIXED);

    INT4 marg_timephi = 0;
    if (LALInferenceGetProcParamVal(command_line, "--margtimephi"))
        marg_timephi = 1;

    INT4 marg_time = 0;
    if (marg_timephi || LALInferenceGetProcParamVal(command_line, "--margtime"))
        marg_time = 1;
    LALInferenceAddINT4Variable(propArgs, "marg_time", marg_time, LALINFERENCE_PARAM_FIXED);

    INT4 marg_phi = 0;
    if (marg_timephi || LALInferenceGetProcParamVal(command_line, "--margphi"))
        marg_phi = 1;
    LALInferenceAddINT4Variable(propArgs, "marg_phi", marg_phi, LALINFERENCE_PARAM_FIXED);

    INT4 analytic_test = 0;
    if (LALInferenceGetProcParamVal(command_line, "--correlatedGaussianLikelihood") ||
        LALInferenceGetProcParamVal(command_line, "--bimodalGaussianLikelihood") ||
        LALInferenceGetProcParamVal(command_line, "--rosenbrockLikelihood")) {
        analytic_test = 1;
    }
    LALInferenceAddINT4Variable(propArgs, "analytical_test", analytic_test, LALINFERENCE_PARAM_FIXED);

    INT4 skyframe = 1;
    if (LALInferenceGetProcParamVal(command_line, "--no-sky-frame"))
        skyframe = 0;

    INT4 noAdapt = 0;
    if (LALInferenceGetProcParamVal(command_line, "--no-adapt"))
        noAdapt = 1;
    INT4 adapting = !noAdapt;
    LALInferenceAddINT4Variable(propArgs, "no_adapt", noAdapt, LALINFERENCE_PARAM_LINEAR);
    LALInferenceAddINT4Variable(propArgs, "adapting", adapting, LALINFERENCE_PARAM_LINEAR);

    INT4 tau = 5;
    ppt = LALInferenceGetProcParamVal(command_line, "--adapt-tau");
    if (ppt)
        tau = atof(ppt->value);
    LALInferenceAddINT4Variable(propArgs, "adaptTau", tau, LALINFERENCE_PARAM_FIXED);

    INT4 sampling_prior = 0;
    ppt = LALInferenceGetProcParamVal(command_line, "--zerologlike");
    if (ppt)
        sampling_prior = 1;
    LALInferenceAddINT4Variable(propArgs, "sampling_prior", sampling_prior, LALINFERENCE_PARAM_FIXED);

    if (LALInferenceGetProcParamVal(command_line, "--enable-spline-calibration"))
        spline_cal = 1;

    ppt = LALInferenceGetProcParamVal(command_line, "--psd-fit");
    if (!ppt)
        ppt = LALInferenceGetProcParamVal(command_line, "--psdFit");
    if (ppt)
        psdfit = 1;

    if (LALInferenceGetProcParamVal(command_line, "--glitch-fit"))
        glitchfit = 1;

    /* Convenience option for turning off ensemble moves */
    if (LALInferenceGetProcParamVal(command_line, "--proposal-no-ensemble")) {
        stretch = 0;
        walk = 0;
    }

    /* Check if imposing cyclic reflective bounds */
    if (LALInferenceGetProcParamVal(runState->commandLine, "--cyclic-reflective-kde"))
        cyclic_reflective_kde = 1;
    LALInferenceAddINT4Variable(propArgs, "cyclic_reflective_kde", cyclic_reflective_kde, LALINFERENCE_PARAM_FIXED);

    if (LALInferenceGetProcParamVal(command_line, "--noiseonly"))
        noise_only = 1;
    LALInferenceAddINT4Variable(propArgs, "noiseonly", noise_only, LALINFERENCE_PARAM_FIXED);

    /* Turn off signal proposals if no signal is in the model */
    if (noise_only) {
        singleadapt = 0;
        psiphi = 0;
        ext_param = 0;
        skywander = 0;
        skyreflect = 0;
        drawprior = 0;
        covjump = 0;
        diffevo = 0;
        stretch = 0;
        walk = 0;
        distance = 0;
        skyring = 0;
        spline_cal = 0;
    }

    /* Turn off phi-related proposals if marginalizing over phi in likelihood */
    if (marg_phi) {
        psiphi = 0;
    }

    /* Disable proposals that won't work with the current number of unique detectors */
    if (nUniqueDet < 2) {
        skyring = 0;
    }

    if (nUniqueDet != 3) {
        skyreflect = 0;
    }

    if (nUniqueDet >= 3) {
        ext_param = 0;
    }

    /* Turn off ra-dec related proposals when using the sky-frame coordinate system */
    if (skyframe) {
        ext_param = 0;
        skywander = 0;
        skyreflect = 0;
        skyring = 0;
    }

    /* Register all proposal functions, check for explicit command-line requests */
    LALInferenceRegisterProposal(propArgs, "single-adapt", &singleadapt, command_line);
    LALInferenceRegisterProposal(propArgs, "psiphi", &psiphi, command_line);
    LALInferenceRegisterProposal(propArgs, "extrinsic-param", &ext_param, command_line);
    LALInferenceRegisterProposal(propArgs, "sky-wander", &skywander, command_line);
    LALInferenceRegisterProposal(propArgs, "sky-reflect", &skyreflect, command_line);
    LALInferenceRegisterProposal(propArgs, "draw-prior", &drawprior, command_line);
    LALInferenceRegisterProposal(propArgs, "eigenvectors", &covjump, command_line);
    LALInferenceRegisterProposal(propArgs, "differential-evolution", &diffevo, command_line);
    LALInferenceRegisterProposal(propArgs, "ensemble-stretch", &stretch, command_line);
    LALInferenceRegisterProposal(propArgs, "ensemble-walk", &walk, command_line);
    LALInferenceRegisterProposal(propArgs, "sky-ring", &skyring, command_line);
    LALInferenceRegisterProposal(propArgs, "distance", &distance, command_line);
    LALInferenceRegisterProposal(propArgs, "kde", &kde, command_line);
    LALInferenceRegisterProposal(propArgs, "spline_cal", &spline_cal, command_line);
    LALInferenceRegisterProposal(propArgs, "psdfit", &psdfit, command_line);
    LALInferenceRegisterProposal(propArgs, "glitchfit", &glitchfit, command_line);

    /* Setup adaptive proposals */
    if (singleadapt){
      LALInferenceModel *model = LALInferenceInitCBCModel(runState);
      LALInferenceSetupAdaptiveProposals(propArgs, model->params);
      XLALFree(model);
    }
    /* Setup buffer now since threads aren't accessible to the main setup function */
    if (diffevo || stretch || walk) {
        for (i=0; i<runState->nthreads; i++)
            LALInferenceSetupDifferentialEvolutionProposal(runState->threads[i]);
    }

    /* Setup now since we need access to the data */
    if (glitchfit)
        LALInferenceSetupGlitchProposal(runState->data, propArgs);

    return propArgs;
}


LALInferenceProposalCycle* LALInferenceSetupDefaultInspiralProposalCycle(LALInferenceVariables *propArgs) {
    LALInferenceProposal *prop;

    const INT4 BIGWEIGHT = 20;
    const INT4 SMALLWEIGHT = 5;
    const INT4 TINYWEIGHT = 1;

    LALInferenceProposalCycle *cycle = XLALCalloc(1, sizeof(LALInferenceProposalCycle));

    if (LALInferenceGetINT4Variable(propArgs, "single-adapt")) {
        prop = LALInferenceInitProposal(&LALInferenceSingleAdaptProposal, singleAdaptProposalName);
        LALInferenceAddProposalToCycle(cycle, prop, BIGWEIGHT);
    }

    if (LALInferenceGetINT4Variable(propArgs, "psiphi")) {
        prop = LALInferenceInitProposal(&LALInferencePolarizationPhaseJump, polarizationPhaseJumpName);
        LALInferenceAddProposalToCycle(cycle, prop, TINYWEIGHT);
    }

    if (LALInferenceGetINT4Variable(propArgs, "extrinsic-param")) {
        prop = LALInferenceInitProposal(&LALInferenceExtrinsicParamProposal, extrinsicParamProposalName);
        LALInferenceAddProposalToCycle(cycle, prop, SMALLWEIGHT);
    }

    if (LALInferenceGetINT4Variable(propArgs, "sky-wander")) {
        prop = LALInferenceInitProposal(&LALInferenceSkyLocWanderJump, skyLocWanderJumpName);
        LALInferenceAddProposalToCycle(cycle, prop, SMALLWEIGHT);
    }

    if (LALInferenceGetINT4Variable(propArgs, "sky-reflect")) {
        prop = LALInferenceInitProposal(&LALInferenceSkyReflectDetPlane, skyReflectDetPlaneName);
        LALInferenceAddProposalToCycle(cycle, prop, TINYWEIGHT);
    }

    if (LALInferenceGetINT4Variable(propArgs, "draw-prior")) {
        prop = LALInferenceInitProposal(&LALInferenceDrawApproxPrior, drawApproxPriorName);
        LALInferenceAddProposalToCycle(cycle, prop, TINYWEIGHT);
    }

    if (LALInferenceGetINT4Variable(propArgs, "eigenvectors")) {
        prop = LALInferenceInitProposal(&LALInferenceCovarianceEigenvectorJump, covarianceEigenvectorJumpName);
        LALInferenceAddProposalToCycle(cycle, prop, BIGWEIGHT);
    }

    if (LALInferenceGetINT4Variable(propArgs, "differential-evolution")) {
        prop = LALInferenceInitProposal(&LALInferenceDifferentialEvolutionFull, differentialEvolutionFullName);
        LALInferenceAddProposalToCycle(cycle, prop, BIGWEIGHT);

        prop = LALInferenceInitProposal(&LALInferenceDifferentialEvolutionIntrinsic, differentialEvolutionIntrinsicName);
        LALInferenceAddProposalToCycle(cycle, prop, SMALLWEIGHT);

        prop = LALInferenceInitProposal(&LALInferenceDifferentialEvolutionExtrinsic, differentialEvolutionExtrinsicName);
        LALInferenceAddProposalToCycle(cycle, prop, SMALLWEIGHT);
    }

    if (LALInferenceGetINT4Variable(propArgs, "ensemble-stretch")) {
        prop = LALInferenceInitProposal(&LALInferenceEnsembleStretchFull, ensembleStretchFullName);
        LALInferenceAddProposalToCycle(cycle, prop, BIGWEIGHT);

        prop = LALInferenceInitProposal(&LALInferenceEnsembleStretchIntrinsic, ensembleStretchIntrinsicName);
        LALInferenceAddProposalToCycle(cycle, prop, SMALLWEIGHT);

        prop = LALInferenceInitProposal(&LALInferenceEnsembleStretchExtrinsic, ensembleStretchExtrinsicName);
        LALInferenceAddProposalToCycle(cycle, prop, SMALLWEIGHT);
    }

    if (LALInferenceGetINT4Variable(propArgs, "ensemble-walk")) {
        prop = LALInferenceInitProposal(&LALInferenceEnsembleWalkFull, ensembleWalkFullName);
        LALInferenceAddProposalToCycle(cycle, prop, BIGWEIGHT);

        prop = LALInferenceInitProposal(&LALInferenceEnsembleWalkIntrinsic, ensembleWalkIntrinsicName);
        LALInferenceAddProposalToCycle(cycle, prop, SMALLWEIGHT);

        prop = LALInferenceInitProposal(&LALInferenceEnsembleWalkExtrinsic, ensembleWalkExtrinsicName);
        LALInferenceAddProposalToCycle(cycle, prop, SMALLWEIGHT);
    }

    if (LALInferenceGetINT4Variable(propArgs, "sky-ring")) {
        prop = LALInferenceInitProposal(&LALInferenceSkyRingProposal, skyRingProposalName);
        LALInferenceAddProposalToCycle(cycle, prop, SMALLWEIGHT);
    }

    /* Distance proposal */
    if (LALInferenceGetINT4Variable(propArgs, "distance")) {
        prop = LALInferenceInitProposal(&LALInferenceDistanceLikelihoodProposal, distanceLikelihoodProposalName);
        LALInferenceAddProposalToCycle(cycle, prop, SMALLWEIGHT);
    }

    if (LALInferenceGetINT4Variable(propArgs, "kde")) {
        prop = LALInferenceInitProposal(&LALInferenceClusteredKDEProposal, clusteredKDEProposalName);
        LALInferenceAddProposalToCycle(cycle, prop, BIGWEIGHT);
    }

    if (LALInferenceGetINT4Variable(propArgs, "spline_cal")) {
        prop = LALInferenceInitProposal(&LALInferenceSplineCalibrationProposal, splineCalibrationProposalName);
        LALInferenceAddProposalToCycle(cycle, prop, SMALLWEIGHT);
    }

    if (LALInferenceGetINT4Variable(propArgs, "psdfit")) {
        prop = LALInferenceInitProposal(&LALInferencePSDFitJump, PSDFitJumpName);
        LALInferenceAddProposalToCycle(cycle, prop, SMALLWEIGHT);
    }

    if (LALInferenceGetINT4Variable(propArgs, "glitchfit")) {
        prop = LALInferenceInitProposal(&LALInferenceGlitchMorletProposal, GlitchMorletJumpName);
        LALInferenceAddProposalToCycle(cycle, prop, SMALLWEIGHT);

        prop = LALInferenceInitProposal(&LALInferenceGlitchMorletReverseJump, GlitchMorletReverseJumpName);
        LALInferenceAddProposalToCycle(cycle, prop, SMALLWEIGHT);
    }

    return cycle;
}


REAL8 LALInferenceSingleAdaptProposal(LALInferenceThreadState *thread,
                                      LALInferenceVariables *currentParams,
                                      LALInferenceVariables *proposedParams) {
    gsl_matrix *m=NULL;
    INT4Vector *v=NULL;
    INT4 dim, varNr;
    REAL8 logPropRatio, sqrttemp, sigma;
    char tmpname[MAX_STRLEN] = "";
    LALInferenceVariableItem *param = NULL;

    LALInferenceCopyVariables(currentParams, proposedParams);
    LALInferenceVariables *args = thread->proposalArgs;
    gsl_rng *rng = thread->GSLrandom;

    if (!LALInferenceGetINT4Variable(args, "no_adapt")) {
        if (!LALInferenceCheckVariable(args, "adapting"))
            LALInferenceSetupAdaptiveProposals(args, currentParams);

        sqrttemp = sqrt(thread->temperature);
        dim = proposedParams->dimension;

        do {
            varNr = 1 + gsl_rng_uniform_int(rng, dim);
            param = LALInferenceGetItemNr(proposedParams, varNr);
        } while (!LALInferenceCheckVariableNonFixed(proposedParams, param->name) || param->type != LALINFERENCE_REAL8_t);

        if (param->type != LALINFERENCE_REAL8_t) {
            fprintf(stderr, "Attempting to set non-REAL8 parameter with numerical sigma (in %s, %d)\n",
                    __FILE__, __LINE__);
            exit(1);
        }

        sprintf(tmpname,"%s_%s",param->name,ADAPTSUFFIX);
        if (!LALInferenceCheckVariable(thread->proposalArgs, tmpname)) {
            fprintf(stderr, "Attempting to draw single-parameter jump for %s but cannot find sigma!\nError in %s, line %d.\n",
                    param->name,__FILE__, __LINE__);
            exit(1);
        }

        sigma = LALInferenceGetREAL8Variable(thread->proposalArgs, tmpname);

        /* Save the name of the proposed variable */
        if(LALInferenceCheckVariable(args, "proposedVariableName")){
            LALInferenceSetstringVariable(args,  "proposedVariableName", param->name);
        }

        *((REAL8 *)param->value) += gsl_ran_ugaussian(rng) * sigma * sqrttemp;

        LALInferenceCyclicReflectiveBound(proposedParams, thread->priorArgs);

        /* Set the log of the proposal ratio to zero, since this is a
        symmetric proposal. */
        logPropRatio = 0.0;

        INT4 as = 1;
        LALInferenceSetVariable(args, "adaptableStep", &as);

    } else {
        /* We are not adaptive, or for some reason don't have a sigma
           vector---fall back on old proposal. */
        logPropRatio = LALInferenceSingleProposal(thread, currentParams, proposedParams);
    }

    return logPropRatio;
}

REAL8 LALInferenceSingleProposal(LALInferenceThreadState *thread,
                                 LALInferenceVariables *currentParams,
                                 LALInferenceVariables *proposedParams) {
    LALInferenceVariableItem *param=NULL, *dummyParam=NULL;
    LALInferenceVariables *args = thread->proposalArgs;
    gsl_rng * GSLrandom = thread->GSLrandom;
    REAL8 sigma, big_sigma;
    INT4 dim, varNr;

    LALInferenceCopyVariables(currentParams, proposedParams);

    sigma = 0.1 * sqrt(thread->temperature); /* Adapt step to temperature. */
    big_sigma = 1.0;

    if (gsl_ran_ugaussian(GSLrandom) < 1.0e-3)
        big_sigma = 1.0e1;    //Every 1e3 iterations, take a 10x larger jump in a parameter
    if (gsl_ran_ugaussian(GSLrandom) < 1.0e-4)
        big_sigma = 1.0e2;    //Every 1e4 iterations, take a 100x larger jump in a parameter

    dim = proposedParams->dimension;

    do {
        varNr = 1 + gsl_rng_uniform_int(GSLrandom, dim);
        param = LALInferenceGetItemNr(proposedParams, varNr);
    } while (!LALInferenceCheckVariableNonFixed(proposedParams, param->name) || param->type != LALINFERENCE_REAL8_t);

    /* Scale jumps proposal appropriately for prior sampling */
    if (LALInferenceGetINT4Variable(args, "sampling_prior")) {
        if (!strcmp(param->name, "eta")) {
            sigma = 0.02;
        } else if (!strcmp(param->name, "q")) {
            sigma = 0.08;
        } else if (!strcmp(param->name, "chirpmass")) {
            sigma = 1.0;
        } else if (!strcmp(param->name, "time")) {
            sigma = 0.02;
		} else if (!strcmp(param->name, "t0")) {
		    sigma = 0.02;
        } else if (!strcmp(param->name, "phase")) {
            sigma = 0.6;
        } else if (!strcmp(param->name, "distance")) {
            sigma = 10.0;
        } else if (!strcmp(param->name, "declination")) {
            sigma = 0.3;
		} else if (!strcmp(param->name, "azimuth")) {
			sigma = 0.6;
		} else if (!strcmp(param->name, "cosalpha")) {
			sigma = 0.1;
		} else if (!strcmp(param->name, "rightascension")) {
            sigma = 0.6;
        } else if (!strcmp(param->name, "polarisation")) {
            sigma = 0.6;
        } else if (!strcmp(param->name,"costheta_jn")) {
            sigma = 0.3;
        } else if (!strcmp(param->name, "a_spin1")) {
            sigma = 0.1;
        } else if (!strcmp(param->name, "a_spin2")) {
            sigma = 0.1;
        } else {
            fprintf(stderr, "Could not find parameter %s!", param->name);
            exit(1);
        }

        *(REAL8 *)param->value += gsl_ran_ugaussian(GSLrandom)*sigma;
    } else {
        if (!strcmp(param->name,"eta") || !strcmp(param->name,"q") || !strcmp(param->name,"time") || !strcmp(param->name,"t0") || !strcmp(param->name,"a_spin2") || !strcmp(param->name,"a_spin1")){
            *(REAL8 *)param->value += gsl_ran_ugaussian(GSLrandom)*big_sigma*sigma*0.001;
        } else if (!strcmp(param->name,"polarisation") || !strcmp(param->name,"phase") || !strcmp(param->name,"costheta_jn")){
            *(REAL8 *)param->value += gsl_ran_ugaussian(GSLrandom)*big_sigma*sigma*0.1;
        } else {
            *(REAL8 *)param->value += gsl_ran_ugaussian(GSLrandom)*big_sigma*sigma*0.01;
        }
    }

    LALInferenceCyclicReflectiveBound(proposedParams, thread->priorArgs);

    /* Symmetric Proposal. */
    REAL8 logPropRatio = 0.0;

    return logPropRatio;
}


REAL8 LALInferenceCovarianceEigenvectorJump(LALInferenceThreadState *thread,
                                            LALInferenceVariables *currentParams,
                                            LALInferenceVariables *proposedParams) {
    LALInferenceVariableItem *proposeIterator;
    REAL8Vector *eigenvalues;
    gsl_matrix *eigenvectors;
    REAL8 jumpSize, tmp, inc;
    REAL8 logPropRatio = 0.0;
    INT4 N, i, j;

    LALInferenceCopyVariables(currentParams, proposedParams);

    LALInferenceVariables *args = thread->proposalArgs;
    gsl_rng *rng = thread->GSLrandom;

    eigenvalues = LALInferenceGetREAL8VectorVariable(args, "covarianceEigenvalues");
    eigenvectors = LALInferenceGetgslMatrixVariable(args, "covarianceEigenvectors");

    N = eigenvalues->length;

    i = gsl_rng_uniform_int(rng, N);
    jumpSize = sqrt(thread->temperature * eigenvalues->data[i]) * gsl_ran_ugaussian(rng);

    j = 0;
    proposeIterator = proposedParams->head;
    if (proposeIterator == NULL) {
        fprintf(stderr, "Bad proposed params in %s, line %d\n",
                __FILE__, __LINE__);
        exit(1);
    }

    do {
        if (LALInferenceCheckVariableNonFixed(proposedParams, proposeIterator->name) &&
            proposeIterator->type==LALINFERENCE_REAL8_t) {
            tmp = LALInferenceGetREAL8Variable(proposedParams, proposeIterator->name);
            inc = jumpSize * gsl_matrix_get(eigenvectors, j, i);

            tmp += inc;

            LALInferenceSetVariable(proposedParams, proposeIterator->name, &tmp);

            j++;
        }
    } while ((proposeIterator = proposeIterator->next) != NULL && j < N);

    return logPropRatio;
}

REAL8 LALInferenceSkyLocWanderJump(LALInferenceThreadState *thread,
                                   LALInferenceVariables *currentParams,
                                   LALInferenceVariables *proposedParams) {
    REAL8 sigma;
    REAL8 jumpX, jumpY;
    REAL8 RA, DEC;
    REAL8 newRA, newDEC;
    REAL8 one_deg = 1.0 / (2.0*M_PI);
    REAL8 logPropRatio = 0.0;

    LALInferenceCopyVariables(currentParams, proposedParams);

    gsl_rng *rng = thread->GSLrandom;

    sigma = sqrt(thread->temperature) * one_deg;
    jumpX = sigma * gsl_ran_ugaussian(rng);
    jumpY = sigma * gsl_ran_ugaussian(rng);

    RA = LALInferenceGetREAL8Variable(proposedParams, "rightascension");
    DEC = LALInferenceGetREAL8Variable(proposedParams, "declination");

    newRA = RA + jumpX;
    newDEC = DEC + jumpY;

    LALInferenceSetVariable(proposedParams, "rightascension", &newRA);
    LALInferenceSetVariable(proposedParams, "declination", &newDEC);


    return logPropRatio;
}

REAL8 LALInferenceDifferentialEvolutionFull(LALInferenceThreadState *thread,
                                            LALInferenceVariables *currentParams,
                                            LALInferenceVariables *proposedParams) {
    REAL8 logPropRatio;
    logPropRatio = LALInferenceDifferentialEvolutionNames(thread, currentParams, proposedParams, NULL);

    return logPropRatio;
}

REAL8 LALInferenceEnsembleStretchFull(LALInferenceThreadState *thread,
                                      LALInferenceVariables *currentParams,
                                      LALInferenceVariables *proposedParams) {
    REAL8 logPropRatio;
    logPropRatio = LALInferenceEnsembleStretchNames(thread, currentParams, proposedParams, NULL);

    return logPropRatio;
}


REAL8 LALInferenceEnsembleStretchIntrinsic(LALInferenceThreadState *thread,
                                           LALInferenceVariables *currentParams,
                                           LALInferenceVariables *proposedParams) {
    REAL8 logPropRatio;
    const char *names[] = {"chirpmass", "q", "eta", "m1", "m2", "a_spin1", "a_spin2",
                           "tilt_spin1", "tilt_spin2", "phi12", "frequency", "quality", "duration","polar_angle","phase", "polar_eccentricity", NULL};

    logPropRatio = LALInferenceEnsembleStretchNames(thread, currentParams, proposedParams, names);

    return logPropRatio;
}

REAL8 LALInferenceEnsembleStretchExtrinsic(LALInferenceThreadState *thread,
                                           LALInferenceVariables *currentParams,
                                           LALInferenceVariables *proposedParams) {
    REAL8 logPropRatio;
    INT4 margtime, margphi;

    LALInferenceVariables *args = thread->proposalArgs;

    const char *names[] = {"rightascension", "declination", "polarisation", "distance", "logdistance",
                            "time", "costheta_jn", "theta", "cosalpha", "t0",  "hrss", "loghrss",NULL};

    const char *marg_time_names[] = {"rightascension", "declination", "polarisation","distance", "logdistance",
                                     "phase","costheta_jn", "theta", "cosalpha", "hrss", "loghrss", NULL};

    const char *marg_phase_names[] = {"rightascension", "declination", "polarisation","distance", "logdistance",
                                      "time","costheta_jn", "theta", "cosalpha", "t0",  "hrss", "loghrss",NULL};

    const char *marg_time_phase_names[] = {"rightascension", "declination", "polarisation",  "distance", "logdistance",
                                           "costheta_jn", "theta", "cosalpha", "hrss", "loghrss",  NULL};

    margtime = LALInferenceGetINT4Variable(args, "marg_time");
    margphi = LALInferenceGetINT4Variable(args, "marg_phi");

    if (margtime && margphi)
        logPropRatio = LALInferenceEnsembleStretchNames(thread, currentParams, proposedParams, marg_time_phase_names);
    else if (margtime)
        logPropRatio = LALInferenceEnsembleStretchNames(thread, currentParams, proposedParams, marg_time_names);
    else if (margphi)
        logPropRatio = LALInferenceEnsembleStretchNames(thread, currentParams, proposedParams, marg_phase_names);
    else
        logPropRatio = LALInferenceEnsembleStretchNames(thread, currentParams, proposedParams, names);

    return logPropRatio;
}

/* This jump uses the current sample 'A' and another randomly
 * drawn 'B' from the ensemble of live points, and proposes
 * C = B+Z(A-B) where Z is a scale factor */
REAL8 LALInferenceEnsembleStretchNames(LALInferenceThreadState *thread,
                                       LALInferenceVariables *currentParams,
                                       LALInferenceVariables *proposedParams,
                                       const char **names) {
    size_t i, N, Ndim, nPts;
    REAL8 logPropRatio;
    REAL8 maxScale, Y, logmax, X, scale;
    REAL8 cur, other, x;
    LALInferenceVariableItem *item;
    LALInferenceVariables **dePts;
    LALInferenceVariables *ptI;

    N = LALInferenceGetVariableDimension(currentParams) + 1; /* More names than we need. */
    const char* local_names[N];
    if (names == NULL) {
        names = local_names;

        item = currentParams->head;
        i = 0;
        while (item != NULL) {
            if (item->vary != LALINFERENCE_PARAM_FIXED && item->vary != LALINFERENCE_PARAM_OUTPUT && item->type==LALINFERENCE_REAL8_t ) {
                names[i] = item->name;
                i++;
            }
            item = item->next;
        }
        names[i]=NULL; /* Terminate */
    }

    Ndim = 0;
    for(Ndim=0,i=0; names[i] != NULL; i++ ) {
        if(LALInferenceCheckVariableNonFixed(currentParams,names[i]))
        Ndim++;
    }

    LALInferenceCopyVariables(currentParams, proposedParams);

    Ndim = 0;
    for(Ndim=0, i=0; names[i] != NULL; i++ ) {
        if (LALInferenceCheckVariableNonFixed(proposedParams, names[i]))
            Ndim++;
    }

    dePts = thread->differentialPoints;
    nPts = thread->differentialPointsLength;

    if (dePts == NULL || nPts <= 1) {
        logPropRatio = 0.0;
        return logPropRatio; /* Quit now, since we don't have any points to use. */
    }

    /* Choose a different sample */
    do {
        i = gsl_rng_uniform_int(thread->GSLrandom, nPts);
    } while (!LALInferenceCompareVariables(currentParams, dePts[i]));

    ptI = dePts[i];

    /* Scale z is chosen according to be symmetric under z -> 1/z */
    /* so p(x) \propto 1/z between 1/a and a */

    /* TUNABLE PARAMETER (a), must be >1. Larger value -> smaller acceptance */
    maxScale=3.0;

    /* Draw sample between 1/max and max */
    Y = gsl_rng_uniform(thread->GSLrandom);
    logmax = log(maxScale);
    X = 2.0*logmax*Y - logmax;
    scale = exp(X);

    for (i = 0; names[i] != NULL; i++) {
        /* Ignore variable if it's not in each of the params. */
        if (LALInferenceCheckVariableNonFixed(proposedParams, names[i]) &&
            LALInferenceCheckVariableNonFixed(ptI, names[i])) {
                cur = LALInferenceGetREAL8Variable(proposedParams, names[i]);
                other= LALInferenceGetREAL8Variable(ptI, names[i]);
                x = other + scale*(cur-other);

                LALInferenceSetVariable(proposedParams, names[i], &x);
        }
    }

    if (scale < maxScale && scale > (1.0/maxScale))
        logPropRatio = log(scale)*((REAL8)Ndim);
    else
        logPropRatio = -INFINITY;

    return logPropRatio;
}


REAL8 LALInferenceEnsembleWalkFull(LALInferenceThreadState *thread,
                                   LALInferenceVariables *currentParams,
                                   LALInferenceVariables *proposedParams) {
    REAL8 logPropRatio;
    logPropRatio = LALInferenceEnsembleWalkNames(thread, currentParams, proposedParams, NULL);

    return logPropRatio;
}


REAL8 LALInferenceEnsembleWalkIntrinsic(LALInferenceThreadState *thread,
                                        LALInferenceVariables *currentParams,
                                        LALInferenceVariables *proposedParams) {
    REAL8 logPropRatio;
    const char *names[] = {"chirpmass", "q", "eta", "m1", "m2", "a_spin1", "a_spin2",
                           "tilt_spin1", "tilt_spin2", "phi12", "phase","frequency", "quality", "duration","polar_angle", "polar_eccentricity", NULL};

    logPropRatio = LALInferenceEnsembleWalkNames(thread, currentParams, proposedParams, names);

    return logPropRatio;
}

REAL8 LALInferenceEnsembleWalkExtrinsic(LALInferenceThreadState *thread,
                                        LALInferenceVariables *currentParams,
                                        LALInferenceVariables *proposedParams) {

    REAL8 logPropRatio;
    INT4 margtime, margphi;

    LALInferenceVariables *args = thread->proposalArgs;

    const char *names[] = {"rightascension", "declination", "polarisation", "distance", "logdistance",
                            "time", "costheta_jn", "theta", "cosalpha", "t0", "hrss", "loghrss", NULL};

    const char *marg_time_names[] = {"rightascension", "declination", "polarisation", "distance", "logdistance",
                                     "costheta_jn", "theta", "cosalpha", "hrss", "loghrss", NULL};

    const char *marg_phase_names[] = {"rightascension", "declination", "polarisation", "distance", "logdistance",
                                      "time", "costheta_jn", "theta", "cosalpha", "t0", "hrss", "loghrss", NULL};

    const char *marg_time_phase_names[] = {"rightascension", "declination", "polarisation", "distance", "logdistance",
                                           "costheta_jn",  "theta", "cosalpha", "hrss", "loghrss",NULL};

    margtime = LALInferenceGetINT4Variable(args, "marg_time");
    margphi = LALInferenceGetINT4Variable(args, "marg_phi");

    if (margtime && margphi)
        logPropRatio = LALInferenceEnsembleWalkNames(thread, currentParams, proposedParams, marg_time_phase_names);
    else if (margtime)
        logPropRatio = LALInferenceEnsembleWalkNames(thread, currentParams, proposedParams, marg_time_names);
    else if (margphi)
        logPropRatio = LALInferenceEnsembleWalkNames(thread, currentParams, proposedParams, marg_phase_names);
    else
        logPropRatio = LALInferenceEnsembleWalkNames(thread, currentParams, proposedParams, names);

    return logPropRatio;
}


REAL8 LALInferenceEnsembleWalkNames(LALInferenceThreadState *thread,
                                    LALInferenceVariables *currentParams,
                                    LALInferenceVariables *proposedParams,
                                    const char **names) {
  size_t i;
  LALInferenceVariableItem *item;
  REAL8 logPropRatio = 0.0;

  size_t N = LALInferenceGetVariableDimension(currentParams) + 1; /* More names than we need. */
  const char* local_names[N];
  if (names == NULL) {
    names = local_names;

    item = currentParams->head;
    i = 0;
    while (item != NULL) {
      if (item->vary != LALINFERENCE_PARAM_FIXED && item->vary != LALINFERENCE_PARAM_OUTPUT && item->type==LALINFERENCE_REAL8_t ) {
        names[i] = item->name;
        i++;
      }

      item = item->next;
    }
    names[i]=NULL; /* Terminate */
  }


  size_t Ndim = 0;
  for(Ndim=0,i=0; names[i] != NULL; i++ ) {
    if(LALInferenceCheckVariableNonFixed(currentParams,names[i]))
      Ndim++;
  }

  LALInferenceVariables **pointsPool = thread->differentialPoints;
  size_t k=0;
  size_t sample_size=3;

  LALInferenceVariables **dePts = thread->differentialPoints;
  size_t nPts = thread->differentialPointsLength;

  if (dePts == NULL || nPts <= 1) {
    logPropRatio = 0.0;
    return logPropRatio; /* Quit now, since we don't have any points to use. */
  }

  LALInferenceCopyVariables(currentParams, proposedParams);

  UINT4 indices[sample_size];
  UINT4 all_indices[nPts];

  for (i=0;i<nPts;i++) all_indices[i]=i;
  gsl_ran_choose(thread->GSLrandom,indices, sample_size, all_indices, nPts, sizeof(UINT4));

  double w=0.0;
  double univariate_normals[sample_size];
  for(i=0;i<sample_size;i++) univariate_normals[i] = gsl_ran_ugaussian(thread->GSLrandom);

  /* Note: Simplified this loop on master 2015-08-12, take this version when rebasing */
  for(k=0;names[k]!=NULL;k++)
  {
    if(!LALInferenceCheckVariableNonFixed(proposedParams,names[k]) || LALInferenceGetVariableType(proposedParams,names[k])!=LALINFERENCE_REAL8_t) continue;
    REAL8 centre_of_mass=0.0;
    /* Compute centre of mass */
    for(i=0;i<sample_size;i++)
    {
      centre_of_mass+=LALInferenceGetREAL8Variable(pointsPool[indices[i]],names[k])/((REAL8)sample_size);
    }
    /* Compute offset */
    for(i=0,w=0.0;i<sample_size;i++)
    {
      w+= univariate_normals[i] * (LALInferenceGetREAL8Variable(pointsPool[indices[i]],names[k]) - centre_of_mass);
    }
    REAL8 tmp = LALInferenceGetREAL8Variable(proposedParams,names[k]) + w;
    LALInferenceSetVariable(proposedParams,names[k],&tmp);
  }

  logPropRatio = 0.0;

  return logPropRatio;
}

REAL8 LALInferenceDifferentialEvolutionNames(LALInferenceThreadState *thread,
                                    LALInferenceVariables *currentParams,
                                    LALInferenceVariables *proposedParams,
                                    const char **names) {
    size_t i, j, N, Ndim, nPts;
    LALInferenceVariableItem *item;
    LALInferenceVariables **dePts;
    LALInferenceVariables *ptI, *ptJ;
    REAL8 logPropRatio = 0.0;
    REAL8 scale, x;


    gsl_rng *rng = thread->GSLrandom;

    if (names == NULL) {
        N = LALInferenceGetVariableDimension(currentParams) + 1; /* More names than we need. */
        names = alloca(N * sizeof(char *)); /* Hope we have alloca---saves
                                               having to deallocate after
                                               proposal. */

        item = currentParams->head;
        i = 0;
        while (item != NULL) {
            if (LALInferenceCheckVariableNonFixed(currentParams, item->name) && item->type==LALINFERENCE_REAL8_t ) {
                names[i] = item->name;
                i++;
            }

            item = item->next;
        }
        names[i]=NULL; /* Terminate */
    }


    Ndim = 0;
    for (Ndim=0, i=0; names[i] != NULL; i++ ) {
        if (LALInferenceCheckVariableNonFixed(currentParams, names[i]))
            Ndim++;
    }

    dePts = thread->differentialPoints;
    nPts = thread->differentialPointsLength;

    if (dePts == NULL || nPts <= 1)
        return logPropRatio; /* Quit now, since we don't have any points to use. */

    LALInferenceCopyVariables(currentParams, proposedParams);

  
    i = gsl_rng_uniform_int(rng, nPts);
    do {
        j = gsl_rng_uniform_int(rng, nPts);
    } while (j == i);

    ptI = dePts[i];
    ptJ = dePts[j];

    const REAL8 modeHoppingFrac = 0.5;
    /* Some fraction of the time, we do a "mode hopping" jump,
       where we jump exactly along the difference vector. */
    if (gsl_rng_uniform(rng) < modeHoppingFrac) {
        scale = 1.0;
    } else {
        /* Otherwise scale is chosen uniform in log between 0.1 and 10 times the
        desired jump size. */
        scale = 2.38/sqrt(Ndim) * exp(log(0.1) + log(100.0) * gsl_rng_uniform(rng));
    }

    for (i = 0; names[i] != NULL; i++) {
        if (!LALInferenceCheckVariableNonFixed(currentParams, names[i]) ||
            !LALInferenceCheckVariable(ptJ, names[i]) ||
            !LALInferenceCheckVariable(ptI, names[i])) {
        /* Ignore variable if it's not in each of the params. */
        } else {
            x = LALInferenceGetREAL8Variable(currentParams, names[i]);
            x += scale * LALInferenceGetREAL8Variable(ptJ, names[i]);
            x -= scale * LALInferenceGetREAL8Variable(ptI, names[i]);
            LALInferenceSetVariable(proposedParams, names[i], &x);
        }
    }

    return logPropRatio;
}

REAL8 LALInferenceDifferentialEvolutionIntrinsic(LALInferenceThreadState *thread,
                                                 LALInferenceVariables *currentParams,
                                                 LALInferenceVariables *proposedParams) {
    REAL8 logPropRatio;
    const char *names[] = {"chirpmass", "q", "eta", "m1", "m2", "a_spin1", "a_spin2",
                           "tilt_spin1", "tilt_spin2", "phi12","frequency", "quality", "duration","polar_angle", "phase", "polar_eccentricity", NULL};

    logPropRatio = LALInferenceDifferentialEvolutionNames(thread, currentParams, proposedParams, names);

    return logPropRatio;
}

REAL8 LALInferenceDifferentialEvolutionExtrinsic(LALInferenceThreadState *thread,
                                                 LALInferenceVariables *currentParams,
                                                 LALInferenceVariables *proposedParams) {
    REAL8 logPropRatio;
    INT4 margtime, margphi;

    LALInferenceVariables *args = thread->proposalArgs;

    const char *names[] = {"rightascension", "declination", "cosalpha", "azimuth", "polarisation", "distance",
                           "logdistance", "time", "costheta_jn", "t0", "theta","hrss", "loghrss", NULL};

    const char *marg_time_names[] = {"rightascension", "declination", "cosalpha", "azimuth", "polarisation", "distance",
                                     "logdistance", "costheta_jn", "theta","hrss", "loghrss", NULL};

    const char *marg_phase_names[] = {"rightascension", "declination", "cosalpha", "azimuth", "polarisation", "distance",
                                      "logdistance", "time", "costheta_jn", "t0", "theta","hrss", "loghrss", NULL};

    const char *marg_time_phase_names[] = {"rightascension", "declination", "cosalpha", "azimuth", "polarisation", "distance",
                                           "logdistance", "costheta_jn", "theta","hrss", "loghrss", NULL};

    margtime = LALInferenceGetINT4Variable(args, "marg_time");
    margphi = LALInferenceGetINT4Variable(args, "marg_phi");

    if (margtime && margphi)
        logPropRatio = LALInferenceDifferentialEvolutionNames(thread, currentParams, proposedParams, marg_time_phase_names);
    else if (margtime)
        logPropRatio = LALInferenceDifferentialEvolutionNames(thread, currentParams, proposedParams, marg_time_names);
    else if (margphi)
        logPropRatio = LALInferenceDifferentialEvolutionNames(thread, currentParams, proposedParams, marg_phase_names);
    else
        logPropRatio = LALInferenceDifferentialEvolutionNames(thread, currentParams, proposedParams, names);

    return logPropRatio;
}

static REAL8 draw_distance(LALInferenceThreadState *thread) {
    REAL8 dmin, dmax, x;

    LALInferenceGetMinMaxPrior(thread->priorArgs, "distance", &dmin, &dmax);

    x = gsl_rng_uniform(thread->GSLrandom);

    return cbrt(x*(dmax*dmax*dmax - dmin*dmin*dmin) + dmin*dmin*dmin);
}

static REAL8 draw_logdistance(LALInferenceThreadState *thread) {
    REAL8 logdmin, logdmax;

    LALInferenceGetMinMaxPrior(thread->priorArgs, "logdistance", &logdmin, &logdmax);

    REAL8 dmin=exp(logdmin);
    REAL8 dmax=exp(logdmax);

    REAL8 x = gsl_rng_uniform(thread->GSLrandom);

    return log(cbrt(x*(dmax*dmax*dmax - dmin*dmin*dmin) + dmin*dmin*dmin));
}

static REAL8 draw_colatitude(LALInferenceThreadState *thread, const char *name) {
    REAL8 min, max, x;

    LALInferenceGetMinMaxPrior(thread->priorArgs, name, &min, &max);

    x = gsl_rng_uniform(thread->GSLrandom);

    return acos(cos(min) - x*(cos(min) - cos(max)));
}

static REAL8 draw_dec(LALInferenceThreadState *thread) {
    REAL8 min, max, x;

    LALInferenceGetMinMaxPrior(thread->priorArgs, "declination", &min, &max);

    x = gsl_rng_uniform(thread->GSLrandom);

    return asin(x*(sin(max) - sin(min)) + sin(min));
}

static REAL8 draw_flat(LALInferenceThreadState *thread, const char *name) {
    REAL8 min, max, x;

    LALInferenceGetMinMaxPrior(thread->priorArgs, name, &min, &max);

    x = gsl_rng_uniform(thread->GSLrandom);

    return min + x*(max - min);
}

static REAL8 draw_chirp(LALInferenceThreadState *thread) {
    REAL8 min, max, delta;
    REAL8 mMin56, mMax56, u;

    LALInferenceGetMinMaxPrior(thread->priorArgs, "chirpmass", &min, &max);

    mMin56 = pow(min, 5.0/6.0);
    mMax56 = pow(max, 5.0/6.0);

    delta = 1.0/mMin56 - 1.0/mMax56;

    u = delta*gsl_rng_uniform(thread->GSLrandom);

    return pow(1.0/(1.0/mMin56 - u), 6.0/5.0);
}

static REAL8 approxLogPrior(LALInferenceVariables *params) {
    REAL8 logP = 0.0;

    REAL8 Mc = *(REAL8 *)LALInferenceGetVariable(params, "chirpmass");
    logP += -11.0/6.0*log(Mc);

    /* Flat in time, ra, psi, phi. */

    if(LALInferenceCheckVariable(params,"logdistance"))
      logP += 3.0* *(REAL8 *)LALInferenceGetVariable(params,"logdistance");
    else if(LALInferenceCheckVariable(params,"distance"))
      logP += 2.0*log(*(REAL8 *)LALInferenceGetVariable(params,"distance"));

    if(LALInferenceCheckVariable(params,"declination"))
      logP += log(cos(*(REAL8 *)LALInferenceGetVariable(params, "declination")));

    return logP;
}

REAL8 LALInferenceDrawApproxPrior(LALInferenceThreadState *thread,
                                  LALInferenceVariables *currentParams,
                                  LALInferenceVariables *proposedParams) {
    REAL8 tmp = 0.0;
    INT4 analytic_test, i;
    REAL8 logBackwardJump;
    REAL8 logPropRatio;
    LALInferenceVariableItem *ptr;

    LALInferenceCopyVariables(currentParams, proposedParams);

    const char *flat_params[] = {"q", "eta", "t0", "azimuth", "cosalpha", "time", "phase", "polarisation",
                                 "rightascension", "costheta_jn", "phi_jl",
                                 "phi12", "a_spin1", "a_spin2", NULL};

    LALInferenceVariables *args = thread->proposalArgs;

    analytic_test = LALInferenceGetINT4Variable(args, "analytical_test");

    if (analytic_test) {
        ptr = currentParams->head;
        while (ptr!=NULL) {
            if (LALInferenceCheckVariableNonFixed(currentParams, ptr->name)) {
                tmp = draw_flat(thread, ptr->name);
                LALInferenceSetVariable(proposedParams, ptr->name, &tmp);
            }
            ptr=ptr->next;
        }
    } else {
        logBackwardJump = approxLogPrior(currentParams);

        for (i = 0; flat_params[i] != NULL; i++) {
            if (LALInferenceCheckVariableNonFixed(proposedParams, flat_params[i])) {
                REAL8 val = draw_flat(thread, flat_params[i]);
                LALInferenceSetVariable(proposedParams, flat_params[i], &val);
            }
        }

        if (LALInferenceCheckVariableNonFixed(proposedParams, "chirpmass")) {
            REAL8 Mc = draw_chirp(thread);
            LALInferenceSetVariable(proposedParams, "chirpmass", &Mc);
        }

        if (LALInferenceCheckVariableNonFixed(proposedParams, "logdistance")) {
            REAL8 logdist = draw_logdistance(thread);
            LALInferenceSetVariable(proposedParams, "logdistance", &logdist);
        } else if (LALInferenceCheckVariableNonFixed(proposedParams, "distance")) {
            REAL8 dist = draw_distance(thread);
            LALInferenceSetVariable(proposedParams, "distance", &dist);
        }

        if (LALInferenceCheckVariableNonFixed(proposedParams, "declination")) {
            REAL8 dec = draw_dec(thread);
            LALInferenceSetVariable(proposedParams, "declination", &dec);
        }

        if (LALInferenceCheckVariableNonFixed(proposedParams, "tilt_spin1")) {
            REAL8 tilt1 = draw_colatitude(thread, "tilt_spin1");
            LALInferenceSetVariable(proposedParams, "tilt_spin1", &tilt1);
        }

        if (LALInferenceCheckVariableNonFixed(proposedParams, "tilt_spin2")) {
            REAL8 tilt2 = draw_colatitude(thread, "tilt_spin2");
            LALInferenceSetVariable(proposedParams, "tilt_spin2", &tilt2);
        }

        if (LALInferenceCheckVariableNonFixed(proposedParams, "psdscale")) {
            REAL8 x, min, max;
            INT4 j;

            min=0.10;
            max=10.0;

            gsl_matrix *eta = LALInferenceGetgslMatrixVariable(proposedParams, "psdscale");

            for(i=0; i<(INT8)eta->size1; i++) {
                for(j=0; j<(INT8)eta->size2; j++) {
                    x = min + gsl_rng_uniform(thread->GSLrandom) * (max - min);
                    gsl_matrix_set(eta, i, j, x);
                }
            }
        }//end if(psdscale)
    }

    if (analytic_test) {
        /* Flat in every variable means uniform jump probability. */
        logPropRatio = 0.0;
    } else {
        logPropRatio = logBackwardJump - approxLogPrior(proposedParams);
    }

    return logPropRatio;
}

static void cross_product(REAL8 x[3], const REAL8 y[3], const REAL8 z[3]) {
    x[0] = y[1]*z[2]-y[2]*z[1];
    x[1] = y[2]*z[0]-y[0]*z[2];
    x[2] = y[0]*z[1]-y[1]*z[0];
}

static REAL8 norm(const REAL8 x[3]) {
    return sqrt(x[0]*x[0] + x[1]*x[1] + x[2]*x[2]);
}

static void unit_vector(REAL8 v[3], const REAL8 w[3]) {
    REAL8 n = norm(w);

    if (n == 0.0) {
        XLALError("unit_vector", __FILE__, __LINE__, XLAL_FAILURE);
        exit(1);
    } else {
        v[0] = w[0] / n;
        v[1] = w[1] / n;
        v[2] = w[2] / n;
    }
}

static REAL8 dot(const REAL8 v[3], const REAL8 w[3]) {
    return v[0]*w[0] + v[1]*w[1] + v[2]*w[2];
}

static void project_along(REAL8 vproj[3], const REAL8 v[3], const REAL8 w[3]) {
    REAL8 what[3];
    REAL8 vdotw;

    unit_vector(what, w);
    vdotw = dot(v, w);

    vproj[0] = what[0]*vdotw;
    vproj[1] = what[1]*vdotw;
    vproj[2] = what[2]*vdotw;
}

static void vsub(REAL8 diff[3], const REAL8 w[3], const REAL8 v[3]) {
    diff[0] = w[0] - v[0];
    diff[1] = w[1] - v[1];
    diff[2] = w[2] - v[2];
}

static void reflect_plane(REAL8 pref[3], const REAL8 p[3],
                          const REAL8 x[3], const REAL8 y[3], const REAL8 z[3]) {
    REAL8 n[3], nhat[3], xy[3], xz[3], pn[3], pnperp[3];

    vsub(xy, y, x);
    vsub(xz, z, x);

    cross_product(n, xy, xz);
    unit_vector(nhat, n);

    project_along(pn, p, nhat);
    vsub(pnperp, p, pn);

    vsub(pref, pnperp, pn);
}

static void sph_to_cart(REAL8 cart[3], const REAL8 lat, const REAL8 longi) {
    cart[0] = cos(longi)*cos(lat);
    cart[1] = sin(longi)*cos(lat);
    cart[2] = sin(lat);
}

static void cart_to_sph(const REAL8 cart[3], REAL8 *lat, REAL8 *longi) {
    *longi = atan2(cart[1], cart[0]);
    *lat = asin(cart[2] / sqrt(cart[0]*cart[0] + cart[1]*cart[1] + cart[2]*cart[2]));
}

static void reflected_position_and_time(LALInferenceThreadState *thread, const REAL8 ra, const REAL8 dec,
                                        const REAL8 oldTime, REAL8 *newRA, REAL8 *newDec, REAL8 *newTime) {
    LALStatus status;
    memset(&status, 0, sizeof(status));
    SkyPosition currentEqu, currentGeo, newEqu, newGeo;
    LALDetector *detectors;
    LIGOTimeGPS *epoch;
    REAL8 x[3], y[3], z[3];
    REAL8 currentLoc[3], newLoc[3];
    REAL8 newGeoLat, newGeoLongi;
    REAL8 oldDt, newDt;
    LALDetector xD, yD, zD;

    currentEqu.latitude = dec;
    currentEqu.longitude = ra;
    currentEqu.system = COORDINATESYSTEM_EQUATORIAL;
    currentGeo.system = COORDINATESYSTEM_GEOGRAPHIC;

    LALInferenceVariables *args = thread->proposalArgs;

    epoch = (LIGOTimeGPS *)LALInferenceGetVariable(args, "epoch");
    detectors = *(LALDetector **)LALInferenceGetVariable(args, "detectors");

    LALEquatorialToGeographic(&status, &currentGeo, &currentEqu, epoch);

    /* This function should only be called when we know that we have
     three detectors, or the following will crash. */
    xD = detectors[0];
    memcpy(x, xD.location, 3*sizeof(REAL8));

    INT4 det = 1;
    yD = detectors[det];
    while (same_detector_location(&yD, &xD)) {
        det++;
        yD = detectors[det];
    }
    memcpy(y, yD.location, 3*sizeof(REAL8));
    det++;

    zD = detectors[det];
    while (same_detector_location(&zD, &yD) || same_detector_location(&zD, &xD)) {
        det++;
        zD = detectors[det];
    }
    memcpy(z, zD.location, 3*sizeof(REAL8));

    sph_to_cart(currentLoc, currentGeo.latitude, currentGeo.longitude);

    reflect_plane(newLoc, currentLoc, x, y, z);

    cart_to_sph(newLoc, &newGeoLat, &newGeoLongi);

    newGeo.latitude = newGeoLat;
    newGeo.longitude = newGeoLongi;
    newGeo.system = COORDINATESYSTEM_GEOGRAPHIC;
    newEqu.system = COORDINATESYSTEM_EQUATORIAL;
    LALGeographicToEquatorial(&status, &newEqu, &newGeo, epoch);

    oldDt = XLALTimeDelayFromEarthCenter(detectors[0].location, currentEqu.longitude,
                                         currentEqu.latitude, epoch);
    newDt = XLALTimeDelayFromEarthCenter(detectors[0].location, newEqu.longitude,
                                         newEqu.latitude, epoch);

    *newRA = newEqu.longitude;
    *newDec = newEqu.latitude;
    *newTime = oldTime + oldDt - newDt;
}

static REAL8 evaluate_morlet_proposal(LALInferenceThreadState *thread,
                                      LALInferenceVariables *proposedParams,
                                      INT4 ifo, INT4 k) {
    REAL8 prior = 0.0;
    REAL8 component_min,component_max;
    REAL8 A, f, Q, Anorm;
    gsl_matrix *glitch_f, *glitch_Q, *glitch_A;

    component_min = LALInferenceGetREAL8Variable(thread->priorArgs,"morlet_f0_prior_min");
    component_max = LALInferenceGetREAL8Variable(thread->priorArgs,"morlet_f0_prior_max");
    prior -= log(component_max - component_min);

    component_min = LALInferenceGetREAL8Variable(thread->priorArgs, "morlet_Q_prior_min");
    component_max = LALInferenceGetREAL8Variable(thread->priorArgs, "morlet_Q_prior_max");
    prior -= log(component_max - component_min);

    component_min = LALInferenceGetREAL8Variable(thread->priorArgs, "morlet_t0_prior_min");
    component_max = LALInferenceGetREAL8Variable(thread->priorArgs, "morlet_t0_prior_max");
    prior -= log(component_max - component_min);

    component_min = LALInferenceGetREAL8Variable(thread->priorArgs, "morlet_phi_prior_min");
    component_max = LALInferenceGetREAL8Variable(thread->priorArgs, "morlet_phi_prior_max");
    prior -= log(component_max - component_min);

    //"Malmquist" prior on A
    glitch_f = LALInferenceGetgslMatrixVariable(proposedParams, "morlet_f0");
    glitch_Q = LALInferenceGetgslMatrixVariable(proposedParams, "morlet_Q");
    glitch_A = LALInferenceGetgslMatrixVariable(proposedParams, "morlet_Amp");

    A = gsl_matrix_get(glitch_A, ifo, k);
    Q = gsl_matrix_get(glitch_Q, ifo, k);
    f = gsl_matrix_get(glitch_f, ifo, k);

    Anorm = LALInferenceGetREAL8Variable(thread->priorArgs, "glitch_norm");

    prior += logGlitchAmplitudeDensity(A*Anorm, Q, f);

    return prior;
}


static REAL8 glitchAmplitudeDraw(REAL8 Q, REAL8 f, gsl_rng *r) {
    REAL8 SNR;
    REAL8 PIterm = 0.5*LAL_2_SQRTPI*LAL_SQRT1_2;
    REAL8 SNRPEAK = 5.0;

    INT4 k=0;
    REAL8 den=0.0, alpha=1.0;
    REAL8 max= 1.0/(SNRPEAK*LAL_E);;

    // x/a^2 exp(-x/a) prior on SNR. Peaks at x = a. Good choice is a=5

    // rejection sample. Envelope function on runs out to ten times the peak
    // don't even bother putting in this minute correction to the normalization
    // (it is a 5e-4 correction).
    do {
        SNR = 20.0 * SNRPEAK * gsl_rng_uniform(r);

        den = SNR/(SNRPEAK*SNRPEAK) * exp(-SNR/SNRPEAK);

        den /= max;

        alpha = gsl_rng_uniform(r);

        k++;
    } while (alpha > den);

    return SNR/sqrt((PIterm*Q/f));
}

REAL8 LALInferenceSkyRingProposal(LALInferenceThreadState *thread,
                                  LALInferenceVariables *currentParams,
                                  LALInferenceVariables *proposedParams) {
    INT4 i, j, l;
    INT4 ifo, nifo, timeflag=0;
    REAL8 logPropRatio = 0.0;
    REAL8 ra, dec;
    REAL8 baryTime, gmst;
    REAL8 newRA, newDec, newTime, newPsi;
    REAL8 intpart, decpart;
    REAL8 omega, cosomega, sinomega, c1momega;
    REAL8 IFO1[3], IFO2[3];
    REAL8 IFOX[3], k[3];
    REAL8 normalize;
    REAL8 pForward, pReverse;
    REAL8 n[3];
    REAL8 kp[3];
    LIGOTimeGPS GPSlal, *epoch;
    LALDetector *detectors;
    gsl_matrix *IFO;

    LALInferenceCopyVariables(currentParams, proposedParams);

    LALInferenceVariables *args = thread->proposalArgs;
    gsl_rng *rng = thread->GSLrandom;

    epoch = (LIGOTimeGPS *)LALInferenceGetVariable(args, "epoch");
    detectors = *(LALDetector **)LALInferenceGetVariable(args, "detectors");

    ra = LALInferenceGetREAL8Variable(proposedParams, "rightascension");
    dec = LALInferenceGetREAL8Variable(proposedParams, "declination");

    if (LALInferenceCheckVariable(proposedParams, "time")){
        baryTime = LALInferenceGetREAL8Variable(proposedParams, "time");
        timeflag = 1;
    } else {
        baryTime = XLALGPSGetREAL8(epoch);
    }

    XLALGPSSetREAL8(&GPSlal, baryTime);
    gmst = XLALGreenwichMeanSiderealTime(&GPSlal);

    //remap gmst back to [0:2pi]
    gmst /= LAL_TWOPI;
    intpart = (INT4)gmst;
    decpart = gmst - (REAL8)intpart;
    gmst = decpart*LAL_TWOPI;
    gmst = gmst < 0. ? gmst + LAL_TWOPI : gmst;

    /*
    line-of-sight vector
    */
    k[0] = cos(gmst-ra) * cos(dec);
    k[1] =-sin(gmst-ra) * cos(dec);
    k[2] = sin(dec);

    /*
    Store location for each detector
    */
    nifo = LALInferenceGetINT4Variable(args, "nDet");

    IFO = gsl_matrix_alloc(nifo, 3);

    for(ifo=0; ifo<nifo; ifo++) {
        memcpy(IFOX, detectors[ifo].location, 3*sizeof(REAL8));
        for (i=0; i<3; i++)
            gsl_matrix_set(IFO, ifo, i, IFOX[i]);
    }

    /*
    Randomly select two detectors from the network
    -this assumes there are no co-located detectors
    */
    i = j = 0;
    while (i==j) {
        i=gsl_rng_uniform_int(rng, nifo);
        j=gsl_rng_uniform_int(rng, nifo);
    }

    for(l=0; l<3; l++) {
        IFO1[l] = gsl_matrix_get(IFO, i, l);
        IFO2[l] = gsl_matrix_get(IFO, j, l);
    }

    /*
    detector axis
    */
    normalize=0.0;
    for(i=0; i<3; i++) {
        n[i] = IFO1[i] - IFO2[i];
        normalize += n[i] * n[i];
    }
    normalize = 1./sqrt(normalize);
    for(i=0; i<3; i++)
        n[i] *= normalize;

    /*
    rotation angle
    */
    omega = LAL_TWOPI * gsl_rng_uniform(rng);
    cosomega = cos(omega);
    sinomega = sin(omega);
    c1momega = 1.0 - cosomega;

    /*
    rotate k' = Rk
    */
    kp[0] = (c1momega*n[0]*n[0] + cosomega) * k[0]
            + (c1momega*n[0]*n[1] - sinomega*n[2]) * k[1]
            + (c1momega*n[0]*n[2] + sinomega*n[1]) * k[2];
    kp[1] = (c1momega*n[0]*n[1] + sinomega*n[2]) * k[0]
            + (c1momega*n[1]*n[1] + cosomega) * k[1]
            + (c1momega*n[1]*n[2] - sinomega*n[0]) * k[2];
    kp[2] = (c1momega*n[0]*n[2] - sinomega*n[1]) * k[0]
            + (c1momega*n[1]*n[2] + sinomega*n[0]) * k[1]
            + (c1momega*n[2]*n[2] + cosomega) * k[2];

    /*
    convert k' back to ra' and dec'
    */
    newDec = asin(kp[2]);
    newRA = atan2(kp[1], kp[0]) + gmst;
    if (newRA < 0.0)
        newRA += LAL_TWOPI;
    else if (newRA >= LAL_TWOPI)
        newRA -= LAL_TWOPI;
    /*
    compute new geocenter time using
    fixed arrival time at IFO1 (arbitrary)
    */
    REAL8 tx; //old time shift = k * n
    REAL8 ty; //new time shift = k'* n
    tx=ty=0;
    for(i=0; i<3; i++) {
        tx += -IFO1[i]*k[i] /LAL_C_SI;
        ty += -IFO1[i]*kp[i]/LAL_C_SI;
    }
    newTime = tx + baryTime - ty;

    XLALGPSSetREAL8(&GPSlal, newTime);

    /*
    draw new polarisation angle uniformally
    for now
    MARK: Need to be smarter about psi in sky-ring jump
    */
    newPsi = LAL_PI * gsl_rng_uniform(rng);

    LALInferenceSetVariable(proposedParams, "polarisation", &newPsi);
    LALInferenceSetVariable(proposedParams, "rightascension", &newRA);
    LALInferenceSetVariable(proposedParams, "declination", &newDec);
    if (timeflag)
        LALInferenceSetVariable(proposedParams, "time", &newTime);

    pForward = cos(newDec);
    pReverse = cos(dec);

    gsl_matrix_free(IFO);

    logPropRatio = log(pReverse/pForward);

    return logPropRatio;
}

REAL8 LALInferenceSkyReflectDetPlane(LALInferenceThreadState *thread,
                                     LALInferenceVariables *currentParams,
                                     LALInferenceVariables *proposedParams) {
    INT4 timeflag=0;
    REAL8 ra, dec, baryTime;
    REAL8 newRA, newDec, newTime;
    REAL8 nRA, nDec, nTime;
    REAL8 refRA, refDec, refTime;
    REAL8 nRefRA, nRefDec, nRefTime;
    REAL8 pForward, pReverse;
    REAL8 logPropRatio = 0.0;
    INT4 nUniqueDet;
    LIGOTimeGPS *epoch;


    /* Find the number of distinct-position detectors. */
    /* Exit with same parameters (with a warning the first time) if
    there are not three detectors. */
    static INT4 warningDelivered = 0;

    LALInferenceVariables *args = thread->proposalArgs;
    gsl_rng *rng = thread->GSLrandom;

    epoch = (LIGOTimeGPS *)LALInferenceGetVariable(args, "epoch");
    nUniqueDet = LALInferenceGetINT4Variable(args, "nUniqueDet");

    if (nUniqueDet != 3) {
        if (!warningDelivered) {
            fprintf(stderr, "WARNING: trying to reflect through the decector plane with %d\n", nUniqueDet);
            fprintf(stderr, "WARNING: geometrically independent locations,\n");
            fprintf(stderr, "WARNING: but this proposal should only be used with exactly 3 independent detectors.\n");
            fprintf(stderr, "WARNING: %s, line %d\n", __FILE__, __LINE__);
            warningDelivered = 1;
        }

        return logPropRatio;
    }
    LALInferenceCopyVariables(currentParams, proposedParams);

    ra = LALInferenceGetREAL8Variable(currentParams, "rightascension");
    dec = LALInferenceGetREAL8Variable(currentParams, "declination");

    if (LALInferenceCheckVariable(currentParams, "time")){
        baryTime = LALInferenceGetREAL8Variable(currentParams, "time");
        timeflag=1;
    } else {
        baryTime = XLALGPSGetREAL8(epoch);
    }

    reflected_position_and_time(thread, ra, dec, baryTime, &newRA, &newDec, &newTime);

    /* Unit normal deviates, used to "fuzz" the state. */
    const REAL8 epsTime = 6e-6; /* 1e-1 / (16 kHz) */
    const REAL8 epsAngle = 3e-4; /* epsTime*c/R_Earth */

    nRA = gsl_ran_ugaussian(rng);
    nDec = gsl_ran_ugaussian(rng);
    nTime = gsl_ran_ugaussian(rng);

    newRA += epsAngle*nRA;
    newDec += epsAngle*nDec;
    newTime += epsTime*nTime;

    /* And the doubly-reflected position (near the original, but not
    exactly due to the fuzzing). */
    reflected_position_and_time(thread, newRA, newDec, newTime, &refRA, &refDec, &refTime);

    /* The Gaussian increments required to shift us back to the original
    position from the doubly-reflected position. */
    nRefRA = (ra - refRA)/epsAngle;
    nRefDec = (dec - refDec)/epsAngle;
    nRefTime = (baryTime - refTime)/epsTime;

    pForward = gsl_ran_ugaussian_pdf(nRA) * gsl_ran_ugaussian_pdf(nDec) * gsl_ran_ugaussian_pdf(nTime);
    pReverse = gsl_ran_ugaussian_pdf(nRefRA) * gsl_ran_ugaussian_pdf(nRefDec) * gsl_ran_ugaussian_pdf(nRefTime);

    LALInferenceSetVariable(proposedParams, "rightascension", &newRA);
    LALInferenceSetVariable(proposedParams, "declination", &newDec);

    if (timeflag)
        LALInferenceSetVariable(proposedParams, "time", &newTime);

    logPropRatio = log(pReverse/pForward);

    return logPropRatio;
}

REAL8 LALInferencePSDFitJump(LALInferenceThreadState *thread,
                             LALInferenceVariables *currentParams,
                             LALInferenceVariables *proposedParams) {
    INT4 i,j;
    INT4 N, nifo;
    REAL8 draw=0.0;
    REAL8 logPropRatio = 0.0;
    REAL8Vector *var;
    gsl_matrix *ny;

    LALInferenceCopyVariables(currentParams, proposedParams);

    var = LALInferenceGetREAL8VectorVariable(thread->proposalArgs, "psdsigma");

    //Get current state of chain into workable form
    ny = LALInferenceGetgslMatrixVariable(proposedParams, "psdscale");

    //Get size of noise parameter array
    nifo = (INT4)ny->size1;
    N = (INT4)ny->size2;

    //perturb noise parameter
    for(i=0; i<nifo; i++) {
        for(j=0; j<N; j++) {
            draw = gsl_matrix_get(ny, i, j) + gsl_ran_ugaussian(thread->GSLrandom) * var->data[j];
            gsl_matrix_set(ny, i, j, draw);
        }
    }

    return logPropRatio;
}

static void UpdateWaveletSum(LALInferenceThreadState *thread,
                             LALInferenceVariables *proposedParams,
                             gsl_matrix *glitchFD, INT4 ifo, INT4 n, INT4 flag) {
    INT4 i=0;
    INT4 lower, upper;
    INT4 glitchLower, glitchUpper;
    REAL8FrequencySeries **asds, *asd = NULL;
    REAL8Vector *flows;
    REAL8 deltaT, Tobs, deltaF;
    REAL8 Q, Amp, t0, ph0, f0; //sine-Gaussian parameters
    REAL8 amparg, phiarg, Ai;//helpers for computing sineGaussian
    REAL8 gRe, gIm;         //real and imaginary parts of current glitch model
    REAL8 tau;
    gsl_matrix *glitch_f, *glitch_Q, *glitch_A;
    gsl_matrix *glitch_t, *glitch_p;
    REAL8TimeSeries **td_data;

    LALInferenceVariables *args = thread->proposalArgs;

    asds = *(REAL8FrequencySeries ***)LALInferenceGetVariable(args, "asds");
    flows = LALInferenceGetREAL8VectorVariable(args, "flows");
    td_data = *(REAL8TimeSeries ***)LALInferenceGetVariable(args, "td_data");

    /* get dataPtr pointing to correct IFO */
    asd = asds[ifo];

    deltaT = td_data[ifo]->deltaT;
    Tobs = (((REAL8)td_data[ifo]->data->length) * deltaT);
    deltaF = 1.0 / Tobs;

    lower = (INT4)ceil(flows->data[ifo] / deltaF);
    upper = (INT4)floor(flows->data[ifo] / deltaF);

    glitch_f = LALInferenceGetgslMatrixVariable(proposedParams, "morlet_f0");
    glitch_Q = LALInferenceGetgslMatrixVariable(proposedParams, "morlet_Q");
    glitch_A = LALInferenceGetgslMatrixVariable(proposedParams, "morlet_Amp");
    glitch_t = LALInferenceGetgslMatrixVariable(proposedParams, "morlet_t0");
    glitch_p = LALInferenceGetgslMatrixVariable(proposedParams, "morlet_phi");

    Q = gsl_matrix_get(glitch_Q, ifo, n);
    Amp = gsl_matrix_get(glitch_A, ifo, n);
    t0 = gsl_matrix_get(glitch_t, ifo, n);
    ph0 = gsl_matrix_get(glitch_p, ifo, n);
    f0 = gsl_matrix_get(glitch_f, ifo, n);

    //6 x decay time of sine Gaussian (truncate how much glitch we compute)
    tau = Q/LAL_TWOPI/f0;
    glitchLower = (INT4)floor((f0 - 1./tau)/deltaF);
    glitchUpper = (INT4)floor((f0 + 1./tau)/deltaF);

    //set glitch model to zero
    if (flag==0) {
        for(i=lower; i<=upper; i++) {
            gsl_matrix_set(glitchFD, ifo, 2*i, 0.0);
            gsl_matrix_set(glitchFD, ifo, 2*i+1, 0.0);
        }
    }

    for (i=glitchLower; i<glitchUpper; i++) {
        if (i>=lower && i<=upper) {
            gRe = gsl_matrix_get(glitchFD, ifo, 2*i);
            gIm = gsl_matrix_get(glitchFD, ifo, 2*i+1);
            amparg = ((REAL8)i*deltaF - f0)*LAL_PI*tau;
            phiarg = LAL_PI*(REAL8)i + ph0 - LAL_TWOPI*(REAL8)i*deltaF*(t0-Tobs/2.);//TODO: SIMPLIFY PHASE FOR SINEGAUSSIAN
            Ai = Amp*tau*0.5*sqrt(LAL_PI)*exp(-amparg*amparg)*asd->data->data[i]/sqrt(Tobs);

            switch(flag) {
                // Remove wavelet from model
                case -1:
                    gRe -= Ai*cos(phiarg);
                    gIm -= Ai*sin(phiarg);
                    break;
                // Add wavelet to model
                case  1:
                    gRe += Ai*cos(phiarg);
                    gIm += Ai*sin(phiarg);
                    break;
                // Replace model with wavelet
                case 0:
                    gRe = Ai*cos(phiarg);
                    gIm = Ai*sin(phiarg);
                    break;
                //Do nothing
                default:
                    break;
            }//end switch

            //update glitch model
            gsl_matrix_set(glitchFD, ifo, 2*i, gRe);
            gsl_matrix_set(glitchFD, ifo, 2*i+1, gIm);

        }//end upper/lower check
    }//end loop over glitch samples
}

static void phase_blind_time_shift(REAL8 *corr, REAL8 *corrf, COMPLEX16Vector *data1,
                                   COMPLEX16Vector *data2, INT4 ifo, LALInferenceVariables *args) {
    INT4 i, N, N2;
    INT4 lower, upper;
    REAL8 deltaF, deltaT;
    REAL8FrequencySeries **psds;
    REAL8FrequencySeries *psd;
    COMPLEX16FrequencySeries *corrFD, *corrfFD;
    REAL8TimeSeries *corrTD, *corrfTD;
    REAL8TimeSeries **td_data;
    COMPLEX16FrequencySeries **fd_data;
    REAL8FFTPlan **plans;
    REAL8Vector *flows, *fhighs;

    psds = *(REAL8FrequencySeries ***)LALInferenceGetVariable(args, "psds");
    flows = LALInferenceGetREAL8VectorVariable(args, "flows");
    fhighs = LALInferenceGetREAL8VectorVariable(args, "fhighs");

    td_data = *(REAL8TimeSeries ***)LALInferenceGetVariable(args, "td_data");
    fd_data = *(COMPLEX16FrequencySeries ***)LALInferenceGetVariable(args, "fd_data");

    plans = *(REAL8FFTPlan ***)LALInferenceGetVariable(args, "f2t_plans");

    /* get dataPtr pointing to correct IFO */
    psd = psds[ifo];

    N  = td_data[ifo]->data->length;   // Number of data points
    N2 = fd_data[ifo]->data->length-1; // 1/2 number of data points (plus 1)

    deltaF = fd_data[ifo]->deltaF;
    deltaT = td_data[ifo]->deltaT;

    lower  = (INT4)ceil(flows->data[ifo]  / deltaF);
    upper  = (INT4)floor(fhighs->data[ifo] / deltaF);

    corrFD  = XLALCreateCOMPLEX16FrequencySeries("cf1", &(fd_data[ifo]->epoch), 0.0, deltaF, &lalDimensionlessUnit, N2+1);
    corrfFD = XLALCreateCOMPLEX16FrequencySeries("cf2", &(fd_data[ifo]->epoch), 0.0, deltaF, &lalDimensionlessUnit, N2+1);

    corrTD  = XLALCreateREAL8TimeSeries("ct1", &(td_data[ifo]->epoch), 0.0, deltaT, &lalDimensionlessUnit, N);
    corrfTD = XLALCreateREAL8TimeSeries("ct2", &(td_data[ifo]->epoch), 0.0, deltaT, &lalDimensionlessUnit, N);

    //convolution of signal & template
    for (i=0; i < N2; i++) {
        corrFD->data->data[i]  = crect(0.0,0.0);
        corrfFD->data->data[i] = crect(0.0,0.0);

        if(i>lower && i<upper) {
            corrFD->data->data[i] = crect( ( creal(data1->data[i])*creal(data2->data[i]) + cimag(data1->data[i])*cimag(data2->data[i])) / psd->data->data[i],
                                           ( cimag(data1->data[i])*creal(data2->data[i]) - creal(data1->data[i])*cimag(data2->data[i])) / psd->data->data[i] );
            corrfFD->data->data[i] = crect( ( creal(data1->data[i])*cimag(data2->data[i]) - cimag(data1->data[i])*creal(data2->data[i])) / psd->data->data[i],
                                            ( cimag(data1->data[i])*cimag(data2->data[i]) + creal(data1->data[i])*creal(data2->data[i])) / psd->data->data[i] );
        }
    }

    //invFFT convolutions to find time offset
    XLALREAL8FreqTimeFFT(corrTD, corrFD, plans[ifo]);
    XLALREAL8FreqTimeFFT(corrfTD, corrfFD, plans[ifo]);

    for (i=0; i < N; i++) {
        corr[i]  = corrTD->data->data[i];
        corrf[i] = corrfTD->data->data[i];
    }

    XLALDestroyREAL8TimeSeries(corrTD);
    XLALDestroyREAL8TimeSeries(corrfTD);
    XLALDestroyCOMPLEX16FrequencySeries(corrFD);
    XLALDestroyCOMPLEX16FrequencySeries(corrfFD);
}

static void MaximizeGlitchParameters(LALInferenceThreadState *thread,
                                     LALInferenceVariables *currentParams,
                                     INT4 ifo, INT4 n)
{
    INT4 i, imax, N;
    INT4 lower, upper;
    REAL8 deltaT, Tobs, deltaF, sqTwoDeltaToverN;
    REAL8 Amp, t0, ph0;
    REAL8 rho=0.0;
    REAL8 hRe, hIm;
    REAL8 gRe, gIm;
    REAL8 dPhase, dTime;
    REAL8 max;
    REAL8 *corr, *AC, *AF;
    REAL8FrequencySeries **psds;
    REAL8Vector *flows, *fhighs, *Sn;
    INT4Vector *gsize;
    COMPLEX16Sequence *s, *h, *r;
    gsl_matrix *glitchFD, *glitch_A, *glitch_t, *glitch_p, *hmatrix;
    REAL8TimeSeries **td_data;
    COMPLEX16FrequencySeries **fd_data;

    LALInferenceVariables *args = thread->proposalArgs;

    INT4 nDet = LALInferenceGetINT4Variable(args, "nDet");
    psds = *(REAL8FrequencySeries ***)LALInferenceGetVariable(args, "psds");
    flows = LALInferenceGetREAL8VectorVariable(args, "flows");
    fhighs = LALInferenceGetREAL8VectorVariable(args, "fhighs");

    td_data = XLALCalloc(nDet, sizeof(REAL8TimeSeries *));
    fd_data = XLALCalloc(nDet, sizeof(COMPLEX16FrequencySeries *));

    N = td_data[ifo]->data->length;
    deltaT = td_data[ifo]->deltaT;
    Tobs = (REAL8)(deltaT*N);
    sqTwoDeltaToverN = sqrt(2.0 * deltaT / ((REAL8) N) );

    deltaF = 1.0 / (((REAL8)N) * deltaT);
    lower = (INT4)ceil(flows->data[ifo] / deltaF);
    upper = (INT4)floor(fhighs->data[ifo] / deltaF);

    s = fd_data[ifo]->data;
    h = XLALCreateCOMPLEX16Vector(N/2);
    r = XLALCreateCOMPLEX16Vector(N/2);
    Sn = psds[ifo]->data;

    /* Get parameters for new wavelet */
    gsize = LALInferenceGetINT4VectorVariable(currentParams, "glitch_size");

    glitchFD = LALInferenceGetgslMatrixVariable(currentParams, "morlet_FD");
    glitch_A = LALInferenceGetgslMatrixVariable(currentParams, "morlet_Amp");
    glitch_t = LALInferenceGetgslMatrixVariable(currentParams, "morlet_t0");
    glitch_p = LALInferenceGetgslMatrixVariable(currentParams, "morlet_phi");

    /* sine-Gaussian parameters */
    Amp = gsl_matrix_get(glitch_A, ifo, n);
    t0 = gsl_matrix_get(glitch_t, ifo, n);
    ph0 = gsl_matrix_get(glitch_p, ifo, n);

    /* Make new wavelet */
    hmatrix = gsl_matrix_alloc(ifo+1, N);
    gsl_matrix_set_all(hmatrix, 0.0);

    UpdateWaveletSum(thread, currentParams, hmatrix, ifo, n, 1);

    /* Copy to appropriate template array*/
    for (i=0; i<N/2; i++) {
        hRe = 0.0;
        hIm = 0.0;
        gRe = 0.0;
        gIm = 0.0;
        r->data[i] = crect(0.0, 0.0);

        if(i>lower && i<upper) {
            hRe = sqTwoDeltaToverN * gsl_matrix_get(hmatrix, ifo, 2*i);
            hIm = sqTwoDeltaToverN * gsl_matrix_get(hmatrix, ifo, 2*i+1);
            h->data[i] = crect(hRe, hIm);
            //compute SNR of new wavelet
            rho += (hRe*hRe + hIm*hIm) / Sn->data[i];

            //form up residual while we're in here (w/out new template)
            if(gsize->data[ifo]>0) {
                gRe = gsl_matrix_get(glitchFD, ifo, 2*i);
                gIm = gsl_matrix_get(glitchFD, ifo, 2*i+1);
            }
            r->data[i] = crect(sqTwoDeltaToverN * (creal(s->data[i])/deltaT-gRe),
                               sqTwoDeltaToverN * (cimag(s->data[i])/deltaT-gIm));
        }
    }
    rho*=4.0;

    /* Compute correlation of data & template */
    corr = XLALMalloc(sizeof(REAL8) * N);
    AF = XLALMalloc(sizeof(REAL8) * N);
    AC = XLALMalloc(sizeof(REAL8) * N);

    for(i=0; i<N; i++)
        corr[i] = 0.0;

    /* Cross-correlate template & residual */
    phase_blind_time_shift(AC, AF, r, h, ifo, thread->proposalArgs);

    for(i=0; i<N; i++)
        corr[i] += sqrt(AC[i]*AC[i] + AF[i]*AF[i]);

    /* Find element where correlation is maximized */
    max = corr[0];
    imax = 0;
    for(i=1; i<N; i++) {
        if(corr[i] > max) {
            max  = corr[i];
            imax = i;
        }
    }
    max *= 4.0;

    /* Get phase shift at max correlation */
    dPhase = atan2(AF[imax], AC[imax]);

    /* Compute time shift needed for propsed template */
    if (imax < (N/2)-1)
        dTime = ((REAL8)imax/(REAL8)N) * Tobs;
    else
        dTime = (((REAL8)imax-(REAL8)N)/(REAL8)N) * Tobs;

    /* Shift template parameters accordingly */
    t0 += dTime;
    Amp *= 1.0;//dAmplitude;
    ph0 -= dPhase;

    /* Map time & phase back in range if necessary */
    if (ph0 < 0.0)
        ph0 += LAL_TWOPI;
    else if (ph0 > LAL_TWOPI)
        ph0 -= LAL_TWOPI;

    if (t0 < 0.0)
        t0 += Tobs;
    else if (t0 > Tobs)
        t0 -= Tobs;

    gsl_matrix_set(glitch_t, ifo, n, t0);
    gsl_matrix_set(glitch_A, ifo, n, Amp);
    gsl_matrix_set(glitch_p, ifo, n, ph0);

    gsl_matrix_free(hmatrix);

    XLALDestroyCOMPLEX16Vector(h);
    XLALDestroyCOMPLEX16Vector(r);

    XLALFree(corr);
    XLALFree(AF);
    XLALFree(AC);

}

static void MorletDiagonalFisherMatrix(REAL8Vector *params, REAL8Vector *sigmas) {
    REAL8 f0;
    REAL8 Q;
    REAL8 Amp;

    REAL8 sigma_t0;
    REAL8 sigma_f0;
    REAL8 sigma_Q;
    REAL8 sigma_Amp;
    REAL8 sigma_phi0;

    REAL8 SNR   = 0.0;
    REAL8 sqrt3 = 1.7320508;

    f0   = params->data[1];
    Q    = params->data[2];
    Amp  = params->data[3];

    SNR = Amp*sqrt(Q/(2.0*sqrt(LAL_TWOPI)*f0));

    // this caps the size of the proposed jumps
    if(SNR < 5.0) SNR = 5.0;

    sigma_t0   = 1.0/(LAL_TWOPI*f0*SNR);
    sigma_f0   = 2.0*f0/(Q*SNR);
    sigma_Q    = 2.0*Q/(sqrt3*SNR);
    sigma_Amp  = Amp/SNR;
    sigma_phi0 = 1.0/SNR;

    // Map diagonal Fisher elements to sigmas vector
    sigmas->data[0] = sigma_t0;
    sigmas->data[1] = sigma_f0;
    sigmas->data[2] = sigma_Q;
    sigmas->data[3] = sigma_Amp;
    sigmas->data[4] = sigma_phi0;
}

REAL8 LALInferenceGlitchMorletProposal(LALInferenceThreadState *thread,
                                       LALInferenceVariables *currentParams,
                                       LALInferenceVariables *proposedParams) {
    INT4 i, ifo;
    INT4 n;

    REAL8 logPropRatio = 0.0;
    REAL8 t0;
    REAL8 f0;
    REAL8 Q;
    REAL8 Amp;
    REAL8 phi0;

    REAL8 scale;

    REAL8 qyx;
    REAL8 qxy;
    REAL8 Anorm;

    LALInferenceCopyVariables(currentParams, proposedParams);

    gsl_matrix *glitchFD, *glitch_f, *glitch_Q, *glitch_A, *glitch_t, *glitch_p;

    gsl_rng *rng = thread->GSLrandom;
    /*
    Vectors to store wavelet parameters.
    Order:
    [0] t0
    [1] f0
    [2] Q
    [3] Amp
    [4] phi0
    */
    REAL8Vector *params_x = XLALCreateREAL8Vector(5);
    REAL8Vector *params_y = XLALCreateREAL8Vector(5);

    REAL8Vector *sigmas_x = XLALCreateREAL8Vector(5);
    REAL8Vector *sigmas_y = XLALCreateREAL8Vector(5);

    /* Get glitch meta paramters (dimnsion, proposal) */
    INT4Vector *gsize = LALInferenceGetINT4VectorVariable(proposedParams, "glitch_size");

    glitchFD = LALInferenceGetgslMatrixVariable(proposedParams, "morlet_FD");
    glitch_f = LALInferenceGetgslMatrixVariable(proposedParams, "morlet_f0");
    glitch_Q = LALInferenceGetgslMatrixVariable(proposedParams, "morlet_Q");
    glitch_A = LALInferenceGetgslMatrixVariable(proposedParams, "morlet_Amp");
    glitch_t = LALInferenceGetgslMatrixVariable(proposedParams, "morlet_t0");
    glitch_p = LALInferenceGetgslMatrixVariable(proposedParams, "morlet_phi");

    Anorm = LALInferenceGetREAL8Variable(thread->priorArgs, "glitch_norm");

    /* Choose which IFO */
    ifo = (INT4)floor(gsl_rng_uniform(rng) * (REAL8)(gsize->length));

    /* Bail out of proposal if no wavelets */
    if (gsize->data[ifo]==0) {
        XLALDestroyREAL8Vector(params_x);
        XLALDestroyREAL8Vector(params_y);
        XLALDestroyREAL8Vector(sigmas_x);
        XLALDestroyREAL8Vector(sigmas_y);

        return logPropRatio;
    }

    /* Choose which glitch */
    n = (INT4)floor(gsl_rng_uniform(rng) * (REAL8)(gsize->data[ifo]));

    /* Remove wavlet form linear combination */
    UpdateWaveletSum(thread, proposedParams, glitchFD, ifo, n, -1);

    /* Get parameters of n'th glitch int params vector */
    t0 = gsl_matrix_get(glitch_t, ifo, n); //Centroid time
    f0 = gsl_matrix_get(glitch_f, ifo, n); //Frequency
    Q = gsl_matrix_get(glitch_Q, ifo, n); //Quality
    Amp = gsl_matrix_get(glitch_A, ifo, n); //Amplitude
    phi0 = gsl_matrix_get(glitch_p, ifo, n); //Centroid phase


    /* Map to params Vector and compute Fisher */
    params_x->data[0] = t0;
    params_x->data[1] = f0;
    params_x->data[2] = Q;
    params_x->data[3] = Amp * (0.25*Anorm);//TODO: What is the 0.25*Anorm about?
    params_x->data[4] = phi0;

    MorletDiagonalFisherMatrix(params_x, sigmas_x);

    /* Jump from x -> y:  y = x + N[0,sigmas_x]*scale */
    scale = 0.4082482; // 1/sqrt(6)

    for(i=0; i<5; i++)
        params_y->data[i] = params_x->data[i] + gsl_ran_ugaussian(rng)*sigmas_x->data[i]*scale;

    /* Set parameters of n'th glitch int params vector */
    /* Map to params Vector and compute Fisher */
    t0   = params_y->data[0];
    f0   = params_y->data[1];
    Q    = params_y->data[2];
    Amp  = params_y->data[3]/(0.25*Anorm);
    phi0 = params_y->data[4];

    gsl_matrix_set(glitch_t, ifo, n, t0);
    gsl_matrix_set(glitch_f, ifo, n, f0);
    gsl_matrix_set(glitch_Q, ifo, n, Q);
    gsl_matrix_set(glitch_A, ifo, n, Amp);
    gsl_matrix_set(glitch_p, ifo, n, phi0);

    /* Add wavlet to linear combination */
    UpdateWaveletSum(thread, proposedParams, glitchFD, ifo, n, 1);

    /* Now compute proposal ratio using Fisher at y */
    MorletDiagonalFisherMatrix(params_y, sigmas_y);

    REAL8 sx  = 1.0; // sigma
    REAL8 sy  = 1.0;
    REAL8 dx  = 1.0; // (params_x - params_y)/sigma
    REAL8 dy  = 1.0;
    REAL8 exy = 0.0; // argument of exponential part of q
    REAL8 eyx = 0.0;
    REAL8 nxy = 1.0; // argument of normalization part of q
    REAL8 nyx = 1.0; // (computed as product to avoid too many log()s )
    for(i=0; i<5; i++) {
        sx = scale*sigmas_x->data[i];
        sy = scale*sigmas_y->data[i];

        dx = (params_x->data[i] - params_y->data[i])/sx;
        dy = (params_x->data[i] - params_y->data[i])/sy;

        nxy *= sy;
        nyx *= sx;

        exy += -dy*dy/2.0;
        eyx += -dx*dx/2.0;
    }

    qyx = eyx - log(nyx); //probabiltiy of proposing y given x
    qxy = exy - log(nxy); //probability of proposing x given y

    logPropRatio = qxy-qyx;

    XLALDestroyREAL8Vector(params_x);
    XLALDestroyREAL8Vector(params_y);

    XLALDestroyREAL8Vector(sigmas_x);
    XLALDestroyREAL8Vector(sigmas_y);

    return logPropRatio;
}

REAL8 LALInferenceGlitchMorletReverseJump(LALInferenceThreadState *thread,
                                          LALInferenceVariables *currentParams,
                                          LALInferenceVariables *proposedParams) {
    INT4 i,n;
    INT4 ifo;
    INT4 rj, nx, ny;
    REAL8 draw;
    REAL8 val, Anorm;
    REAL8 t=0, f=0, Q=0, A=0;
    REAL8 qx = 0.0; //log amp proposals
    REAL8 qy = 0.0;
    REAL8 qyx = 0.0; //log pixel proposals
    REAL8 qxy = 0.0;
    REAL8 pForward = 0.0; //combined p() & q() probabilities for ...
    REAL8 pReverse = 0.0; //...RJMCMC hastings ratio
    REAL8 logPropRatio = 0.0;
    INT4 adapting=1;
    gsl_matrix *params = NULL;

    gsl_rng *rng = thread->GSLrandom;
    LALInferenceVariables *propArgs = thread->proposalArgs;

    LALInferenceCopyVariables(currentParams, proposedParams);

    INT4Vector *gsize = LALInferenceGetINT4VectorVariable(proposedParams, "glitch_size");
    gsl_matrix *glitchFD = LALInferenceGetgslMatrixVariable(proposedParams, "morlet_FD");

    INT4 nmin = (INT4)(LALInferenceGetREAL8Variable(thread->priorArgs,"glitch_dim_min"));
    INT4 nmax = (INT4)(LALInferenceGetREAL8Variable(thread->priorArgs,"glitch_dim_max"));

    if (LALInferenceCheckVariable(propArgs, "adapting"))
        adapting = LALInferenceGetINT4Variable(propArgs, "adapting");

    /* Choose which IFO */
    ifo = (INT4)floor(gsl_rng_uniform(rng) * (REAL8)(gsize->length) );
    nx = gsize->data[ifo];

    /* Choose birth or death move */
    draw = gsl_rng_uniform(rng);
    if (draw < 0.5)
        rj = 1;
    else
        rj = -1;

    /* find dimension of proposed model */
    ny = nx + rj;

    /* Check that new dimension is allowed */
    if(ny<nmin || ny>=nmax) {
        logPropRatio = -DBL_MAX;
        return logPropRatio;
    }

    switch(rj) {
        /* Birth */
        case 1:
            //Add new wavelet to glitch model
            t = draw_flat(thread, "morlet_t0_prior");
            f = draw_flat(thread, "morlet_f0_prior");

            //Centroid time
            params = LALInferenceGetgslMatrixVariable(proposedParams, "morlet_t0");
            gsl_matrix_set(params, ifo, nx, t);

            //Frequency
            params = LALInferenceGetgslMatrixVariable(proposedParams, "morlet_f0");
            gsl_matrix_set(params, ifo, nx, f);

            //Quality
            params = LALInferenceGetgslMatrixVariable(proposedParams, "morlet_Q");
            val = draw_flat(thread, "morlet_Q_prior");
            gsl_matrix_set(params, ifo, nx, val);
            Q = val;

            //Amplitude
            params = LALInferenceGetgslMatrixVariable(proposedParams, "morlet_Amp");
            val = glitchAmplitudeDraw(Q, f, rng);
            Anorm = LALInferenceGetREAL8Variable(thread->priorArgs, "glitch_norm");
            A = val/Anorm;

            gsl_matrix_set(params, ifo, nx, A);

            //Centroid phase
            params = LALInferenceGetgslMatrixVariable(proposedParams, "morlet_phi");
            val = draw_flat(thread, "morlet_phi_prior");
            gsl_matrix_set(params, ifo, nx, val);

            //Maximize phase, time, and amplitude using cross-correlation of data & wavelet
            if (adapting)
                MaximizeGlitchParameters(thread, proposedParams, ifo, nx);

            //Add wavlet to linear combination
            UpdateWaveletSum(thread, proposedParams, glitchFD, ifo, nx, 1);

            //Compute probability of drawing parameters
            qy = evaluate_morlet_proposal(thread, proposedParams, ifo, nx);// + log(gsl_matrix_get(power,ifo,k));

            //Compute reverse probability of dismissing k
            qxy = 0.0;//-log((double)runState->data->freqData->data->length);//-log( (REAL8)ny );

            if (adapting)
                qy += 10.0;

            break;

        /* Death */
        case -1:
            //Choose wavelet to remove from glitch model
            draw = gsl_rng_uniform(rng);
            n = (INT4)(floor(draw * (REAL8)nx));     //choose which hot pixel

            // Remove wavlet from linear combination
            UpdateWaveletSum(thread, proposedParams, glitchFD, ifo, n, -1);

            //Get t and f of removed wavelet
            params = LALInferenceGetgslMatrixVariable(proposedParams, "morlet_f0");
            f = gsl_matrix_get(params, ifo, n);
            params = LALInferenceGetgslMatrixVariable(proposedParams, "morlet_t0");
            t = gsl_matrix_get(params, ifo, n);
            params = LALInferenceGetgslMatrixVariable(proposedParams, "morlet_Q");
            Q = gsl_matrix_get(params, ifo, n);
            params = LALInferenceGetgslMatrixVariable(proposedParams, "morlet_Amp");
            A = gsl_matrix_get(params, ifo, n);

            //Shift morlet parameters to fill in array
            for(i=n; i<ny; i++) {
                params = LALInferenceGetgslMatrixVariable(proposedParams, "morlet_f0");
                gsl_matrix_set(params, ifo, i, gsl_matrix_get(params, ifo, i+1));
                params = LALInferenceGetgslMatrixVariable(proposedParams, "morlet_Q");
                gsl_matrix_set(params, ifo, i, gsl_matrix_get(params, ifo, i+1));
                params = LALInferenceGetgslMatrixVariable(proposedParams, "morlet_Amp");
                gsl_matrix_set(params, ifo, i, gsl_matrix_get(params, ifo, i+1));
                params = LALInferenceGetgslMatrixVariable(proposedParams, "morlet_t0");
                gsl_matrix_set(params, ifo, i, gsl_matrix_get(params, ifo, i+1));
                params = LALInferenceGetgslMatrixVariable(proposedParams, "morlet_phi");
                gsl_matrix_set(params, ifo, i, gsl_matrix_get(params, ifo, i+1));
            }

            //Compute reverse probability of drawing parameters
            //find TF pixel

            qx = evaluate_morlet_proposal(thread, currentParams, ifo, n);// + log(gsl_matrix_get(power,ifo,k));

            //Compute forward probability of dismissing k
            qyx = 0.0;//-log((double)runState->data->freqData->data->length);//0.0;//-log( (REAL8)nx );

            if(adapting)
                qx += 10.0;

            break;

        default:
            break;
    }

    /* Update proposal structure for return to MCMC */

    //Update model meta-date
    gsize->data[ifo] = ny;

    //Re-package prior and proposal ratios into runState
    pForward = qxy + qx;
    pReverse = qyx + qy;

    logPropRatio = pForward-pReverse;

    return logPropRatio;
}

REAL8 LALInferencePolarizationPhaseJump(UNUSED LALInferenceThreadState *thread,
                                        LALInferenceVariables *currentParams,
                                        LALInferenceVariables *proposedParams) {
    REAL8 logPropRatio = 0.0;

    LALInferenceCopyVariables(currentParams, proposedParams);

    REAL8 psi = LALInferenceGetREAL8Variable(proposedParams, "polarisation");
    REAL8 phi = LALInferenceGetREAL8Variable(proposedParams, "phase");

    phi += M_PI;
    psi += M_PI/2;

    phi = fmod(phi, 2.0*M_PI);
    psi = fmod(psi, M_PI);

    LALInferenceSetVariable(proposedParams, "polarisation", &psi);
    LALInferenceSetVariable(proposedParams, "phase", &phi);

    return logPropRatio;
}

REAL8 LALInferenceCorrPolarizationPhaseJump(LALInferenceThreadState *thread,
                                            LALInferenceVariables *currentParams,
                                            LALInferenceVariables *proposedParams) {
    REAL8 alpha,beta;
    REAL8 draw;
    REAL8 psi, phi;
    REAL8 logPropRatio = 0.0;

    LALInferenceCopyVariables(currentParams, proposedParams);

    gsl_rng *rng = thread->GSLrandom;

    psi = LALInferenceGetREAL8Variable(proposedParams, "polarisation");
    phi = LALInferenceGetREAL8Variable(proposedParams, "phase");

    alpha = psi + phi;
    beta  = psi - phi;

    //alpha =>   0:3pi
    //beta  => -2pi:pi

    //big jump in either alpha (beta) or beta (alpha)
    draw = gsl_rng_uniform(rng);
    if (draw < 0.5)
        alpha = gsl_rng_uniform(rng)*3.0*LAL_PI;
    else
        beta = -LAL_TWOPI + gsl_rng_uniform(rng)*3.0*LAL_PI;

    //transform back to psi,phi space
    psi = (alpha + beta)*0.5;
    phi = (alpha - beta)*0.5;

    //map back in range
    LALInferenceCyclicReflectiveBound(proposedParams, thread->priorArgs);

    LALInferenceSetVariable(proposedParams, "polarisation", &psi);
    LALInferenceSetVariable(proposedParams, "phase", &phi);

    return logPropRatio;
}

REAL8 LALInferenceFrequencyBinJump(LALInferenceThreadState *thread,
                                   LALInferenceVariables *currentParams,
                                   LALInferenceVariables *proposedParams) {
    REAL8 f0, df;
    REAL8 plusminus;
    REAL8 logPropRatio = 0.0;

    LALInferenceCopyVariables(currentParams, proposedParams);

    f0 = LALInferenceGetREAL8Variable(proposedParams, "f0");
    df = LALInferenceGetREAL8Variable(proposedParams, "df");

    plusminus = gsl_rng_uniform(thread->GSLrandom);
    if ( plusminus < 0.5 )
        f0 -= df;
    else
        f0 += df;

    LALInferenceSetVariable(proposedParams, "f0", &f0);

    return logPropRatio;
}

//This proposal needs to be called with exactly 3 independent detector locations.
static void reflected_extrinsic_parameters(LALInferenceThreadState *thread, const REAL8 ra, const REAL8 dec,
                                           const REAL8 baryTime, const REAL8 dist, const REAL8 iota, const REAL8 psi,
                                           REAL8 *newRA, REAL8 *newDec, REAL8 *newTime,
                                           REAL8 *newDist, REAL8 *newIota, REAL8 *newPsi) {
    REAL8 R2[4];
    REAL8 dist2;
    REAL8 gmst, newGmst;
    REAL8 cosIota, cosIota2;
    REAL8 Fplus, Fcross, psi_temp;
    REAL8 x[4], y[4], x2[4], y2[4];
    REAL8 newFplus[4], newFplus2[4], newFcross[4], newFcross2[4];
    REAL8 a, a2, b, c12;
    REAL8 cosnewIota, cosnewIota2;
    LIGOTimeGPS GPSlal;
    INT4 nUniqueDet, det;
    LALDetector *detectors;

    detectors = (LALDetector *)LALInferenceGetVariable(thread->proposalArgs, "detectors");
    nUniqueDet = LALInferenceGetINT4Variable(thread->proposalArgs, "nUniqueDet");

    XLALGPSSetREAL8(&GPSlal, baryTime);
    gmst = XLALGreenwichMeanSiderealTime(&GPSlal);

    reflected_position_and_time(thread, ra, dec, baryTime, newRA, newDec, newTime);

    XLALGPSSetREAL8(&GPSlal, *newTime);
    newGmst = XLALGreenwichMeanSiderealTime(&GPSlal);

    dist2 = dist*dist;

    cosIota = cos(iota);
    cosIota2 = cosIota*cosIota;

    /* Loop over interferometers */
    INT4 i=1, j=0;
    for (det=0; det < nUniqueDet; det++) {
        psi_temp = 0.0;

        XLALComputeDetAMResponse(&Fplus, &Fcross, (const REAL4(*)[3])detectors[det].response, *newRA, *newDec, psi_temp, newGmst);
        j=i-1;
        while (j>0){
            if (Fplus==x[j]){
                det++;
                XLALComputeDetAMResponse(&Fplus, &Fcross, (const REAL4(*)[3])detectors[det].response, *newRA, *newDec, psi_temp, newGmst);
            }
            j--;
        }
        x[i]=Fplus;
        x2[i]=Fplus*Fplus;
        y[i]=Fcross;
        y2[i]=Fcross*Fcross;

        XLALComputeDetAMResponse(&Fplus, &Fcross, (const REAL4(*)[3])detectors[det].response, ra, dec, psi, gmst);
        R2[i] = (((1.0+cosIota2)*(1.0+cosIota2))/(4.0*dist2))*Fplus*Fplus
                + ((cosIota2)/(dist2))*Fcross*Fcross;

        i++;
    }

    a = (R2[3]*x2[2]*y2[1] - R2[2]*x2[3]*y2[1] - R2[3]*x2[1]*y2[2] + R2[1]*x2[3]*y2[2] + R2[2]*x2[1]*y2[3] -
        R2[1]*x2[2]*y2[3]);
    a2 = a*a;
    b = (-(R2[3]*x[1]*x2[2]*y[1]) + R2[2]*x[1]*x2[3]*y[1] + R2[3]*x2[1]*x[2]*y[2] - R2[1]*x[2]*x2[3]*y[2] +
        R2[3]*x[2]*y2[1]*y[2] - R2[3]*x[1]*y[1]*y2[2] - R2[2]*x2[1]*x[3]*y[3] + R2[1]*x2[2]*x[3]*y[3] - R2[2]*x[3]*y2[1]*y[3] + R2[1]*x[3]*y2[2]*y[3] +
        R2[2]*x[1]*y[1]*y2[3] - R2[1]*x[2]*y[2]*y2[3]);

    (*newPsi) = (2.*atan((b - a*sqrt((a2 + b*b)/(a2)))/a))/4.;

    while ((*newPsi)<0){
        (*newPsi)=(*newPsi)+LAL_PI/4.0;
    }

    while ((*newPsi)>LAL_PI/4.0){
        (*newPsi)=(*newPsi)-LAL_PI/4.0;
    }

    for (i = 1; i < 4; i++){
        newFplus[i] = x[i]*cos(2.0*(*newPsi)) + y[i]*sin(2.0*(*newPsi));
        newFplus2[i] = newFplus[i] * newFplus[i];

        newFcross[i] = y[i]*cos(2.0*(*newPsi)) - x[i]*sin(2.0*(*newPsi));
        newFcross2[i] = newFcross[i] * newFcross[i];
    }

    c12 = -2.0*((R2[1]*(newFcross2[2])-R2[2]*(newFcross2[1]))
          /(R2[1]*(newFplus2[2])-R2[2]*(newFplus2[1])))-1.0;

    if (c12<1.0){
        c12 = (3.0-c12)/(1.0+c12);
        (*newPsi) = (*newPsi)+LAL_PI/4.0;

        for (i = 1; i < 4; i++){
            newFplus[i] = x[i]*cos(2.0*(*newPsi)) + y[i]*sin(2.0*(*newPsi));
            newFplus2[i] = newFplus[i] * newFplus[i];

            newFcross[i] = y[i]*cos(2.0*(*newPsi)) - x[i]*sin(2.0*(*newPsi));
            newFcross2[i] = newFcross[i] * newFcross[i];
        }
    }

    if (c12<1){
        *newIota = iota;
        *newDist = dist;
        return;
    }

    cosnewIota2 = c12-sqrt(c12*c12-1.0);
    cosnewIota = sqrt(cosnewIota2);
    *newIota = acos(cosnewIota);

    *newDist = sqrt((
                    ((((1.0+cosnewIota2)*(1.0+cosnewIota2))/(4.0))*newFplus2[1]
                    + (cosnewIota2)*newFcross2[1])
                    )/ R2[1]);

    if (Fplus*newFplus[3]<0){
        (*newPsi)=(*newPsi)+LAL_PI/2.;
        newFcross[3]=-newFcross[3];
    }

    if (Fcross*cosIota*cosnewIota*newFcross[3]<0){
        (*newIota)=LAL_PI-(*newIota);
    }
}

REAL8 LALInferenceDistanceLikelihoodProposal(LALInferenceThreadState *thread,
                                             LALInferenceVariables *currentParams,
                                             LALInferenceVariables *proposedParams) {
  REAL8 old_d=0.0;
  DistanceParam distParam;
  
  if (LALInferenceCheckVariable(currentParams, "distance")) {
    distParam = USES_DISTANCE_VARIABLE;
    old_d = LALInferenceGetREAL8Variable(currentParams,"distance");
  } else if (LALInferenceCheckVariable(currentParams, "logdistance")) {
    distParam = USES_LOG_DISTANCE_VARIABLE;
    old_d = exp(LALInferenceGetREAL8Variable(currentParams,"logdistance"));
  } else {
    XLAL_ERROR_REAL8(XLAL_FAILURE, "could not find 'distance' or 'logdistance' in current params");
  }
  if(!LALInferenceCheckVariable(currentParams,"optimal_snr") || !LALInferenceCheckVariable(currentParams,"matched_filter_snr"))
    /* Force a likelihood calculation to generate the parameters */
    thread->parent->likelihood(currentParams,thread->parent->data,thread->model);
  if(!LALInferenceCheckVariable(currentParams,"optimal_snr") || !LALInferenceCheckVariable(currentParams,"matched_filter_snr"))
    XLAL_ERROR_REAL8(XLAL_FAILURE,"Could not find optimal_snr or matched_filter_snr for distance likelihood jump\n");
  REAL8 OptimalSNR = LALInferenceGetREAL8Variable(currentParams,"optimal_snr");
  REAL8 MatchedFilterSNR = LALInferenceGetREAL8Variable(currentParams,"matched_filter_snr");
  REAL8 d_inner_h = MatchedFilterSNR * OptimalSNR;

  /* Get params of sampling distribution */
  REAL8 xmean = d_inner_h/(OptimalSNR*OptimalSNR*old_d);
  REAL8 xsigma = 1.0/(OptimalSNR*old_d);
  REAL8 old_x = 1.0/old_d;
  
  /* Sample new x. Do not check for x<0 since that can throw the code
   * into a difficult-to-terminate loop */
  REAL8 new_x;
  new_x = xmean + gsl_ran_gaussian(thread->GSLrandom,xsigma);
  REAL8 new_d = 1.0/new_x;

  LALInferenceCopyVariables(currentParams,proposedParams);
  /* Adjust SNRs */
  OptimalSNR *= new_x / old_x;
  MatchedFilterSNR *= new_x/old_x;
  LALInferenceSetREAL8Variable(proposedParams,"optimal_snr",OptimalSNR);
  LALInferenceSetREAL8Variable(proposedParams,"matched_filter_snr",MatchedFilterSNR);
<<<<<<< HEAD
  if(LALInferenceCheckVariable(currentParams,"H1_optimal_snr"))
    LALInferenceSetREAL8Variable(proposedParams,"H1_optimal_snr",LALInferenceGetREAL8Variable(currentParams,"H1_optimal_snr") * (new_x/old_x));
  if(LALInferenceCheckVariable(currentParams,"L1_optimal_snr"))
    LALInferenceSetREAL8Variable(proposedParams,"L1_optimal_snr",LALInferenceGetREAL8Variable(currentParams,"L1_optimal_snr") * (new_x/old_x));
  if(LALInferenceCheckVariable(currentParams,"V1_optimal_snr"))
    LALInferenceSetREAL8Variable(proposedParams,"V1_optimal_snr",LALInferenceGetREAL8Variable(currentParams,"V1_optimal_snr") * (new_x/old_x));
=======
  REAL8 *snr_ptr=NULL;
  if((snr_ptr=LALInferenceGetVariable(currentParams,"H1_optimal_snr")))
    LALInferenceSetREAL8Variable(proposedParams,"H1_optimal_snr",*snr_ptr * (new_x/old_x));
  if((snr_ptr=LALInferenceGetVariable(currentParams,"L1_optimal_snr")))
    LALInferenceSetREAL8Variable(proposedParams,"L1_optimal_snr",*snr_ptr * (new_x/old_x));
  if((snr_ptr=LALInferenceGetVariable(currentParams,"V1_optimal_snr")))
    LALInferenceSetREAL8Variable(proposedParams,"V1_optimal_snr",*snr_ptr * (new_x/old_x));
>>>>>>> 1ccb0bf1
  
  
  REAL8 logxdjac;
  /* Set distance */
  if(distParam == USES_DISTANCE_VARIABLE)
  {
    /* The natural proposal density is in x, but we need to compute
       the proposal ratio density in d.  So, we need a factor of 
       
       |dx_old/dd_old| / |dx_new/dd_new| = d_new^2 / d_old^2

       to correct the x proposal density.
    */
    LALInferenceSetVariable(proposedParams,"distance",&new_d);
    logxdjac = 2.0*log(new_d) - 2.0*log(old_d);
  }
  else
  {
    /* The natural proposal density is in x, but we need to compute
       the proposal ratio in log(d).  So, we need a factor of

       |dx_old/dlog(d_old)| / |dx_new/dlog(d_new)| = d_new / d_old

       to correct the x proposal density.
     */
    REAL8 new_logd = log(new_d);
    LALInferenceSetVariable(proposedParams,"logdistance",&new_logd);
    logxdjac = log(new_d) - log(old_d);
  }
  /* Proposal ratio is not symmetric */
  /* P.R. = p(xold|xmean,xsigma) / p(xnew|xmean,xsigma) * jacobian */
  REAL8 log_p_reverse = -0.5*(old_x-xmean)*(old_x-xmean)/(xsigma*xsigma);
  REAL8 log_p_forward = -0.5*(new_x-xmean)*(new_x-xmean)/(xsigma*xsigma);

  return(log_p_reverse - log_p_forward + logxdjac);
}


REAL8 LALInferenceExtrinsicParamProposal(LALInferenceThreadState *thread,
                                         LALInferenceVariables *currentParams,
                                         LALInferenceVariables *proposedParams) {
    INT4 nUniqueDet;
    INT4 timeflag=0;
    REAL8 baryTime;
    REAL8 ra, dec;
    REAL8 psi, dist;
    REAL8 newRA, newDec, newTime, newDist, newIota, newPsi;
    REAL8 nRA, nDec, nTime, nDist, nIota, nPsi;
    REAL8 refRA, refDec, refTime, refDist, refIota, refPsi;
    REAL8 nRefRA, nRefDec, nRefTime, nRefDist, nRefIota, nRefPsi;
    REAL8 pForward, pReverse;
    REAL8 cst;
    REAL8 iota=0.0;
    REAL8 logPropRatio = 0.0;
    /* Find the number of distinct-position detectors. */
    /* Exit with same parameters (with a warning the first time) if
       there are not EXACTLY three unique detector locations. */
    static INT4 warningDelivered = 0;
    LIGOTimeGPS *epoch;


    LALInferenceVariables *args = thread->proposalArgs;
    gsl_rng *rng = thread->GSLrandom;
    epoch = (LIGOTimeGPS *)LALInferenceGetVariable(args, "epoch");

    nUniqueDet = LALInferenceGetINT4Variable(args, "nUniqueDet");
    if (nUniqueDet != 3) {
        if (!warningDelivered) {
            fprintf(stderr, "WARNING: trying to reflect through the decector plane with %d\n", nUniqueDet);
            fprintf(stderr, "WARNING: geometrically independent locations,\n");
            fprintf(stderr, "WARNING: but this proposal should only be used with exactly 3 independent detectors.\n");
            fprintf(stderr, "WARNING: %s, line %d\n", __FILE__, __LINE__);
            warningDelivered = 1;
        }

        return logPropRatio;
    }
    LALInferenceCopyVariables(currentParams, proposedParams);


    ra = LALInferenceGetREAL8Variable(proposedParams, "rightascension");
    dec = LALInferenceGetREAL8Variable(proposedParams, "declination");

    if (LALInferenceCheckVariable(proposedParams,"time")){
        baryTime = LALInferenceGetREAL8Variable(proposedParams, "time");
        timeflag = 1;
    } else {
        baryTime = XLALGPSGetREAL8(epoch);
    }

    if (LALInferenceCheckVariable(proposedParams,"costheta_jn"))
        iota = acos(LALInferenceGetREAL8Variable(proposedParams, "costheta_jn"));
    else
        fprintf(stderr, "LALInferenceExtrinsicParamProposal: No  theta_jn parameter!\n");

    psi = LALInferenceGetREAL8Variable(proposedParams, "polarisation");

    dist = exp(LALInferenceGetREAL8Variable(proposedParams, "logdistance"));

    reflected_extrinsic_parameters(thread, ra, dec, baryTime, dist, iota, psi, &newRA, &newDec, &newTime, &newDist, &newIota, &newPsi);

    /* Unit normal deviates, used to "fuzz" the state. */
    const REAL8 epsDist = 1e-8;
    const REAL8 epsTime = 1e-8;
    const REAL8 epsAngle = 1e-8;

    nRA = gsl_ran_ugaussian(rng);
    nDec = gsl_ran_ugaussian(rng);
    nTime = gsl_ran_ugaussian(rng);
    nDist = gsl_ran_ugaussian(rng);
    nIota = gsl_ran_ugaussian(rng);
    nPsi = gsl_ran_ugaussian(rng);

    newRA += epsAngle*nRA;
    newDec += epsAngle*nDec;
    newTime += epsTime*nTime;
    newDist += epsDist*nDist;
    newIota += epsAngle*nIota;
    newPsi += epsAngle*nPsi;

    /* And the doubly-reflected position (near the original, but not
    exactly due to the fuzzing). */
    reflected_extrinsic_parameters(thread, newRA, newDec, newTime, newDist, newIota, newPsi, &refRA, &refDec, &refTime, &refDist, &refIota, &refPsi);

    /* The Gaussian increments required to shift us back to the original
    position from the doubly-reflected position. */
    nRefRA = (ra - refRA)/epsAngle;
    nRefDec = (dec - refDec)/epsAngle;
    nRefTime = (baryTime - refTime)/epsTime;
    nRefDist = (dist - refDist)/epsDist;
    nRefIota = (iota - refIota)/epsAngle;
    nRefPsi = (psi - refPsi)/epsAngle;

    cst = log(1./(sqrt(2.*LAL_PI)));
    pReverse = 6*cst-0.5*(nRefRA*nRefRA+nRefDec*nRefDec+nRefTime*nRefTime+nRefDist*nRefDist+nRefIota*nRefIota+nRefPsi*nRefPsi);
    pForward = 6*cst-0.5*(nRA*nRA+nDec*nDec+nTime*nTime+nDist*nDist+nIota*nIota+nPsi*nPsi);

    LALInferenceSetVariable(proposedParams, "rightascension", &newRA);
    LALInferenceSetVariable(proposedParams, "declination", &newDec);
    if (timeflag)
        LALInferenceSetVariable(proposedParams, "time", &newTime);

    REAL8 logNewDist = log(newDist);
    LALInferenceSetVariable(proposedParams, "logdistance", &logNewDist);

    REAL8 newcosIota = cos(newIota);
    LALInferenceSetVariable(proposedParams, "costheta_jn", &newcosIota);
    LALInferenceSetVariable(proposedParams, "polarisation", &newPsi);

    logPropRatio = pReverse - pForward;

    return logPropRatio;
}


void LALInferenceSetupGlitchProposal(LALInferenceIFOData *data, LALInferenceVariables *propArgs) {
    INT4 i, nDet;
    REAL8Vector *flows, *fhighs;
    REAL8FrequencySeries **asds, **psds;
    REAL8TimeSeries **td_data;
    COMPLEX16FrequencySeries **fd_data;
    REAL8FFTPlan **plans;

    nDet = LALInferenceGetINT4Variable(propArgs, "nDet");

    flows = XLALCreateREAL8Vector(nDet);
    fhighs = XLALCreateREAL8Vector(nDet);
    asds = XLALCalloc(nDet, sizeof(REAL8FrequencySeries *));
    psds = XLALCalloc(nDet, sizeof(REAL8FrequencySeries *));
    td_data = XLALCalloc(nDet, sizeof(REAL8TimeSeries *));
    fd_data = XLALCalloc(nDet, sizeof(COMPLEX16FrequencySeries *));
    plans = XLALCalloc(nDet, sizeof(REAL8FFTPlan *));

    for (i=0; i<nDet; i++) {
        flows->data[i] = data->fLow;
        fhighs->data[i] = data->fHigh;

        asds[i] = data->noiseASD;
        psds[i] = data->oneSidedNoisePowerSpectrum;

        td_data[i] = data->timeData;
        fd_data[i] = data->freqData;

        plans[i] = data->freqToTimeFFTPlan;
        data = data->next;
    }

    LALInferenceAddREAL8VectorVariable(propArgs, "flows", flows, LALINFERENCE_PARAM_FIXED);
    LALInferenceAddREAL8VectorVariable(propArgs, "fhighs", fhighs, LALINFERENCE_PARAM_FIXED);
    LALInferenceAddVariable(propArgs, "asds", asds, LALINFERENCE_void_ptr_t, LALINFERENCE_PARAM_FIXED);
    LALInferenceAddVariable(propArgs, "psds", psds, LALINFERENCE_void_ptr_t, LALINFERENCE_PARAM_FIXED);
    LALInferenceAddVariable(propArgs, "td_data", td_data, LALINFERENCE_void_ptr_t, LALINFERENCE_PARAM_FIXED);
    LALInferenceAddVariable(propArgs, "fd_data", fd_data, LALINFERENCE_void_ptr_t, LALINFERENCE_PARAM_FIXED);
    LALInferenceAddVariable(propArgs, "f2t_plans", plans, LALINFERENCE_void_ptr_t, LALINFERENCE_PARAM_FIXED);

}

/* Initialize differential evolution proposal */
void LALInferenceSetupDifferentialEvolutionProposal(LALInferenceThreadState *thread) {
    thread->differentialPoints = XLALCalloc(1, sizeof(LALInferenceVariables *));
    thread->differentialPointsLength = 0;
    thread->differentialPointsSize = 1;
    thread->differentialPointsSkip = 1;
}


/** Setup adaptive proposals. Should be called when state->currentParams is already filled with an initial sample */
void LALInferenceSetupAdaptiveProposals(LALInferenceVariables *propArgs, LALInferenceVariables *params) {
    INT4 no_adapt, adapting;
    INT4 adaptTau, adaptableStep, adaptLength, adaptResetBuffer;
    REAL8 sigma, s_gamma;
    REAL8 logLAtAdaptStart = -DBL_MAX;

    LALInferenceVariableItem *this;

    for(this=params->head; this; this=this->next) {
        if (LALInferenceCheckVariableNonFixed(params, this->name) && this->type == LALINFERENCE_REAL8_t) {
            char *name = this->name;

            if (!strcmp(name, "eta") || !strcmp(name, "q") || !strcmp(name, "time") || !strcmp(name, "a_spin2") || !strcmp(name, "a_spin1") || !strcmp(name,"t0")){
                sigma = 0.001;
            } else if (!strcmp(name, "polarisation") || !strcmp(name, "phase") || !strcmp(name, "costheta_jn")){
                sigma = 0.1;
            } else {
                sigma = 0.01;
            }

            /* Set up variables to store current sigma, proposed and accepted */
            char varname[MAX_STRLEN] = "";
            sprintf(varname, "%s_%s", name, ADAPTSUFFIX);
            LALInferenceAddREAL8Variable(propArgs, varname, sigma, LALINFERENCE_PARAM_LINEAR);

            sigma = 0.0;
            sprintf(varname, "%s_%s", name, ACCEPTSUFFIX);
            LALInferenceAddREAL8Variable(propArgs, varname, sigma, LALINFERENCE_PARAM_LINEAR);

            sprintf(varname, "%s_%s", name, PROPOSEDSUFFIX);
            LALInferenceAddREAL8Variable(propArgs, varname, sigma, LALINFERENCE_PARAM_LINEAR);
        }
    }

    no_adapt = LALInferenceGetINT4Variable(propArgs, "no_adapt");
    adapting = !no_adapt;      // Indicates if current iteration is being adapted
    LALInferenceAddINT4Variable(propArgs, "adapting", adapting, LALINFERENCE_PARAM_LINEAR);

    char name[MAX_STRLEN] = "none";
    LALInferenceAddstringVariable(propArgs, "proposedVariableName", name, LALINFERENCE_PARAM_OUTPUT);

    adaptableStep = 0;
    adaptTau = LALInferenceGetINT4Variable(propArgs, "adaptTau");  // Sets decay of adaption function
    adaptLength = pow(10, adaptTau);  // Number of iterations to adapt before turning off
    adaptResetBuffer = 100; // Number of iterations before adapting after a restart
    s_gamma = 1.0; // Sets the size of changes to jump size during adaptation

    LALInferenceAddINT4Variable(propArgs, "adaptableStep", adaptableStep, LALINFERENCE_PARAM_LINEAR);
    LALInferenceAddINT4Variable(propArgs, "adaptLength", adaptLength, LALINFERENCE_PARAM_LINEAR);
    LALInferenceAddINT4Variable(propArgs, "adaptResetBuffer", adaptResetBuffer, LALINFERENCE_PARAM_LINEAR);
    LALInferenceAddREAL8Variable(propArgs, "s_gamma", s_gamma, LALINFERENCE_PARAM_LINEAR);
    LALInferenceAddREAL8Variable(propArgs, "logLAtAdaptStart", logLAtAdaptStart, LALINFERENCE_PARAM_LINEAR);

    return;
}


/** Update proposal statistics if tracking */
void LALInferenceTrackProposalAcceptance(LALInferenceThreadState *thread) {
    INT4 i = 0;

    LALInferenceProposal *prop = thread->cycle->proposals[i];

    /* Find the proposal that was last called (by name) */
    while (strcmp(prop->name, thread->cycle->last_proposal_name)) {
        i++;
        prop = thread->cycle->proposals[i];
    }

    /* Update proposal statistics */
    prop->proposed++;
    if (thread->accepted == 1){
        prop->accepted++;
    }

    return;
}

/* Zero out proposal statistics counters */
void LALInferenceZeroProposalStats(LALInferenceProposalCycle *cycle) {
    INT4 i=0;

    for (i=0; i<cycle->nProposals; i++) {
        LALInferenceProposal *prop = cycle->proposals[i];

        prop->proposed = 0;
        prop->accepted = 0;
    }

    return;
}

/** Update the adaptive proposal. Whether or not a jump was accepted is passed with accepted */
void LALInferenceUpdateAdaptiveJumps(LALInferenceThreadState *thread, REAL8 targetAcceptance){
    INT4 adaptableStep;
    INT4 adapting = 0;
    REAL8 priorMin, priorMax, dprior, s_gamma;
    REAL8 accept, propose, sigma;
    char *name;

    LALInferenceVariables *args = thread->proposalArgs;

    if (LALInferenceCheckVariable(args, "adaptableStep" ) &&
        LALInferenceCheckVariable(args, "adapting" )){
        adaptableStep = LALInferenceGetINT4Variable(args, "adaptableStep");
        adapting = LALInferenceGetINT4Variable(args, "adapting");
    }
    /* Don't do anything if these are not found */
    else return;

    if (adaptableStep && adapting) {
        char tmpname[MAX_STRLEN] = "";
        name = LALInferenceGetstringVariable(args, "proposedVariableName");

        sprintf(tmpname, "%s_%s", name, PROPOSEDSUFFIX);
        propose = LALInferenceGetREAL8Variable(args, tmpname) + 1;
        LALInferenceSetVariable(args, tmpname, &propose);

        sprintf(tmpname, "%s_%s", name,  ACCEPTSUFFIX);
        accept = LALInferenceGetREAL8Variable(args, tmpname) + thread->accepted;
        LALInferenceSetVariable(args, tmpname, &accept);
    }

    /* Adapt if desired. */
    if (LALInferenceCheckVariable(args, "proposedVariableName") &&
        LALInferenceCheckVariable(args, "s_gamma") &&
        LALInferenceCheckVariable(args, "adapting") &&
        LALInferenceCheckVariable(args, "adaptableStep")) {

        if (adaptableStep) {
            name = LALInferenceGetstringVariable(args, "proposedVariableName");
            char tmpname[MAX_STRLEN]="";

            sprintf(tmpname, "%s_%s", name, ADAPTSUFFIX);

            s_gamma = LALInferenceGetREAL8Variable(args, "s_gamma");

            sigma = LALInferenceGetREAL8Variable(args, tmpname);

            LALInferenceGetMinMaxPrior(thread->priorArgs, name, &priorMin, &priorMax);
            dprior = priorMax - priorMin;

            if (thread->accepted == 1){
                sigma += s_gamma * (dprior/100.0) * (1.0-targetAcceptance);
            } else {
                sigma -= s_gamma * (dprior/100.0) * (targetAcceptance);
            }

            sigma = (sigma > dprior ? dprior : sigma);
            sigma = (sigma < DBL_MIN ? DBL_MIN : sigma);
            LALInferenceSetVariable(args, tmpname, &sigma);
        }
    }

    /* Make sure we don't do this again until we take another adaptable step.*/
    adaptableStep = 0;
    LALInferenceSetVariable(args, "adaptableStep", &adaptableStep);
}




/**
 * Setup all clustered-KDE proposals with samples read from file.
 *
 * Constructed clustered-KDE proposals from all sample lists provided in
 * files given on the command line.
 * @param thread The LALInferenceThreadState to get command line options from and to the proposal cycle of.
 * @param input The input file pointer
 * @param burnin The number of burn-in points
 * @param weight The weight?
 * @param ptmcmc Flag to determine if using parallel tempering MCMC
 */
void LALInferenceSetupClusteredKDEProposalsFromASCII(LALInferenceThreadState *thread, FILE *input, INT4 burnin, REAL8 weight, INT4 ptmcmc) {
    LALInferenceVariableItem *item;
    INT4 j=0, k=0;

    INT4 cyclic_reflective = LALInferenceGetINT4Variable(thread->proposalArgs, "cyclic_reflective_kde");

    LALInferenceClusteredKDE *kde = XLALCalloc(1, sizeof(LALInferenceClusteredKDE));

    INT4 nInSamps;
    INT4 nCols;
    REAL8 *sampleArray;

    if (ptmcmc)
        LALInferenceDiscardPTMCMCHeader(input);

    char params[128][VARNAME_MAX];
    LALInferenceReadAsciiHeader(input, params, &nCols);

    LALInferenceVariables *backwardClusterParams = XLALCalloc(1, sizeof(LALInferenceVariables));

    /* Only cluster parameters that are being sampled */
    INT4 nValidCols=0;
    INT4 *validCols = XLALCalloc(nCols, sizeof(INT4));
    for (j=0; j<nCols; j++)
        validCols[j] = 0;

    INT4 logl_idx = 0;
    for (j=0; j<nCols; j++) {
        if (!strcmp("logl", params[j])) {
            logl_idx = j;
            continue;
        }

        char* internal_param_name = XLALCalloc(512, sizeof(char));
        LALInferenceTranslateExternalToInternalParamName(internal_param_name, params[j]);

        for (item = thread->currentParams->head; item; item = item->next) {
            if (!strcmp(item->name, internal_param_name) &&
                LALInferenceCheckVariableNonFixed(thread->currentParams, item->name)) {
                nValidCols++;
                validCols[j] = 1;
                LALInferenceAddVariable(backwardClusterParams, item->name, item->value, item->type, item->vary);
                break;
            }
        }
    }

    /* LALInferenceAddVariable() builds the array backwards, so reverse it. */
    LALInferenceVariables *clusterParams = XLALCalloc(1, sizeof(LALInferenceVariables));

    for (item = backwardClusterParams->head; item; item = item->next)
        LALInferenceAddVariable(clusterParams, item->name, item->value, item->type, item->vary);

    /* Burn in samples and parse the remainder */
    if (ptmcmc)
        LALInferenceBurninPTMCMC(input, logl_idx, nValidCols);
    else
        LALInferenceBurninStream(input, burnin);

    sampleArray = LALInferenceParseDelimitedAscii(input, nCols, validCols, &nInSamps);

    /* Downsample PTMCMC file to have independent samples */
    if (ptmcmc) {
        REAL8 acl_real8 = LALInferenceComputeMaxAutoCorrLen(sampleArray, nInSamps, nValidCols);
        INT4 acl;
        if (acl_real8 == INFINITY)
            acl = INT_MAX;
        else if (acl_real8 < 1.0)
            acl = 1;
        else
            acl = (INT4)acl_real8;

        INT4 downsampled_size = ceil((REAL8)nInSamps/acl);
        REAL8 *downsampled_array = (REAL8 *)XLALCalloc(downsampled_size * nValidCols, sizeof(REAL8));
        printf("Downsampling to achieve %i samples.\n", downsampled_size);
        for (k=0; k < downsampled_size; k++) {
            for (j=0; j < nValidCols; j++)
                downsampled_array[k*nValidCols + j] = sampleArray[k*nValidCols*acl + j];
        }
        XLALFree(sampleArray);
        sampleArray = downsampled_array;
        nInSamps = downsampled_size;
    }

    /* Build the KDE estimate and add to the KDE proposal set */
    INT4 ntrials = 50;  // Number of trials at fixed-k to find optimal BIC
    LALInferenceInitClusteredKDEProposal(thread, kde, sampleArray, nInSamps, clusterParams, clusteredKDEProposalName, weight, LALInferenceOptimizedKmeans, cyclic_reflective, ntrials);

    /* If kmeans construction failed, halt the run */
    if (!kde->kmeans) {
        fprintf(stderr, "\nERROR: Couldn't build kmeans clustering from the file specified.\n");
        XLALFree(kde);
        exit(-1);
    }

    LALInferenceAddClusteredKDEProposalToSet(thread->proposalArgs, kde);

    LALInferenceClearVariables(backwardClusterParams);
    XLALFree(backwardClusterParams);
    XLALFree(sampleArray);
}


/**
 * Initialize a clustered-KDE proposal.
 *
 * Estimates the underlying distribution of a set of points with a clustered kernel density estimate
 * and constructs a jump proposal from the estimated distribution.
 * @param      thread   The current LALInferenceThreadState.
 * @param[out] kde      An empty proposal structure to populate with the clustered-KDE estimate.
 * @param[in]  array    The data to estimate the underlying distribution of.
 * @param[in]  nSamps   Number of samples contained in \a array.
 * @param[in]  params   The parameters contained in \a array.
 * @param[in]  name     The name of the proposal being constructed.
 * @param[in]  weight   The relative weight this proposal is to have against other KDE proposals.
 * @param[in]  cluster_method A pointer to the clustering function to be used.
 * @param[in]  cyclic_reflective Flag to check for cyclic/reflective bounds.
 * @param[in]  ntrials  Number of kmeans attempts at fixed k to find optimal BIC.
 */
void LALInferenceInitClusteredKDEProposal(LALInferenceThreadState *thread,
                                          LALInferenceClusteredKDE *kde,
                                          REAL8 *array,
                                          INT4 nSamps,
                                          LALInferenceVariables *params,
                                          const char *name,
                                          REAL8 weight,
                                          LALInferenceKmeans* (*cluster_method)(gsl_matrix*, INT4, gsl_rng*),
                                          INT4 cyclic_reflective,
                                          INT4 ntrials) {
    INT4 dim;
    INT4 ndraws = 1000;
    gsl_matrix_view mview;
    char outp_name[256];
    char outp_draws_name[256];

    strcpy(kde->name, name);
    dim = LALInferenceGetVariableDimensionNonFixed(params);

    /* If kmeans is already assigned, assume it was calculated elsewhere */
    if (!kde->kmeans) {
        mview = gsl_matrix_view_array(array, nSamps, dim);
        kde->kmeans = (*cluster_method)(&mview.matrix, ntrials, thread->GSLrandom);
    }

    /* Return if kmeans setup failed */
    if (!kde->kmeans)
        return;

    kde->dimension = kde->kmeans->dim;
    kde->params = params;

    kde->weight = weight;
    kde->next = NULL;

    /* Selectivey impose bounds on KDEs */
    LALInferenceKmeansImposeBounds(kde->kmeans, params, thread->priorArgs, cyclic_reflective);

    /* Print out clustered samples, assignments, and PDF values if requested */
    if (LALInferenceGetINT4Variable(thread->proposalArgs, "verbose")) {
        printf("Thread %i found %i clusters.\n", thread->id, kde->kmeans->k);

        sprintf(outp_name, "clustered_samples.%2.2d", thread->id);
        sprintf(outp_draws_name, "clustered_draws.%2.2d", thread->id);

        LALInferenceDumpClusteredKDE(kde, outp_name, array);
        LALInferenceDumpClusteredKDEDraws(kde, outp_draws_name, ndraws);
    }
}


/**
 * Dump draws from a KDE to file.
 *
 * Print out the samples used to estimate the distribution, along with their
 * cluster assignments, and the PDF evaluated at each sample.
 * @param[in] kde       The clustered KDE to dump the info of.
 * @param[in] outp_name The name of the output file.
 * @param[in] array     The array of samples used for the KDE (it only stores a whitened version).
 */
void LALInferenceDumpClusteredKDE(LALInferenceClusteredKDE *kde, char *outp_name, REAL8 *array) {
    FILE *outp;
    REAL8 PDF;
    INT4 i, j;

    outp = fopen(outp_name, "w");
    LALInferenceFprintParameterNonFixedHeaders(outp, kde->params);
    fprintf(outp, "cluster\tweight\tPDF\n");

    for (i=0; i<kde->kmeans->npts; i++) {
        PDF = LALInferenceKmeansPDF(kde->kmeans, array + i*kde->dimension);
        for (j=0; j<kde->dimension; j++)
            fprintf(outp, "%g\t", array[i*kde->dimension + j]);
        fprintf(outp, "%i\t%f\t%g\n", kde->kmeans->assignments[i], kde->kmeans->weights[kde->kmeans->assignments[i]], PDF);
    }
    fclose(outp);
}


/**
 * Dump clustered KDE information to file.
 *
 * Dump a requested number of draws from a clustered-KDE to file,
 * along with the value of the PDF at each point.
 * @param[in] kde        The clustered-KDE proposal to draw from.
 * @param[in] outp_name  The name of the file to write to.
 * @param[in] nSamps     The number of draws to write.
 */
void LALInferenceDumpClusteredKDEDraws(LALInferenceClusteredKDE *kde, char *outp_name, INT4 nSamps) {
    FILE *outp;
    INT4 i, j;
    REAL8 *draw, PDF;

    outp = fopen(outp_name, "w");
    LALInferenceFprintParameterNonFixedHeaders(outp, kde->params);
    fprintf(outp, "PDF\n");

    for (i=0; i<nSamps; i++) {
        draw = LALInferenceKmeansDraw(kde->kmeans);
        PDF = LALInferenceKmeansPDF(kde->kmeans, draw);
        for (j=0; j<kde->dimension; j++)
            fprintf(outp, "%g\t", draw[j]);
        fprintf(outp, "%g\n", PDF);
        XLALFree(draw);
    }
    fclose(outp);
}


/**
 * Add a KDE proposal to the KDE proposal set.
 *
 * If other KDE proposals already exist, the provided KDE is appended to the list, otherwise it is added
 * as the first of such proposals.
 * @param     propArgs The proposal arguments to be added to.
 * @param[in] kde      The proposal to be added to \a thread->cycle.
 */
void LALInferenceAddClusteredKDEProposalToSet(LALInferenceVariables *propArgs, LALInferenceClusteredKDE *kde) {
    /* If proposal doesn't already exist, add to proposal args */
    if (!LALInferenceCheckVariable(propArgs, clusteredKDEProposalName)) {
        LALInferenceAddVariable(propArgs, clusteredKDEProposalName, (void *)&kde, LALINFERENCE_void_ptr_t, LALINFERENCE_PARAM_LINEAR);

    /* If proposals already exist, add to the end */
    } else {
        LALInferenceClusteredKDE *existing_kde = *((LALInferenceClusteredKDE **)LALInferenceGetVariable(propArgs, clusteredKDEProposalName));
        LALInferenceClusteredKDE *old_kde = NULL;

        /* If the first proposal has the same name, replace it */
        if (!strcmp(existing_kde->name, kde->name)) {
            old_kde = existing_kde;
            kde->next = existing_kde->next;
            LALInferenceSetVariable(propArgs, clusteredKDEProposalName, (void *)&kde);
        } else {
            while (existing_kde->next != NULL) {
                /* Replace proposal with the same name if found */
                if (!strcmp(existing_kde->next->name, kde->name)) {
                    old_kde = existing_kde->next;
                    kde->next = old_kde->next;
                    existing_kde->next = kde;
                    break;
                }
                existing_kde = existing_kde->next;
            }

            /* If a proposal was not replaced, add the proposal to the end of the list */
            existing_kde->next=kde;
        }

        LALInferenceDestroyClusteredKDEProposal(old_kde);
    }

    return;
}


/**
 * Destroy an existing clustered-KDE proposal.
 *
 * Convenience function for freeing a clustered KDE proposal that
 * already exists.  This is particularly useful for a proposal that
 * is updated during a run.
 * @param proposal The proposal to be destroyed.
 */
void LALInferenceDestroyClusteredKDEProposal(LALInferenceClusteredKDE *proposal) {
    if (proposal != NULL) {
        LALInferenceClearVariables(proposal->params);
        LALInferenceKmeansDestroy(proposal->kmeans);
        XLALFree(proposal->params);
    }
    return;
}


/**
 * Setup a clustered-KDE proposal from the differential evolution buffer.
 *
 * Reads the samples currently in the differential evolution buffer and construct a
 * jump proposal from its clustered kernel density estimate.
 * @param thread The LALInferenceThreadState to get the buffer from and add the proposal to.
 */
void LALInferenceSetupClusteredKDEProposalFromDEBuffer(LALInferenceThreadState *thread) {
    INT4 i;

    /* If ACL can be estimated, thin DE buffer to only have independent samples */
    REAL8 bufferSize = (REAL8) thread->differentialPointsLength;
    REAL8 effSampleSize = (REAL8) LALInferenceComputeEffectiveSampleSize(thread);

    /* Correlations wont effect the proposal much, so floor is taken instead of ceil
     * when determining the step size */
    INT4 step = 1;
    if (effSampleSize > 0)
        step = (INT4) floor(bufferSize/effSampleSize);

    if (step == 0)
        step = 1;
    INT4 nPoints = (INT4) ceil(bufferSize/(REAL8)step);

    /* Get points to be clustered from the differential evolution buffer. */
    INT4 nPar = LALInferenceGetVariableDimensionNonFixed(thread->currentParams);
    REAL8** DEsamples = (REAL8**) XLALCalloc(nPoints, sizeof(REAL8*));
    REAL8*  temp = (REAL8*) XLALCalloc(nPoints * nPar, sizeof(REAL8));
    for (i=0; i < nPoints; i++)
      DEsamples[i] = temp + (i*nPar);

    LALInferenceThinnedBufferToArray(thread, DEsamples, step);

    /* Check if imposing cyclic reflective bounds */
    INT4 cyclic_reflective = LALInferenceGetINT4Variable(thread->proposalArgs, "cyclic_reflective_kde");

    INT4 ntrials = 5;
    LALInferenceSetupClusteredKDEProposalFromRun(thread, DEsamples[0], nPoints, cyclic_reflective, ntrials);

    /* The proposal copies the data, so the local array can be freed */
    XLALFree(temp);
    XLALFree(DEsamples);
}

/**
 * Setup a clustered-KDE proposal from the parameters in a run.
 *
 * Reads the samples currently in the differential evolution buffer and construct a
 * jump proposal from its clustered kernel density estimate.
 * @param thread The LALInferenceThreadState to get the buffer from and add the proposal to.
 * @param samples  The samples to estimate the distribution of.  Column order expected to match
 *                     the order in \a thread->currentParams.
 * @param size     Number of samples in \a samples.
 * @param cyclic_reflective Flag to check for cyclic/reflective bounds.
 * @param ntrials  Number of tirals at fixed-k to find optimal BIC
 */
void LALInferenceSetupClusteredKDEProposalFromRun(LALInferenceThreadState *thread, REAL8 *samples, INT4 size, INT4 cyclic_reflective, INT4 ntrials) {
    REAL8 weight=2.;

    /* Keep track of clustered parameter names */
    LALInferenceVariables *backwardClusterParams = XLALCalloc(1, sizeof(LALInferenceVariables));
    LALInferenceVariables *clusterParams = XLALCalloc(1, sizeof(LALInferenceVariables));
    LALInferenceVariableItem *item;
    for (item = thread->currentParams->head; item; item = item->next)
        if (LALInferenceCheckVariableNonFixed(thread->currentParams, item->name))
            LALInferenceAddVariable(backwardClusterParams, item->name, item->value, item->type, item->vary);
    for (item = backwardClusterParams->head; item; item = item->next)
        LALInferenceAddVariable(clusterParams, item->name, item->value, item->type, item->vary);

    /* Build the proposal */
    LALInferenceClusteredKDE *proposal = XLALCalloc(1, sizeof(LALInferenceClusteredKDE));
    LALInferenceInitClusteredKDEProposal(thread, proposal, samples, size, clusterParams, clusteredKDEProposalName, weight, LALInferenceOptimizedKmeans, cyclic_reflective, ntrials);

    /* Only add the kmeans was successfully setup */
    if (proposal->kmeans)
        LALInferenceAddClusteredKDEProposalToSet(thread->proposalArgs, proposal);
    else {
        LALInferenceClearVariables(clusterParams);
        XLALFree(clusterParams);
        XLALFree(proposal);
    }

    LALInferenceClearVariables(backwardClusterParams);
    XLALFree(backwardClusterParams);
}


/**
 * A proposal based on the clustered kernal density estimate of a set of samples.
 *
 * Proposes samples from the estimated distribution of a collection of points.
 * The distribution is estimated with a clustered kernel density estimator.  This
 * proposal is added to the proposal cycle with a specified weight, and in turn
 * chooses at random a KDE-estimate from a linked list.
 * @param      thread         The current LALInferenceThreadState.
 * @param      currentParams  The current parameters.
 * @param[out] proposedParams The proposed parameters.
 * @return proposal_ratio     The (log) proposal ratio for maintaining detailed balance
 */
REAL8 LALInferenceClusteredKDEProposal(LALInferenceThreadState *thread, LALInferenceVariables *currentParams, LALInferenceVariables *proposedParams) {
    REAL8 logPropRatio;

    logPropRatio = LALInferenceStoredClusteredKDEProposal(thread, currentParams, proposedParams, NULL);

    return logPropRatio;
}

/**
 * An interface to the KDE proposal that avoids a KDE evaluation if possible.
 *
 * If the value of the KDE at the current location is known, use it.  Otherwise
 * calculate and return.
 * @param      thread         The current LALInferenceThreadState.
 * @param      currentParams  The current parameters.
 * @param[out] proposedParams The proposed parameters.
 * @param      propDensity    If input is not NULL or >-DBL_MAX, assume this is the
 *                              proposal density at \a currentParams, otherwise
 *                              calculate.  It is then replaced with the proposal
 *                              density at \a proposedParams.
 * @return proposal_ratio    The (log) proposal ratio for maintaining detailed balance
 */
REAL8 LALInferenceStoredClusteredKDEProposal(LALInferenceThreadState *thread, LALInferenceVariables *currentParams, LALInferenceVariables *proposedParams, REAL8 *propDensity) {
    REAL8 cumulativeWeight, totalWeight;
    REAL8 logPropRatio = 0.0;

    LALInferenceVariableItem *item;
    LALInferenceVariables *propArgs = thread->proposalArgs;

    if (!LALInferenceCheckVariable(propArgs, clusteredKDEProposalName)) {
        LALInferenceClearVariables(proposedParams);
        return logPropRatio; /* Quit now, since there is no proposal to call */
    }

    LALInferenceCopyVariables(currentParams, proposedParams);

    /* Clustered KDE estimates are stored in a linked list, with possibly different weights */
    LALInferenceClusteredKDE *kdes = *((LALInferenceClusteredKDE **)LALInferenceGetVariable(propArgs, clusteredKDEProposalName));

    totalWeight = 0.;
    LALInferenceClusteredKDE *kde = kdes;
    while (kde!=NULL) {
        totalWeight += kde->weight;
        kde = kde->next;
    }

    /* If multiple KDE estimates exists, draw one at random */
    REAL8 randomDraw = gsl_rng_uniform(thread->GSLrandom);

    kde = kdes;
    cumulativeWeight = kde->weight;
    while(cumulativeWeight/totalWeight < randomDraw) {
        kde = kde->next;
        cumulativeWeight += kde->weight;
    }

    /* Draw a sample and fill the proposedParams variable with the parameters described by the KDE */
    REAL8 *current = XLALCalloc(kde->dimension, sizeof(REAL8));
    REAL8 *proposed = LALInferenceKmeansDraw(kde->kmeans);

    INT4 i=0;
    for (item = kde->params->head; item; item = item->next) {
        if (LALInferenceCheckVariableNonFixed(kde->params, item->name)) {
            current[i] = *(REAL8 *) LALInferenceGetVariable(currentParams, item->name);
            LALInferenceSetVariable(proposedParams, item->name, &(proposed[i]));
            i++;
        }
    }

    /* Calculate the proposal ratio */
    REAL8 logCurrentP;
    if (propDensity == NULL || *propDensity == -DBL_MAX)
        logCurrentP = LALInferenceKmeansPDF(kde->kmeans, current);
    else
        logCurrentP = *propDensity;

    REAL8 logProposedP = LALInferenceKmeansPDF(kde->kmeans, proposed);

    logPropRatio = logCurrentP - logProposedP;

    if (propDensity != NULL)
        *propDensity = logProposedP;

    XLALFree(current);
    XLALFree(proposed);

    return logPropRatio;
}


/**
 * A wrapper for the KDE proposal that doesn't store KDE evaluations.
 *
 */


/**
 * Compute the maximum ACL from the differential evolution buffer.
 *
 * Given the current differential evolution buffer, the maximum
 * one-dimensional autocorrelation length is found.
 * @param thread The thread state containing the differential evolution buffer.
 * @param maxACL UNDOCUMENTED
*/
void LALInferenceComputeMaxAutoCorrLenFromDE(LALInferenceThreadState *thread, INT4* maxACL) {
    INT4 nPar, nPoints, nSkip;
    INT4 i;
    REAL8** DEarray;
    REAL8*  temp;
    REAL8 max_acl;

    nPar = LALInferenceGetVariableDimensionNonFixed(thread->currentParams);
    nPoints = thread->differentialPointsLength;

    /* Determine the number of iterations between each entry in the DE buffer */
    nSkip = thread->differentialPointsSkip;

    /* Prepare 2D array for DE points */
    DEarray = (REAL8**) XLALCalloc(nPoints, sizeof(REAL8*));
    temp = (REAL8*) XLALCalloc(nPoints * nPar, sizeof(REAL8));
    for (i=0; i < nPoints; i++)
        DEarray[i] = temp + (i*nPar);

    LALInferenceBufferToArray(thread, DEarray);
    max_acl = nSkip * LALInferenceComputeMaxAutoCorrLen(DEarray[nPoints/2], nPoints-nPoints/2, nPar);

    if (max_acl == INFINITY)
        max_acl = INT_MAX;
    else if (max_acl < 1.0)
        max_acl = 1.0;

    *maxACL = (INT4)max_acl;
    XLALFree(temp);
    XLALFree(DEarray);
}

/**
 * Compute the maximum single-parameter autocorrelation length.  Each
 * parameter's ACL is the smallest s such that
 *
 * 1 + 2*ACF(1) + 2*ACF(2) + ... + 2*ACF(M*s) < s,
 *
 * The parameter M controls the length of the window over which we sum
 * the ACF to estimate the ACL; there must be at least M*ACL samples
 * summed.  This ensures that we obtain a reliable estimate of the ACL
 * by incorporating lags that are much longer that the estimated ACL.
 * 
 * The maximum window length is also restricted to be N/K as a safety
 * precaution against relying on data near the extreme of the lags in
 * the ACF, where there is a lot of noise.
 * 
 * By default, safe parameters are M = 5, K = 2.
 * 
 * If no estimate can be obtained, then return Infinity.
 *
 * @param array Array with rows containing samples.
 * @param nPoints UNDOCUMENTED
 * @param nPar UNDOCUMENTED
 * @return The maximum one-dimensional autocorrelation length
*/
REAL8 LALInferenceComputeMaxAutoCorrLen(REAL8 *array, INT4 nPoints, INT4 nPar) {
    INT4 M=5, K=2;

    REAL8 mean, ACL, ACF, maxACL=0;
    INT4 par=0, lag=0, i=0, imax;
    REAL8 cumACF, s;

    if (nPoints > 1) {
        imax = nPoints/K;

        for (par=0; par<nPar; par++) {
            mean = gsl_stats_mean(array+par, nPar, nPoints);
            for (i=0; i<nPoints; i++)
                array[i*nPar + par] -= mean;

            lag=1;
            ACL=1.0;
            ACF=1.0;
            s=1.0/(REAL8)M;
            cumACF=1.0;
            while (cumACF >= s) {
                ACF = gsl_stats_correlation(array + par, nPar, array + lag*nPar + par, nPar, nPoints-lag);
                cumACF += 2.0 * ACF;
                lag++;
                s = (REAL8)lag/(REAL8)M;
                if (lag > imax) {
                    return INFINITY; /* Short circuit: this parameter has indeterminate ACL */
                }
            }
            ACL = cumACF;
            if (ACL>maxACL)
                maxACL=ACL;

            for (i=0; i<nPoints; i++)
                array[i*nPar + par] += mean;
        }
    } else {
        maxACL = INFINITY;
    }

    return maxACL;
}

/**
 * Update the estimatate of the autocorrelation length.
 *
 * @param      thread      The current LALInferenceThreadState.
*/
void LALInferenceUpdateMaxAutoCorrLen(LALInferenceThreadState *thread) {
  // Calculate ACL with latter half of data to avoid ACL overestimation from chain equilibrating after adaptation
  INT4 acl;

  LALInferenceComputeMaxAutoCorrLenFromDE(thread, &acl);

  LALInferenceSetVariable(thread->proposalArgs, "acl", &acl);
}

/**
 * Determine the effective sample size based on the DE buffer.
 *
 * Compute the number of independent samples in the differential evolution
 * buffer.
 * @param      thread      The current LALInferenceThreadState.
 */
INT4 LALInferenceComputeEffectiveSampleSize(LALInferenceThreadState *thread) {
    /* Update the ACL estimate, assuming a thinned DE buffer if ACL isn't available */
    INT4 acl = 1;
    if (LALInferenceCheckVariable(thread->proposalArgs, "acl")) {
        LALInferenceUpdateMaxAutoCorrLen(thread);
        acl = LALInferenceGetINT4Variable(thread->proposalArgs, "acl");
    }

    /* Estimate the total number of samples post-burnin based on samples in DE buffer */
    INT4 nPoints =  thread->differentialPointsLength * thread->differentialPointsSkip;
    INT4 iEff = nPoints/acl;
    return iEff;
}


INT4 LALInferencePrintProposalTrackingHeader(FILE *fp,LALInferenceVariables *params) {
      fprintf(fp, "proposal\t");
      LALInferenceFprintParameterNonFixedHeaders(fp, params);
      LALInferenceFprintParameterNonFixedHeadersWithSuffix(fp, params, "p");
      fprintf(fp, "prop_ratio\taccepted\t");
      fprintf(fp, "\n");
      return 0;
}

void LALInferencePrintProposalTracking(FILE *fp, LALInferenceProposalCycle *cycle, LALInferenceVariables *theta, LALInferenceVariables *theta_prime, REAL8 logPropRatio, INT4 accepted){
  fprintf(fp, "%s\t", cycle->proposals[cycle->counter]->name);
  LALInferencePrintSampleNonFixed(fp, theta);
  LALInferencePrintSampleNonFixed(fp, theta_prime);
  fprintf(fp, "%9.5f\t", exp(logPropRatio));
  fprintf(fp, "%d\t", accepted);
  fprintf(fp, "\n");
  return;
}

REAL8 LALInferenceSplineCalibrationProposal(LALInferenceThreadState *thread, LALInferenceVariables *currentParams, LALInferenceVariables *proposedParams) {
  char **ifo_names;
  INT4 ifo;
  INT4 nifo = LALInferenceGetINT4Variable(thread->proposalArgs, "nDet");
  REAL8 ampWidth = *(REAL8 *)LALInferenceGetVariable(thread->priorArgs, "spcal_amp_uncertainty");
  REAL8 phaseWidth = *(REAL8 *)LALInferenceGetVariable(thread->priorArgs, "spcal_phase_uncertainty");

  LALInferenceCopyVariables(currentParams, proposedParams);

  ifo_names = *(char ***)LALInferenceGetVariable(thread->proposalArgs, "detector_names");
  for (ifo=0; ifo<nifo; ifo++) {
    size_t i;

    char ampName[VARNAME_MAX];
    char phaseName[VARNAME_MAX];

    REAL8Vector *amps;
    REAL8Vector *phases;

    snprintf(ampName, VARNAME_MAX, "%s_spcal_amp", ifo_names[ifo]);
    snprintf(phaseName, VARNAME_MAX, "%s_spcal_phase", ifo_names[ifo]);

    amps = *(REAL8Vector **)LALInferenceGetVariable(proposedParams, ampName);
    phases = *(REAL8Vector **)LALInferenceGetVariable(proposedParams, phaseName);

    for (i = 0; i < amps->length; i++) {
      amps->data[i] += ampWidth*gsl_ran_ugaussian(thread->GSLrandom)/sqrt(nifo*amps->length);
      phases->data[i] += phaseWidth*gsl_ran_ugaussian(thread->GSLrandom)/sqrt(nifo*amps->length);
    }
  };

  return 0.0;
}<|MERGE_RESOLUTION|>--- conflicted
+++ resolved
@@ -606,8 +606,6 @@
 REAL8 LALInferenceSingleAdaptProposal(LALInferenceThreadState *thread,
                                       LALInferenceVariables *currentParams,
                                       LALInferenceVariables *proposedParams) {
-    gsl_matrix *m=NULL;
-    INT4Vector *v=NULL;
     INT4 dim, varNr;
     REAL8 logPropRatio, sqrttemp, sigma;
     char tmpname[MAX_STRLEN] = "";
@@ -672,7 +670,7 @@
 REAL8 LALInferenceSingleProposal(LALInferenceThreadState *thread,
                                  LALInferenceVariables *currentParams,
                                  LALInferenceVariables *proposedParams) {
-    LALInferenceVariableItem *param=NULL, *dummyParam=NULL;
+    LALInferenceVariableItem *param=NULL;
     LALInferenceVariables *args = thread->proposalArgs;
     gsl_rng * GSLrandom = thread->GSLrandom;
     REAL8 sigma, big_sigma;
@@ -2865,22 +2863,12 @@
   MatchedFilterSNR *= new_x/old_x;
   LALInferenceSetREAL8Variable(proposedParams,"optimal_snr",OptimalSNR);
   LALInferenceSetREAL8Variable(proposedParams,"matched_filter_snr",MatchedFilterSNR);
-<<<<<<< HEAD
   if(LALInferenceCheckVariable(currentParams,"H1_optimal_snr"))
     LALInferenceSetREAL8Variable(proposedParams,"H1_optimal_snr",LALInferenceGetREAL8Variable(currentParams,"H1_optimal_snr") * (new_x/old_x));
   if(LALInferenceCheckVariable(currentParams,"L1_optimal_snr"))
     LALInferenceSetREAL8Variable(proposedParams,"L1_optimal_snr",LALInferenceGetREAL8Variable(currentParams,"L1_optimal_snr") * (new_x/old_x));
   if(LALInferenceCheckVariable(currentParams,"V1_optimal_snr"))
     LALInferenceSetREAL8Variable(proposedParams,"V1_optimal_snr",LALInferenceGetREAL8Variable(currentParams,"V1_optimal_snr") * (new_x/old_x));
-=======
-  REAL8 *snr_ptr=NULL;
-  if((snr_ptr=LALInferenceGetVariable(currentParams,"H1_optimal_snr")))
-    LALInferenceSetREAL8Variable(proposedParams,"H1_optimal_snr",*snr_ptr * (new_x/old_x));
-  if((snr_ptr=LALInferenceGetVariable(currentParams,"L1_optimal_snr")))
-    LALInferenceSetREAL8Variable(proposedParams,"L1_optimal_snr",*snr_ptr * (new_x/old_x));
-  if((snr_ptr=LALInferenceGetVariable(currentParams,"V1_optimal_snr")))
-    LALInferenceSetREAL8Variable(proposedParams,"V1_optimal_snr",*snr_ptr * (new_x/old_x));
->>>>>>> 1ccb0bf1
   
   
   REAL8 logxdjac;
