--- conflicted
+++ resolved
@@ -3709,17 +3709,11 @@
   REAL8 Gamma=delta/eta_xy;
   REAL8 zeta=eta_xz/eta_xy;
   
-<<<<<<< HEAD
-  REAL8 gama=(delta_xy[1]*eta_xz/eta_xy - delta_xy[2])/delta_xy[0];
-  REAL8 epsilon= (chi12-delta/eta_xy*delta_xy[1])/delta_xy[0];
-  REAL8 A=1.0+zeta*zeta+gama*gama;
-  REAL8 B=2.0*(epsilon*gama-Gamma*zeta);
-=======
   REAL8 localgamma=(delta_xy[1]*eta_xz/eta_xy - delta_xy[2])/delta_xy[0];
   REAL8 epsilon= (chi12-delta/eta_xy*delta_xy[1])/delta_xy[0];
   REAL8 A=1.0+zeta*zeta+localgamma*localgamma;
   REAL8 B=2.0*(epsilon*localgamma-Gamma*zeta);
->>>>>>> ff07d8c5
+
   REAL8 C=-(dist*dist-Gamma*Gamma -epsilon*epsilon + ((REAL8) N_geo)*((REAL8) N_geo)*LAL_C_SI*LAL_C_SI/freq/freq);
   
   if ((B*B-4.0*A*C)<0){
@@ -3733,11 +3727,9 @@
   //REAL8 pz_two= (-B - sdeterminant)/2.0/A;
   //printf("roots are %lf %lf\n",pz_one,pz_two);
   REAL8 pz=pz_one;
-<<<<<<< HEAD
-  REAL8 px=pz*gama + epsilon;
-=======
+
   REAL8 px=pz*localgamma + epsilon;
->>>>>>> ff07d8c5
+
   REAL8 py=Gamma-pz*zeta;
 
   //printf("new  %f %f %f\n",px,py,pz);
