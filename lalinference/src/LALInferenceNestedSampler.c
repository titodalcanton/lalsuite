--- conflicted
+++ resolved
@@ -819,34 +819,11 @@
     data_array[i]=calloc(max_iterations,sizeof(REAL8));
     acf_array[i]=calloc(max_iterations/2,sizeof(REAL8));
   }
-<<<<<<< HEAD
-
-  for (i=0;i<max_iterations;i++){
-    j=0;
-    LALInferenceProjectSampleOntoEigenvectors( &variables_array[i], eVectors, &projection );
-    data_array[j][i]=projection->data[j];
-    //for(this=variables_array[i].head;this;this=this->next)
-    //{
-    //  switch(this->vary){
-	//case LALINFERENCE_PARAM_CIRCULAR:
-	//case LALINFERENCE_PARAM_LINEAR:
-	//{
-	 // if(this->type!=LALINFERENCE_REAL8_t) continue;
-	 // else {
-	 //   data_array[j][i]=*(REAL8 *)this->value;
-	    j++;
-	 // }
-	//}
-	//default:
-	 // continue;
-    //  }
-    //}
-=======
+
   /* Measure autocorrelation in each dimension */
   /* Not ideal, should be measuring something like the det(autocorrelation-crosscorrelation matrix) */
   for (i=0;i<max_iterations;i++){
     for(j=0;j<nPar;j++) data_array[j][i]=*(REAL8 *)LALInferenceGetVariable(&variables_array[i],param_names[j]);
->>>>>>> ab79657f
     LALInferenceDestroyVariables(&variables_array[i]);
   }
   free(variables_array);
