/* Implementation of Nested Sampling for LALInference.
 * (C) John Veitch, 2010
 */

#include <lal/LALInferenceNestedSampler.h>
#include <lal/LALInferencePrior.h>
#include <lal/LALInferenceLikelihood.h>
#include <lal/LALInferenceProposal.h>
#include <stdio.h>
#include <stdlib.h>
#include <float.h>
#include <lal/TimeDelay.h>
#include <lal/LALInferenceConfig.h>
#include <lal/LALStdlib.h>
#include <lal/LALInferenceReadData.h>
#include <signal.h>

#ifdef HAVE_LIBLALXML
#include <lal/LALInferenceXML.h>
#endif

#define PROGRAM_NAME "LALInferenceNestedSampler.c"
#define CVS_ID_STRING "$Id$"
#define CVS_REVISION "$Revision$"
#define CVS_SOURCE "$Source$"
#define CVS_DATE "$Date$"
#define CVS_NAME_STRING "$Name$"

#define MAX_MCMC 5000 /* Maximum chain length, set to be higher than expected from a reasonable run */
#define ACF_TOLERANCE 0.01 /* Desired maximum correlation of MCMC samples */

#ifdef __GNUC__
#define UNUSED __attribute__ ((unused))
#else
#define UNUSED
#endif

static int __chainfile_iter;

/**
 * structure holding internal state of the NS integrator
 */
typedef struct tagNSintegralState
{
  UINT4 size,iteration;
  REAL8 *logZarray,
	*oldZarray,
	*Harray,
	*logwarray,
	*logtarray,
	*logt2array;
} NSintegralState;

static struct itimerval checkpoint_timer;

/** Write the current state to a checkpoint file the given filename */
static int ReadNSCheckPoint(CHAR *filename, LALInferenceRunState *runState, NSintegralState *s);
/** Read the given filename to populate a given LALInferenceRunState and NSintegralState */
static int WriteNSCheckPoint(CHAR *filename, LALInferenceRunState *runState, NSintegralState *s);

/* This is checked by the main loop to determine when to checkpoint */
static volatile sig_atomic_t __ns_saveStateFlag = 0;
/* This indicates the main loop should terminate */
static volatile sig_atomic_t __ns_exitFlag = 0;

/* Signal handler for SIGINT, which is produced by condor
 * when evicting a job, or when the user presses Ctrl-C */
static void catch_interrupt(UNUSED int sig, UNUSED siginfo_t *siginfo,UNUSED void *context);
static void catch_interrupt(UNUSED int sig, UNUSED siginfo_t *siginfo,UNUSED void *context)
{
  
 __ns_saveStateFlag=1;
 __ns_exitFlag=1;
}

/* Signal handler for SIGALRM, for periodic checkpointing */
static void catch_alarm(UNUSED int sig, UNUSED siginfo_t *siginfo,UNUSED void *context);
static void catch_alarm(UNUSED int sig, UNUSED siginfo_t *siginfo,UNUSED void *context)
{
  __ns_saveStateFlag=1;
}

static UINT4 UpdateNMCMC(LALInferenceRunState *runState);
/* Prototypes for private "helper" functions. */
//static void SamplePriorDiscardAcceptance(LALInferenceRunState *runState);
static double logadd(double a,double b);
static REAL8 mean(REAL8 *array,int N);
static void getMinMaxLivePointValue( LALInferenceVariables **livepoints, 
                                     const CHAR *pname, UINT4 Nlive, 
                                     REAL8 *minval, REAL8 *maxval );

static double logadd(double a,double b){
	if(a>b) return(a+log(1.0+exp(b-a)));
	else return(b+log(1.0+exp(a-b)));
}

static UINT4 checkForSingleAdapt(LALInferenceRunState *runState);
static void SetupEigenProposals(LALInferenceRunState *runState);

/**
 * Update the internal state of the integrator after receiving the lowest logL
 * value logL
 */
REAL8 incrementEvidenceSamples(LALInferenceRunState *runState, REAL8 logL, NSintegralState *s);
REAL8 incrementEvidenceSamples(LALInferenceRunState *runState, REAL8 logL, NSintegralState *s)
{
  REAL8 Wtarray[s->size];
  UINT4 Nlive=*(UINT4 *)LALInferenceGetVariable(runState->algorithmParams,"Nlive");
  /* Update evidence array */
  for(UINT4 j=0;j<s->size;j++){
    Wtarray[j]=s->logwarray[j]+logL+logadd(0,s->logt2array[j]*s->logtarray[j])-log(2.0);
    s->logZarray[j]=logadd(s->logZarray[j],Wtarray[j]);
    s->Harray[j]= exp(Wtarray[j]-s->logZarray[j])*logL
    + exp(s->oldZarray[j]-s->logZarray[j])*(s->Harray[j]+s->oldZarray[j])-s->logZarray[j];
    REAL8 tmp=s->logtarray[j];
    s->logtarray[j]=s->logt2array[j];
    s->logt2array[j]=tmp;
    s->logtarray[j]=LALInferenceNSSample_logt(Nlive,runState->GSLrandom);
    s->logwarray[j]+=s->logtarray[j];
  }
  s->iteration++;
  return(mean(s->logZarray,s->size));
}

static void printAdaptiveJumpSizes(FILE *file, LALInferenceRunState *runState);
static void printAdaptiveJumpSizes(FILE *file, LALInferenceRunState *runState)
{
    LALInferenceVariableItem *this=runState->currentParams->head;
    REAL8 *val=NULL;
    char tmpname[1000]="";
    fprintf(file,"Adaptive proposal step size:\n");
    while(this)
    {
        sprintf(tmpname,"%s_%s",this->name,ADAPTSUFFIX);
        if(LALInferenceCheckVariable(runState->proposalArgs,tmpname))
        {
            val=(REAL8 *)LALInferenceGetVariable(runState->proposalArgs,tmpname);
            fprintf(file,"%s: %lf\n",this->name,*val);
        }
        this=this->next;
    }

}

static void resetProposalStats(LALInferenceRunState *runState);
static void resetProposalStats(LALInferenceRunState *runState)
{
    LALInferenceProposalStatistics *propStat;
    LALInferenceVariableItem *this;
    this = runState->proposalStats->head;
    while(this){
        propStat = (LALInferenceProposalStatistics *)this->value;
        propStat->accepted = 0;
        propStat->proposed = 0;
        this = this->next;
    } 
}



/* Create Internal arrays for sampling the integral */
static NSintegralState *initNSintegralState(UINT4 Nruns, UINT4 Nlive);
static NSintegralState *initNSintegralState(UINT4 Nruns, UINT4 Nlive)
{
  NSintegralState *s=XLALMalloc(sizeof(NSintegralState));
  s->iteration=0;
  s->size=Nruns;
  s->logZarray = XLALCalloc(Nruns,sizeof(REAL8));
  s->oldZarray = XLALCalloc(Nruns,sizeof(REAL8));
  s->Harray = XLALCalloc(Nruns,sizeof(REAL8));
  s->logwarray = XLALCalloc(Nruns,sizeof(REAL8));
  s->logtarray=XLALCalloc(Nruns,sizeof(REAL8));
  s->logt2array=XLALCalloc(Nruns,sizeof(REAL8));
  REAL8 logw=log(1.0-exp(-1.0/Nlive));

  if(s->logZarray==NULL || s->Harray==NULL || s->oldZarray==NULL || s->logwarray==NULL)
  {fprintf(stderr,"Unable to allocate RAM\n"); exit(-1);}
  for(UINT4 i=0;i<Nruns;i++)  {s->logwarray[i]=logw; s->logZarray[i]=-DBL_MAX;
    s->oldZarray[i]=-DBL_MAX; s->Harray[i]=0.0;s->logtarray[i]=-1.0/Nlive;
    s->logt2array[i]=-1.0/Nlive;
  }
  return s;
}

static REAL8 mean(REAL8 *array,int N){
	REAL8 sum=0.0;
	int i;
	for(i=0;i<N;i++) sum+=array[i];
	return sum/((REAL8) N);
}

/** Get the maximum value of a parameter from a set of live points */
static void getMinMaxLivePointValue( LALInferenceVariables **livepoints, 
                                     const CHAR *pname, UINT4 Nlive, 
                                     REAL8 *minval, REAL8 *maxval ){
  REAL8 maxvaltmp = -DBL_MAX, minvaltmp = DBL_MAX;
  UINT4 i = 0;
  
  for ( i = 0; i < Nlive; i++ ){
    REAL8 val = *(REAL8 *)LALInferenceGetVariable( livepoints[i], pname );
    
    if ( val < minvaltmp ) minvaltmp = val;
    if ( val > maxvaltmp ) maxvaltmp = val;
  }
  
  *minval = minvaltmp;
  *maxval = maxvaltmp;
  return;
}
  
REAL8 LALInferenceNSSample_logt(int Nlive,gsl_rng *RNG){
	REAL8 t=0.0;
	REAL8 a=0.0;
	while((Nlive--)>1) {a=gsl_rng_uniform(RNG); t = t>a ? t : a;}
	return(log(t));
}

static UINT4 UpdateNMCMC(LALInferenceRunState *runState){
	INT4 max = 0;
	INT4 maxMCMC = MAX_MCMC;
	/* Measure Autocorrelations if the Nmcmc is not over-ridden */
	if(!LALInferenceGetProcParamVal(runState->commandLine,"--Nmcmc") && !LALInferenceGetProcParamVal(runState->commandLine,"--nmcmc")){
        if(LALInferenceCheckVariable(runState->algorithmParams,"maxmcmc"))
            maxMCMC = *(INT4 *)LALInferenceGetVariable(runState->algorithmParams,"maxmcmc");
        if(LALInferenceCheckVariable(runState->algorithmParams,"Nmcmc")) /* if already estimated the length */
            max=4 * *(INT4 *)LALInferenceGetVariable(runState->algorithmParams,"Nmcmc"); /* We will use this to go out 4x last ACL */
        else max=4*maxMCMC; /* otherwise use the MAX_MCMC */
        if(max>4*maxMCMC) max=4*maxMCMC;
	UINT4 Nlive = *(INT4 *)LALInferenceGetVariable(runState->algorithmParams,"Nlive");
	UINT4 rnd=gsl_rng_uniform_int(runState->GSLrandom,Nlive);
	LALInferenceCopyVariables(runState->livePoints[rnd],runState->currentParams);
        LALInferenceVariables *acls=LALInferenceComputeAutoCorrelation(runState, max, LALInferenceNestedSamplingSloppySample) ;
        max=10;
        for(LALInferenceVariableItem *this=acls->head;this;this=this->next) {
            if(LALInferenceCheckVariable(runState->algorithmParams,"verbose"))
                fprintf(stdout,"Autocorrelation length of %s: %i\n",this->name,(INT4) *(REAL8 *)this->value);
            if(*(REAL8 *)this->value>max) {
                max=(INT4) *(REAL8 *)this->value;
            }
        }
        LALInferenceClearVariables(acls);
        XLALFree(acls);
        if(max>maxMCMC){
            fprintf(stderr,"Warning: Estimated chain length %i exceeds maximum %i!\n",max,maxMCMC);
            max=maxMCMC;
        }
        LALInferenceSetVariable(runState->algorithmParams,"Nmcmc",&max);
    }
    if (LALInferenceGetProcParamVal(runState->commandLine,"--proposal-kde"))
        LALInferenceSetupClusteredKDEProposalFromDEBuffer(runState);
    return(max);
}

/* estimateCovarianceMatrix reads the list of live points,
 and works out the covariance matrix of the varying parameters
 - CIRCULAR parameters are wrapped around before the calculation and must be
 scaled to the range 0 -> 2pi. Only works with REAL8 variables */
void LALInferenceNScalcCVM(gsl_matrix **cvm, LALInferenceVariables **Live, UINT4 Nlive)
{
	UINT4 i,j,k;
	UINT4 ND=0;
	LALInferenceVariableItem *item,*k_item,*j_item;
	REAL8 *means, *ms, *mc,jval=0.,kval=0.;
	
	/* Find the number of dimensions which vary in the covariance matrix */
	for(item=Live[0]->head;item!=NULL;item=item->next)
		if((item->vary==LALINFERENCE_PARAM_LINEAR || item->vary==LALINFERENCE_PARAM_CIRCULAR) && item->type==LALINFERENCE_REAL8_t) ND++;
	
	/* Set up matrix if necessary */
	if(*cvm==NULL)
	{if(NULL==(*cvm=gsl_matrix_alloc(ND,ND))) {fprintf(stderr,"Unable to allocate matrix memory\n"); exit(1);}}
	else {
		if((*cvm)->size1!=(*cvm)->size2 || (*cvm)->size1!=ND)
		{	fprintf(stderr,"ERROR: Matrix wrong size. Something has gone wrong in LALInferenceNScalcCVM\n");
			exit(1);
		}
	}
	/* clear the matrix */
	for(i=0;i<(*cvm)->size1;i++) for(j=0;j<(*cvm)->size2;j++) gsl_matrix_set(*cvm,i,j,0.0);

	/* Find the means */
	if(NULL==(means = XLALMalloc((size_t)ND*sizeof(REAL8)))){fprintf(stderr,"Can't allocate RAM"); exit(-1);}
	if(NULL==(ms = XLALMalloc((size_t)ND*sizeof(REAL8)))){fprintf(stderr,"Can't allocate RAM"); exit(-1);}
	if(NULL==(mc = XLALMalloc((size_t)ND*sizeof(REAL8)))){fprintf(stderr,"Can't allocate RAM"); exit(-1);}
	for(i=0;i<ND;i++){ 
          means[i]=0.0;
          ms[i] = 0.;
          mc[i] = 0.;
        }
        for(item=Live[0]->head,j=0;item;item=item->next){
	  if((item->vary!=LALINFERENCE_PARAM_CIRCULAR && item->vary!=LALINFERENCE_PARAM_LINEAR) || item->type!=LALINFERENCE_REAL8_t) continue;
	    for(i=0;i<Nlive;i++){
			void *ptr = LALInferenceGetVariable(Live[i],item->name);
			switch(item->vary)
			{
			  case LALINFERENCE_PARAM_LINEAR:
			  {
                                means[j]+=*(REAL8 *)ptr;
				break;
			  }
			  case LALINFERENCE_PARAM_CIRCULAR:
			  {
                               ms[j] += sin(*(REAL8 *)ptr);
                               mc[j] += cos(*(REAL8 *)ptr);
                               break;
			  }
			  default:
			  {
			    break;
			  }
			}
	  }
	  j++;
	}

        for(item=Live[0]->head,j=0;item;item=item->next){ 
          if( item->vary==LALINFERENCE_PARAM_LINEAR && item->type==LALINFERENCE_REAL8_t ){
            means[j]/=(REAL8)Nlive;
            j++;
          }
          if( item->vary==LALINFERENCE_PARAM_CIRCULAR && item->type==LALINFERENCE_REAL8_t ){
            ms[j]/=(REAL8)Nlive;
            mc[j]/=(REAL8)Nlive;
            
            means[j] = atan2(ms[j], mc[j]);
            means[j] = means[j]<0? 2.0*LAL_PI + means[j] : means[j];
            
            j++;
          }
        }
        
        XLALFree(ms);
        XLALFree(mc);
        
	/* Iterate over the matrix elements one at a time */
	j_item=k_item=Live[0]->head;
	for(j=0,j_item=Live[0]->head;j_item;j_item=j_item->next)
	{
	  /* Skip non-varying parameters */
	  if((j_item->vary!=LALINFERENCE_PARAM_LINEAR && j_item->vary!=LALINFERENCE_PARAM_CIRCULAR )||j_item->type!=LALINFERENCE_REAL8_t ) {continue;}

	  for(k_item=Live[0]->head,k=0;k_item &&k<=j;k_item=k_item->next)
	  {
	    /* Skip non-varying parameters */
	    if((k_item->vary!=LALINFERENCE_PARAM_LINEAR && k_item->vary!=LALINFERENCE_PARAM_CIRCULAR)||k_item->type!=LALINFERENCE_REAL8_t) {continue;}
	    
	    /* Loop over live points updating covariance elements */
	    for(i=0;i<Nlive;i++)
	    {
	      void *jptr=LALInferenceGetVariable(Live[i],j_item->name);
	      void *kptr=LALInferenceGetVariable(Live[i],k_item->name);
	      
	      /* Check for linear or circular */
	      if( j_item->vary==LALINFERENCE_PARAM_CIRCULAR )
		jval = LALInferenceAngularDistance(*(REAL8 *)jptr, means[j]);
	      else if( j_item->vary==LALINFERENCE_PARAM_LINEAR )
		jval = *(REAL8 *)jptr - means[j];
	      
	      if( k_item->vary==LALINFERENCE_PARAM_CIRCULAR )
		kval = LALInferenceAngularDistance(*(REAL8 *)kptr, means[k]);
	      else if( k_item->vary==LALINFERENCE_PARAM_LINEAR )
		kval = *(REAL8 *)kptr - means[k];
	      
	      gsl_matrix_set(*cvm,j,k, gsl_matrix_get(*cvm,j,k) + kval*jval);
	      
	    }
	    
	    k++;
	  } /* end loop over k */
	  j++;
	}/* end loop over j */
	
	/* Normalise */
	for(i=0;i<ND;i++) for(j=0;j<ND;j++) gsl_matrix_set(*cvm,i,j,gsl_matrix_get(*cvm,i,j)/((REAL8) Nlive));
	XLALFree(means);
        
	/* the other half */
	for(i=0;i<ND;i++) 
          for(j=0;j<i;j++)
            gsl_matrix_set(*cvm,j,i,gsl_matrix_get(*cvm,i,j));
       
	return;
}


/* NestedSamplingAlgorithm implements the nested sampling algorithm,
 see e.g. Sivia & Skilling "Data Analysis: A Bayesian Tutorial, 2nd edition.
 REQUIREMENTS:
	Calling routine must have set up runState->livePoints already to
	contain samples from the prior distribution.
	runState->algorithmParams must contain a variable "logLikelihoods"
	which contains a REAL8 array of likelihood values for the live
	points.
 */

void LALInferenceNestedSamplingAlgorithm(LALInferenceRunState *runState)
{
  UINT4 iter=0,i,j,minpos;
  UINT4 Nlive=*(UINT4 *)LALInferenceGetVariable(runState->algorithmParams,"Nlive");
  UINT4 Nruns=100;
  REAL8 *logZarray,*oldZarray,*Harray,*logwarray,*logtarray;
  REAL8 TOLERANCE=0.1;
  REAL8 logZ,logZnew,logLmin,logLmax=-DBL_MAX,logLtmp,logw,H,logZnoise,dZ=0;//deltaZ - set but not used
  LALInferenceVariables *temp;
  FILE *fpout=NULL;
  REAL8 dblmax=-DBL_MAX;
  REAL8 zero=0.0;
  REAL8 *logLikelihoods=NULL;
  UINT4 verbose=0;
  REAL8 sloppyfrac;
  UINT4 displayprogress=0;
  LALInferenceVariables *currentVars=XLALCalloc(1,sizeof(LALInferenceVariables));
  REAL8 kdupdate=0.;
  UINT4 samplePrior=0; //If this flag is set to a positive integer, code will just draw this many samples from the prior
  ProcessParamsTable *ppt=NULL;
  
  /* Default sample logging functions with and without XML */
  #ifdef HAVE_LIBLALXML
  char *outVOTable=NULL;
  if(!runState->logsample) runState->logsample=LALInferenceLogSampleToArray;
  #else
  if(!runState->logsample) runState->logsample=LALInferenceLogSampleToFile;
  #endif
  
  if ( !LALInferenceCheckVariable(runState->algorithmParams, "logZnoise" ) ){
    logZnoise=LALInferenceNullLogLikelihood(runState->data);
    
    LALInferenceAddVariable(runState->algorithmParams,"logZnoise",&logZnoise,LALINFERENCE_REAL8_t,LALINFERENCE_PARAM_FIXED);
  }
  else{
    logZnoise = 
      *(REAL8 *)LALInferenceGetVariable(runState->algorithmParams,"logZnoise");
  }

  logLikelihoods=(REAL8 *)(*(REAL8Vector **)LALInferenceGetVariable(runState->algorithmParams,"logLikelihoods"))->data;
  
  if((ppt=LALInferenceGetProcParamVal(runState->commandLine,"--sampleprior")))
  {
    samplePrior=atoi(ppt->value);
    fprintf(stdout,"Generating %i samples from the prior\n",samplePrior);
  }

  verbose=LALInferenceCheckVariable(runState->algorithmParams,"verbose");
  displayprogress=verbose;
  
  /* Operate on parallel runs if requested */
  if(LALInferenceCheckVariable(runState->algorithmParams,"Nruns"))
    Nruns = *(UINT4 *) LALInferenceGetVariable(runState->algorithmParams,"Nruns");

  /* Create workspace for arrays */
  NSintegralState *s=NULL;

  if(LALInferenceCheckVariable(runState->algorithmParams,"tolerance"))
    TOLERANCE = *(REAL8 *) LALInferenceGetVariable(runState->algorithmParams,"tolerance");
  
  /* Check that necessary parameters are created */
  if(!LALInferenceCheckVariable(runState->algorithmParams,"logLmin"))
    LALInferenceAddVariable(runState->algorithmParams,"logLmin",&dblmax,LALINFERENCE_REAL8_t,LALINFERENCE_PARAM_OUTPUT);
  
  if(!LALInferenceCheckVariable(runState->algorithmParams,"accept_rate"))
    LALInferenceAddVariable(runState->algorithmParams,"accept_rate",&zero,LALINFERENCE_REAL8_t,LALINFERENCE_PARAM_OUTPUT);
  if(!LALInferenceCheckVariable(runState->algorithmParams,"sub_accept_rate"))
    LALInferenceAddVariable(runState->algorithmParams,"sub_accept_rate",&zero,LALINFERENCE_REAL8_t,LALINFERENCE_PARAM_OUTPUT);
  if(!LALInferenceCheckVariable(runState->algorithmParams,"sloppyfraction"))
    LALInferenceAddVariable(runState->algorithmParams,"sloppyfraction",&zero,LALINFERENCE_REAL8_t,LALINFERENCE_PARAM_OUTPUT);
  
  /* Set up the proposal scale factor, for use in the multi-student jump step */
  REAL8 propScale = 0.1;
  LALInferenceAddVariable(runState->proposalArgs,"proposal_scale",&propScale,LALINFERENCE_REAL8_t,LALINFERENCE_PARAM_FIXED);
  
  /* Open output file */
  ppt = NULL; 
  ppt=LALInferenceGetProcParamVal(runState->commandLine,"--outfile");
  if(!ppt){
    fprintf(stderr,"Must specify --outfile <filename.dat>\n");
    exit(1);
  }
  char *outfile=ppt->value;
  
  if(LALInferenceGetProcParamVal(runState->commandLine,"--progress"))
    displayprogress=1;
  
  #ifdef HAVE_LIBLALXML
  ppt=LALInferenceGetProcParamVal(runState->commandLine,"--outxml");
  if(!ppt){
    ppt=LALInferenceGetProcParamVal(runState->commandLine,"--outXML");
  }
  if(!ppt){
    fprintf(stderr,"Can specify --outXML <filename.dat> for VOTable output\n");
  }
  else{
    outVOTable=ppt->value;
  }
  #endif	

  minpos=0;
  
  logw=log(1.0-exp(-1.0/Nlive));
  i=0;
  /* sort points for consistent order before creating the matrix */
  for(i=0;i<Nlive;i++) 
    LALInferenceSortVariablesByName(runState->livePoints[i]);

  /* Set up eigenvector proposals */
  SetupEigenProposals(runState);
  
  /* Use the live points as differential evolution points */
  runState->differentialPoints=runState->livePoints;
  runState->differentialPointsLength=(size_t) Nlive;
  runState->differentialPointsSkip=1;
  
  /* If there is not a proposal counter, put one into the variables, initialized to zero. */
  if (!LALInferenceCheckVariable(runState->proposalArgs, cycleArrayCounterName)) {
    i = 0;
    LALInferenceAddVariable(runState->proposalArgs, cycleArrayCounterName, &i, LALINFERENCE_UINT4_t, LALINFERENCE_PARAM_CIRCULAR);
  }
  /* set up k-D tree if required and not already set */
  if ( ( LALInferenceGetProcParamVal(runState->commandLine,"--kDTree") ||
    LALInferenceGetProcParamVal(runState->commandLine,"--kdtree")) &&
    !LALInferenceCheckVariable( runState->proposalArgs, "kDTree" ) )
      LALInferenceSetupkDTreeNSLivePoints( runState );
      
  if(!LALInferenceCheckVariable(runState->algorithmParams,"Nmcmc")){
    INT4 tmp=200;
    LALInferenceAddVariable(runState->algorithmParams,"Nmcmc",&tmp,LALINFERENCE_INT4_t,LALINFERENCE_PARAM_OUTPUT);
  }
  s=initNSintegralState(Nruns,Nlive);
  
  
  /* Check for an interrupted run */
  char resumefilename[FILENAME_MAX];
  sprintf(resumefilename,"%s_resume",outfile);
  char outfilebackup[FILENAME_MAX];
  sprintf(outfilebackup,"%s.bak",outfile);
  int retcode=1;
  if(LALInferenceGetProcParamVal(runState->commandLine,"--resume")){
      retcode=ReadNSCheckPoint(resumefilename,runState,s);
      if(retcode==0){
          for(i=0;i<Nlive;i++) logLikelihoods[i]=*(REAL8 *)LALInferenceGetVariable(runState->livePoints[i],"logL");
          iter=s->iteration;
          /* back up the old file and get ready to append to it from the right place */
          char commandline[1024];
          sprintf(commandline,"cp %s %s",outfile,outfilebackup);
          system(commandline);
          sprintf(commandline,"head -n %i %s > %s",iter+1,outfilebackup,outfile);
          system(commandline);
          fpout=fopen(outfile,"a");
      }
      /* Install a periodic alarm that will trigger a checkpoint */
      int sigretcode=0;
      struct sigaction sa;
      sa.sa_sigaction=catch_alarm;
      sa.sa_flags=SA_SIGINFO;
      sigretcode=sigaction(SIGVTALRM,&sa,NULL);
      if(sigretcode!=0) fprintf(stderr,"WARNING: Cannot establish checkpoint timer!\n");
      /* Condor sends SIGUSR2 to checkpoint and continue */
      sigretcode=sigaction(SIGUSR2,&sa,NULL);
      if(sigretcode!=0) fprintf(stderr,"WARNING: Cannot establish checkpoint on SIGUSR2.\n");
      checkpoint_timer.it_interval.tv_sec=4*3600; /* Default timer 4 hours */
      checkpoint_timer.it_interval.tv_usec=0;
      checkpoint_timer.it_value=checkpoint_timer.it_interval;
      setitimer(ITIMER_VIRTUAL,&checkpoint_timer,NULL);
      /* Install the handler for the condor interrupt signal */
      sa.sa_sigaction=catch_interrupt;
      sigretcode=sigaction(SIGINT,&sa,NULL);
      if(sigretcode!=0) fprintf(stderr,"WARNING: Cannot establish checkpoint on SIGINT.\n");
      /* Condor sends SIGTERM to vanilla universe jobs to evict them */
      sigretcode=sigaction(SIGTERM,&sa,NULL);
      if(sigretcode!=0) fprintf(stderr,"WARNING: Cannot establish checkpoint on SIGTERM.\n");
      /* Condor sends SIGTSTP to standard universe jobs to evict them.
       *I think condor handles this, so didn't add a handler CHECK */
  }
  
  if(retcode!=0)
  {
    if(LALInferenceGetProcParamVal(runState->commandLine,"--resume"))
        fprintf(stdout,"Unable to open resume file %s. Starting anew.\n",resumefilename);
    /* Sprinkle points */
    LALInferenceSetVariable(runState->algorithmParams,"logLmin",&dblmax);
    for(i=0;i<Nlive;i++) {
	runState->currentParams=runState->livePoints[i];
	do
    {
        runState->evolve(runState);
    	logLikelihoods[i]=runState->likelihood(runState->livePoints[i],runState->data,runState->model);
    }while(isnan(logLikelihoods[i]));
	if(XLALPrintProgressBar((double)i/(double)Nlive)) fprintf(stderr,"\n");
    }
    fpout=fopen(outfile,"w");
  }
  if(fpout==NULL) {fprintf(stderr,"Unable to open output file %s!\n",outfile); exit(1);}
  else{
    if(setvbuf(fpout,NULL,_IOFBF,0x100000)) /* Set buffer to 1MB so as to not thrash NFS */
      fprintf(stderr,"Warning: Unable to set output file buffer!");
    LALInferenceAddVariable(runState->algorithmParams,"outfile",&fpout,LALINFERENCE_void_ptr_t,LALINFERENCE_PARAM_FIXED);
  }

  logZarray=s->logZarray;
  logtarray=s->logtarray;
  oldZarray=s->oldZarray;
  logwarray=s->logwarray;
  Harray=s->Harray;
  
  /* Find maximum likelihood and sanity check */
  for(i=0;i<Nlive;i++)
  {
    LALInferenceAddVariable(runState->livePoints[i],"logw",&logw,LALINFERENCE_REAL8_t,LALINFERENCE_PARAM_OUTPUT);
    logLtmp=logLikelihoods[i];
    logLmax=logLtmp>logLmax? logLtmp : logLmax;
    if(isnan(logLikelihoods[i])) {
      fprintf(stderr,"Detected logL[%i]=%lf! Sanity checking...\n",i,logLikelihoods[i]);
      if(LALInferenceSanityCheck(runState))
	exit(1);
    }
  }
  /* sort points for consistent order after attaching delta parameters */
  for(i=0;i<Nlive;i++) 
    LALInferenceSortVariablesByName(runState->livePoints[i]);

  /* Update the covariance matrix for proposal distribution */
  SetupEigenProposals(runState);
//  LALInferenceNScalcCVM(cvm,runState->livePoints,Nlive);

  /* re-calculate the k-D tree from the new points if required */
  if ( LALInferenceCheckVariable( runState->proposalArgs, "kDTree" ) ){
    LALInferenceSetupkDTreeNSLivePoints( runState );
    
    /* get k-d tree update rate (this is how often the tree gets updated
     * as a factor the number of live points - default is 4 */
    if( LALInferenceGetProcParamVal( runState->commandLine, 
      "--kDTreeUpdateFactor") ){
      kdupdate = atof( LALInferenceGetProcParamVal( runState->commandLine,
						    "--kDTreeUpdateFactor")->value );
      }else
	kdupdate = 4.;
  }
  
  /* Reset proposal stats before starting */
  resetProposalStats(runState);
  
  /* Set the number of MCMC points */
  UpdateNMCMC(runState);
  /* Output some information */
  if(verbose){
    LALInferencePrintProposalStatsHeader(stdout,runState->proposalStats);
    LALInferencePrintProposalStats(stdout,runState->proposalStats);
    resetProposalStats(runState);
    printAdaptiveJumpSizes(stdout, runState);
  }
  /* Write out names of parameters */
  FILE *lout=NULL;
  char param_list[FILENAME_MAX];
  sprintf(param_list,"%s_params.txt",outfile);
  lout=fopen(param_list,"w");
  minpos=0;
  LALInferenceFprintParameterHeaders(lout,runState->livePoints[0]);
  fclose(lout);
  runState->currentParams=currentVars;
  fprintf(stdout,"Starting nested sampling loop!\n");
  /* Iterate until termination condition is met */
  do {
    /* Find minimum likelihood sample to replace */
    minpos=0;
    for(i=1;i<Nlive;i++){
      if(logLikelihoods[i]<logLikelihoods[minpos])
	minpos=i;
    }
    logLmin=logLikelihoods[minpos];
    if(samplePrior) logLmin=-DBL_MAX;

    logZnew=incrementEvidenceSamples(runState, logLikelihoods[minpos], s);
    //deltaZ=logZnew-logZ; - set but not used
    H=mean(Harray,Nruns);
    logZ=logZnew;
    for(j=0;j<Nruns;j++) oldZarray[j]=logZarray[j];
    if(runState->logsample) runState->logsample(runState,runState->livePoints[minpos]);
    UINT4 itercounter=0;
    
    /* Generate a new live point */
    do{ /* This loop is here in case it is necessary to find a different sample */
      /* Clone an old live point and evolve it */
      while((j=gsl_rng_uniform_int(runState->GSLrandom,Nlive))==minpos){};
      LALInferenceCopyVariables(runState->livePoints[j],runState->currentParams);
      runState->currentLikelihood = logLikelihoods[j];
      LALInferenceSetVariable(runState->algorithmParams,"logLmin",(void *)&logLmin);
      runState->evolve(runState);
      itercounter++;
    }while( runState->currentLikelihood<=logLmin ||  *(REAL8*)LALInferenceGetVariable(runState->algorithmParams,"accept_rate")==0.0);
  
    LALInferenceCopyVariables(runState->currentParams,runState->livePoints[minpos]);
    logLikelihoods[minpos]=runState->currentLikelihood;
  
  if (runState->currentLikelihood>logLmax)
    logLmax=runState->currentLikelihood;

  logw=mean(logwarray,Nruns);
  LALInferenceAddVariable(runState->livePoints[minpos],"logw",&logw,LALINFERENCE_REAL8_t,LALINFERENCE_PARAM_OUTPUT);
  dZ=logadd(logZ,logLmax-((double) iter)/((double)Nlive))-logZ;
  sloppyfrac=*(REAL8 *)LALInferenceGetVariable(runState->algorithmParams,"sloppyfraction");
<<<<<<< HEAD
  if(displayprogress) fprintf(stderr,"%i: accpt: %1.3f Nmcmc: %i sub_accpt: %1.3f slpy: %2.1f%% H: %3.3lf nats (%3.3lf b) logL:%lf ->%lf logZ: %lf dZ: %lf Zratio: %lf db -- LikeliCalc %d TemplateCalc %d \n",\
=======
  if(displayprogress) fprintf(stderr,"%i: accpt: %1.3f Nmcmc: %i sub_accpt: %1.3f slpy: %2.1f%% H: %3.2lf nats logL:%.3lf ->%.3lf logZ: %.3lf deltalogLmax: %.2lf dZ: %.3lf Zratio: %.3lf \n",\
>>>>>>> 236029c3
    iter,\
    *(REAL8 *)LALInferenceGetVariable(runState->algorithmParams,"accept_rate")/(REAL8)itercounter,\
    *(INT4 *)LALInferenceGetVariable(runState->algorithmParams,"Nmcmc"),\
    *(REAL8 *)LALInferenceGetVariable(runState->algorithmParams,"sub_accept_rate"),\
    100.0*sloppyfrac,\
    H,\
    logLmin,\
    runState->currentLikelihood,\
    logZ,\
    (logLmax - LALInferenceGetREAL8Variable(runState->algorithmParams,"logZnoise")), \
    dZ,\
<<<<<<< HEAD
    10.0*LAL_LOG10E*( logZ-*(REAL8 *)LALInferenceGetVariable(runState->algorithmParams,"logZnoise")),\
    runState->data->likelihood_counter,\
    runState->data->template_counter);
=======
    ( logZ - LALInferenceGetREAL8Variable(runState->algorithmParams,"logZnoise"))\
  );
>>>>>>> 236029c3
  iter++;
  
  /* Save progress */
  if(__ns_saveStateFlag!=0)
    {
      if(__ns_exitFlag) fprintf(stdout,"Saving state to %s.\n",resumefilename);
      WriteNSCheckPoint(resumefilename,runState,s);
      fflush(fpout);
      __ns_saveStateFlag=0;
    }
   /* Have we been told to quit? */
  if(__ns_exitFlag) {
    fclose(fpout);
    exit(0);
  }
  
  /* Update the proposal */
  if(!(iter%(Nlive/4))) {
    /* Update the covariance matrix */
    if ( LALInferenceCheckVariable( runState->proposalArgs,"covarianceMatrix" ) ){
      SetupEigenProposals(runState);
    }
  
    /* Update NMCMC from ACF */
    UpdateNMCMC(runState);
  
    /* Output some information */
    if(verbose){
      LALInferencePrintProposalStatsHeader(stdout,runState->proposalStats);
      LALInferencePrintProposalStats(stdout,runState->proposalStats);
      resetProposalStats(runState);
      printAdaptiveJumpSizes(stdout, runState);
    }
  }
  
  if ( LALInferenceCheckVariable( runState->proposalArgs,"kDTree" )){
    /* update k-d tree */
    if(!(iter%((int)floor((REAL8)Nlive * kdupdate))))
      LALInferenceSetupkDTreeNSLivePoints( runState ); 
  }
  }
  while(samplePrior?((Nlive+iter)<samplePrior):( iter <= Nlive ||  dZ> TOLERANCE)); /* End of NS loop! */
    
    /* Sort the remaining points (not essential, just nice)*/
    for(i=0;i<Nlive-1;i++){
      minpos=i;
      logLmin=logLikelihoods[i];
      for(j=i+1;j<Nlive;j++){
	if(logLikelihoods[j]<logLmin)
	{
	  minpos=j;
	  logLmin=logLikelihoods[j];
	}
      }
      temp=runState->livePoints[minpos]; /* Put the minimum remaining point in the current position */
      runState->livePoints[minpos]=runState->livePoints[i];
      runState->livePoints[i]=temp;
      logLikelihoods[minpos]=logLikelihoods[i];
      logLikelihoods[i]=logLmin;
    }
    /* final corrections */
    for(i=0;i<Nlive;i++){
      logZ=logadd(logZ,logLikelihoods[i]+logw);
      for(j=0;j<Nruns;j++){
	//logwarray[j]+=LALInferenceNSSample_logt(Nlive,runState->GSLrandom);
	logZarray[j]=logadd(logZarray[j],logLikelihoods[i]+logwarray[j]-log(Nlive));
      }
      
      if(runState->logsample) runState->logsample(runState,runState->livePoints[i]);
      
    }
    
    /* Write out the evidence */
    fclose(fpout);
    char bayesfile[FILENAME_MAX];
    sprintf(bayesfile,"%s_B.txt",outfile);
    fpout=fopen(bayesfile,"w");
    fprintf(fpout,"%lf %lf %lf %lf\n",logZ-logZnoise,logZ,logZnoise,logLmax);
    fclose(fpout);
    double logB=logZ-logZnoise;
    /* Pass output back through algorithmparams */
    LALInferenceAddVariable(runState->algorithmParams,"logZ",(void *)&logZ,LALINFERENCE_REAL8_t,LALINFERENCE_PARAM_OUTPUT);
    LALInferenceAddVariable(runState->algorithmParams,"logB",(void *)&logB,LALINFERENCE_REAL8_t,LALINFERENCE_PARAM_OUTPUT);
    LALInferenceAddVariable(runState->algorithmParams,"logLmax",(void *)&logLmax,LALINFERENCE_REAL8_t,LALINFERENCE_PARAM_OUTPUT);
    
    #ifdef HAVE_LIBLALXML	
    /* Write out the XML if requested */
    LALInferenceVariables *output_array=NULL;
    UINT4 N_output_array=0;
    if(LALInferenceCheckVariable(runState->algorithmParams,"outputarray")
      &&LALInferenceCheckVariable(runState->algorithmParams,"N_outputarray") )
    {
      output_array=*(LALInferenceVariables **)LALInferenceGetVariable(runState->algorithmParams,"outputarray");
      N_output_array=*(UINT4 *)LALInferenceGetVariable(runState->algorithmParams,"N_outputarray");
    }
    if(output_array && outVOTable && N_output_array>0){
      xmlNodePtr votable=XLALInferenceVariablesArray2VOTTable(output_array, N_output_array, "Nested Samples");
      xmlNewProp(votable, CAST_CONST_XMLCHAR("utype"), CAST_CONST_XMLCHAR("lalinference:results:nestedsamples"));
    
    xmlNodePtr stateResource=XLALInferenceStateVariables2VOTResource(runState, "Run State Configuration");
    
    xmlNodePtr nestResource=XLALCreateVOTResourceNode("lalinference:results","Nested sampling run",votable);
      
      if(stateResource)
	xmlAddChild(nestResource,stateResource);
      
      
      char *xmlString = XLALCreateVOTStringFromTree ( nestResource );
      
      /* Write to disk */
      fpout=fopen(outVOTable,"w");
      fprintf(fpout,"%s",xmlString);
      fclose(fpout);
      
      
    }
    if(output_array) XLALFree(output_array);      
    #endif
   
    /* Clean up resume file */
    if(LALInferenceGetProcParamVal(runState->commandLine,"--resume"))
    {
      if(!access(resumefilename,W_OK)) remove(resumefilename);
      if(!access(outfilebackup,W_OK)) remove(outfilebackup);
    }
    
    /* Free memory */
    XLALFree(logtarray); XLALFree(logwarray); XLALFree(logZarray);
}

/* Calculate the autocorrelation function of the sampler (runState->evolve) for each parameter
 * Evolves the sample starting with the value passed in temp, with a maximum of max_iterations steps.
 Return the ACL for each parameter as a LALInferenceVariables */
LALInferenceVariables *LALInferenceComputeAutoCorrelation(LALInferenceRunState *runState, UINT4 max_iterations, LALInferenceEvolveOneStepFunction evolve)
{
  ProcessParamsTable *ppt=NULL;
  char chainfilename[128]="";
  char acf_file_name[128]="";
  FILE *chainfile=NULL;
  FILE *acffile=NULL;
  UINT4 i,j;
  UINT4 nPar=0; // = LALInferenceGetVariableDimensionNonFixed(runState->currentParams);
  REAL8 **data_array=NULL;
  REAL8 **acf_array=NULL;
  LALInferenceVariableItem *this;
  INT4 thinning=10;
  max_iterations/=thinning;
  /* Find the number and names of variables */
  for(this=runState->currentParams->head;this;this=this->next) if(this->vary!=LALINFERENCE_PARAM_FIXED && this->vary!=LALINFERENCE_PARAM_OUTPUT && this->type==LALINFERENCE_REAL8_t) nPar++;
  char **param_names=XLALCalloc(nPar,sizeof(char *));
  for(i=0,this=runState->currentParams->head;this;this=this->next) if(this->vary!=LALINFERENCE_PARAM_FIXED && this->vary!=LALINFERENCE_PARAM_OUTPUT && this->type==LALINFERENCE_REAL8_t) param_names[i++]=this->name;

  REAL8 ACF,ACL,max=0;
  LALInferenceVariables *acls=XLALCalloc(1,sizeof(LALInferenceVariables));

  /* Back up the algorithm state and replace with a clean version for logSampletoarray */
  LALInferenceVariables myAlgParams,*oldAlgParams=runState->algorithmParams;
  LALInferenceVariables myCurrentParams,*oldCurrentParams=runState->currentParams;
  memset(&myAlgParams,0,sizeof(LALInferenceVariables));
  memset(&myCurrentParams,0,sizeof(LALInferenceVariables));
  LALInferenceCopyVariables(oldAlgParams,&myAlgParams);
  if(LALInferenceCheckVariable(&myAlgParams,"outputarray")) LALInferenceRemoveVariable(&myAlgParams,"outputarray");
  if(LALInferenceCheckVariable(&myAlgParams,"N_outputarray")) LALInferenceRemoveVariable(&myAlgParams,"N_outputarray");
  LALInferenceRemoveVariable(&myAlgParams,"outfile");
  LALInferenceRemoveVariable(&myAlgParams,"Nmcmc");
  LALInferenceAddVariable(&myAlgParams,"Nmcmc",&thinning,LALINFERENCE_INT4_t,LALINFERENCE_PARAM_OUTPUT);

  LALInferenceSortVariablesByName(&myCurrentParams);
  runState->algorithmParams=&myAlgParams;
  runState->currentParams=&myCurrentParams;
  LALInferenceVariables **livePoints=runState->livePoints;
  UINT4 Nlive = *(INT4 *)LALInferenceGetVariable(runState->algorithmParams,"Nlive");
  UINT4 BAILOUT=100; /* this should be the same as the bailout in the sampler */
  REAL8 accept=0.0;
  /* We can record write the MCMC chain to a file too */
  ppt=LALInferenceGetProcParamVal(runState->commandLine,"--acf-chainfile");
  if(ppt){
    sprintf(chainfilename,"%s.%i",ppt->value,__chainfile_iter);
    chainfile=fopen(chainfilename,"w");
    LALInferenceCopyVariables(livePoints[0],&myCurrentParams);
    LALInferenceSortVariablesByName(&myCurrentParams);
    for(this=myCurrentParams.head;this;this=this->next) fprintf(chainfile,"%s ",this->name);
    fprintf(chainfile,"\n");
    LALInferenceAddVariable(&myAlgParams,"outfile",&chainfile,LALINFERENCE_void_ptr_t,LALINFERENCE_PARAM_FIXED);
  }
  ppt=LALInferenceGetProcParamVal(runState->commandLine,"--acf-file");
  if(ppt){
    sprintf(acf_file_name,"%s.%i",ppt->value,__chainfile_iter);
    acffile=fopen(acf_file_name,"w");
  }
  __chainfile_iter++;
  do{ /* Pick a random sample that isn't trapped in some corner*/
	UINT4 idx=gsl_rng_uniform_int(runState->GSLrandom,Nlive);
	/* Copy the variable to avoid over-writing one of the live points */
	LALInferenceCopyVariables(livePoints[idx],&myCurrentParams);
	runState->currentParams=&myCurrentParams;
    i=0;
  	do {
        evolve(runState);
        i++;
        accept=*(REAL8*)LALInferenceGetVariable(runState->algorithmParams,"accept_rate");
        }
        while(accept==0.0 && i<BAILOUT);
  }
  while(0.==accept);
	/* log the first sample*/ 
  LALInferenceLogSampleToArray(runState,runState->currentParams);
  /* Evolve the initial sample (i starts at 1)*/
  for(i=1;i<max_iterations;i++)
  {
   evolve(runState);
   LALInferenceLogSampleToArray(runState,runState->currentParams);
  }
  
  /* Get the location of the sample array */
  LALInferenceVariables *variables_array=*(LALInferenceVariables **)LALInferenceGetVariable(runState->algorithmParams,"outputarray");

  /* Convert to a 2D array for ACF calculation */
  data_array=XLALCalloc(nPar,sizeof(REAL8 *));
  acf_array=XLALCalloc(nPar,sizeof(REAL8 *));
  for (i=0;i<(UINT4)nPar;i++){
    data_array[i]=XLALCalloc(max_iterations,sizeof(REAL8));
    acf_array[i]=XLALCalloc(max_iterations/2,sizeof(REAL8));
  }

  /* Measure autocorrelation in each dimension */
  /* Not ideal, should be measuring something like the det(autocorrelation-crosscorrelation matrix) */
  for (i=0;i<max_iterations;i++){
    for(j=0;j<nPar;j++) data_array[j][i]=*(REAL8 *)LALInferenceGetVariable(&variables_array[i],param_names[j]);
  }
  this=myCurrentParams.head;
  for(i=0;i<(UINT4)nPar;i++){
   /* Subtract the mean */
   REAL8 this_mean = gsl_stats_mean(&data_array[i][0], 1, max_iterations);
   for(j=0;j<max_iterations;j++) data_array[i][j]-=this_mean;
   ACL=1;
   int startflag=1;
   ACF=1.;
   /* Use GSL to compute the ACF */
   for(UINT4 lag=0;ACF>=ACF_TOLERANCE&&lag<max_iterations/2;lag++){
      ACF=(REAL8) gsl_stats_correlation(&data_array[i][0], 1, &data_array[i][lag], 1, max_iterations-lag);
      if(isnan(ACF)) ACF=1.;
      acf_array[i][lag]=ACF;
      ACL+=2.0*ACF;
      if((ACF<ACF_TOLERANCE && startflag) || lag==max_iterations/2-1){
	    startflag=0;
        ACL*=(REAL8)thinning;
	    if(ACL>max) max=ACL;
	    LALInferenceAddVariable(acls,param_names[i],&ACL,LALINFERENCE_REAL8_t,LALINFERENCE_PARAM_OUTPUT);
        break;
      }
   }
   if(LALInferenceCheckVariable(runState->algorithmParams,"verbose")) fprintf(stdout,"%s: mean= %lf, ACL=%lf\n",param_names[i],this_mean,ACL);
   do{this=this->next;}while(this && (this->vary==LALINFERENCE_PARAM_FIXED || this->vary==LALINFERENCE_PARAM_OUTPUT || this->type!=LALINFERENCE_REAL8_t));
  }
  if(acffile){
  /* Write out the ACF */
  for(j=0;j<(UINT4)nPar;j++) fprintf(acffile,"%s ",param_names[j]);
  fprintf(acffile,"\n");
  for(i=0;i<max_iterations/2;i++){
    for(j=0;j<(UINT4)nPar;j++) fprintf(acffile,"%f ",acf_array[j][i]);
    fprintf(acffile,"\n");
  }
  }

  /* Cache the samples */
  if(LALInferenceCheckVariable(oldAlgParams,"proposalcache"))
  {
    INT4 *Ncache=(INT4 *)LALInferenceGetVariable(oldAlgParams,"proposalcachesize");
    LALInferenceVariables **cache_ptr=(LALInferenceVariables **)LALInferenceGetVariable(oldAlgParams,"proposalcache");
    LALInferenceVariables *cache=*cache_ptr;
    UINT4 Nnew=max_iterations/(UINT4)(max/thinning);
    INT4 stride=max/thinning;
    if(LALInferenceCheckVariable(runState->algorithmParams,"verbose")) fprintf(stderr,"Caching %i samples\n",Nnew);

    /* Copy independent samples */
    REAL8 oldLogL=-DBL_MAX;
    for(i=stride,j=*Ncache;j<Nnew+*Ncache&&i<max_iterations;i+=stride,j++)
    {
      REAL8 newlogL=*(REAL8 *)LALInferenceGetVariable(&(variables_array[i]),"logL");
      if(newlogL==oldLogL) {j--; continue;}
      cache=XLALRealloc(cache,(j+1)*sizeof(LALInferenceVariables) );
      if(!cache) fprintf(stderr,"ERROR!!! Could not resize cache to %i!\n",j+1);
      memset(&(cache[j]),0,sizeof(LALInferenceVariables));
      LALInferenceCopyVariables(&(variables_array[i]),&(cache[j]));
      oldLogL=newlogL;
    }
    
    /* Update the state variables */
    *Ncache=j;
    *cache_ptr=cache;
  }
  
  /* Clean up */
  for(i=0;i<(UINT4)nPar;i++) {XLALFree(data_array[i]); XLALFree(acf_array[i]);}
  for (i=0;i<max_iterations;i++){
    LALInferenceClearVariables(&variables_array[i]);
  }
  XLALFree(variables_array);
  XLALFree(data_array); XLALFree(acf_array);
  LALInferenceClearVariables(&myAlgParams);
  LALInferenceClearVariables(&myCurrentParams);
  runState->currentParams=oldCurrentParams;
  runState->algorithmParams=oldAlgParams;
  if(chainfile) fclose(chainfile);
  if(acffile) fclose(acffile);
  XLALFree(param_names);
  return(acls);
}

static UINT4 checkForSingleAdapt(LALInferenceRunState *runState)
{
  UINT4 i = 0;
  LALInferenceProposalFunction *cycle = NULL;
  LALInferenceVariables *propArgs = runState->proposalArgs;
  cycle = *((LALInferenceProposalFunction **)LALInferenceGetVariable(propArgs, cycleArrayName));
  
  /* If there is not a proposal counter, put one into the variables, initialized to zero. */
  if (!LALInferenceCheckVariable(propArgs, cycleArrayCounterName)) {
    i = 0;
    LALInferenceAddVariable(propArgs, cycleArrayCounterName, &i, LALINFERENCE_UINT4_t, LALINFERENCE_PARAM_CIRCULAR);
  }
  
  i = *((UINT4 *)LALInferenceGetVariable(propArgs, cycleArrayCounterName));
  
  if (cycle[i]==&LALInferenceSingleAdaptProposal) return 1;
  else return 0;
  
}

/* Perform one MCMC iteration on runState->currentParams. Return 1 if accepted or 0 if not */
UINT4 LALInferenceMCMCSamplePrior(LALInferenceRunState *runState)
{
    UINT4 adaptProp=checkForSingleAdapt(runState);
    UINT4 outOfBounds=0;
    //LALInferenceVariables tempParams;
    REAL8 logProposalRatio=0.0;
    //LALInferenceVariables *oldParams=&tempParams;
    LALInferenceVariables proposedParams;
    memset(&proposedParams,0,sizeof(proposedParams));
    REAL8 logLmin=*(REAL8 *)LALInferenceGetVariable(runState->algorithmParams,"logLmin");
    REAL8 thislogL;
    UINT4 accepted=0;

    REAL8 logPriorOld=*(REAL8 *)LALInferenceGetVariable(runState->currentParams,"logPrior");
    //LALInferenceCopyVariables(runState->currentParams,oldParams);
    LALInferenceCopyVariables(runState->currentParams,&proposedParams);
    
    if(adaptProp)
    {
      thislogL=runState->likelihood(runState->currentParams,runState->data,runState->model);
      if (logLmin<thislogL) outOfBounds=0;
    }
    
    logProposalRatio = runState->proposal(runState,runState->currentParams,&proposedParams);
    REAL8 logPriorNew=runState->prior(runState, &proposedParams, runState->model);
    if(logPriorNew==-DBL_MAX || isnan(logPriorNew) || log(gsl_rng_uniform(runState->GSLrandom)) > (logPriorNew-logPriorOld) + logProposalRatio) 
    {
	/* Reject - don't need to copy new params back to currentParams */
        /*LALInferenceCopyVariables(oldParams,runState->currentParams); */
    } 
    else {
        accepted=1;
	LALInferenceCopyVariables(&proposedParams,runState->currentParams);
        LALInferenceSetVariable(runState->currentParams,"logPrior",&logPriorNew);
    }
    LALInferenceClearVariables(&proposedParams);
    
    if((!outOfBounds)&&adaptProp)
    {
      thislogL=runState->likelihood(runState->currentParams,runState->data,runState->model);
      if(logLmin<thislogL) LALInferenceUpdateAdaptiveJumps(runState, accepted, 0.35);
      else LALInferenceUpdateAdaptiveJumps(runState, 0, 0.35);

    }
    
    LALInferenceTrackProposalAcceptance(runState, accepted);
    
    return(accepted);
}

/* Sample the prior N times, returns number of acceptances */
UINT4 LALInferenceMCMCSamplePriorNTimes(LALInferenceRunState *runState, UINT4 N)
{
    UINT4 i=0;
    UINT4 Naccepted=0;
    for(i=0;i<N;i++) Naccepted+=LALInferenceMCMCSamplePrior(runState);
    return(Naccepted);
}

void LALInferenceProjectSampleOntoEigenvectors(LALInferenceVariables *params, gsl_matrix *eigenvectors, REAL8Vector **projection)
{
	  LALInferenceVariableItem *proposeIterator = params->head;
	  UINT4 j=0,i=0;
	  UINT4 N=eigenvectors->size1;

     if(!*projection) *projection=XLALCreateREAL8Vector(N);
	  if((*projection)->length==0) *projection=XLALCreateREAL8Vector(N);


	if (proposeIterator == NULL) {
    fprintf(stderr, "Bad proposed params in %s, line %d\n",
            __FILE__, __LINE__);
    exit(1);
  }
  for(i=0;i<N;i++){
  	j=0;
  	proposeIterator = params->head;
  	(*projection)->data[i]=0.0;
		do { 
		    if (proposeIterator->vary != LALINFERENCE_PARAM_FIXED && proposeIterator->vary != LALINFERENCE_PARAM_OUTPUT) {
     			 	(*projection)->data[i]+= *((REAL8 *)proposeIterator->value) * gsl_matrix_get(eigenvectors, j, i);
      			j++;
    		 }
 		}while ((proposeIterator = proposeIterator->next) != NULL && j < N);
  } 
	
}

/* Cache wrapper around another sampler */
INT4 LALInferenceNestedSamplingCachedSampler(LALInferenceRunState *runState)
{
  INT4 Naccept=0;
  if(!LALInferenceCheckVariable(runState->algorithmParams,"proposalcache") || !LALInferenceCheckVariable(runState->algorithmParams,"proposalcachesize"))
  {
    fprintf(stderr,"Adding cache variables in the sampler\n");
    /* Add space for the proposal cache */
    LALInferenceVariables *cache=NULL;
    INT4 newNcache=0;
    LALInferenceAddVariable(runState->algorithmParams,"proposalcache",(void *)&cache,LALINFERENCE_void_ptr_t,LALINFERENCE_PARAM_FIXED);
    LALInferenceAddVariable(runState->algorithmParams,"proposalcachesize",&newNcache,LALINFERENCE_INT4_t,LALINFERENCE_PARAM_LINEAR);
  }
  
  INT4 *Ncache=(INT4 *)LALInferenceGetVariable(runState->algorithmParams,"proposalcachesize");
  LALInferenceVariables **cache_ptr=(LALInferenceVariables **)LALInferenceGetVariable(runState->algorithmParams,"proposalcache");
  LALInferenceVariables *cache=*cache_ptr;
  
  if(*Ncache==0 || LALInferenceGetProcParamVal(runState->commandLine,"--no-cache")){
    Naccept = LALInferenceNestedSamplingSloppySample(runState);
    return Naccept;
  }
  REAL8 logL=-DBL_MAX;
  REAL8 logLmin=*(REAL8 *)LALInferenceGetVariable(runState->algorithmParams,"logLmin");
  /* Draw the last sample from the cache and reduce the size of the cache by one
   until we find one that has a high enough likelihood */
  do {
      LALInferenceVariables *new=&(cache[*Ncache-1]);
      logL=*(REAL8 *)LALInferenceGetVariable(new,"logL");
      if(logL>logLmin){
        runState->currentLikelihood=logL;
        LALInferenceCopyVariables(new,runState->currentParams);
      }
      LALInferenceClearVariables(new);
      new=NULL;
      cache=XLALRealloc(cache,sizeof(LALInferenceVariables) * (*Ncache-1));
      (*Ncache)--;
    } while (logL<=logLmin&&*Ncache>0);
  
  *cache_ptr=cache;
  /* If we didn't get any acceptable samples, call the main sampler */
  if(*Ncache==0 && logL<=logLmin)
  {
    Naccept = LALInferenceNestedSamplingSloppySample(runState);
  }

  return Naccept;
}

/* Sample the limited prior distribution using the MCMC method as usual, but
   only check the likelihood bound x fraction of the time. Always returns a fulled checked sample.
   x=LALInferenceGetVariable(runState->algorithmParams,"sloppyfraction")
   */

INT4 LALInferenceNestedSamplingSloppySample(LALInferenceRunState *runState)
{
    LALInferenceVariables oldParams;
    LALInferenceIFOData *data=runState->data;
    REAL8 tmp;
    REAL8 Target=0.3;
    char tmpName[32];
    REAL8 logLold=*(REAL8 *)LALInferenceGetVariable(runState->currentParams,"logL");
    memset(&oldParams,0,sizeof(oldParams));
    LALInferenceCopyVariables(runState->currentParams,&oldParams);
    REAL8 logLmin=*(REAL8 *)LALInferenceGetVariable(runState->algorithmParams,"logLmin");
    UINT4 Nmcmc=*(UINT4 *)LALInferenceGetVariable(runState->algorithmParams,"Nmcmc");
    REAL8 sloppyfraction=0.;
    REAL8 maxsloppyfraction=((REAL8)Nmcmc-1)/(REAL8)Nmcmc ;
    REAL8 minsloppyfraction=0.;
    if(Nmcmc==1) maxsloppyfraction=minsloppyfraction=0.0;
    if (LALInferenceCheckVariable(runState->algorithmParams,"sloppyfraction"))
      sloppyfraction=*(REAL8 *)LALInferenceGetVariable(runState->algorithmParams,"sloppyfraction");
    UINT4 mcmc_iter=0,Naccepted=0,sub_accepted=0;
    UINT4 sloppynumber=(UINT4) (sloppyfraction*(REAL8)Nmcmc);
    UINT4 testnumber=Nmcmc-sloppynumber;
    /* +1 for the last iteration which we do check */
    UINT4 subchain_length=(sloppynumber/testnumber) +1;
    REAL8 logLnew=0.0;
    UINT4 sub_iter=0;
    UINT4 tries=0;
    UINT4 ifo=0;
    REAL8 counter=1.;
    UINT4 BAILOUT=100*testnumber; /* If no acceptance after 100 tries, will exit and the sampler will try a different starting point */
    do{
        counter=counter-1.;
        subchain_length=0;
        /* Draw an independent sample from the prior */
        do{
            sub_accepted+=LALInferenceMCMCSamplePrior(runState);
            subchain_length++;
            counter+=(1.-sloppyfraction);
        }while(counter<1);
	/* Check that there was at least one accepted point */
	if(sub_accepted==0) {
	    tries++;
	    sub_iter+=subchain_length;
	    mcmc_iter++;
            LALInferenceCopyVariables(&oldParams,runState->currentParams);
            runState->currentLikelihood=logLold;
	    continue;
        }
        tries=0;
        mcmc_iter++;
    	sub_iter+=subchain_length;
        if(logLmin!=-DBL_MAX) logLnew=runState->likelihood(runState->currentParams,runState->data,runState->model);
        if(logLnew>logLmin || logLmin==-DBL_MAX) /* Accept */
        {
            Naccepted++;
            /* Update information to pass back out */
            LALInferenceAddVariable(runState->currentParams,"logL",(void *)&logLnew,LALINFERENCE_REAL8_t,LALINFERENCE_PARAM_OUTPUT);
            if(LALInferenceCheckVariable(runState->algorithmParams,"logZnoise")){
               tmp=logLnew-*(REAL8 *)LALInferenceGetVariable(runState->algorithmParams,"logZnoise");
               LALInferenceAddVariable(runState->currentParams,"deltalogL",(void *)&tmp,LALINFERENCE_REAL8_t,LALINFERENCE_PARAM_OUTPUT);
            }
            ifo=0;
            while(data)
            {
               tmp=runState->model->ifo_loglikelihoods[ifo] - data->nullloglikelihood;
               sprintf(tmpName,"deltalogl%s",data->name);
               LALInferenceAddVariable(runState->currentParams,tmpName,&tmp,LALINFERENCE_REAL8_t,LALINFERENCE_PARAM_OUTPUT);
               ifo++;
               data=data->next;
            }
            LALInferenceCopyVariables(runState->currentParams,&oldParams);
            logLold=logLnew;
            runState->currentLikelihood=logLnew;
        }
        else /* reject */
        {
            LALInferenceCopyVariables(&oldParams,runState->currentParams);
            runState->currentLikelihood=logLold;
        }
    }while((mcmc_iter<testnumber||runState->currentLikelihood<=logLmin||Naccepted==0)&&(mcmc_iter<BAILOUT));
    /* Make sure likelihood is filled in if it wasn't done during sampling */
    if(logLnew==0.0){
            logLnew=runState->likelihood(runState->currentParams,runState->data,runState->model);
            runState->currentLikelihood=logLnew;
            LALInferenceAddVariable(runState->currentParams,"logL",(void *)&logLnew,LALINFERENCE_REAL8_t,LALINFERENCE_PARAM_OUTPUT);
            if(LALInferenceCheckVariable(runState->algorithmParams,"logZnoise")){
               tmp=logLnew-*(REAL8 *)LALInferenceGetVariable(runState->algorithmParams,"logZnoise");
               LALInferenceAddVariable(runState->currentParams,"deltalogL",(void *)&tmp,LALINFERENCE_REAL8_t,LALINFERENCE_PARAM_OUTPUT);
            }
            ifo=0;
            while(data && runState->model->ifo_loglikelihoods)
            {
              tmp=runState->model->ifo_loglikelihoods[ifo] - data->nullloglikelihood;
              sprintf(tmpName,"deltalogl%s",data->name);
              LALInferenceAddVariable(runState->currentParams,tmpName,&tmp,LALINFERENCE_REAL8_t,LALINFERENCE_PARAM_OUTPUT);
              ifo++;
              data=data->next;
            }
    }
    
    /* Compute some statistics for information */
    REAL8 sub_accept_rate=(REAL8)sub_accepted/(REAL8)sub_iter;
    REAL8 accept_rate=(REAL8)Naccepted/(REAL8)testnumber;
    LALInferenceSetVariable(runState->algorithmParams,"accept_rate",&accept_rate);
    LALInferenceSetVariable(runState->algorithmParams,"sub_accept_rate",&sub_accept_rate);
    /* Adapt the sloppy fraction toward target acceptance of outer chain */
    if(logLmin!=-DBL_MAX){
        if((REAL8)accept_rate>Target) { sloppyfraction+=5.0/(REAL8)Nmcmc;}
        else { sloppyfraction-=5.0/(REAL8)Nmcmc;}
        if(sloppyfraction>maxsloppyfraction) sloppyfraction=maxsloppyfraction;
	if(sloppyfraction<minsloppyfraction) sloppyfraction=minsloppyfraction;
	
	LALInferenceSetVariable(runState->algorithmParams,"sloppyfraction",&sloppyfraction);
    }
    /* Cleanup */
    LALInferenceClearVariables(&oldParams);
    return Naccepted;
}


/* Evolve nested sampling algorithm by one step, i.e.
 evolve runState->currentParams to a new point with higher
 likelihood than currentLikelihood. Uses the MCMC method with sloppy sampling.
 */
INT4 LALInferenceNestedSamplingOneStep(LALInferenceRunState *runState)
{
     INT4 Naccept = LALInferenceNestedSamplingCachedSampler(runState);
     return Naccept;
}

void LALInferenceSetupLivePointsArray(LALInferenceRunState *runState){
	/* Set up initial basket of live points, drawn from prior,
	 by copying runState->currentParams to all entries in the array*/
	
	UINT4 Nlive=(UINT4)*(INT4 *)LALInferenceGetVariable(runState->algorithmParams,"Nlive");
	UINT4 i;
	REAL8Vector *logLs;
	REAL8 logPrior=0.0;

	/* Allocate the array */
	/* runState->livePoints=XLALCalloc(Nlive,sizeof(LALVariables *)); */
	runState->livePoints=XLALCalloc(Nlive,sizeof(LALInferenceVariables *));
	if(runState->livePoints==NULL)
	{
		fprintf(stderr,"Unable to allocate memory for %i live points\n",Nlive);
		exit(1);
	}
	runState->differentialPoints=runState->livePoints;
	runState->differentialPointsLength=(size_t) Nlive;
	logLs=XLALCreateREAL8Vector(Nlive);

	LALInferenceAddVariable(runState->algorithmParams,"logLikelihoods",&logLs,LALINFERENCE_REAL8Vector_t,LALINFERENCE_PARAM_FIXED);
	fprintf(stdout,"Sprinkling %i live points, may take some time\n",Nlive);
	LALInferenceVariables *curParsBackup=runState->currentParams;
	for(i=0;i<Nlive;i++)
	{
	   /* Clone the currentParams into LivePoints[i] */
	    runState->livePoints[i]=XLALCalloc(1,sizeof(LALInferenceVariables));
	    /* Copy the param structure */
	    LALInferenceCopyVariables(runState->currentParams,runState->livePoints[i]);
	  
	  /* Sprinkle the varying points among prior */
	  do{
	    LALInferenceDrawFromPrior( runState->livePoints[i], runState->priorArgs, runState->GSLrandom );
	    logPrior=runState->prior(runState,runState->livePoints[i],runState->model);
	  }while(logPrior==-DBL_MAX || isnan(logPrior));
	  /* Populate log likelihood */
	  logLs->data[i]=runState->likelihood(runState->livePoints[i],runState->data,runState->model);
	  LALInferenceAddVariable(runState->livePoints[i],"logL",(void *)&(logLs->data[i]),LALINFERENCE_REAL8_t,LALINFERENCE_PARAM_OUTPUT);
	  LALInferenceAddVariable(runState->livePoints[i],"logPrior",(void*)&logPrior,LALINFERENCE_REAL8_t,LALINFERENCE_PARAM_OUTPUT);
	}

	runState->currentParams=curParsBackup;
	if(!runState->currentParams) runState->currentParams=XLALCalloc(1,sizeof(LALInferenceVariables));
	
}


void LALInferenceSetupkDTreeNSLivePoints( LALInferenceRunState *runState ){
  /* create a k-d tree from the nested sampling live points */
  LALInferenceKDTree *tree;
  REAL8 *low = NULL, *high = NULL; /* upper and lower bounds of tree */
  size_t ndim = 0;
  LALInferenceVariableItem *currentItem;
  UINT4 cnt = 0;
  REAL8 *pt = NULL;
  LALInferenceVariables *templt =
    XLALCalloc(1,sizeof(LALInferenceVariables));
  UINT4 Nlive = *(UINT4 *)LALInferenceGetVariable( runState->algorithmParams,
                                                   "Nlive" );
 
  /* if a current tree exists remove it */
  if ( LALInferenceCheckVariable( runState->proposalArgs, "kDTree" ) )
  {
    LALInferenceKDTreeDelete( *(LALInferenceKDTree
      **)LALInferenceGetVariable(runState->proposalArgs, "kDTree"));
    LALInferenceRemoveVariable( runState->proposalArgs, "kDTree" );
  }
  /* get the upper and lower bounds for each parameter */
  currentItem = runState->currentParams->head;
  while ( currentItem != NULL ) {
    if ( currentItem->vary != LALINFERENCE_PARAM_FIXED &&
         currentItem->vary != LALINFERENCE_PARAM_OUTPUT ) {
      if( LALInferenceCheckMinMaxPrior( runState->priorArgs,
                                        currentItem->name ) ){
        cnt++;
         
        low = XLALRealloc(low, sizeof(REAL8)*cnt);
        high = XLALRealloc(high, sizeof(REAL8)*cnt);
                
        LALInferenceGetMinMaxPrior( runState->priorArgs, currentItem->name,
                                    &(low[cnt-1]), &(high[cnt-1]) );
      }
      else if( LALInferenceCheckGaussianPrior( runState->priorArgs,
                                               currentItem->name ) ){
        REAL8 mn, stddiv;
        REAL8 livelow, livehigh, difflh;
        
        cnt++;
        
        low = XLALRealloc(low, sizeof(REAL8)*cnt);
        high = XLALRealloc(high, sizeof(REAL8)*cnt);
        
        LALInferenceGetGaussianPrior( runState->priorArgs, currentItem->name,
                                      &mn, &stddiv );
        
        /* find the maximum and minimum live point values */
        getMinMaxLivePointValue( runState->livePoints, currentItem->name, Nlive,
                                 &livelow, &livehigh );
        difflh = livehigh - livelow;
        
        /* to add a bit of room at either side add on half the difference */
        low[cnt-1] = livelow - difflh/2.;
        high[cnt-1] = livehigh + difflh/2.;
      }
    }
                      
    currentItem = currentItem->next;
  }

  ndim = (size_t)cnt;
  pt = XLALMalloc(cnt*sizeof(REAL8));
  
  /* set up tree */
  tree = LALInferenceKDEmpty( low, high, ndim );
  LALInferenceCopyVariables( runState->currentParams, templt );
                    
  /* add points to tree */
  for( cnt = 0; cnt < Nlive; cnt++ ){
    LALInferenceKDVariablesToREAL8( runState->livePoints[cnt], pt, templt );
    
    LALInferenceKDAddPoint( tree, pt );
  }
                  
  /* add tree */
  LALInferenceAddVariable( runState->proposalArgs, "kDTree", &tree,
                           LALINFERENCE_void_ptr_t, LALINFERENCE_PARAM_FIXED );
  
  /* if template doesn't exist add it */
  if ( !LALInferenceCheckVariable( runState->proposalArgs,
                                   "kDTreeVariableTemplate" ) ){
    LALInferenceAddVariable( runState->proposalArgs, "kDTreeVariableTemplate",
                             &templt, LALINFERENCE_void_ptr_t,
                             LALINFERENCE_PARAM_FIXED );
  }
  
  XLALFree( high );
  XLALFree( low );
  XLALFree( pt );
}

static void SetupEigenProposals(LALInferenceRunState *runState)
{ 
  gsl_matrix *eVectors=NULL;
  gsl_vector *eValues =NULL;
  REAL8Vector *eigenValues=NULL;
  /* Check for existing covariance matrix */
  gsl_matrix **cvm=NULL;
  if(LALInferenceCheckVariable(runState->proposalArgs,"covarianceMatrix"))
    LALInferenceRemoveVariable(runState->proposalArgs,"covarianceMatrix");
//    cvm=(gsl_matrix **)LALInferenceGetVariable(runState->proposalArgs,"covarianceMatrix");
  cvm=XLALCalloc(1,sizeof(gsl_matrix *));
  
  /* Add the covariance matrix for proposal distribution */
  UINT4 *Nlive=LALInferenceGetVariable(runState->algorithmParams,"Nlive");
  /* Sort the variables to ensure consistent order */
  for(UINT4 i=0;i<*Nlive;i++) LALInferenceSortVariablesByName(runState->livePoints[i]);
  LALInferenceNScalcCVM(cvm,runState->livePoints,*Nlive);
  UINT4 N=(*cvm)->size1;


  /* Check for the eigenvectors and values */
  if(LALInferenceCheckVariable(runState->proposalArgs,"covarianceEigenvectors"))
    eVectors=*(gsl_matrix **)LALInferenceGetVariable(runState->proposalArgs,"covarianceEigenvectors");
  else
    eVectors=gsl_matrix_alloc(N,N);
  
  if(LALInferenceCheckVariable(runState->proposalArgs,"covarianceEigenvalues"))
    eigenValues=*(REAL8Vector **)LALInferenceGetVariable(runState->proposalArgs,"covarianceEigenvalues");
  else
    eigenValues=XLALCreateREAL8Vector(N);

  /* Set up eigenvectors and eigenvalues. */
  gsl_matrix *covCopy = gsl_matrix_alloc(N,N);
  eVectors = gsl_matrix_alloc(N,N);
  eValues = gsl_vector_alloc(N);
  gsl_eigen_symmv_workspace *ws = gsl_eigen_symmv_alloc(N);
  int gsl_status;
  gsl_matrix_memcpy(covCopy, *cvm);
  
  if ((gsl_status = gsl_eigen_symmv(covCopy, eValues, eVectors, ws)) != GSL_SUCCESS) {
    XLALPrintError("Error in gsl_eigen_symmv (in %s, line %d): %d: %s\n", __FILE__, __LINE__, gsl_status, gsl_strerror(gsl_status));
    XLAL_ERROR_VOID(XLAL_EFAILED);
  }
  
  for (UINT4 i = 0; i < N; i++) {
    eigenValues->data[i] = gsl_vector_get(eValues,i);
  }
  
  LALInferenceAddVariable(runState->proposalArgs, "covarianceEigenvectors", &eVectors, LALINFERENCE_gslMatrix_t, LALINFERENCE_PARAM_FIXED);
  LALInferenceAddVariable(runState->proposalArgs, "covarianceEigenvalues", &eigenValues, LALINFERENCE_REAL8Vector_t, LALINFERENCE_PARAM_FIXED);
  LALInferenceAddVariable(runState->proposalArgs,"covarianceMatrix",cvm,LALINFERENCE_gslMatrix_t,LALINFERENCE_PARAM_OUTPUT);
  
  gsl_matrix_free(covCopy);
  gsl_vector_free(eValues);
  gsl_eigen_symmv_free(ws);
  XLALFree(cvm);
}

static int _saveNSintegralState(FILE *fp, NSintegralState *s);
static int _saveNSintegralState(FILE *fp, NSintegralState *s)
{
  UINT4 N=s->size;
  if(1!=fwrite(&N,sizeof(UINT4),1,fp)) return 1;
  if(1!=fwrite(&(s->iteration),sizeof(s->iteration),1,fp)) return 1;
  if(N!=fwrite(s->logZarray,sizeof(REAL8),N,fp)) return 1;
  if(N!=fwrite(s->oldZarray,sizeof(REAL8),N,fp)) return 1;
  if(N!=fwrite(s->Harray,sizeof(REAL8),N,fp)) return 1;
  if(N!=fwrite(s->logwarray,sizeof(REAL8),N,fp)) return 1;
  if(N!=fwrite(s->logtarray,sizeof(REAL8),N,fp)) return 1;
  if(N!=fwrite(s->logt2array,sizeof(REAL8),N,fp)) return 1;
  return 0;
}
static int _loadNSintegralState(FILE *fp, NSintegralState *s);
static int _loadNSintegralState(FILE *fp, NSintegralState *s)
{
  if(1!=fread(& (s->size) , sizeof(UINT4), 1, fp)) return 1;
  UINT4 N=s->size;
  if(1!=fread(&(s->iteration),sizeof(UINT4),1,fp)) return 1;
  if(N!=fread(s->logZarray,sizeof(REAL8),N,fp)) return 1;
  if(N!=fread(s->oldZarray,sizeof(REAL8),N,fp)) return 1;
  if(N!=fread(s->Harray,sizeof(REAL8),N,fp)) return 1;
  if(N!=fread(s->logwarray,sizeof(REAL8),N,fp)) return 1;
  if(N!=fread(s->logtarray,sizeof(REAL8),N,fp)) return 1;
  if(N!=fread(s->logt2array,sizeof(REAL8),N,fp)) return 1;
  return 0;
}

static int WriteNSCheckPoint(CHAR *filename, LALInferenceRunState *runState, NSintegralState *s)
{
  FILE *progfile=fopen(filename,"w");
  if(!progfile)
  {
    fprintf(stderr,"Unable to save resume file %s!\n",filename);
    return 1;
  }
  else
  {
    UINT4 Nlive=*(UINT4 *)LALInferenceGetVariable(runState->algorithmParams,"Nlive");
    int retcode= _saveNSintegralState(progfile,s);
    if(retcode) {
        fprintf(stderr,"Unable to write nested sampling state - will not be able to resume!\n");
        fclose(progfile);
        return 1;
    }
    LALInferenceWriteVariablesArrayBinary(progfile,runState->livePoints, Nlive);
    fclose(progfile);
    return 0;
  }
}

static int ReadNSCheckPoint(CHAR *filename, LALInferenceRunState *runState, NSintegralState *s)
{
  FILE *progfile=fopen(filename,"r");
  if(!progfile)
  {
    fprintf(stderr,"Unable to load resume file %s!\n",filename);
    return 1;
  }
  else
  {
    UINT4 Nlive=*(UINT4 *)LALInferenceGetVariable(runState->algorithmParams,"Nlive");
    int retcode=_loadNSintegralState(progfile,s);
    if(retcode){
        fprintf(stderr,"Unable to read nested sampling state - unable to resume!\n");
        fclose(progfile);
        return 1;
    }
    //if(retcode) return 1;
    LALInferenceReadVariablesArrayBinary(progfile,runState->livePoints,Nlive);
    fclose(progfile);
    return 0;
  }
}<|MERGE_RESOLUTION|>--- conflicted
+++ resolved
@@ -697,11 +697,7 @@
   LALInferenceAddVariable(runState->livePoints[minpos],"logw",&logw,LALINFERENCE_REAL8_t,LALINFERENCE_PARAM_OUTPUT);
   dZ=logadd(logZ,logLmax-((double) iter)/((double)Nlive))-logZ;
   sloppyfrac=*(REAL8 *)LALInferenceGetVariable(runState->algorithmParams,"sloppyfraction");
-<<<<<<< HEAD
-  if(displayprogress) fprintf(stderr,"%i: accpt: %1.3f Nmcmc: %i sub_accpt: %1.3f slpy: %2.1f%% H: %3.3lf nats (%3.3lf b) logL:%lf ->%lf logZ: %lf dZ: %lf Zratio: %lf db -- LikeliCalc %d TemplateCalc %d \n",\
-=======
   if(displayprogress) fprintf(stderr,"%i: accpt: %1.3f Nmcmc: %i sub_accpt: %1.3f slpy: %2.1f%% H: %3.2lf nats logL:%.3lf ->%.3lf logZ: %.3lf deltalogLmax: %.2lf dZ: %.3lf Zratio: %.3lf \n",\
->>>>>>> 236029c3
     iter,\
     *(REAL8 *)LALInferenceGetVariable(runState->algorithmParams,"accept_rate")/(REAL8)itercounter,\
     *(INT4 *)LALInferenceGetVariable(runState->algorithmParams,"Nmcmc"),\
@@ -713,14 +709,8 @@
     logZ,\
     (logLmax - LALInferenceGetREAL8Variable(runState->algorithmParams,"logZnoise")), \
     dZ,\
-<<<<<<< HEAD
-    10.0*LAL_LOG10E*( logZ-*(REAL8 *)LALInferenceGetVariable(runState->algorithmParams,"logZnoise")),\
-    runState->data->likelihood_counter,\
-    runState->data->template_counter);
-=======
     ( logZ - LALInferenceGetREAL8Variable(runState->algorithmParams,"logZnoise"))\
   );
->>>>>>> 236029c3
   iter++;
   
   /* Save progress */
