/*
 *  LALInferencePrior.c:  Nested Sampling using LALInference
 *
 *  Copyright (C) 2009 Ilya Mandel, Vivien Raymond, Christian Roever, Marc van der Sluys and John Veitch
 *
 *
 *  This program is free software; you can redistribute it and/or modify
 *  it under the terms of the GNU General Public License as published by
 *  the Free Software Foundation; either version 2 of the License, or
 *  (at your option) any later version.
 *
 *  This program is distributed in the hope that it will be useful,
 *  but WITHOUT ANY WARRANTY; without even the implied warranty of
 *  MERCHANTABILITY or FITNESS FOR A PARTICULAR PURPOSE.  See the
 *  GNU General Public License for more details.
 *
 *  You should have received a copy of the GNU General Public License
 *  along with with program; see the file COPYING. If not, write to the
 *  Free Software Foundation, Inc., 59 Temple Place, Suite 330, Boston,
 *  MA  02111-1307  USA
 */

#include <lal/LALInferencePrior.h>
#include <math.h>
#include <gsl/gsl_integration.h>
#include <gsl/gsl_cdf.h>

#ifdef __GNUC__
#define UNUSED __attribute__ ((unused))
#else
#define UNUSED
#endif

/* Private helper function prototypes */
static double qInnerIntegrand(double M2, void *viData);
static double etaInnerIntegrand(double M2, void *viData);
static double outerIntegrand(double M1, void *voData);

/* Return the log Prior of the variables specified, for the non-spinning/spinning inspiral signal case */
REAL8 LALInferenceInspiralPrior(LALInferenceRunState *runState, LALInferenceVariables *params)
{
  if (params == NULL || runState == NULL || runState->priorArgs == NULL)
    XLAL_ERROR_REAL8(XLAL_EFAULT, "Null arguments received.");

  REAL8 logPrior=0.0;

  LALInferenceVariableItem *item=params->head;
  LALInferenceVariables *priorParams=runState->priorArgs;
  REAL8 min=-INFINITY, max=INFINITY;
  REAL8 logmc=0.0;
  REAL8 m1=0.0,m2=0.0,q=0.0,eta=0.0;
  //REAL8 tmp=0.;
  /* Check boundaries */
  for(;item;item=item->next)
  {
    // if(item->vary!=PARAM_LINEAR || item->vary!=PARAM_CIRCULAR)
    if(item->vary==LALINFERENCE_PARAM_FIXED || item->vary==LALINFERENCE_PARAM_OUTPUT)
      continue;
    else
    {
      LALInferenceGetMinMaxPrior(priorParams, item->name, &min, &max);
      if(*(REAL8 *) item->value < min || *(REAL8 *)item->value > max) return -DBL_MAX;
    }
  }
  if(LALInferenceCheckVariable(params,"fLow"))
    logPrior+=log(*(REAL8 *)LALInferenceGetVariable(params,"fLow"));

  if(LALInferenceCheckVariable(params,"logdistance"))
    logPrior+=3.0* *(REAL8 *)LALInferenceGetVariable(params,"logdistance");
  else if(LALInferenceCheckVariable(params,"distance"))
    logPrior+=2.0*log(*(REAL8 *)LALInferenceGetVariable(params,"distance"));

  if(LALInferenceCheckVariable(params,"inclination"))
    logPrior+=log(fabs(sin(*(REAL8 *)LALInferenceGetVariable(params,"inclination"))));
  if(LALInferenceCheckVariable(params,"theta_JN"))
    logPrior+=log(fabs(sin(*(REAL8 *)LALInferenceGetVariable(params,"theta_JN"))));
  if(LALInferenceCheckVariable(params,"declination"))
    logPrior+=log(fabs(cos(*(REAL8 *)LALInferenceGetVariable(params,"declination"))));
  if(LALInferenceCheckVariable(params,"theta_spin1"))
  {
    LALInferenceParamVaryType vtype=LALInferenceGetVariableVaryType(params,"theta_spin1");
    if(vtype!=LALINFERENCE_PARAM_FIXED && vtype!=LALINFERENCE_PARAM_OUTPUT)
    {
     logPrior+=log(fabs(sin(*(REAL8 *)LALInferenceGetVariable(params,"theta_spin1"))));
    }
  }
  if(LALInferenceCheckVariable(params,"theta_spin2"))
  {
    LALInferenceParamVaryType vtype=LALInferenceGetVariableVaryType(params,"theta_spin2");
    if(vtype!=LALINFERENCE_PARAM_FIXED && vtype!=LALINFERENCE_PARAM_OUTPUT)
    {
      logPrior+=log(fabs(sin(*(REAL8 *)LALInferenceGetVariable(params,"theta_spin2"))));
    }
  }

  if(LALInferenceCheckVariable(params,"tilt_spin1"))
  {
    LALInferenceParamVaryType vtype=LALInferenceGetVariableVaryType(params,"tilt_spin1");
    if(vtype!=LALINFERENCE_PARAM_FIXED && vtype!=LALINFERENCE_PARAM_OUTPUT)
    {
      logPrior+=log(fabs(sin(*(REAL8 *)LALInferenceGetVariable(params,"tilt_spin1"))));
    }
  }
  if(LALInferenceCheckVariable(params,"tilt_spin2"))
  {
    LALInferenceParamVaryType vtype=LALInferenceGetVariableVaryType(params,"tilt_spin2");
    if(vtype!=LALINFERENCE_PARAM_FIXED && vtype!=LALINFERENCE_PARAM_OUTPUT)
    {
      logPrior+=log(fabs(sin(*(REAL8 *)LALInferenceGetVariable(params,"tilt_spin2"))));
    }
  }

  /*if(LALInferenceCheckVariable(params,"a_spin1") && LALInferenceCheckVariable(params,"a_spin2")){

    if(*(REAL8 *)LALInferenceGetVariable(params,"a_spin2") > *(REAL8 *)LALInferenceGetVariable(params,"a_spin1")){
      tmp = *(REAL8 *)LALInferenceGetVariable(params,"a_spin1");
      *(REAL8 *)LALInferenceGetVariable(params,"a_spin1") = *(REAL8 *)LALInferenceGetVariable(params,"a_spin2");
      *(REAL8 *)LALInferenceGetVariable(params,"a_spin2") = tmp;
    }
  }*/
  if(LALInferenceCheckVariable(params,"logmc")) {
    logmc=*(REAL8 *)LALInferenceGetVariable(params,"logmc");
    /* Assume jumping in log(Mc), so use prior that works out to p(Mc) ~ Mc^-11/6 */
    logPrior+=-(5./6.)*logmc;
  } else if(LALInferenceCheckVariable(params,"chirpmass")) {
    logmc=log(*(REAL8 *)LALInferenceGetVariable(params,"chirpmass"));
    /* Assume jumping in Mc, so can implement the Mc^-11/6 directly. */
    logPrior+=-(11./6.)*logmc;
  }

  if(LALInferenceCheckVariable(params,"asym_massratio")) {
        q=*(REAL8 *)LALInferenceGetVariable(params,"asym_massratio");
        LALInferenceMcQ2Masses(exp(logmc),q,&m1,&m2);
    }
  else if(LALInferenceCheckVariable(params,"massratio")) {
    eta=*(REAL8 *)LALInferenceGetVariable(params,"massratio");
    LALInferenceMcEta2Masses(exp(logmc),eta,&m1,&m2);
  }

  /* Check for component masses in range, if specified */
  if(LALInferenceCheckVariable(priorParams,"component_min"))
    if(*(REAL8 *)LALInferenceGetVariable(priorParams,"component_min") > m1
       || *(REAL8 *)LALInferenceGetVariable(priorParams,"component_min") > m2)
      return -DBL_MAX;

  if(LALInferenceCheckVariable(priorParams,"component_max"))
    if(*(REAL8 *)LALInferenceGetVariable(priorParams,"component_max") < m1
       || *(REAL8 *)LALInferenceGetVariable(priorParams,"component_max") < m2)
      return -DBL_MAX;

  return(logPrior);
}

/* Convert the hypercube parameter to physical parameters, for the non-spinning inspiral signal case */
UINT4 LALInferenceInspiralCubeToPrior(LALInferenceRunState *runState, LALInferenceVariables *params, double *Cube, void *context)
{
    REAL8 min=-INFINITY, max=INFINITY, logPrior=0.;
    LALInferenceVariableItem *item;

    char **info = (char **)context;
    char *header = &info[1][0];
    strcpy(header,"");
    char *timeID = &info[2][0];
    int i = 0;

    // latitude
    if (LALInferenceCheckVariable(params, "declination"))
    {
        item = LALInferenceGetItem(params, "declination");
        if(item->vary != LALINFERENCE_PARAM_FIXED)
        {
            double lat = asin(2.0 * Cube[i] - 1.0);
            LALInferenceSetVariable(params, "declination", &lat);
            Cube[i] = lat;
            logPrior += log(fabs(cos(lat)));
            i++;
            strcat(header,"dec ");
        }
    }

    // longitude
    if (LALInferenceCheckVariable(params, "rightascension"))
    {
        item = LALInferenceGetItem(params, "rightascension");
        if(item->vary != LALINFERENCE_PARAM_FIXED)
        {
            LALInferenceGetMinMaxPrior(runState->priorArgs, "rightascension", (void *)&min, (void *)&max);
            double longitude = LALInferenceCubeToFlatPrior(Cube[i], min, max);
            LALInferenceSetVariable(params, "rightascension", &longitude);
            Cube[i] = longitude;
            i++;
            strcat(header,"RA ");
        }
    }

    // inclination angle
    if (LALInferenceCheckVariable(params, "inclination"))
    {
        item = LALInferenceGetItem(params, "inclination");
        if(item->vary != LALINFERENCE_PARAM_FIXED)
        {
            double iota;
            iota = acos(1.0 - 2.0 * Cube[i]);
            LALInferenceSetVariable(params, "inclination", &iota);
            Cube[i] = iota;
            logPrior += log(fabs(sin(iota)));
            i++;
            strcat(header,"iota ");
        }
    }

    // phi
    if (LALInferenceCheckVariable(params, "phase"))
    {
        item = LALInferenceGetItem(params, "phase");
        if(item->vary != LALINFERENCE_PARAM_FIXED)
        {
            LALInferenceGetMinMaxPrior(runState->priorArgs, "phase", (void *)&min, (void *)&max);
            double phi = LALInferenceCubeToFlatPrior(Cube[i], min, max);
            LALInferenceSetVariable(params, "phase", &phi);
            Cube[i] = phi;
            i++;
            strcat(header,"phi0 ");
        }
    }

    // psi
    if (LALInferenceCheckVariable(params, "polarisation"))
    {
        item = LALInferenceGetItem(params, "polarisation");
        if(item->vary != LALINFERENCE_PARAM_FIXED)
        {
            LALInferenceGetMinMaxPrior(runState->priorArgs, "polarisation", (void *)&min, (void *)&max);
            double psi = LALInferenceCubeToFlatPrior(Cube[i], min, max);
            LALInferenceSetVariable(params, "polarisation", &psi);
            Cube[i] = psi;
            i++;
            strcat(header,"psi ");
        }
    }

    // time
    if (LALInferenceCheckVariable(params, "time"))
    {
        item = LALInferenceGetItem(params, "time");
        if(item->vary != LALINFERENCE_PARAM_FIXED)
        {
            LALInferenceGetMinMaxPrior(runState->priorArgs, "time", (void *)&min, (void *)&max);
            double tc = LALInferenceCubeToFlatPrior(Cube[i], min, max);
            LALInferenceSetVariable(params, "time", &tc);
            Cube[i] = tc;
            sprintf(timeID,"%d",i);
            i++;
            strcat(header,"time ");
        }
    }

    // mchirp
    double mc=0.0;
    if( LALInferenceCheckVariable(params,"logmc") )
    {
        item = LALInferenceGetItem(params, "logmc");
        if(item->vary != LALINFERENCE_PARAM_FIXED)
        {
            LALInferenceGetMinMaxPrior(runState->priorArgs, "logmc", (void *)&min, (void *)&max);
            min = exp(min); max = exp(max);
            mc = LALInferenceCubeToPowerPrior(-5.0/6.0, Cube[i], min, max);
            double logmc = log(mc);
            LALInferenceSetVariable(params, "logmc", &logmc);
            Cube[i] = mc;
            logPrior -= 5.0/6.0*logmc;
            i++;
            strcat(header,"mchirp ");
        }
        else
        {
            mc = exp(*(REAL8 *)LALInferenceGetVariable(params, "logmc"));
        }
    }
    else if( LALInferenceCheckVariable(params,"chirpmass") )
    {
        item = LALInferenceGetItem(params, "chirpmass");
        if(item->vary != LALINFERENCE_PARAM_FIXED)
        {
            LALInferenceGetMinMaxPrior(runState->priorArgs, "chirpmass", (void *)&min, (void *)&max);
            mc = LALInferenceCubeToPowerPrior(-5.0/6.0, Cube[i], min, max);
            LALInferenceSetVariable(params, "chirpmass", &mc);
            Cube[i] = mc;
            logPrior -= 5.0/6.0*log(mc);
            i++;
            strcat(header,"mchirp ");
        }
        else
        {
            mc = *(REAL8 *)LALInferenceGetVariable(params, "chirpmass");
        }
    }

    // eta
    double eta=0.25, q=1.0, m1=0.0, m2=0.0;
    if( LALInferenceCheckVariable(params,"massratio") )
    {
        item = LALInferenceGetItem(params, "massratio");
        if(item->vary != LALINFERENCE_PARAM_FIXED)
        {
            LALInferenceGetMinMaxPrior(runState->priorArgs, "massratio", (void *)&min, (void *)&max);
            eta = LALInferenceCubeToFlatPrior(Cube[i], min, max);
            Cube[i]=eta;
            i++;
            strcat(header,"eta ");
            LALInferenceSetVariable(params, "massratio", &eta);
        }
        else
        {
            eta = *(REAL8 *)LALInferenceGetVariable(params, "massratio");
        }
        LALInferenceMcEta2Masses(mc,eta,&m1,&m2);
    }
    else if( LALInferenceCheckVariable(params,"asym_massratio") )
    {
        item = LALInferenceGetItem(params, "asym_massratio");
        if(item->vary != LALINFERENCE_PARAM_FIXED)
        {
            min = 0.0, max = 0.25;
            eta = LALInferenceCubeToFlatPrior(Cube[i], min, max);
            LALInferenceMcEta2Masses(mc,eta,&m1,&m2);
            q=m2/m1;
            Cube[i]=q;
            i++;
            strcat(header,"q ");
            LALInferenceSetVariable(params, "asym_massratio", &q);
        }
        else
        {
            q = *(REAL8 *)LALInferenceGetVariable(params, "asym_massratio");
            LALInferenceMcQ2Masses(mc,q,&m1,&m2);
        }
    }

    // distance
    double dist;
    if( LALInferenceCheckVariable(params,"logdistance") )
    {
        item = LALInferenceGetItem(params, "logdistance");
        if(item->vary != LALINFERENCE_PARAM_FIXED)
        {
            LALInferenceGetMinMaxPrior(runState->priorArgs, "logdistance", (void *)&min, (void *)&max);
            min = exp(min); max = exp(max);
            dist = LALInferenceCubeToPowerPrior(2.0, Cube[i], min, max);
            double logdist = log(dist);
            LALInferenceSetVariable(params, "logdistance", &logdist);
            Cube[i] = dist;
            logPrior += 2.0*logdist;
            i++;
            strcat(header,"dist ");
        }
    }
    else if( LALInferenceCheckVariable(params,"distance") )
    {
        item = LALInferenceGetItem(params, "distance");
        if(item->vary != LALINFERENCE_PARAM_FIXED)
        {
            LALInferenceGetMinMaxPrior(runState->priorArgs, "distance", (void *)&min, (void *)&max);
            dist = LALInferenceCubeToPowerPrior(2.0, Cube[i], min, max);
            LALInferenceSetVariable(params, "distance", &dist);
            Cube[i] = dist;
            logPrior += 2.0*log(dist);
            i++;
            strcat(header,"dist ");
        }
    }

    // a_spin1
    if(LALInferenceCheckVariable(params,"a_spin1"))
    {
        item = LALInferenceGetItem(params, "a_spin1");
        if(item->vary != LALINFERENCE_PARAM_FIXED)
        {
            LALInferenceGetMinMaxPrior(runState->priorArgs, "a_spin1", (void *)&min, (void *)&max);
            double a_spin1 = LALInferenceCubeToFlatPrior(Cube[i], min, max);
            LALInferenceSetVariable(params, "a_spin1", &a_spin1);
            Cube[i] = a_spin1;
            i++;
            strcat(header,"a1 ");
        }
    }
    else if(LALInferenceCheckVariable(params,"spin1"))
    {
        item = LALInferenceGetItem(params, "spin1");
        if(item->vary != LALINFERENCE_PARAM_FIXED)
        {
            LALInferenceGetMinMaxPrior(runState->priorArgs, "spin1", (void *)&min, (void *)&max);
            double a_spin1 = LALInferenceCubeToFlatPrior(Cube[i], min, max);
            LALInferenceSetVariable(params, "spin1", &a_spin1);
            Cube[i] = a_spin1;
            i++;
            strcat(header,"a1 ");
        }
    }

    // theta_spin1
    if(LALInferenceCheckVariable(params,"theta_spin1"))
    {
        item = LALInferenceGetItem(params, "theta_spin1");
        if(item->vary != LALINFERENCE_PARAM_FIXED)
        {
            double theta_spin1;
            theta_spin1 = acos(1.0 - 2.0 * Cube[i]);
            LALInferenceSetVariable(params, "theta_spin1", &theta_spin1);
            Cube[i] = theta_spin1;
            logPrior += log(fabs(sin(theta_spin1)));
            i++;
            strcat(header,"theta1 ");
        }
    }

    // phi_spin1
    if(LALInferenceCheckVariable(params,"phi_spin1"))
    {
        item = LALInferenceGetItem(params, "phi_spin1");
        if(item->vary != LALINFERENCE_PARAM_FIXED)
        {
            LALInferenceGetMinMaxPrior(runState->priorArgs, "phi_spin1", (void *)&min, (void *)&max);
            double phi_spin1 = LALInferenceCubeToFlatPrior(Cube[i], min, max);
            LALInferenceSetVariable(params, "phi_spin1", &phi_spin1);
            Cube[i] = phi_spin1;
            i++;
            strcat(header,"phi1 ");
        }
    }

    // a_spin2
    if(LALInferenceCheckVariable(params,"a_spin2"))
    {
        item = LALInferenceGetItem(params, "a_spin2");
        if(item->vary != LALINFERENCE_PARAM_FIXED)
        {
            LALInferenceGetMinMaxPrior(runState->priorArgs, "a_spin2", (void *)&min, (void *)&max);
            double a_spin2 = LALInferenceCubeToFlatPrior(Cube[i], min, max);
            LALInferenceSetVariable(params, "a_spin2", &a_spin2);
            Cube[i] = a_spin2;
            i++;
            strcat(header,"a2 ");
        }
    }
    else if(LALInferenceCheckVariable(params,"spin2"))
    {
        item = LALInferenceGetItem(params, "spin2");
        if(item->vary != LALINFERENCE_PARAM_FIXED)
        {
            LALInferenceGetMinMaxPrior(runState->priorArgs, "spin2", (void *)&min, (void *)&max);
            double a_spin2 = LALInferenceCubeToFlatPrior(Cube[i], min, max);
            LALInferenceSetVariable(params, "spin2", &a_spin2);
            Cube[i] = a_spin2;
            i++;
            strcat(header,"a2 ");
        }
    }

    // theta_spin2
    if(LALInferenceCheckVariable(params,"theta_spin2"))
    {
        item = LALInferenceGetItem(params, "theta_spin2");
        if(item->vary != LALINFERENCE_PARAM_FIXED)
        {
            double theta_spin2;
            theta_spin2 = acos(1.0 - 2.0 * Cube[i]);
            LALInferenceSetVariable(params, "theta_spin2", &theta_spin2);
            Cube[i] = theta_spin2;
            logPrior += log(fabs(sin(theta_spin2)));
            i++;
            strcat(header,"theta2 ");
        }
    }

    // phi_spin2
    if(LALInferenceCheckVariable(params,"phi_spin2"))
    {
        item = LALInferenceGetItem(params, "phi_spin2");
        if(item->vary != LALINFERENCE_PARAM_FIXED)
        {
            LALInferenceGetMinMaxPrior(runState->priorArgs, "phi_spin2", (void *)&min, (void *)&max);
            double phi_spin2 = LALInferenceCubeToFlatPrior(Cube[i], min, max);
            LALInferenceSetVariable(params, "phi_spin2", &phi_spin2);
            Cube[i] = phi_spin2;
            i++;
            strcat(header,"phi2 ");
        }

    }

    // theta_JN for system-frame parameters
    if(LALInferenceCheckVariable(params,"theta_JN"))
    {
        item = LALInferenceGetItem(params, "theta_JN");
        if(item->vary != LALINFERENCE_PARAM_FIXED)
        {
            LALInferenceGetMinMaxPrior(runState->priorArgs, "theta_JN", (void *)&min, (void *)&max);
            double theta_JN = LALInferenceCubeToSinPrior(Cube[i], min, max);
            LALInferenceSetVariable(params, "theta_JN", &theta_JN);
            Cube[i] = theta_JN;
            i++;
            strcat(header,"theta_JN ");
        }
    }

    // phi_JL for system-frame parameters
    if(LALInferenceCheckVariable(params,"phi_JL"))
    {
        item = LALInferenceGetItem(params, "phi_JL");
        if(item->vary != LALINFERENCE_PARAM_FIXED)
        {
            LALInferenceGetMinMaxPrior(runState->priorArgs, "phi_JL", (void *)&min, (void *)&max);
            double phi_JL = LALInferenceCubeToFlatPrior(Cube[i], min, max);
            LALInferenceSetVariable(params, "phi_JL", &phi_JL);
            Cube[i] = phi_JL;
            i++;
            strcat(header,"phi_JL ");
        }
    }

    // tilt of spin 1 for system-frame parameters
    if(LALInferenceCheckVariable(params,"tilt_spin1"))
    {
        item = LALInferenceGetItem(params, "tilt_spin1");
        if(item->vary != LALINFERENCE_PARAM_FIXED)
        {
            LALInferenceGetMinMaxPrior(runState->priorArgs, "tilt_spin1", (void *)&min, (void *)&max);
            double tilt_spin1 = LALInferenceCubeToSinPrior(Cube[i], min, max);
            LALInferenceSetVariable(params, "tilt_spin1", &tilt_spin1);
            Cube[i] = tilt_spin1;
            i++;
            strcat(header,"tilt_spin1 ");
        }
    }

    // tilt of spin 2 for system-frame parameters
    if(LALInferenceCheckVariable(params,"tilt_spin2"))
    {
        item = LALInferenceGetItem(params, "tilt_spin2");
        if(item->vary != LALINFERENCE_PARAM_FIXED)
        {
            LALInferenceGetMinMaxPrior(runState->priorArgs, "tilt_spin2", (void *)&min, (void *)&max);
            double tilt_spin2 = LALInferenceCubeToSinPrior(Cube[i], min, max);
            LALInferenceSetVariable(params, "tilt_spin2", &tilt_spin2);
            Cube[i] = tilt_spin2;
            i++;
            strcat(header,"tilt_spin2 ");
        }
    }

    // phi12 for system-frame parameters
    if(LALInferenceCheckVariable(params,"phi12"))
    {
        item = LALInferenceGetItem(params, "phi12");
        if(item->vary != LALINFERENCE_PARAM_FIXED)
        {
            LALInferenceGetMinMaxPrior(runState->priorArgs, "phi12", (void *)&min, (void *)&max);
            double phi12 = LALInferenceCubeToFlatPrior(Cube[i], min, max);
            LALInferenceSetVariable(params, "phi12", &phi12);
            Cube[i] = phi12;
            i++;
            strcat(header,"phi12 ");
        }
    }

    LALInferenceVariables *priorParams=runState->priorArgs;
    INT4 ScaleTest = LALInferenceCubeToPSDScaleParams(priorParams, params, &i, Cube, context);

    Cube[i] = m1; i++; strcat(header,"m1 ");
    Cube[i] = m2; i++; strcat(header,"m2 ");
    Cube[i] = LALInferenceInspiralPrior(runState,params);
    i++; strcat(header,"logprior ");

    // fRef for system-frame parameters
    if(LALInferenceCheckVariable(params,"fRef"))
    {
        Cube[i] = *(REAL8 *)LALInferenceGetVariable(params,"fRef");
        i++;
        strcat(header,"f_ref ");
    }

    strcat(header,"logl");

    /* Check boundaries */
    if (ScaleTest==0) return 0;
    item=params->head;
    for(;item;item=item->next)
    {
        // if(item->vary!=PARAM_LINEAR || item->vary!=PARAM_CIRCULAR)
        if(item->vary==LALINFERENCE_PARAM_FIXED || item->vary==LALINFERENCE_PARAM_OUTPUT)
                        continue;
        else if (item->type != LALINFERENCE_gslMatrix_t)
        {
            LALInferenceGetMinMaxPrior(priorParams, item->name, (void *)&min, (void *)&max);
            if(*(REAL8 *) item->value < min || *(REAL8 *)item->value > max) return 0 ;
        }
    }

    /* Check for component masses in range, if specified */
    if(LALInferenceCheckVariable(priorParams,"component_min"))
        if(*(REAL8 *)LALInferenceGetVariable(priorParams,"component_min") > m1
           || *(REAL8 *)LALInferenceGetVariable(priorParams,"component_min") > m2)
            return 0;

    if(LALInferenceCheckVariable(priorParams,"component_max"))
        if(*(REAL8 *)LALInferenceGetVariable(priorParams,"component_max") < m1
           || *(REAL8 *)LALInferenceGetVariable(priorParams,"component_max") < m2)
            return 0;

    if(LALInferenceCheckVariable(priorParams,"MTotMin"))
        if(*(REAL8 *)LALInferenceGetVariable(priorParams,"MTotMin") > m1+m2)
            return 0;

    if(LALInferenceCheckVariable(priorParams,"MTotMax"))
        if(*(REAL8 *)LALInferenceGetVariable(priorParams,"MTotMax") < m1+m2)
            return 0;

    return 1;
}

void LALInferenceCyclicReflectiveBound(LALInferenceVariables *parameter,
                                       LALInferenceVariables *priorArgs){
  if (parameter == NULL || priorArgs == NULL)
    XLAL_ERROR_VOID(XLAL_EFAULT, "Null arguments received.");

  /* Apply cyclic and reflective boundaries to parameter to bring it back
     within the prior */
  LALInferenceVariableItem *paraHead=NULL;
  REAL8 min,max,shift;
  /* REAL8 mu, sigma; */
  for (paraHead=parameter->head;paraHead;paraHead=paraHead->next) {
    if( paraHead->vary==LALINFERENCE_PARAM_FIXED ||
        paraHead->vary==LALINFERENCE_PARAM_OUTPUT ||
        !LALInferenceCheckMinMaxPrior(priorArgs, paraHead->name) ) continue;

    LALInferenceGetMinMaxPrior(priorArgs,paraHead->name, &min, &max);

  /* Check that the minimum and maximum make sense. */
  if (min >= max) {
    XLAL_ERROR_VOID(XLAL_EINVAL, "Minimum %f for variable '%s' is not less than maximum %f.", paraHead->name, min, max);
  }
 if (min == max) {
    XLAL_ERROR_VOID(XLAL_EINVAL, "Minimum %f for variable '%s' is equal to maximum %f.", paraHead->name, min, max);
  }
    if(paraHead->vary==LALINFERENCE_PARAM_CIRCULAR) {
      /* For cyclic boundaries, mod out by range. */
//printf("entering circular\n");

      REAL8 val = *(REAL8 *)paraHead->value;

      if (val > max) {
        REAL8 offset = val - min;
        REAL8 delta = max-min;

        *(REAL8 *)paraHead->value = min + fmod(offset, delta);
      } else {
        REAL8 offset = max - val;
        REAL8 delta = max - min;

        *(REAL8 *)paraHead->value = max - fmod(offset, delta);
      }
    } else if (paraHead->vary==LALINFERENCE_PARAM_LINEAR) {
       // printf("entering linear for %s\n",paraHead->name);
//printf("val=%10.10e\n", *(REAL8 *)paraHead->value);
      /* For linear boundaries, reflect about endpoints of range until
         withoun range. */
      //while(1) {
        /* Loop until broken. */
        REAL8 val = *(REAL8 *)paraHead->value;
        //printf("val=%10.10e\n",val);
        if (val > max) {
              REAL8 delta = max - min;
              if(delta==0.0) {printf("ERROR ZERO DELTA\n");exit(1);}
              shift=(REAL8) floor((val-max)/delta);
            *(REAL8 *)  paraHead->value=val- (1.0+shift)*delta;  
           // printf("delta %lf sft %lf tot %lf\n",delta,shift,val- (1.0+shift)*delta);
          /* val <-- max - (val - max) */
          // *(REAL8 *)paraHead->value = 2.0*max - val;
        } else if (val < min) {
            REAL8 delta = max - min;
                          if(delta==0.0) {printf("ERROR ZERO DELTA\n");exit(1);}

             shift=floor((min-val)/delta);
             *(REAL8 *)paraHead->value=val+(1.0+ shift)*delta; 
             // printf("delta %lf sft %lf tot %lf\n",delta,shift,val+ (1.0+shift)*delta);   
          /* val <-- min + (min - val) */
          //*(REAL8 *)paraHead->value = 2.0*min - val;
        }
        // else {
          /* In range, so break. */
       //   break;
        //}
      //}
    }
 REAL8 val= *(REAL8 *)paraHead->value;
  if (isnan(val))
      printf("generating nan in LALInferenceCyclicReflectiveBound for par %s min %10.10e max %10.10e!!",paraHead->name,min,max);
 
  }
  return;
}


/**
 * \brief Rotate initial phase if polarisation angle is cyclic around ranges
 * If the polarisation angle parameter \f$\psi\f$ is cyclic about its upper and
 * lower ranges of \f$-\pi/4\f$ to \f$\pi/4\f$ then the transformation for
 * crossing a boundary requires the initial phase parameter \f$\phi_0\f$ to be
 * rotated through \f$\pi\f$ radians. The function assumes the value of
 * \f$\psi\f$ has been rescaled to be between 0 and \f$2\pi\f$ - this is a
 * requirement of the covariance matrix routine \c LALInferenceNScalcCVM
 * function.
 *
 * This is particularly relevant for pulsar analyses.
 *
 * \param parameter [in] Pointer to an array of parameters
 */
void LALInferenceRotateInitialPhase( LALInferenceVariables *parameter){

  if (parameter == NULL)
    XLAL_ERROR_VOID(XLAL_EFAULT, "Null arguments received.");

  LALInferenceVariableItem *paraHead = NULL;
  LALInferenceVariableItem *paraPhi0 = parameter->head;
  REAL8 rotphi0 = 0.;
  UINT4 idx1 = 0, idx2 = 0;

  for(paraHead=parameter->head;paraHead;paraHead=paraHead->next){
    if (paraHead->vary == LALINFERENCE_PARAM_CIRCULAR &&
        !strcmp(paraHead->name, "psi") ){
      /* if psi is outside the -pi/4 -> pi/4 boundary the set to rotate phi0
         by pi (psi will have been rescaled to be between 0 to 2pi as a
        circular parameter).*/
      if (*(REAL8 *)paraHead->value > LAL_TWOPI ||
        *(REAL8 *)paraHead->value < 0. ) rotphi0 = LAL_PI;

      /* Psi has been found; set flag. */
      idx1++;
    }

    /* If phi0 is found, set some flags to indicate so. */
    if (paraHead->vary == LALINFERENCE_PARAM_CIRCULAR &&
        !strcmp(paraHead->name, "phi0") ){
      idx1++;
      idx2++;
    }

    /* Advance paraPhi0 if phi0 hasn't yet been found. */
    if ( idx2 == 0 ) paraPhi0 = paraPhi0->next;

    /* If both variables have been found, stop here. */
    if ( idx1 == 2 ) break;
  }

  if( rotphi0 != 0. ) *(REAL8 *)paraPhi0->value += rotphi0;

  return;
}


/* Return the log Prior of the variables specified for the sky localisation project, ref: https://www.lsc-group.phys.uwm.edu/ligovirgo/cbcnote/SkyLocComparison#priors, for the non-spinning/spinning inspiral signal case */
REAL8 LALInferenceInspiralSkyLocPrior(LALInferenceRunState *runState, LALInferenceVariables *params)
{
  REAL8 logPrior=0.0;
  REAL8 val=0.0;
  static int SkyLocPriorWarning = 0;
  (void)runState;
  LALInferenceVariableItem *item=params->head;
  LALInferenceVariables *priorParams=runState->priorArgs;
  REAL8 min=-INFINITY, max=INFINITY;
  REAL8 logmc=0.0,mc=0.0;
  REAL8 m1=0.0,m2=0.0,q=0.0,eta=0.0;

  if (!SkyLocPriorWarning ) {
    SkyLocPriorWarning  = 1;
    fprintf(stderr, "SkyLocalization priors are being used. (in %s, line %d)\n", __FILE__, __LINE__);
  }
  /* Check boundaries */
  for(;item;item=item->next)
  {
    // if(item->vary!=PARAM_LINEAR || item->vary!=PARAM_CIRCULAR)
    if(item->vary==LALINFERENCE_PARAM_FIXED || item->vary==LALINFERENCE_PARAM_OUTPUT)
      continue;
    else
    {
            val = 0.0;
            min =-DBL_MAX;
            max = DBL_MAX;
            if(strcmp(item->name,"psdscale"))
            {
                LALInferenceGetMinMaxPrior(priorParams, item->name, &min, &max);
                val = *(REAL8 *)item->value;
            }

            if(val<min || val>max) return -DBL_MAX;
    }
  }

  /*Use a uniform in log D distribution*/
  //if(LALInferenceCheckVariable(params,"logdistance"))
  //  logPrior+=3.0* *(REAL8 *)LALInferenceGetVariable(params,"logdistance");

  if(LALInferenceCheckVariable(params,"fLow"))
    logPrior+=log(*(REAL8 *)LALInferenceGetVariable(params,"fLow"));

  if(LALInferenceCheckVariable(params,"distance"))
    logPrior-=log(*(REAL8 *)LALInferenceGetVariable(params,"distance"));
  if(LALInferenceCheckVariable(params,"inclination"))
    logPrior+=log(fabs(sin(*(REAL8 *)LALInferenceGetVariable(params,"inclination"))));
  if(LALInferenceCheckVariable(params,"theta_JN"))
    logPrior+=log(fabs(sin(*(REAL8 *)LALInferenceGetVariable(params,"theta_JN"))));
  if(LALInferenceCheckVariable(params,"declination"))
    logPrior+=log(fabs(cos(*(REAL8 *)LALInferenceGetVariable(params,"declination"))));
  if(LALInferenceCheckVariable(params,"theta_spin1"))
  {
    LALInferenceParamVaryType vtype=LALInferenceGetVariableVaryType(params,"theta_spin1");
    if(vtype!=LALINFERENCE_PARAM_FIXED && vtype!=LALINFERENCE_PARAM_OUTPUT)
    {
      logPrior+=log(fabs(sin(*(REAL8 *)LALInferenceGetVariable(params,"theta_spin1"))));
    }
  }
  if(LALInferenceCheckVariable(params,"theta_spin2"))
  {
    LALInferenceParamVaryType vtype=LALInferenceGetVariableVaryType(params,"theta_spin2");
    if(vtype!=LALINFERENCE_PARAM_FIXED && vtype!=LALINFERENCE_PARAM_OUTPUT)
    {
      logPrior+=log(fabs(sin(*(REAL8 *)LALInferenceGetVariable(params,"theta_spin2"))));
    }
  }
  if(LALInferenceCheckVariable(params,"tilt_spin1"))
  {
    LALInferenceParamVaryType vtype=LALInferenceGetVariableVaryType(params,"tilt_spin1");
    if(vtype!=LALINFERENCE_PARAM_FIXED && vtype!=LALINFERENCE_PARAM_OUTPUT)
    {
      logPrior+=log(fabs(sin(*(REAL8 *)LALInferenceGetVariable(params,"tilt_spin1"))));
    }
  }
  if(LALInferenceCheckVariable(params,"tilt_spin2"))
  {
    LALInferenceParamVaryType vtype=LALInferenceGetVariableVaryType(params,"tilt_spin2");
    if(vtype!=LALINFERENCE_PARAM_FIXED && vtype!=LALINFERENCE_PARAM_OUTPUT)
    {
      logPrior+=log(fabs(sin(*(REAL8 *)LALInferenceGetVariable(params,"tilt_spin2"))));
    }
  }
  /*priors uniform in the individual masses. Not taking into account if mtot_max < m1_max+m2_max */
  if(LALInferenceCheckVariable(params,"massratio")||LALInferenceCheckVariable(params,"asym_massratio")) {
    if(LALInferenceCheckVariable(params,"logmc")) {
      logmc=*(REAL8 *)LALInferenceGetVariable(params,"logmc");
      if(LALInferenceCheckVariable(params,"asym_massratio")) {
        q=*(REAL8 *)LALInferenceGetVariable(params,"asym_massratio");
        LALInferenceMcQ2Masses(exp(logmc),q,&m1,&m2);
        logPrior+=log(m1*m1);
      } else {
        eta=*(REAL8 *)LALInferenceGetVariable(params,"massratio");
        LALInferenceMcEta2Masses(exp(logmc),eta,&m1,&m2);
        logPrior+=log(((m1+m2)*(m1+m2)*(m1+m2))/(m1-m2));
      }
      /*careful using LALInferenceMcEta2Masses, it returns m1>=m2*/
    } else if(LALInferenceCheckVariable(params,"chirpmass")) {
      mc=*(REAL8 *)LALInferenceGetVariable(params,"chirpmass");
      if(LALInferenceCheckVariable(params,"asym_massratio")) {
        q=*(REAL8 *)LALInferenceGetVariable(params,"asym_massratio");
        LALInferenceMcQ2Masses(mc,q,&m1,&m2);
        logPrior+=log(m1*m1/mc);
      } else {
        eta=*(REAL8 *)LALInferenceGetVariable(params,"massratio");
        LALInferenceMcEta2Masses(mc,eta,&m1,&m2);
        logPrior+=log(((m1+m2)*(m1+m2))/((m1-m2)*pow(eta,3.0/5.0)));
      }
    }
  }

  /* Check for component masses in range, if specified */
  if(LALInferenceCheckVariable(priorParams,"component_min"))
    if(*(REAL8 *)LALInferenceGetVariable(priorParams,"component_min") > m1
       || *(REAL8 *)LALInferenceGetVariable(priorParams,"component_min") > m2)
      return -DBL_MAX;

  if(LALInferenceCheckVariable(priorParams,"component_max"))
    if(*(REAL8 *)LALInferenceGetVariable(priorParams,"component_max") < m1
       || *(REAL8 *)LALInferenceGetVariable(priorParams,"component_max") < m2)
      return -DBL_MAX;

  if(LALInferenceCheckVariable(priorParams,"MTotMax"))
    if(*(REAL8 *)LALInferenceGetVariable(priorParams,"MTotMax") < m1+m2)
      return -DBL_MAX;

  if(LALInferenceCheckVariable(priorParams,"MTotMin"))
    if(*(REAL8 *)LALInferenceGetVariable(priorParams,"MTotMin") > m1+m2)
      return -DBL_MAX;

  //PSD priors are Gaussian
  if(LALInferenceCheckVariable(params, "psdscale"))
  {
    UINT4 i;
    UINT4 j;

    //REAL8 val;
    REAL8 var;
    REAL8 mean = 1.0;
    REAL8 prior= 0.0;
    UINT4 psdGaussianPrior;

    REAL8Vector *sigma = *((REAL8Vector **)LALInferenceGetVariable(priorParams, "psdsigma"));
    gsl_matrix *nparams = *((gsl_matrix **)LALInferenceGetVariable(params,"psdscale"));

    min=*(REAL8 *)LALInferenceGetVariable(priorParams,"psdrange_min");
    max=*(REAL8 *)LALInferenceGetVariable(priorParams,"psdrange_max");

    psdGaussianPrior = *(UINT4 *)LALInferenceGetVariable(priorParams,"psdGaussianPrior");

    for(i=0; i<(UINT4)nparams->size1; i++)
    {
      for(j=0; j<(UINT4)nparams->size2; j++)
      {
        var = sigma->data[j]*sigma->data[j];
        val = gsl_matrix_get(nparams,i,j);
        //reject prior
        if(val < min || val > max) return -DBL_MAX;
        else if(psdGaussianPrior)prior += -0.5*( (mean-val)*(mean-val)/var + log(2.0*LAL_PI*var) );
      }
    }
    logPrior+=prior;
  }

  return(logPrior);
}

/* Convert the hypercube parameter to physical parameters, for the non-spinning inspiral signal case */
UINT4 LALInferenceInspiralSkyLocCubeToPrior(LALInferenceRunState *runState, LALInferenceVariables *params, double *Cube, void *context)
{
    LALInferenceVariableItem *item;
    LALInferenceVariables *priorParams=runState->priorArgs;

    char **info = (char **)context;
    char *header = &info[1][0];
    strcpy(header,"");
    char *timeID = &info[2][0];
    REAL8 min=-INFINITY, max=INFINITY, logPrior=0.;
    int i = 0;

    // latitude
    if (LALInferenceCheckVariable(params, "declination"))
    {
        item = LALInferenceGetItem(params, "declination");
        if(item->vary != LALINFERENCE_PARAM_FIXED)
        {
            double lat = asin(2.0 * Cube[i] - 1.0);
            LALInferenceSetVariable(params, "declination", &lat);
            Cube[i] = lat;
            logPrior += log(fabs(cos(lat)));
            i++;
            strcat(header,"dec ");
        }
    }

    // longitude
    if (LALInferenceCheckVariable(params, "rightascension"))
    {
        item = LALInferenceGetItem(params, "rightascension");
        if(item->vary != LALINFERENCE_PARAM_FIXED)
        {
            LALInferenceGetMinMaxPrior(runState->priorArgs, "rightascension", (void *)&min, (void *)&max);
            double longitude = LALInferenceCubeToFlatPrior(Cube[i], min, max);
            LALInferenceSetVariable(params, "rightascension", &longitude);
            Cube[i] = longitude;
            i++;
            strcat(header,"RA ");
        }
    }

    // inclination angle
    if (LALInferenceCheckVariable(params, "inclination"))
    {
        item = LALInferenceGetItem(params, "inclination");
        if(item->vary != LALINFERENCE_PARAM_FIXED)
        {
            double iota;
            iota = acos(1.0 - 2.0 * Cube[i]);
            LALInferenceSetVariable(params, "inclination", &iota);
            Cube[i] = iota;
            logPrior += log(fabs(sin(iota)));
            i++;
            strcat(header,"iota ");
        }
    }

    // phi
    if (LALInferenceCheckVariable(params, "phase"))
    {
        item = LALInferenceGetItem(params, "phase");
        if(item->vary != LALINFERENCE_PARAM_FIXED)
        {
            LALInferenceGetMinMaxPrior(runState->priorArgs, "phase", (void *)&min, (void *)&max);
            double phi = LALInferenceCubeToFlatPrior(Cube[i], min, max);
            LALInferenceSetVariable(params, "phase", &phi);
            Cube[i] = phi;
            i++;
            strcat(header,"phi0 ");
        }
    }

    // psi
    if (LALInferenceCheckVariable(params, "polarisation"))
    {
        item = LALInferenceGetItem(params, "polarisation");
        if(item->vary != LALINFERENCE_PARAM_FIXED)
        {
            LALInferenceGetMinMaxPrior(runState->priorArgs, "polarisation", (void *)&min, (void *)&max);
            double psi = LALInferenceCubeToFlatPrior(Cube[i], min, max);
            LALInferenceSetVariable(params, "polarisation", &psi);
            Cube[i] = psi;
            i++;
            strcat(header,"psi ");
        }
    }

    // time
    if (LALInferenceCheckVariable(params, "time"))
    {
        item = LALInferenceGetItem(params, "time");
        if(item->vary != LALINFERENCE_PARAM_FIXED)
        {
            LALInferenceGetMinMaxPrior(runState->priorArgs, "time", (void *)&min, (void *)&max);
            double tc = LALInferenceCubeToFlatPrior(Cube[i], min, max);
            LALInferenceSetVariable(params, "time", &tc);
            Cube[i] = tc;
            sprintf(timeID,"%d",i);
            i++;
            strcat(header,"time ");
        }
    }

    // check if mchirp is fixed
    double mc = 0.0, eta = 0.0, q = 0.0, m1 = 0.0, m2 = 0.0, m = 0.0;
    if( LALInferenceCheckVariable(params,"logmc") )
    {
        item = LALInferenceGetItem(params, "logmc");
        if(item->vary == LALINFERENCE_PARAM_FIXED) mc = exp(*(REAL8 *)LALInferenceGetVariable(params, "logmc"));
    }
    else if( LALInferenceCheckVariable(params,"chirpmass") )
    {
        item = LALInferenceGetItem(params, "chirpmass");
        if(item->vary == LALINFERENCE_PARAM_FIXED) mc = *(REAL8 *)LALInferenceGetVariable(params, "chirpmass");
    }

    // check if eta is fixed
    if( LALInferenceCheckVariable(params,"massratio") )
    {
        item = LALInferenceGetItem(params, "massratio");
        if(item->vary == LALINFERENCE_PARAM_FIXED)
        {
            eta = *(REAL8 *)LALInferenceGetVariable(params, "massratio");
            if( mc != 0.0 ) LALInferenceMcEta2Masses(mc,eta,&m1,&m2);
        }
    }
    else if( LALInferenceCheckVariable(params,"asym_massratio") )
    {
        item = LALInferenceGetItem(params, "asym_massratio");
        if(item->vary == LALINFERENCE_PARAM_FIXED)
        {
            q = *(REAL8 *)LALInferenceGetVariable(params, "asym_massratio");
            if( mc != 0.0 ) LALInferenceMcQ2Masses(mc,q,&m1,&m2);
        }
    }

    //m1 & m2
    if( m1 == 0.0 && m2 == 0.0 )
    {
        min = *(REAL8 *)LALInferenceGetVariable(priorParams,"component_min");
        max = *(REAL8 *)LALInferenceGetVariable(priorParams,"component_max");
        if( min == max )
        {
            m1 = m2 = min;
            m = m1 + m2;
            eta = m1 * m2 / (m*m);
            mc = pow(eta,0.6) * m;
            q = m2 / m1; // asymmetric mass ratio, m1 >= m2
        }
        else
        {
            m1 = LALInferenceCubeToFlatPrior(Cube[i], min, max);
            m2 = LALInferenceCubeToFlatPrior(Cube[i+1], min, max);
            if(m1<m2)
            {
                double temp = m2;
                m2 = m1;
                m1 = temp;
            }

            m = m1 + m2;
            eta = m1 * m2 / (m*m);
            mc = pow(eta,0.6) * m;
            q = m2 / m1; // asymmetric mass ratio, m1 >= m2
            Cube[i] = mc; i++;
            strcat(header,"mchirp ");
            Cube[i] = eta; i++;
            strcat(header,"eta ");
        }

        // chirp mass and eta/q
        if(LALInferenceCheckVariable(params,"massratio")||LALInferenceCheckVariable(params,"asym_massratio"))
        {
            if(LALInferenceCheckVariable(params,"logmc"))
            {
                double logmc = log(mc);
                LALInferenceSetVariable(params, "logmc", &logmc);
            }
            else if(LALInferenceCheckVariable(params,"chirpmass"))
            {
                LALInferenceSetVariable(params, "chirpmass", &mc);
            }

                  if(LALInferenceCheckVariable(params,"asym_massratio"))
                LALInferenceSetVariable(params, "asym_massratio", &q);
            else if(LALInferenceCheckVariable(params,"massratio"))
                    LALInferenceSetVariable(params, "massratio", &eta);
        }
    }

    // distance
    double dist;
    if( LALInferenceCheckVariable(params,"logdistance") )
    {
        item = LALInferenceGetItem(params, "logdistance");
        if(item->vary != LALINFERENCE_PARAM_FIXED)
        {
            LALInferenceGetMinMaxPrior(runState->priorArgs, "logdistance", (void *)&min, (void *)&max);
            min = exp(min); max = exp(max);
            dist = LALInferenceCubeToLogFlatPrior(Cube[i], min, max);
            double logdist = log(dist);
            LALInferenceSetVariable(params, "logdistance", &logdist);
            Cube[i] = dist;
            logPrior -= logdist;
            i++;
            strcat(header,"dist ");
        }
    }
    else if( LALInferenceCheckVariable(params,"distance") )
    {
        item = LALInferenceGetItem(params, "distance");
        if(item->vary != LALINFERENCE_PARAM_FIXED)
        {
            LALInferenceGetMinMaxPrior(runState->priorArgs, "distance", (void *)&min, (void *)&max);
            dist = LALInferenceCubeToLogFlatPrior(Cube[i], min, max);
            LALInferenceSetVariable(params, "distance", &dist);
            Cube[i] = dist;
            logPrior -= log(dist);
            i++;
            strcat(header,"dist ");
        }
    }

    // a_spin1
    if(LALInferenceCheckVariable(params,"a_spin1"))
    {
        item = LALInferenceGetItem(params, "a_spin1");
        if(item->vary != LALINFERENCE_PARAM_FIXED)
        {
            LALInferenceGetMinMaxPrior(runState->priorArgs, "a_spin1", (void *)&min, (void *)&max);
            double a_spin1 = LALInferenceCubeToFlatPrior(Cube[i], min, max);
            LALInferenceSetVariable(params, "a_spin1", &a_spin1);
            Cube[i] = a_spin1;
            i++;
            strcat(header,"a1 ");
        }
    }
    else if(LALInferenceCheckVariable(params,"spin1"))
    {
        item = LALInferenceGetItem(params, "spin1");
        if(item->vary != LALINFERENCE_PARAM_FIXED)
        {
            LALInferenceGetMinMaxPrior(runState->priorArgs, "spin1", (void *)&min, (void *)&max);
            double a_spin1 = LALInferenceCubeToFlatPrior(Cube[i], min, max);
            LALInferenceSetVariable(params, "spin1", &a_spin1);
            Cube[i] = a_spin1;
            i++;
            strcat(header,"a1 ");
        }
    }

    // theta_spin1
    if(LALInferenceCheckVariable(params,"theta_spin1"))
    {
        item = LALInferenceGetItem(params, "theta_spin1");
        if(item->vary != LALINFERENCE_PARAM_FIXED)
        {
            double theta_spin1;
            theta_spin1 = acos(1.0 - 2.0 * Cube[i]);
            LALInferenceSetVariable(params, "theta_spin1", &theta_spin1);
            Cube[i] = theta_spin1;
            logPrior += log(fabs(sin(theta_spin1)));
            i++;
            strcat(header,"theta1 ");
        }
    }

    // phi_spin1
    if(LALInferenceCheckVariable(params,"phi_spin1"))
    {
        item = LALInferenceGetItem(params, "phi_spin1");
        if(item->vary != LALINFERENCE_PARAM_FIXED)
        {
            LALInferenceGetMinMaxPrior(runState->priorArgs, "phi_spin1", (void *)&min, (void *)&max);
            double phi_spin1 = LALInferenceCubeToFlatPrior(Cube[i], min, max);
            LALInferenceSetVariable(params, "phi_spin1", &phi_spin1);
            Cube[i] = phi_spin1;
            i++;
            strcat(header,"phi1 ");
        }
    }

    // a_spin2
    if(LALInferenceCheckVariable(params,"a_spin2"))
    {
        item = LALInferenceGetItem(params, "a_spin2");
        if(item->vary != LALINFERENCE_PARAM_FIXED)
        {
            LALInferenceGetMinMaxPrior(runState->priorArgs, "a_spin2", (void *)&min, (void *)&max);
            double a_spin2 = LALInferenceCubeToFlatPrior(Cube[i], min, max);
            LALInferenceSetVariable(params, "a_spin2", &a_spin2);
            Cube[i] = a_spin2;
            i++;
            strcat(header,"a2 ");
        }
    }
    else if(LALInferenceCheckVariable(params,"spin2"))
    {
        item = LALInferenceGetItem(params, "spin2");
        if(item->vary != LALINFERENCE_PARAM_FIXED)
        {
            LALInferenceGetMinMaxPrior(runState->priorArgs, "spin2", (void *)&min, (void *)&max);
            double a_spin2 = LALInferenceCubeToFlatPrior(Cube[i], min, max);
            LALInferenceSetVariable(params, "spin2", &a_spin2);
            Cube[i] = a_spin2;
            i++;
            strcat(header,"a2 ");
        }
    }

    // theta_spin2
    if(LALInferenceCheckVariable(params,"theta_spin2"))
    {
        item = LALInferenceGetItem(params, "theta_spin2");
        if(item->vary != LALINFERENCE_PARAM_FIXED)
        {
            double theta_spin2;
            theta_spin2 = acos(1.0 - 2.0 * Cube[i]);
            LALInferenceSetVariable(params, "theta_spin2", &theta_spin2);
            Cube[i] = theta_spin2;
            logPrior += log(fabs(sin(theta_spin2)));
            i++;
            strcat(header,"theta2 ");
        }
    }

    // phi_spin2
    if(LALInferenceCheckVariable(params,"phi_spin2"))
    {
        item = LALInferenceGetItem(params, "phi_spin2");
        if(item->vary != LALINFERENCE_PARAM_FIXED)
        {
            LALInferenceGetMinMaxPrior(runState->priorArgs, "phi_spin2", (void *)&min, (void *)&max);
            double phi_spin2 = LALInferenceCubeToFlatPrior(Cube[i], min, max);
            LALInferenceSetVariable(params, "phi_spin2", &phi_spin2);
            Cube[i] = phi_spin2;
            i++;
            strcat(header,"phi2 ");
        }

    }

    // theta_JN for system-frame parameters
    if(LALInferenceCheckVariable(params,"theta_JN"))
    {
        item = LALInferenceGetItem(params, "theta_JN");
        if(item->vary != LALINFERENCE_PARAM_FIXED)
        {
            LALInferenceGetMinMaxPrior(runState->priorArgs, "theta_JN", (void *)&min, (void *)&max);
            double theta_JN = LALInferenceCubeToSinPrior(Cube[i], min, max);
            LALInferenceSetVariable(params, "theta_JN", &theta_JN);
            Cube[i] = theta_JN;
            i++;
            strcat(header,"theta_JN ");
        }
    }

    // phi_JL for system-frame parameters
    if(LALInferenceCheckVariable(params,"phi_JL"))
    {
        item = LALInferenceGetItem(params, "phi_JL");
        if(item->vary != LALINFERENCE_PARAM_FIXED)
        {
            LALInferenceGetMinMaxPrior(runState->priorArgs, "phi_JL", (void *)&min, (void *)&max);
            double phi_JL = LALInferenceCubeToFlatPrior(Cube[i], min, max);
            LALInferenceSetVariable(params, "phi_JL", &phi_JL);
            Cube[i] = phi_JL;
            i++;
            strcat(header,"phi_JL ");
        }
    }

    // tilt of spin 1 for system-frame parameters
    if(LALInferenceCheckVariable(params,"tilt_spin1"))
    {
        item = LALInferenceGetItem(params, "tilt_spin1");
        if(item->vary != LALINFERENCE_PARAM_FIXED)
        {
            LALInferenceGetMinMaxPrior(runState->priorArgs, "tilt_spin1", (void *)&min, (void *)&max);
            double tilt_spin1 = LALInferenceCubeToSinPrior(Cube[i], min, max);
            LALInferenceSetVariable(params, "tilt_spin1", &tilt_spin1);
            Cube[i] = tilt_spin1;
            i++;
            strcat(header,"tilt_spin1 ");
        }
    }

    // tilt of spin 2 for system-frame parameters
    if(LALInferenceCheckVariable(params,"tilt_spin2"))
    {
        item = LALInferenceGetItem(params, "tilt_spin2");
        if(item->vary != LALINFERENCE_PARAM_FIXED)
        {
            LALInferenceGetMinMaxPrior(runState->priorArgs, "tilt_spin2", (void *)&min, (void *)&max);
            double tilt_spin2 = LALInferenceCubeToSinPrior(Cube[i], min, max);
            LALInferenceSetVariable(params, "tilt_spin2", &tilt_spin2);
            Cube[i] = tilt_spin2;
            i++;
            strcat(header,"tilt_spin2 ");
        }
    }

    // phi12 for system-frame parameters
    if(LALInferenceCheckVariable(params,"phi12"))
    {
        item = LALInferenceGetItem(params, "phi12");
        if(item->vary != LALINFERENCE_PARAM_FIXED)
        {
            LALInferenceGetMinMaxPrior(runState->priorArgs, "phi12", (void *)&min, (void *)&max);
            double phi12 = LALInferenceCubeToFlatPrior(Cube[i], min, max);
            LALInferenceSetVariable(params, "phi12", &phi12);
            Cube[i] = phi12;
            i++;
            strcat(header,"phi12 ");
        }
    }

    INT4 ScaleTest = LALInferenceCubeToPSDScaleParams(priorParams, params, &i, Cube, context);

    Cube[i] = m1; i++; strcat(header,"m1 ");
    Cube[i] = m2; i++; strcat(header,"m2 ");
    Cube[i] = LALInferenceInspiralSkyLocPrior(runState,params);
    i++; strcat(header,"logprior ");

    // fRef for system-frame parameters
    if(LALInferenceCheckVariable(params,"fRef"))
    {
        Cube[i] = *(REAL8 *)LALInferenceGetVariable(params,"fRef");
        i++;
        strcat(header,"f_ref ");
    }

    strcat(header,"logl");

    /* Check boundaries */
    if (ScaleTest==0) return 0;
    item=params->head;
    for(;item;item=item->next)
    {
        // if(item->vary!=PARAM_LINEAR || item->vary!=PARAM_CIRCULAR)
        if(item->vary==LALINFERENCE_PARAM_FIXED || item->vary==LALINFERENCE_PARAM_OUTPUT)
                        continue;
        else
        {
            LALInferenceGetMinMaxPrior(priorParams, item->name, (void *)&min, (void *)&max);
            if(*(REAL8 *) item->value < min || *(REAL8 *)item->value > max) return 0 ;
        }
    }

    /* Check for component masses in range, if specified */
    if(LALInferenceCheckVariable(priorParams,"component_min"))
        if(*(REAL8 *)LALInferenceGetVariable(priorParams,"component_min") > m1
           || *(REAL8 *)LALInferenceGetVariable(priorParams,"component_min") > m2)
            return 0;

    if(LALInferenceCheckVariable(priorParams,"component_max"))
        if(*(REAL8 *)LALInferenceGetVariable(priorParams,"component_max") < m1
           || *(REAL8 *)LALInferenceGetVariable(priorParams,"component_max") < m2)
            return 0;

    if(LALInferenceCheckVariable(priorParams,"MTotMin"))
        if(*(REAL8 *)LALInferenceGetVariable(priorParams,"MTotMin") > m1+m2)
            return 0;

    if(LALInferenceCheckVariable(priorParams,"MTotMax"))
        if(*(REAL8 *)LALInferenceGetVariable(priorParams,"MTotMax") < m1+m2)
            return 0;

    return 1;
}


/* Return the log Prior of the variables specified, for the non-spinning/spinning inspiral signal case */
REAL8 LALInferenceInspiralPriorNormalised(LALInferenceRunState *runState, LALInferenceVariables *params)
{
  static int S6PEpriorWarning = 0;
  REAL8 logPrior=0.0;
  REAL8 val;
(void)runState;
LALInferenceVariableItem *item=params->head;
    LALInferenceVariables *priorParams=runState->priorArgs;
    REAL8 min=-INFINITY, max=INFINITY;
    REAL8 mc=0.0;
  REAL8 eta=0.0;
    REAL8 m1,m2;
    REAL8 massRatioMin=0.0, massRatioMax=0.0; // min,max for q or eta
    REAL8 MTotMax=0.0;
  REAL8 component_max, component_min;
    char normName[VARNAME_MAX];
    char massRatioName[VARNAME_MAX];
    REAL8 norm=0.0;

  if (!S6PEpriorWarning) {
    S6PEpriorWarning = 1;
    fprintf(stderr, "S6PEpaper priors are being used. (in %s, line %d)\n", __FILE__, __LINE__);
  }

    if(LALInferenceCheckVariable(params,"asym_massratio")){
      LALInferenceGetMinMaxPrior(priorParams, "asym_massratio", (void *)&massRatioMin, (void *)&massRatioMax);
      strcpy(massRatioName,"asym_massratio");
    }else{
      LALInferenceGetMinMaxPrior(priorParams, "massratio", (void *)&massRatioMin, (void *)&massRatioMax);
      strcpy(massRatioName,"massratio");
    }
    /* Check boundaries */
    for(;item;item=item->next)
    {
        if(item->vary==LALINFERENCE_PARAM_FIXED || item->vary==LALINFERENCE_PARAM_OUTPUT) continue;
        if(item->type!=LALINFERENCE_REAL8_t && item->type!=LALINFERENCE_gslMatrix_t && item->type!=LALINFERENCE_UINT4Vector_t) continue;
        else
        {

            val = 0;
            min =-DBL_MAX;
            max = DBL_MAX;
            /* generic prior check won't work as-is for nonREAL8 noise parameters */
            if(item->type==LALINFERENCE_REAL8_t){
            if(LALInferenceCheckMinMaxPrior(priorParams,item->name))
            {
                LALInferenceGetMinMaxPrior(priorParams, item->name, &min, &max);
                val = *(REAL8 *)item->value;
            }
            }
            if(val<min || val>max) return -DBL_MAX;
            else
            {

                    if(!strcmp(item->name, "chirpmass") || !strcmp(item->name, "logmc")){
                      if( LALInferenceCheckVariable(priorParams,"component_max") && LALInferenceCheckVariable(priorParams,"component_min")
                        && LALInferenceCheckVariable(priorParams,"MTotMax")
                        && (LALInferenceCheckVariable(params,"asym_massratio") || LALInferenceCheckVariable(params,"massratio")) ){

                            MTotMax=*(REAL8 *)LALInferenceGetVariable(priorParams,"MTotMax");
                            component_min=*(REAL8 *)LALInferenceGetVariable(priorParams,"component_min");
                            component_max=*(REAL8 *)LALInferenceGetVariable(priorParams,"component_max");

                            if(LALInferenceCheckVariable(priorParams,"mass_norm")) {
                                norm = *(REAL8 *)LALInferenceGetVariable(priorParams,"mass_norm");
                            }else{
                                  if( MTotMax > component_max && MTotMax < 2.0*component_max - component_min ) {
                                     norm = -log( (pow(MTotMax-2.0*component_min,2)/4.0) - (pow(MTotMax-component_max-component_min,2)/2.0) );
                        }else if(MTotMax >= component_max - component_min){
                          norm = -log( pow(MTotMax-2.0*component_min,2)/4.0 );
                        }else if(2.0*MTotMax < component_max){
                          norm = -log( pow(component_max-component_min,2)/2.0 );
                        }else{
                          norm = 0.0; //no prior area for the masses !!
                        }
                                 LALInferenceAddVariable(priorParams, "mass_norm", &norm, LALINFERENCE_REAL8_t, LALINFERENCE_PARAM_FIXED);
                            }
                        logPrior+=norm;
                        if(!strcmp(item->name, "chirpmass")){
                              mc=(*(REAL8 *)LALInferenceGetVariable(params,"chirpmass"));
                            }
                        else if(!strcmp(item->name, "logmc")){
                              mc=exp(*(REAL8 *)LALInferenceGetVariable(params,"logmc"));
                           }

                              if(LALInferenceCheckVariable(params,"asym_massratio"))
                                LALInferenceMcQ2Masses(mc,*(REAL8 *)LALInferenceGetVariable(params,"asym_massratio"),&m1,&m2);
                              else if(LALInferenceCheckVariable(params,"massratio")){
                                eta=*(REAL8 *)LALInferenceGetVariable(params,"massratio");
                                LALInferenceMcEta2Masses(mc,*(REAL8 *)LALInferenceGetVariable(params,"massratio"),&m1,&m2);
                        }
                           if(component_min > m1 || component_min > m2)
                              return -DBL_MAX;
                            if(component_max < m1 || component_max < m2)
                              return -DBL_MAX;
                           if(MTotMax < m1+m2)
                              return -DBL_MAX;

                           if(LALInferenceCheckVariable(params,"logmc")) {
                                if(LALInferenceCheckVariable(params,"asym_massratio")) {
                                      logPrior+=log(m1*m1);
                                } else {
                        logPrior+=log(((m1+m2)*(m1+m2)*(m1+m2))/(m1-m2));
                                    }
                           } else if(LALInferenceCheckVariable(params,"chirpmass")) {
                                 if(LALInferenceCheckVariable(params,"asym_massratio")) {
                                  logPrior+=log(m1*m1/mc);
                                    } else {
                                  logPrior+=log(((m1+m2)*(m1+m2))/((m1-m2)*pow(eta,3.0/5.0)));
                        }
                    }
                     }else{
                        fprintf(stderr,"ERROR; component_max, component_min and MTotMax required for this prior.\n");
                        exit(1);
                     }
                }
            else if(!strcmp(item->name, "massratio") || !strcmp(item->name, "asym_massratio")) continue;
                else if(!strcmp(item->name, "mass1")){
                      if( LALInferenceCheckVariable(priorParams,"component_max") && LALInferenceCheckVariable(priorParams,"component_min")
                         && LALInferenceCheckVariable(priorParams,"MTotMax")
                         && LALInferenceCheckVariable(params,"mass2") ){
                        m1=(*(REAL8 *)LALInferenceGetVariable(params,"mass1"));
                        m2=(*(REAL8 *)LALInferenceGetVariable(params,"mass2"));
                        MTotMax=*(REAL8 *)LALInferenceGetVariable(priorParams,"MTotMax");
                        component_min=*(REAL8 *)LALInferenceGetVariable(priorParams,"component_min");
                        component_max=*(REAL8 *)LALInferenceGetVariable(priorParams,"component_max");
                        if(component_min > m1 || component_min > m2)
                          return -DBL_MAX;
                        if(component_max < m1 || component_max < m2)
                          return -DBL_MAX;
                         if(MTotMax < m1+m2)
                          return -DBL_MAX;

                        if(LALInferenceCheckVariable(priorParams,"mass_norm")) {
                          norm = *(REAL8 *)LALInferenceGetVariable(priorParams,"mass_norm");
                        }else{
                          if( MTotMax < component_max || MTotMax > 2.0*component_max - component_min ) {
                                fprintf(stderr,"ERROR; MTotMax < component_max || MTotMax > 2.0*component_max - component_min\n");
                                fprintf(stderr,"MTotMax = %lf, component_max=%lf, component_min=%lf\n",MTotMax,component_min,component_max);
                                exit(1);
                          }
                          norm = -log( (pow(MTotMax-component_min,2.0)/4.0) - (pow(MTotMax-component_max,2.0)/2.0) );
                      //printf("norm@%s=%f\n",item->name,norm);
                          LALInferenceAddVariable(priorParams, "mass_norm", &norm, LALINFERENCE_REAL8_t, LALINFERENCE_PARAM_FIXED);
                            }
                            logPrior+=norm;
                       }else{
                        fprintf(stderr,"ERROR; mass2, component_max, component_min and MTotMax required for this prior.\n");
                        exit(1);
                    }
                 }
            else if(!strcmp(item->name, "distance")){
                    if(LALInferenceCheckVariable(priorParams,"distance_norm")) {
                        norm = *(REAL8 *)LALInferenceGetVariable(priorParams,"distance_norm");
                    }
                    else
                    {
                        norm = +1.09861228867-log(max*max*max-min*min*min);
                        LALInferenceAddVariable(priorParams, "distance_norm", &norm, LALINFERENCE_REAL8_t, LALINFERENCE_PARAM_FIXED);
                    }
                    logPrior += 2.0*log(*(REAL8 *)LALInferenceGetVariable(params,"distance"))+norm;
                    //printf("logPrior@%s=%f\n",item->name,logPrior);
                }
                else if(!strcmp(item->name, "logdistance")){
                    if(LALInferenceCheckVariable(priorParams,"logdistance_norm")) {
                        norm = *(REAL8 *)LALInferenceGetVariable(priorParams,"logdistance_norm");
                    }
                    else
                    {
                        norm = 1.38629436112-log(max*max*max*max-min*min*min*min);
                        LALInferenceAddVariable(priorParams, "logdistance_norm", &norm, LALINFERENCE_REAL8_t, LALINFERENCE_PARAM_FIXED);
                    }
                    logPrior += 3.0* *(REAL8 *)LALInferenceGetVariable(params,"logdistance")+norm;
                    //printf("logPrior@%s=%f\n",item->name,logPrior);
                }
                else if(!strcmp(item->name, "fLow")){
                    if(LALInferenceCheckVariable(priorParams,"fLow_norm")) {
                        norm = *(REAL8 *)LALInferenceGetVariable(priorParams,"fLow_norm");
                    }
                    else
                    {
                        norm = 0.69314718056-log(pow(max,2.)-pow(min,2.));
                        LALInferenceAddVariable(priorParams, "fLow_norm", &norm, LALINFERENCE_REAL8_t, LALINFERENCE_PARAM_FIXED);
                    }
          logPrior+=log(*(REAL8 *)LALInferenceGetVariable(params,"fLow"));
        }


                else if(!strcmp(item->name, "inclination")){
                    if(LALInferenceCheckVariable(priorParams,"inclination_norm")) {
                        norm = *(REAL8 *)LALInferenceGetVariable(priorParams,"inclination_norm");
                    }
                    else
                    {
                        REAL8 intpart_min=0.0;
                        REAL8 fractpart_min = modf(min/LAL_PI , &intpart_min);
                        REAL8 intpart_max=0.0;
                        REAL8 fractpart_max = modf(max/LAL_PI , &intpart_max);
                        norm = -log( cos(LAL_PI*fractpart_min)-cos(LAL_PI*fractpart_max)+2.0*(intpart_max-intpart_min) );
                        LALInferenceAddVariable(priorParams, "inclination_norm", &norm, LALINFERENCE_REAL8_t, LALINFERENCE_PARAM_FIXED);
                    }
                    logPrior += log(fabs(sin(*(REAL8 *)LALInferenceGetVariable(params,"inclination"))))+norm;
                    //printf("logPrior@%s=%f\n",item->name,logPrior);
                }
                else if(!strcmp(item->name, "theta_JN")){
                    if(LALInferenceCheckVariable(priorParams,"theta_JN_norm")) {
                        norm = *(REAL8 *)LALInferenceGetVariable(priorParams,"theta_JN_norm");
                    }
                    else
                    {
                        REAL8 intpart_min=0.0;
                        REAL8 fractpart_min = modf(min/LAL_PI , &intpart_min);
                        REAL8 intpart_max=0.0;
                        REAL8 fractpart_max = modf(max/LAL_PI , &intpart_max);
                        norm = -log( cos(LAL_PI*fractpart_min)-cos(LAL_PI*fractpart_max)+2.0*(intpart_max-intpart_min) );
                        LALInferenceAddVariable(priorParams, "theta_JN_norm", &norm, LALINFERENCE_REAL8_t, LALINFERENCE_PARAM_FIXED);
                    }
                    logPrior += log(fabs(sin(*(REAL8 *)LALInferenceGetVariable(params,"theta_JN"))))+norm;
                    //printf("logPrior@%s=%f\n",item->name,logPrior);
                }
                else if(!strcmp(item->name, "declination")){
                    if(LALInferenceCheckVariable(priorParams,"declination_norm")) {
                        norm = *(REAL8 *)LALInferenceGetVariable(priorParams,"declination_norm");
                    }
                    else
                    {
                        REAL8 intpart_min=0.0;
                        REAL8 fractpart_min = modf(min/LAL_PI , &intpart_min);
                        REAL8 intpart_max=0.0;
                        REAL8 fractpart_max = modf(max/LAL_PI , &intpart_max);
                        norm = -log( -sin(LAL_PI*fractpart_min)+sin(LAL_PI*fractpart_max)+2.0*(intpart_max-intpart_min) );
                        LALInferenceAddVariable(priorParams, "declination_norm", &norm, LALINFERENCE_REAL8_t, LALINFERENCE_PARAM_FIXED);
                    }
                    logPrior += log(fabs(cos(*(REAL8 *)LALInferenceGetVariable(params,"declination"))))+norm;
                    //printf("logPrior@%s=%f\n",item->name,logPrior);
                }
                else if(!strcmp(item->name, "theta_spin1")){
                    if(LALInferenceCheckVariable(priorParams,"theta_spin1_norm")) {
                        norm = *(REAL8 *)LALInferenceGetVariable(priorParams,"theta_spin1_norm");
                    }
                    else
                    {
                        REAL8 intpart_min=0.0;
                        REAL8 fractpart_min = modf(min/LAL_PI , &intpart_min);
                        REAL8 intpart_max=0.0;
                        REAL8 fractpart_max = modf(max/LAL_PI , &intpart_max);
                        norm = -log( cos(LAL_PI*fractpart_min)-cos(LAL_PI*fractpart_max)+2.0*(intpart_max-intpart_min) );
                        LALInferenceAddVariable(priorParams, "theta_spin1_norm", &norm, LALINFERENCE_REAL8_t, LALINFERENCE_PARAM_FIXED);
                    }
                    logPrior += log(fabs(sin(*(REAL8 *)LALInferenceGetVariable(params,"theta_spin1"))))+norm;
                    //printf("logPrior@%s=%f\n",item->name,logPrior);
                }
                else if(!strcmp(item->name, "tilt_spin1")){
                    if(LALInferenceCheckVariable(priorParams,"tilt_spin1_norm")) {
                        norm = *(REAL8 *)LALInferenceGetVariable(priorParams,"tilt_spin1_norm");
                    }
                    else
                    {
                        REAL8 intpart_min=0.0;
                        REAL8 fractpart_min = modf(min/LAL_PI , &intpart_min);
                        REAL8 intpart_max=0.0;
                        REAL8 fractpart_max = modf(max/LAL_PI , &intpart_max);
                        norm = -log( cos(LAL_PI*fractpart_min)-cos(LAL_PI*fractpart_max)+2.0*(intpart_max-intpart_min) );
                        LALInferenceAddVariable(priorParams, "tilt_spin1_norm", &norm, LALINFERENCE_REAL8_t, LALINFERENCE_PARAM_FIXED);
                    }
                    logPrior += log(fabs(sin(*(REAL8 *)LALInferenceGetVariable(params,"tilt_spin1"))))+norm;
                    //printf("logPrior@%s=%f\n",item->name,logPrior);
                }
                else if(!strcmp(item->name, "theta_spin2")){
                    if(LALInferenceCheckVariable(priorParams,"theta_spin2_norm")) {
                        norm = *(REAL8 *)LALInferenceGetVariable(priorParams,"theta_spin2_norm");
                    }
                    else
                    {
                        REAL8 intpart_min=0.0;
                        REAL8 fractpart_min = modf(min/LAL_PI , &intpart_min);
                        REAL8 intpart_max=0.0;
                        REAL8 fractpart_max = modf(max/LAL_PI , &intpart_max);
                        norm = -log( cos(LAL_PI*fractpart_min)-cos(LAL_PI*fractpart_max)+2.0*(intpart_max-intpart_min) );
                        LALInferenceAddVariable(priorParams, "theta_spin2_norm", &norm, LALINFERENCE_REAL8_t, LALINFERENCE_PARAM_FIXED);
                    }
                    logPrior += log(fabs(sin(*(REAL8 *)LALInferenceGetVariable(params,"theta_spin2"))))+norm;
                    //printf("logPrior@%s=%f\n",item->name,logPrior);
                }
                else if(!strcmp(item->name, "tilt_spin2")){
                    if(LALInferenceCheckVariable(priorParams,"tilt_spin2_norm")) {
                        norm = *(REAL8 *)LALInferenceGetVariable(priorParams,"tilt_spin2_norm");
                    }
                    else
                    {
                        REAL8 intpart_min=0.0;
                        REAL8 fractpart_min = modf(min/LAL_PI , &intpart_min);
                        REAL8 intpart_max=0.0;
                        REAL8 fractpart_max = modf(max/LAL_PI , &intpart_max);
                        norm = -log( cos(LAL_PI*fractpart_min)-cos(LAL_PI*fractpart_max)+2.0*(intpart_max-intpart_min) );
                        LALInferenceAddVariable(priorParams, "tilt_spin2_norm", &norm, LALINFERENCE_REAL8_t, LALINFERENCE_PARAM_FIXED);
                    }
                    logPrior += log(fabs(sin(*(REAL8 *)LALInferenceGetVariable(params,"tilt_spin2"))))+norm;
                    //printf("logPrior@%s=%f\n",item->name,logPrior);
                }
        //PSD priors are Gaussian
                else if(!strcmp(item->name, "psdscale"))
        {
          UINT4 i;
          UINT4 j;

          //REAL8 val;
          REAL8 var;
          REAL8 mean = 1.0;
          REAL8 prior= 0.0;
          UINT4 psdGaussianPrior;

          REAL8Vector *sigma = *((REAL8Vector **)LALInferenceGetVariable(priorParams, "psdsigma"));
          gsl_matrix *nparams = *((gsl_matrix **)(item->value));

          component_min=*(REAL8 *)LALInferenceGetVariable(priorParams,"psdrange_min");
          component_max=*(REAL8 *)LALInferenceGetVariable(priorParams,"psdrange_max");

          psdGaussianPrior = *(UINT4 *)LALInferenceGetVariable(priorParams,"psdGaussianPrior");

          for(i=0; i<(UINT4)nparams->size1; i++)
          {
            for(j=0; j<(UINT4)nparams->size2; j++)
            {
              var = sigma->data[j]*sigma->data[j];
              val = gsl_matrix_get(nparams,i,j);

              //reject prior
              if(val < component_min || val > component_max) return -DBL_MAX;
              else if(psdGaussianPrior)prior += -0.5*( (mean-val)*(mean-val)/var + log(2.0*LAL_PI*var) );
            }
          }
          logPrior+=prior;
        }
        else if(!strcmp(item->name,"morlet_Amp") || !strcmp(item->name,"morlet_f0" ) || !strcmp(item->name,"morlet_Q"  ) || !strcmp(item->name,"morlet_t0" ) || !strcmp(item->name,"morlet_phi") )
        {
          REAL8 prior = 0.0;
          gsl_matrix *gparams = *((gsl_matrix **)(item->value));
          UINT4Vector *gsize  = *((UINT4Vector **)LALInferenceGetVariable(params,"glitch_size"));

          char priormin[100];
          char priormax[100];
          sprintf(priormin,"%s_prior_min",item->name);
          sprintf(priormax,"%s_prior_max",item->name);
          component_min=*(REAL8 *)LALInferenceGetVariable(priorParams,priormin);
          component_max=*(REAL8 *)LALInferenceGetVariable(priorParams,priormax);

          for(UINT4 i=0; i<gsize->length; i++)
          {
            for(UINT4 j=0; j<gsize->data[i]; j++)
            {
              val = gsl_matrix_get(gparams,i,j);

              //rejection sample on prior
              if(val<component_min || val>component_max) return -DBL_MAX;
              else prior -= log(component_max-component_min);
            }
          }
          logPrior += prior;//-log(prior);
        }//end morlet parameters prior
        else if(item->type==LALINFERENCE_REAL8_t){
                    sprintf(normName,"%s_norm",item->name);
                    if(LALInferenceCheckVariable(priorParams,normName)) {
                        norm = *(REAL8 *)LALInferenceGetVariable(priorParams,normName);
                    }
                    else
                    {
                        norm = -log(max-min);
                        LALInferenceAddVariable(priorParams, normName, &norm, LALINFERENCE_REAL8_t, LALINFERENCE_PARAM_FIXED);
                    }
                    logPrior += norm;
                    //printf("logPrior@%s=%f\n",item->name,logPrior);
                }//end final else of prior

            }//if(val<min || val>max) return -DBL_MAX;

        }//if(item->type!=LALINFERENCE_REAL8_t....
    }//for(;item;item=item->next)

    return(logPrior);
}

/* Convert the hypercube parameter to physical parameters, for the non-spinning inspiral signal case */
UINT4 LALInferenceInspiralPriorNormalisedCubeToPrior(LALInferenceRunState *runState, LALInferenceVariables *params, double *Cube, void *context)
{
    LALInferenceVariableItem *item;
    LALInferenceVariables *priorParams=runState->priorArgs;

    char **info = (char **)context;
    char *header = &info[1][0];
    strcpy(header,"");
    char *timeID = &info[2][0];
    REAL8 min=-INFINITY, max=INFINITY, logPrior=0.;
    int i = 0;

    // latitude
    if (LALInferenceCheckVariable(params, "declination"))
    {
        item = LALInferenceGetItem(params, "declination");
        if(item->vary != LALINFERENCE_PARAM_FIXED)
        {
            double lat = asin(2.0 * Cube[i] - 1.0);
            LALInferenceSetVariable(params, "declination", &lat);
            Cube[i] = lat;
            logPrior += log(fabs(cos(lat)));
            i++;
            strcat(header,"dec ");
        }
    }

    // longitude
    if (LALInferenceCheckVariable(params, "rightascension"))
    {
        item = LALInferenceGetItem(params, "rightascension");
        if(item->vary != LALINFERENCE_PARAM_FIXED)
        {
            LALInferenceGetMinMaxPrior(runState->priorArgs, "rightascension", (void *)&min, (void *)&max);
            double longitude = LALInferenceCubeToFlatPrior(Cube[i], min, max);
            LALInferenceSetVariable(params, "rightascension", &longitude);
            Cube[i] = longitude;
            i++;
            strcat(header,"RA ");
        }
    }

    // inclination angle
    if (LALInferenceCheckVariable(params, "inclination"))
    {
        item = LALInferenceGetItem(params, "inclination");
        if(item->vary != LALINFERENCE_PARAM_FIXED)
        {
            double iota;
            iota = acos(1.0 - 2.0 * Cube[i]);
            LALInferenceSetVariable(params, "inclination", &iota);
            Cube[i] = iota;
            logPrior += log(fabs(sin(iota)));
            i++;
            strcat(header,"iota ");
        }
    }

    // phi
    if (LALInferenceCheckVariable(params, "phase"))
    {
        item = LALInferenceGetItem(params, "phase");
        if(item->vary != LALINFERENCE_PARAM_FIXED)
        {
            LALInferenceGetMinMaxPrior(runState->priorArgs, "phase", (void *)&min, (void *)&max);
            double phi = LALInferenceCubeToFlatPrior(Cube[i], min, max);
            LALInferenceSetVariable(params, "phase", &phi);
            Cube[i] = phi;
            i++;
            strcat(header,"phi0 ");
        }
    }

    // psi
    if (LALInferenceCheckVariable(params, "polarisation"))
    {
        item = LALInferenceGetItem(params, "polarisation");
        if(item->vary != LALINFERENCE_PARAM_FIXED)
        {
            LALInferenceGetMinMaxPrior(runState->priorArgs, "polarisation", (void *)&min, (void *)&max);
            double psi = LALInferenceCubeToFlatPrior(Cube[i], min, max);
            LALInferenceSetVariable(params, "polarisation", &psi);
            Cube[i] = psi;
            i++;
            strcat(header,"psi ");
        }
    }

    // time
    if (LALInferenceCheckVariable(params, "time"))
    {
        item = LALInferenceGetItem(params, "time");
        if(item->vary != LALINFERENCE_PARAM_FIXED)
        {
            LALInferenceGetMinMaxPrior(runState->priorArgs, "time", (void *)&min, (void *)&max);
            double tc = LALInferenceCubeToFlatPrior(Cube[i], min, max);
            LALInferenceSetVariable(params, "time", &tc);
            Cube[i] = tc;
            sprintf(timeID,"%d",i);
            i++;
            strcat(header,"time ");
        }
    }

    // check if mchirp is fixed
    double mc = 0.0, eta = 0.0, q = 0.0, m1 = 0.0, m2 = 0.0, m = 0.0;
    if( LALInferenceCheckVariable(params,"logmc") )
    {
        item = LALInferenceGetItem(params, "logmc");
        if(item->vary == LALINFERENCE_PARAM_FIXED) mc = exp(*(REAL8 *)LALInferenceGetVariable(params, "logmc"));
    }
    else if( LALInferenceCheckVariable(params,"chirpmass") )
    {
        item = LALInferenceGetItem(params, "chirpmass");
        if(item->vary == LALINFERENCE_PARAM_FIXED) mc = *(REAL8 *)LALInferenceGetVariable(params, "chirpmass");
    }

    // check if eta is fixed
    if( LALInferenceCheckVariable(params,"massratio") )
    {
        item = LALInferenceGetItem(params, "massratio");
        if(item->vary == LALINFERENCE_PARAM_FIXED)
        {
            eta = *(REAL8 *)LALInferenceGetVariable(params, "massratio");
            if( mc != 0.0 ) LALInferenceMcEta2Masses(mc,eta,&m1,&m2);
        }
    }
    else if( LALInferenceCheckVariable(params,"asym_massratio") )
    {
        item = LALInferenceGetItem(params, "asym_massratio");
        if(item->vary == LALINFERENCE_PARAM_FIXED)
        {
            q = *(REAL8 *)LALInferenceGetVariable(params, "asym_massratio");
            if( mc != 0.0 ) LALInferenceMcQ2Masses(mc,q,&m1,&m2);
        }
    }

    //m1 & m2
    if( m1 == 0.0 && m2 == 0.0 )
    {
        min = *(REAL8 *)LALInferenceGetVariable(priorParams,"component_min");
        max = *(REAL8 *)LALInferenceGetVariable(priorParams,"component_max");
        if( min == max )
        {
            m1 = m2 = min;
            m = m1 + m2;
            eta = m1 * m2 / (m*m);
            mc = pow(eta,0.6) * m;
            q = m2 / m1; // asymmetric mass ratio, m1 >= m2
        }
        else
        {
            m1 = LALInferenceCubeToFlatPrior(Cube[i], min, max);
            m2 = LALInferenceCubeToFlatPrior(Cube[i+1], min, max);
            if(m1<m2)
            {
                double temp = m2;
                m2 = m1;
                m1 = temp;
            }

            m = m1 + m2;
            eta = m1 * m2 / (m*m);
            mc = pow(eta,0.6) * m;
            q = m2/m1; // asymmetric mass ratio, m1 >= m2
            Cube[i] = mc; i++;
            strcat(header,"mchirp ");
            Cube[i] = eta; i++;
            strcat(header,"eta ");
        }

        // chirp mass and eta/q
        if(LALInferenceCheckVariable(params,"massratio")||LALInferenceCheckVariable(params,"asym_massratio"))
        {
            if(LALInferenceCheckVariable(params,"logmc"))
            {
                double logmc = log(mc);
                LALInferenceSetVariable(params, "logmc", &logmc);
            }
            else if(LALInferenceCheckVariable(params,"chirpmass"))
            {
                LALInferenceSetVariable(params, "chirpmass", &mc);
            }

                  if(LALInferenceCheckVariable(params,"asym_massratio"))
                LALInferenceSetVariable(params, "asym_massratio", &q);
            else if(LALInferenceCheckVariable(params,"massratio"))
                    LALInferenceSetVariable(params, "massratio", &eta);
        }
    }

    // distance
    double dist;
    if( LALInferenceCheckVariable(params,"logdistance") )
    {
        item = LALInferenceGetItem(params, "logdistance");
        if(item->vary != LALINFERENCE_PARAM_FIXED)
        {
            LALInferenceGetMinMaxPrior(runState->priorArgs, "logdistance", (void *)&min, (void *)&max);
            min = exp(min); max = exp(max);
            dist = LALInferenceCubeToPowerPrior(2.0, Cube[i], min, max);
            double logdist = log(dist);
            LALInferenceSetVariable(params, "logdistance", &logdist);
            Cube[i] = dist;
            logPrior += 2.0*logdist;
            i++;
            strcat(header,"dist ");
        }
    }
    else if( LALInferenceCheckVariable(params,"distance") )
    {
        item = LALInferenceGetItem(params, "distance");
        if(item->vary != LALINFERENCE_PARAM_FIXED)
        {
            LALInferenceGetMinMaxPrior(runState->priorArgs, "distance", (void *)&min, (void *)&max);
            dist = LALInferenceCubeToPowerPrior(2.0, Cube[i], min, max);
            LALInferenceSetVariable(params, "distance", &dist);
            Cube[i] = dist;
            logPrior += 2.0*log(dist);
            i++;
            strcat(header,"dist ");
        }
    }

    // a_spin1
    if(LALInferenceCheckVariable(params,"a_spin1"))
    {
        item = LALInferenceGetItem(params, "a_spin1");
        if(item->vary != LALINFERENCE_PARAM_FIXED)
        {
            LALInferenceGetMinMaxPrior(runState->priorArgs, "a_spin1", (void *)&min, (void *)&max);
            double a_spin1 = LALInferenceCubeToFlatPrior(Cube[i], min, max);
            LALInferenceSetVariable(params, "a_spin1", &a_spin1);
            Cube[i] = a_spin1;
            i++;
            strcat(header,"a1 ");
        }
    }
    else if(LALInferenceCheckVariable(params,"spin1"))
    {
        item = LALInferenceGetItem(params, "spin1");
        if(item->vary != LALINFERENCE_PARAM_FIXED)
        {
            LALInferenceGetMinMaxPrior(runState->priorArgs, "spin1", (void *)&min, (void *)&max);
            double a_spin1 = LALInferenceCubeToFlatPrior(Cube[i], min, max);
            LALInferenceSetVariable(params, "spin1", &a_spin1);
            Cube[i] = a_spin1;
            i++;
            strcat(header,"a1 ");
        }
    }

    // theta_spin1
    if(LALInferenceCheckVariable(params,"theta_spin1"))
    {
        item = LALInferenceGetItem(params, "theta_spin1");
        if(item->vary != LALINFERENCE_PARAM_FIXED)
        {
            double theta_spin1;
            theta_spin1 = acos(1.0 - 2.0 * Cube[i]);
            LALInferenceSetVariable(params, "theta_spin1", &theta_spin1);
            Cube[i] = theta_spin1;
            logPrior += log(fabs(sin(theta_spin1)));
            i++;
            strcat(header,"theta1 ");
        }
    }

    // phi_spin1
    if(LALInferenceCheckVariable(params,"phi_spin1"))
    {
        item = LALInferenceGetItem(params, "phi_spin1");
        if(item->vary != LALINFERENCE_PARAM_FIXED)
        {
            LALInferenceGetMinMaxPrior(runState->priorArgs, "phi_spin1", (void *)&min, (void *)&max);
            double phi_spin1 = LALInferenceCubeToFlatPrior(Cube[i], min, max);
            LALInferenceSetVariable(params, "phi_spin1", &phi_spin1);
            Cube[i] = phi_spin1;
            i++;
            strcat(header,"phi1 ");
        }
    }

    // a_spin2
    if(LALInferenceCheckVariable(params,"a_spin2"))
    {
        item = LALInferenceGetItem(params, "a_spin2");
        if(item->vary != LALINFERENCE_PARAM_FIXED)
        {
            LALInferenceGetMinMaxPrior(runState->priorArgs, "a_spin2", (void *)&min, (void *)&max);
            double a_spin2 = LALInferenceCubeToFlatPrior(Cube[i], min, max);
            LALInferenceSetVariable(params, "a_spin2", &a_spin2);
            Cube[i] = a_spin2;
            i++;
            strcat(header,"a2 ");
        }
    }
    else if(LALInferenceCheckVariable(params,"spin2"))
    {
        item = LALInferenceGetItem(params, "spin2");
        if(item->vary != LALINFERENCE_PARAM_FIXED)
        {
            LALInferenceGetMinMaxPrior(runState->priorArgs, "spin2", (void *)&min, (void *)&max);
            double a_spin2 = LALInferenceCubeToFlatPrior(Cube[i], min, max);
            LALInferenceSetVariable(params, "spin2", &a_spin2);
            Cube[i] = a_spin2;
            i++;
            strcat(header,"a2 ");
        }
    }

    // theta_spin2
    if(LALInferenceCheckVariable(params,"theta_spin2"))
    {
        item = LALInferenceGetItem(params, "theta_spin2");
        if(item->vary != LALINFERENCE_PARAM_FIXED)
        {
            double theta_spin2;
            theta_spin2 = acos(1.0 - 2.0 * Cube[i]);
            LALInferenceSetVariable(params, "theta_spin2", &theta_spin2);
            Cube[i] = theta_spin2;
            logPrior += log(fabs(sin(theta_spin2)));
            i++;
            strcat(header,"theta2 ");
        }
    }

    // phi_spin2
    if(LALInferenceCheckVariable(params,"phi_spin2"))
    {
        item = LALInferenceGetItem(params, "phi_spin2");
        if(item->vary != LALINFERENCE_PARAM_FIXED)
        {
            LALInferenceGetMinMaxPrior(runState->priorArgs, "phi_spin2", (void *)&min, (void *)&max);
            double phi_spin2 = LALInferenceCubeToFlatPrior(Cube[i], min, max);
            LALInferenceSetVariable(params, "phi_spin2", &phi_spin2);
            Cube[i] = phi_spin2;
            i++;
            strcat(header,"phi2 ");
        }
    }

    // theta_JN for system-frame parameters
    if(LALInferenceCheckVariable(params,"theta_JN"))
    {
        item = LALInferenceGetItem(params, "theta_JN");
        if(item->vary != LALINFERENCE_PARAM_FIXED)
        {
            LALInferenceGetMinMaxPrior(runState->priorArgs, "theta_JN", (void *)&min, (void *)&max);
            double theta_JN = LALInferenceCubeToSinPrior(Cube[i], min, max);
            LALInferenceSetVariable(params, "theta_JN", &theta_JN);
            Cube[i] = theta_JN;
            i++;
            strcat(header,"theta_JN ");
        }
    }

    // phi_JL for system-frame parameters
    if(LALInferenceCheckVariable(params,"phi_JL"))
    {
        item = LALInferenceGetItem(params, "phi_JL");
        if(item->vary != LALINFERENCE_PARAM_FIXED)
        {
            LALInferenceGetMinMaxPrior(runState->priorArgs, "phi_JL", (void *)&min, (void *)&max);
            double phi_JL = LALInferenceCubeToFlatPrior(Cube[i], min, max);
            LALInferenceSetVariable(params, "phi_JL", &phi_JL);
            Cube[i] = phi_JL;
            i++;
            strcat(header,"phi_JL ");
        }
    }

    // tilt of spin 1 for system-frame parameters
    if(LALInferenceCheckVariable(params,"tilt_spin1"))
    {
        item = LALInferenceGetItem(params, "tilt_spin1");
        if(item->vary != LALINFERENCE_PARAM_FIXED)
        {
            LALInferenceGetMinMaxPrior(runState->priorArgs, "tilt_spin1", (void *)&min, (void *)&max);
            double tilt_spin1 = LALInferenceCubeToSinPrior(Cube[i], min, max);
            LALInferenceSetVariable(params, "tilt_spin1", &tilt_spin1);
            Cube[i] = tilt_spin1;
            i++;
            strcat(header,"tilt_spin1 ");
        }
    }

    // tilt of spin 2 for system-frame parameters
    if(LALInferenceCheckVariable(params,"tilt_spin2"))
    {
        item = LALInferenceGetItem(params, "tilt_spin2");
        if(item->vary != LALINFERENCE_PARAM_FIXED)
        {
            LALInferenceGetMinMaxPrior(runState->priorArgs, "tilt_spin2", (void *)&min, (void *)&max);
            double tilt_spin2 = LALInferenceCubeToSinPrior(Cube[i], min, max);
            LALInferenceSetVariable(params, "tilt_spin2", &tilt_spin2);
            Cube[i] = tilt_spin2;
            i++;
            strcat(header,"tilt_spin2 ");
        }
    }

    // phi12 for system-frame parameters
    if(LALInferenceCheckVariable(params,"phi12"))
    {
        item = LALInferenceGetItem(params, "phi12");
        if(item->vary != LALINFERENCE_PARAM_FIXED)
        {
            LALInferenceGetMinMaxPrior(runState->priorArgs, "phi12", (void *)&min, (void *)&max);
            double phi12 = LALInferenceCubeToFlatPrior(Cube[i], min, max);
            LALInferenceSetVariable(params, "phi12", &phi12);
            Cube[i] = phi12;
            i++;
            strcat(header,"phi12 ");
        }
    }

    INT4 ScaleTest = LALInferenceCubeToPSDScaleParams(priorParams, params, &i, Cube, context);

    Cube[i] = m1; i++; strcat(header,"m1 ");
    Cube[i] = m2; i++; strcat(header,"m2 ");
    Cube[i] = LALInferenceInspiralPriorNormalised(runState,params);
    i++; strcat(header,"logprior ");

    // fRef for system-frame parameters
    if(LALInferenceCheckVariable(params,"fRef"))
    {
        Cube[i] = *(REAL8 *)LALInferenceGetVariable(params,"fRef");
        i++;
        strcat(header,"f_ref ");
    }

    strcat(header,"logl");

    /* Check boundaries */
    if (ScaleTest==0) return 0;
    item=params->head;
    for(;item;item=item->next)
    {
        // if(item->vary!=PARAM_LINEAR || item->vary!=PARAM_CIRCULAR)
        if(item->vary==LALINFERENCE_PARAM_FIXED || item->vary==LALINFERENCE_PARAM_OUTPUT)
                        continue;
        else
        {
            LALInferenceGetMinMaxPrior(priorParams, item->name, (void *)&min, (void *)&max);
            if(*(REAL8 *) item->value < min || *(REAL8 *)item->value > max) return 0 ;
        }
    }

    /* Check for component masses in range, if specified */
    if(LALInferenceCheckVariable(priorParams,"component_min"))
        if(*(REAL8 *)LALInferenceGetVariable(priorParams,"component_min") > m1
           || *(REAL8 *)LALInferenceGetVariable(priorParams,"component_min") > m2)
            return 0;

    if(LALInferenceCheckVariable(priorParams,"component_max"))
        if(*(REAL8 *)LALInferenceGetVariable(priorParams,"component_max") < m1
           || *(REAL8 *)LALInferenceGetVariable(priorParams,"component_max") < m2)
            return 0;

    if(LALInferenceCheckVariable(priorParams,"MTotMin"))
        if(*(REAL8 *)LALInferenceGetVariable(priorParams,"MTotMin") > m1+m2)
            return 0;

    if(LALInferenceCheckVariable(priorParams,"MTotMax"))
        if(*(REAL8 *)LALInferenceGetVariable(priorParams,"MTotMax") < m1+m2)
            return 0;

    return 1;
}

typedef struct {
  double M1;
  double McMin;
  double McMax;
  double massRatioMin;
  double massRatioMax;
} innerData;

static double qInnerIntegrand(double M2, void *viData) {
  innerData *iData = (innerData *)viData;
  double Mc = pow(M2*iData->M1, 3.0/5.0)/pow(M2+iData->M1, 1.0/5.0);
  double q = M2/iData->M1;
  if (Mc < iData->McMin || Mc > iData->McMax || q < iData->massRatioMin || q > iData->massRatioMax) {
    return 0.0;
  } else {
    return pow(Mc, -11.0/6.0);
  }
}

#define SQR(x) ((x)*(x))

static double etaInnerIntegrand(double M2, void *viData) {
  innerData *iData = (innerData *)viData;
  double Mc = pow(M2*iData->M1, 3.0/5.0)/pow(M2+iData->M1, 1.0/5.0);
  double eta = M2*iData->M1/SQR(M2+iData->M1);
  if (Mc < iData->McMin || Mc > iData->McMax || eta < iData->massRatioMin || eta > iData->massRatioMax) {
    return 0.0;
  } else {
    return pow(Mc, -11.0/6.0);
  }
}

#undef SQR

typedef struct {
    gsl_integration_workspace *wsInner;
    size_t wsInnerSize;
    double McMin;
    double McMax;
    double massRatioMin;
    double massRatioMax;
    double MTotMax;
    double MMin;
    double epsabs;
    double epsrel;
    gsl_function innerIntegrand;
} outerData;

#define MIN(x, y) ((x) < (y) ? (x) : (y))

static double outerIntegrand(double M1, void *voData) {

    outerData *oData = (outerData *)voData;
    gsl_function f;
    innerData iData;
    double result, err;

    iData.M1 = M1;
    iData.McMin = oData->McMin;
    iData.McMax = oData->McMax;
    iData.massRatioMin = oData->massRatioMin;
    iData.massRatioMax = oData->massRatioMax;

    f.function=(oData->innerIntegrand.function);

    f.params = &iData;

    gsl_integration_qag(&f, oData->MMin, MIN(M1, oData->MTotMax-M1), oData->epsabs, oData->epsrel,
                        oData->wsInnerSize, GSL_INTEG_GAUSS61, oData->wsInner, &result, &err);

    return result;
}

#undef MIN

REAL8 LALInferenceComputePriorMassNorm(const double MMin, const double MMax, const double MTotMax,
                    const double McMin, const double McMax,
                    const double massRatioMin, const double massRatioMax, const char *massRatioName) {
    const double epsabs = 1e-8;
    const double epsrel = 1e-8;
    const size_t wsSize = 10000;
    double result, err;
    outerData oData;
    gsl_function f;

    if(!massRatioName)
        XLAL_ERROR_REAL8(XLAL_EFAULT, "Null arguments received.");
    else if(!strcmp(massRatioName,"asym_massratio"))
        oData.innerIntegrand.function = &qInnerIntegrand;
    else if(!strcmp(massRatioName,"massratio"))
        oData.innerIntegrand.function = &etaInnerIntegrand;
    else
        XLAL_ERROR_REAL8(XLAL_ENAME, "Invalid mass ratio name specified");

    // Disable GSL error reporting in favour of XLAL (the integration routines are liable to fail).
    gsl_error_handler_t *oldHandler = gsl_set_error_handler_off();

    gsl_integration_workspace *wsOuter = gsl_integration_workspace_alloc(wsSize);
    gsl_integration_workspace *wsInner = gsl_integration_workspace_alloc(wsSize);

    oData.wsInnerSize = wsSize;
    oData.wsInner = wsInner;
    oData.McMin = McMin;
    oData.McMax = McMax;
    oData.massRatioMin  = massRatioMin;
    oData.massRatioMax  = massRatioMax;
    oData.MTotMax = MTotMax;
    oData.epsabs = epsabs;
    oData.epsrel = epsrel;
    oData.MMin = MMin;

    f.function = &outerIntegrand;
    f.params = &oData;

    int status = gsl_integration_qag(&f, MMin, MMax, epsabs, epsrel, wsSize, GSL_INTEG_GAUSS61, wsOuter,
                        &result, &err);

    if (status)
        XLAL_ERROR_REAL8(XLAL_EFUNC | XLAL_EDATA, "Bad data; GSL integration failed.");

    gsl_set_error_handler(oldHandler);

    gsl_integration_workspace_free(wsOuter);
    gsl_integration_workspace_free(wsInner);

    return result;
}

/* Function to add the min and max values for the prior onto the priorArgs */
void LALInferenceAddMinMaxPrior(LALInferenceVariables *priorArgs, const char *name, REAL8 *min, REAL8 *max, LALInferenceVariableType type){
  if (*min >= *max)
    XLAL_ERROR_VOID(XLAL_EINVAL, "Minimum must be less than maximum, but %f >= %f.", *min, *max);

  char minName[VARNAME_MAX];
  char maxName[VARNAME_MAX];

  sprintf(minName,"%s_min",name);
  sprintf(maxName,"%s_max",name);

  LALInferenceAddVariable(priorArgs,minName,min,type,LALINFERENCE_PARAM_FIXED);
  LALInferenceAddVariable(priorArgs,maxName,max,type,LALINFERENCE_PARAM_FIXED);
  return;
}

/* Function to remove the min and max values for the prior onto the priorArgs */
void LALInferenceRemoveMinMaxPrior(LALInferenceVariables *priorArgs, const char *name){
  char minName[VARNAME_MAX];
  char maxName[VARNAME_MAX];

  sprintf(minName,"%s_min",name);
  sprintf(maxName,"%s_max",name);

  LALInferenceRemoveVariable(priorArgs, minName);
  LALInferenceRemoveVariable(priorArgs, maxName);
  return;
}

/* Check for a min/max prior set */
int LALInferenceCheckMinMaxPrior(LALInferenceVariables *priorArgs, const char *name)
{
  char minName[VARNAME_MAX];
  char maxName[VARNAME_MAX];
  sprintf(minName,"%s_min",name);
  sprintf(maxName,"%s_max",name);

  return (LALInferenceCheckVariable(priorArgs,minName) && LALInferenceCheckVariable(priorArgs,maxName));
}

/* Get the min and max values of the prior from the priorArgs list, given a name */
void LALInferenceGetMinMaxPrior(LALInferenceVariables *priorArgs, const char *name, REAL8 *min, REAL8 *max)
{
    char minName[VARNAME_MAX];
    char maxName[VARNAME_MAX];
    void *ptr=NULL;
    sprintf(minName,"%s_min",name);
    sprintf(maxName,"%s_max",name);

    ptr=LALInferenceGetVariable(priorArgs,minName);
    if(ptr) *min=*(REAL8*)ptr;
    else XLAL_ERROR_VOID(XLAL_EFAILED);
    ptr=LALInferenceGetVariable(priorArgs,maxName);
    if(ptr) *max=*(REAL8*)ptr;
    else XLAL_ERROR_VOID(XLAL_EFAILED);
    return;
}

/* Check for a Gaussian Prior of the standard form */
int LALInferenceCheckGaussianPrior(LALInferenceVariables *priorArgs, const char *name)
{
  char meanName[VARNAME_MAX];
  char sigmaName[VARNAME_MAX];
  sprintf(meanName,"%s_gaussian_mean",name);
  sprintf(sigmaName,"%s_gaussian_sigma",name);
  return (LALInferenceCheckVariable(priorArgs,meanName) && LALInferenceCheckVariable(priorArgs,sigmaName));
}

/* Function to add the min and max values for the prior onto the priorArgs */
void LALInferenceAddGaussianPrior( LALInferenceVariables *priorArgs,
                                   const char *name, REAL8 *mu, REAL8 *sigma,
                                   LALInferenceVariableType type ){
  char meanName[VARNAME_MAX];
  char sigmaName[VARNAME_MAX];

  sprintf(meanName,"%s_gaussian_mean",name);
  sprintf(sigmaName,"%s_gaussian_sigma",name);

  LALInferenceAddVariable(priorArgs,meanName,mu,type,LALINFERENCE_PARAM_FIXED);
  LALInferenceAddVariable(priorArgs,sigmaName,sigma,type,LALINFERENCE_PARAM_FIXED);
  return;
}

/* Function to remove the min and max values for the prior onto the priorArgs */
void LALInferenceRemoveGaussianPrior(LALInferenceVariables *priorArgs, const char *name){
  char meanName[VARNAME_MAX];
  char sigmaName[VARNAME_MAX];

  sprintf(meanName,"%s_gaussian_mean",name);
  sprintf(sigmaName,"%s_gaussian_sigma",name);

  LALInferenceRemoveVariable(priorArgs, meanName);
  LALInferenceRemoveVariable(priorArgs, sigmaName);
  return;
}

/* Get the min and max values of the prior from the priorArgs list, given a name
*/
void LALInferenceGetGaussianPrior(LALInferenceVariables *priorArgs,
                                  const char *name, REAL8 *mu, REAL8 *sigma)
{
  char meanName[VARNAME_MAX];
  char sigmaName[VARNAME_MAX];
  void *ptr=NULL;

  sprintf(meanName,"%s_gaussian_mean",name);
  sprintf(sigmaName,"%s_gaussian_sigma",name);

  ptr = LALInferenceGetVariable(priorArgs, meanName);
  if ( ptr ) *mu = *(REAL8*)ptr;
  else XLAL_ERROR_VOID(XLAL_EFAILED);

  ptr = LALInferenceGetVariable(priorArgs, sigmaName);
  if ( ptr ) *sigma = *(REAL8*)ptr;
  else XLAL_ERROR_VOID(XLAL_EFAILED);

  return;
}

/* Function to add a correlation matrix to the prior onto the priorArgs */
void LALInferenceAddCorrelatedPrior(LALInferenceVariables *priorArgs,
                                    const char *name, gsl_matrix **cor,
                                    UINT4 *idx){
  char corName[VARNAME_MAX];
  char idxName[VARNAME_MAX];

  sprintf(corName,"%s_correlation_matrix",name);
  sprintf(idxName,"%s_index",name);

  LALInferenceAddVariable(priorArgs, corName, cor,
                          LALINFERENCE_gslMatrix_t, LALINFERENCE_PARAM_FIXED);
  LALInferenceAddVariable(priorArgs, idxName, idx, LALINFERENCE_UINT4_t,
                          LALINFERENCE_PARAM_FIXED) ;
  return;
}

/* Get the correlation matrix and parameter index */
void LALInferenceGetCorrelatedPrior(LALInferenceVariables *priorArgs,
                                    const char *name, gsl_matrix **cor,
                                    UINT4 *idx){
  char corName[VARNAME_MAX];
  char idxName[VARNAME_MAX];
  void *ptr = NULL;

  sprintf(corName,"%s_correlation_matrix",name);
  sprintf(idxName,"%s_index",name);

  ptr = LALInferenceGetVariable(priorArgs, corName);
  if ( ptr ) *cor = *(gsl_matrix **)ptr;
  else XLAL_ERROR_VOID(XLAL_EFAILED);

  ptr = LALInferenceGetVariable(priorArgs, idxName);
  if ( ptr ) *idx = *(UINT4 *)ptr;
  else XLAL_ERROR_VOID(XLAL_EFAILED);

  return;
}

/* Remove the correlated prior */
void LALInferenceRemoveCorrelatedPrior(LALInferenceVariables *priorArgs,
                                       const char *name){
  char corName[VARNAME_MAX];
  char idxName[VARNAME_MAX];

  sprintf(corName,"%s_correlation_matrix",name);
  sprintf(idxName,"%s_index",name);

  LALInferenceRemoveVariable(priorArgs, corName);
  LALInferenceRemoveVariable(priorArgs, idxName);
  return;
}

/* Check for a correlated prior of the standard form */
int LALInferenceCheckCorrelatedPrior(LALInferenceVariables *priorArgs,
                                     const char *name){
  char corName[VARNAME_MAX];
  char idxName[VARNAME_MAX];

  sprintf(corName,"%s_correlation_matrix",name);
  sprintf(idxName,"%s_index",name);

  return (LALInferenceCheckVariable(priorArgs,corName) &&
          LALInferenceCheckVariable(priorArgs,idxName));
}

void LALInferenceDrawFromPrior( LALInferenceVariables *output,
                                LALInferenceVariables *priorArgs,
                                gsl_rng *rdm) {
  if (output == NULL || priorArgs == NULL || rdm == NULL)
    XLAL_ERROR_VOID(XLAL_EFAULT, "Null arguments received.");

  LALInferenceVariableItem *item = output->head;

  /* check if using a k-D tree as the prior */
  if( LALInferenceCheckVariable( priorArgs, "kDTreePrior" ) ){
    LALInferenceKDTree *tree =
      *(LALInferenceKDTree **)LALInferenceGetVariable(priorArgs, "kDTreePrior");

    /* get parameter template */
    LALInferenceVariables *templt =
      *(LALInferenceVariables **)LALInferenceGetVariable(priorArgs,
                                                         "kDTreePriorTemplate");

    UINT4 Ncell = 8; /* number of points in a prior cell - i.e. controls
                        how fine or coarse the prior looks (default to 8) */

    if( LALInferenceCheckVariable( priorArgs, "kDTreePriorNcell" ) )
      Ncell = *(UINT4 *)LALInferenceGetVariable( priorArgs,"kDTreePriorNcell");

    /* draw all points from the prior distribution */
    REAL8 *proposedPt = XLALCalloc(tree->dim, sizeof(REAL8));

    /* A randomly-chosen point from those in the tree. */
    //LALInferenceKDDrawFromBox(rdm, tree, proposedPt, Ncell);
    LALInferenceKDDrawEigenFrame(rdm, tree, proposedPt, Ncell);
    LALInferenceKDREAL8ToVariables(output, proposedPt, templt);
  }
  else{
    for(;item;item=item->next){
      if(item->vary==LALINFERENCE_PARAM_CIRCULAR ||
         item->vary==LALINFERENCE_PARAM_LINEAR)
        LALInferenceDrawNameFromPrior( output, priorArgs, item->name,
                                       item->type, rdm );
    }

    /* remove multivariate deviates value if set */
    if ( LALInferenceCheckVariable( priorArgs, "multivariate_deviates" ) )
      LALInferenceRemoveVariable( priorArgs, "multivariate_deviates" );
  }
}

void LALInferenceDrawNameFromPrior( LALInferenceVariables *output,
                                    LALInferenceVariables *priorArgs,
                                    char *name, LALInferenceVariableType type,
                                    gsl_rng *rdm) {
  if (output == NULL || priorArgs == NULL || name == NULL || rdm == NULL)
    XLAL_ERROR_VOID(XLAL_EFAULT, "Null arguments received.");

  REAL8 tmp = 0.;

  /* test for a Gaussian prior */
  if( LALInferenceCheckGaussianPrior( priorArgs, name ) ){
    REAL8 mu = 0., sigma = 0.;

    LALInferenceGetGaussianPrior( priorArgs, name, (void *)&mu, (void *)&sigma );
    tmp = mu + gsl_ran_gaussian(rdm, (double)sigma);
  }
  /* test for uniform prior */
  else if( LALInferenceCheckMinMaxPrior( priorArgs, name ) ){
    REAL8 min = 0., max = 0.;
    LALInferenceGetMinMaxPrior(priorArgs, name, &min, &max);
    tmp = min + (max-min)*gsl_rng_uniform( rdm );
    if (isnan(tmp)) 
    printf("Generated NAN for %s!\n",name);
  }
  /* test for a prior drawn from correlated values */
  else if( LALInferenceCheckCorrelatedPrior( priorArgs, name ) ){
    gsl_matrix *cor = NULL;
    UINT4 idx = 0, dims = 0;
    REAL4Vector *tmps = NULL;

    LALInferenceGetCorrelatedPrior( priorArgs, name, &cor, &idx );
    dims = cor->size1;

    /* to avoid unnecessary repetition the multivariate deviates are be
       added as a new variable that can be extracted during multiple calls.
       This will be later removed by the LALInferenceDrawFromPrior function. */
    if ( LALInferenceCheckVariable( priorArgs, "multivariate_deviates" ) ){
      tmps = *(REAL4Vector **)LALInferenceGetVariable(priorArgs,
                                                      "multivariate_deviates");
    }
    else{
      RandomParams *randParam;
      UINT4 randomseed = gsl_rng_get(rdm);

      /* check matrix for positive definiteness */
      if( !LALInferenceCheckPositiveDefinite( cor, dims ) ){
        XLAL_ERROR_VOID(XLAL_EFUNC | XLAL_EINVAL, "Matrix is not positive-definite!");
      }

      /* draw values from the multivariate Gaussian described by the correlation
         matrix */
      tmps = XLALCreateREAL4Vector( dims );
      randParam = XLALCreateRandomParams( randomseed );
      XLALMultiNormalDeviates( tmps, cor, dims, randParam );

      LALInferenceAddVariable( priorArgs, "multivariate_deviates", &tmps,
                               LALINFERENCE_REAL8Vector_t,
                               LALINFERENCE_PARAM_FIXED );
    }

    /* set random number for given parameter index */
    tmp = tmps->data[idx];

    /* free tmps */
    if ( !LALInferenceCheckVariable( priorArgs, "multivariate_deviates" ) )
      XLALDestroyREAL4Vector( tmps );
  }
  /* not a recognised prior type */
  else{
      printf("IM IN UNRECOGNISED PRIOR for par %s!\n",name);
    return;
  }

  switch ( type ){
    case LALINFERENCE_REAL4_t:
    {
      REAL4 val = (REAL4)tmp;
      LALInferenceSetVariable(output, name, &val);
      break;
    }
    case LALINFERENCE_REAL8_t:
    {
      REAL8 val = tmp;
      LALInferenceSetVariable(output, name, &val);
      break;
    }
    case LALINFERENCE_INT4_t:
    {
      INT4 val = (INT4)tmp;
      LALInferenceSetVariable(output, name, &val);
      break;
    }
    case LALINFERENCE_INT8_t:
    {
      INT8 val = (INT8)tmp;
      LALInferenceSetVariable(output, name, &val);
      break;
    }
    case LALINFERENCE_gslMatrix_t:
    {
      REAL8 val = tmp;
      LALInferenceSetVariable(output, name, &val);
      break;
    }
    default:
      XLAL_ERROR_VOID(XLAL_EINVAL, "Trying to randomise a non-numeric parameter!");
      break;
  }
}

REAL8 LALInferenceAnalyticNullPrior(LALInferenceRunState UNUSED *runState, LALInferenceVariables *params) {
  REAL8 logPrior=0.0;
  REAL8 logmc=0.0,mc=0.0;
  REAL8 m1=0.0,m2=0.0,q=0.0,eta=0.0;

  if(LALInferenceCheckVariable(params,"massratio")||LALInferenceCheckVariable(params,"asym_massratio")) {
    if(LALInferenceCheckVariable(params,"logmc")) {
      logmc=*(REAL8 *)LALInferenceGetVariable(params,"logmc");
      if(LALInferenceCheckVariable(params,"asym_massratio")) {
        q=*(REAL8 *)LALInferenceGetVariable(params,"asym_massratio");
        LALInferenceMcQ2Masses(exp(logmc),q,&m1,&m2);
        logPrior+=log(m1*m1);
      } else {
        eta=*(REAL8 *)LALInferenceGetVariable(params,"massratio");
        LALInferenceMcEta2Masses(exp(logmc),eta,&m1,&m2);
        logPrior+=log(((m1+m2)*(m1+m2)*(m1+m2))/(m1-m2));
      }
      /*careful using LALInferenceMcEta2Masses, it returns m1>=m2*/
    } else if(LALInferenceCheckVariable(params,"chirpmass")) {
      mc=*(REAL8 *)LALInferenceGetVariable(params,"chirpmass");
      if(LALInferenceCheckVariable(params,"asym_massratio")) {
        q=*(REAL8 *)LALInferenceGetVariable(params,"asym_massratio");
        LALInferenceMcQ2Masses(mc,q,&m1,&m2);
        logPrior+=log(m1*m1/mc);
      } else {
        eta=*(REAL8 *)LALInferenceGetVariable(params,"massratio");
        LALInferenceMcEta2Masses(mc,eta,&m1,&m2);
        logPrior+=log(((m1+m2)*(m1+m2))/((m1-m2)*pow(eta,3.0/5.0)));
      }
    }
  }
  logPrior+=LALInferenceFlatBoundedPrior(runState, params);
  return(logPrior);
}

UINT4 LALInferenceAnalyticCubeToPrior(LALInferenceRunState *runState, LALInferenceVariables *params, double *Cube, void *context) {
    int i = 0;
    REAL8 logPrior=0.,min=-INFINITY,max=INFINITY;
    REAL8 m1=1.,m2=1.,mc,eta,m;
    LALInferenceVariableItem *item;

    //char *header=(char *)LALInferenceGetVariable(runState->algorithmParams,"HeaderLine");
    char **info = (char **)context;
    char *header = &info[1][0];
    strcpy(header,"");
    char *timeID = &info[2][0];

    if(LALInferenceCheckVariable(params,"m1"))
    {
        if(LALInferenceGetItem(params,"m1")->vary != LALINFERENCE_PARAM_FIXED)
        {
            LALInferenceGetMinMaxPrior(runState->priorArgs, "m1", (void *)&min, (void *)&max);
            m1 = LALInferenceCubeToFlatPrior(Cube[i], min, max);
            LALInferenceSetVariable(params, "m1", &m1);
            Cube[i] = m1; i++;
            logPrior -= log(max-min);
            strcat(header,"m1 ");
        }
        else
        {
            m1=(*(REAL8 *)LALInferenceGetVariable(params,"m1"));
        }
    }
    if(LALInferenceCheckVariable(params,"m2"))
    {
        if(LALInferenceGetItem(params,"m2")->vary != LALINFERENCE_PARAM_FIXED)
        {
            LALInferenceGetMinMaxPrior(runState->priorArgs, "m2", (void *)&min, (void *)&max);
            m2 = LALInferenceCubeToFlatPrior(Cube[i], min, max);
            LALInferenceSetVariable(params, "m2", &m2);
            Cube[i] = m2; i++;
            logPrior -= log(max-min);
            strcat(header,"m2 ");
        }
        else
        {
            m2=(*(REAL8 *)LALInferenceGetVariable(params,"m2"));
        }
    }
    m = m1 + m2;
    eta = m1 * m2 / (m*m);
    mc = pow(eta,0.6) * m;

    if(LALInferenceCheckVariable(params,"inclination"))
    {
        item = LALInferenceGetItem(params,"inclination");
        if(item->vary != LALINFERENCE_PARAM_FIXED)
        {
            LALInferenceGetMinMaxPrior(runState->priorArgs, "inclination", (void *)&min, (void *)&max);
            double inclination = LALInferenceCubeToFlatPrior(Cube[i], min, max);
            LALInferenceSetVariable(params, "inclination", &inclination);
            Cube[i] = inclination;
            i++;
            logPrior -= log(max-min);
            strcat(header,"iota ");
        }
    }

    if(LALInferenceCheckVariable(params,"phase"))
    {
        item = LALInferenceGetItem(params,"phase");
        if(item->vary != LALINFERENCE_PARAM_FIXED)
        {
            LALInferenceGetMinMaxPrior(runState->priorArgs, "phase", (void *)&min, (void *)&max);
            double phase = LALInferenceCubeToFlatPrior(Cube[i], min, max);
            LALInferenceSetVariable(params, "phase", &phase);
            Cube[i] = phase;
            i++;
            logPrior -= log(max-min);
            strcat(header,"phi0 ");
        }
    }

    if(LALInferenceCheckVariable(params,"polarisation"))
    {
        item = LALInferenceGetItem(params,"polarisation");
        if(item->vary != LALINFERENCE_PARAM_FIXED)
        {
            LALInferenceGetMinMaxPrior(runState->priorArgs, "polarisation", (void *)&min, (void *)&max);
            double polarisation = LALInferenceCubeToFlatPrior(Cube[i], min, max);
            LALInferenceSetVariable(params, "polarisation", &polarisation);
            Cube[i] = polarisation;
            i++;
            logPrior -= log(max-min);
            strcat(header,"psi ");
        }
    }

    if(LALInferenceCheckVariable(params,"rightascension"))
    {
        item = LALInferenceGetItem(params,"rightascension");
        if(item->vary != LALINFERENCE_PARAM_FIXED)
        {
            LALInferenceGetMinMaxPrior(runState->priorArgs, "rightascension", (void *)&min, (void *)&max);
            double rightascension = LALInferenceCubeToFlatPrior(Cube[i], min, max);
            LALInferenceSetVariable(params, "rightascension", &rightascension);
            Cube[i] = rightascension;
            i++;
            logPrior -= log(max-min);
            strcat(header,"RA ");
        }
    }

    if(LALInferenceCheckVariable(params,"declination"))
    {
        item = LALInferenceGetItem(params,"declination");
        if(item->vary != LALINFERENCE_PARAM_FIXED)
        {
            LALInferenceGetMinMaxPrior(runState->priorArgs, "declination", (void *)&min, (void *)&max);
            double declination = LALInferenceCubeToFlatPrior(Cube[i], min, max);
            LALInferenceSetVariable(params, "declination", &declination);
            Cube[i] = declination;
            i++;
            logPrior -= log(max-min);
            strcat(header,"dec ");
        }
    }

    if(LALInferenceCheckVariable(params,"distance"))
    {
        item = LALInferenceGetItem(params,"distance");
        if(item->vary != LALINFERENCE_PARAM_FIXED)
        {
            LALInferenceGetMinMaxPrior(runState->priorArgs, "distance", (void *)&min, (void *)&max);
            double distance = LALInferenceCubeToFlatPrior(Cube[i], min, max);
            LALInferenceSetVariable(params, "distance", &distance);
            Cube[i] = distance;
            i++;
            logPrior -= log(max-min);
            strcat(header,"dist ");
        }
    }

    if(LALInferenceCheckVariable(params,"time"))
    {
        item = LALInferenceGetItem(params,"time");
        if(item->vary != LALINFERENCE_PARAM_FIXED)
        {
            LALInferenceGetMinMaxPrior(runState->priorArgs, "time", (void *)&min, (void *)&max);
            double tc = LALInferenceCubeToFlatPrior(Cube[i], min, max);
            LALInferenceSetVariable(params, "time", &tc);
            Cube[i] = tc;
            sprintf(timeID,"%d",i);
        i++;
            logPrior -= log(max-min);
            strcat(header,"time ");
        }
    }

    if(LALInferenceCheckVariable(params,"a_spin1"))
    {
        item = LALInferenceGetItem(params,"a_spin1");
        if(item->vary != LALINFERENCE_PARAM_FIXED)
        {
            LALInferenceGetMinMaxPrior(runState->priorArgs, "a_spin1", (void *)&min, (void *)&max);
            double a_spin1 = LALInferenceCubeToFlatPrior(Cube[i], min, max);
            LALInferenceSetVariable(params, "a_spin1", &a_spin1);
            Cube[i] = a_spin1;
            i++;
            logPrior -= log(max-min);
            strcat(header,"a1 ");
        }
    }
    else if(LALInferenceCheckVariable(params,"spin1"))
    {
        item = LALInferenceGetItem(params, "spin1");
        if(item->vary != LALINFERENCE_PARAM_FIXED)
        {
            LALInferenceGetMinMaxPrior(runState->priorArgs, "spin1", (void *)&min, (void *)&max);
            double a_spin1 = LALInferenceCubeToFlatPrior(Cube[i], min, max);
            LALInferenceSetVariable(params, "spin1", &a_spin1);
            Cube[i] = a_spin1;
            i++;
            logPrior -= log(max-min);
            strcat(header,"a1 ");
        }
    }

    if(LALInferenceCheckVariable(params,"a_spin2"))
    {
        item = LALInferenceGetItem(params,"a_spin2");
        if(item->vary != LALINFERENCE_PARAM_FIXED)
        {
            LALInferenceGetMinMaxPrior(runState->priorArgs, "a_spin2", (void *)&min, (void *)&max);
            double a_spin2 = LALInferenceCubeToFlatPrior(Cube[i], min, max);
            LALInferenceSetVariable(params, "a_spin2", &a_spin2);
            Cube[i] = a_spin2;
            i++;
            logPrior -= log(max-min);
            strcat(header,"a2 ");
        }
    }
    else if(LALInferenceCheckVariable(params,"spin2"))
    {
        item = LALInferenceGetItem(params, "spin2");
        if(item->vary != LALINFERENCE_PARAM_FIXED)
        {
            LALInferenceGetMinMaxPrior(runState->priorArgs, "spin2", (void *)&min, (void *)&max);
            double a_spin2 = LALInferenceCubeToFlatPrior(Cube[i], min, max);
            LALInferenceSetVariable(params, "spin2", &a_spin2);
            Cube[i] = a_spin2;
            i++;
            logPrior -= log(max-min);
            strcat(header,"a2 ");
        }
    }

    if(LALInferenceCheckVariable(params,"theta_spin1"))
    {
        item = LALInferenceGetItem(params,"theta_spin1");
        if(item->vary != LALINFERENCE_PARAM_FIXED)
        {
            LALInferenceGetMinMaxPrior(runState->priorArgs, "theta_spin1", (void *)&min, (void *)&max);
            double theta_spin1 = LALInferenceCubeToFlatPrior(Cube[i], min, max);
            LALInferenceSetVariable(params, "theta_spin1", &theta_spin1);
            Cube[i] = theta_spin1;
            i++;
            logPrior -= log(max-min);
            strcat(header,"theta1 ");
        }
    }

    if(LALInferenceCheckVariable(params,"theta_spin2"))
    {
        item = LALInferenceGetItem(params,"theta_spin2");
        if(item->vary != LALINFERENCE_PARAM_FIXED)
        {
            LALInferenceGetMinMaxPrior(runState->priorArgs, "theta_spin2", (void *)&min, (void *)&max);
            double theta_spin2 = LALInferenceCubeToFlatPrior(Cube[i], min, max);
            LALInferenceSetVariable(params, "theta_spin2", &theta_spin2);
            Cube[i] = theta_spin2;
              i++;
              logPrior -= log(max-min);
            strcat(header,"theta2 ");
        }
    }

    if(LALInferenceCheckVariable(params,"phi_spin1"))
    {
        item = LALInferenceGetItem(params,"phi_spin1");
        if(item->vary != LALINFERENCE_PARAM_FIXED)
        {
            LALInferenceGetMinMaxPrior(runState->priorArgs, "phi_spin1", (void *)&min, (void *)&max);
            double phi_spin1 = LALInferenceCubeToFlatPrior(Cube[i], min, max);
            LALInferenceSetVariable(params, "phi_spin1", &phi_spin1);
            Cube[i] = phi_spin1;
            i++;
            logPrior -= log(max-min);
            strcat(header,"phi1 ");
        }
    }

    if(LALInferenceCheckVariable(params,"phi_spin2"))
    {
        item = LALInferenceGetItem(params,"phi_spin2");
        if(item->vary != LALINFERENCE_PARAM_FIXED)
        {
            LALInferenceGetMinMaxPrior(runState->priorArgs, "phi_spin2", (void *)&min, (void *)&max);
            double phi_spin2 = LALInferenceCubeToFlatPrior(Cube[i], min, max);
            LALInferenceSetVariable(params, "phi_spin2", &phi_spin2);
            Cube[i] = phi_spin2;
            i++;
            logPrior -= log(max-min);
            strcat(header,"phi2 ");
        }
    }

    LALInferenceVariables *priorParams=runState->priorArgs;
    INT4 ScaleTest = LALInferenceCubeToPSDScaleParams(priorParams, params, &i, Cube, context);

    Cube[i] = mc; i++; strcat(header,"mchirp ");
    Cube[i] = eta; i++; strcat(header,"eta ");
    Cube[i] = LALInferenceAnalyticNullPrior(runState,params);
    i++; strcat(header,"logprior ");

    strcat(header,"logl");

    if (ScaleTest==0) return 0;
    else return 1;
}

REAL8 LALInferenceFlatBoundedPrior(LALInferenceRunState *runState, LALInferenceVariables *params)
{
  LALInferenceVariableItem *cur;
  REAL8 min,max;
  if(!params||!runState) XLAL_ERROR(XLAL_EFAULT, "Encountered NULL pointer in prior");
  if(!runState->priorArgs) return 0.0; /* no prior ranges specified */
  for(cur=params->head;cur;cur=cur->next)
  {
    if(cur->type!=LALINFERENCE_REAL8_t) continue;
    if(LALInferenceCheckMinMaxPrior(runState->priorArgs, cur->name))
    {
      LALInferenceGetMinMaxPrior(runState->priorArgs, cur->name, &min, &max);
      if (min>*(REAL8 *)cur->value || max<*(REAL8 *)cur->value) return -DBL_MAX;
    }
  }
  return 0.0;
}

REAL8 LALInferenceNullPrior(LALInferenceRunState UNUSED *runState, LALInferenceVariables UNUSED *params) {
  return 0.0;
}

UINT4 LALInferenceCubeToPSDScaleParams(LALInferenceVariables *priorParams, LALInferenceVariables *params, INT4 *idx, double *Cube, void *context)
{
  char **info = (char **)context;
  char *header = &info[1][0];
  char tempstr[50];

  //PSD priors are Gaussian
  if(LALInferenceCheckVariable(params, "psdscale"))
  {
    UINT4 i;
    UINT4 j;

    REAL8 val,min,max;
    REAL8 mean = 1.0;
    UINT4 psdGaussianPrior;

    REAL8Vector *sigma = *((REAL8Vector **)LALInferenceGetVariable(priorParams, "psdsigma"));
    gsl_matrix *nparams = *((gsl_matrix **)LALInferenceGetVariable(params,"psdscale"));

    min=0.1;//*(REAL8 *)LALInferenceGetVariable(priorParams,"psdscale_min");
    max=10.0;//*(REAL8 *)LALInferenceGetVariable(priorParams,"psdscale_max");

    psdGaussianPrior = *(UINT4 *)LALInferenceGetVariable(priorParams,"psdGaussianPrior");

    for(i=0; i<(UINT4)nparams->size1; i++)
    {
      for(j=0; j<(UINT4)nparams->size2; j++)
      {
        // calculate value
        if (psdGaussianPrior)
            val = LALInferenceCubeToGaussianPrior(Cube[(*idx)],mean,sigma->data[j]);
        else
            val = LALInferenceCubeToFlatPrior(Cube[(*idx)],min,max);

        // set value
        gsl_matrix_set(nparams,i,j,val);
        Cube[(*idx)] = val;
        (*idx)++;
        sprintf(tempstr,"psdscale_%d_%d ",i,j);
        strcat(header,tempstr);
      }
    }

    for(i=0; i<(UINT4)nparams->size1; i++)
    {
      for(j=0; j<(UINT4)nparams->size2; j++)
      {
        //reject prior
        val = gsl_matrix_get(nparams,i,j);
        if(val < min || val > max) return 0;
      }
    }
  }

  return 1;
}

/**
 * Prior that converts from a Cube parameter in [0,1] to the flat prior bounded by x1
 * and x2.
 */
REAL8 LALInferenceCubeToFlatPrior(double r, double x1, double x2)
{
    return x1 + r * ( x2 - x1 );
}

/**
 * Prior that converts from a Cube parameter in [0,1] to the flat in log prior bounded
 * by x1 and x2.
 */
REAL8 LALInferenceCubeToLogFlatPrior(double r, double x1, double x2)
{
    double lx1, lx2;
    lx1 = log( x1 );
    lx2 = log( x2 );
    return exp( lx1 + r * ( lx2 - lx1 ) );
}

/**
 * Prior that converts from a Cube parameter in [0,1] to the power prior bounded by x1
 * and x2 with power p.
 */
REAL8 LALInferenceCubeToPowerPrior(double p, double r, double x1, double x2)
{
    double pp = p + 1.0;
    return pow(r * pow(x2, pp) + (1.0 - r) * pow(x1, pp), 1.0 / pp);
}

<<<<<<< HEAD
REAL8 LALInferenceSinGaussPrior(LALInferenceRunState *runState, LALInferenceVariables *params)
{
  REAL8 logPrior=0.0;
  (void)runState;
  LALInferenceVariableItem *item=params->head;
  LALInferenceVariables *priorParams=runState->priorArgs;
  REAL8 min, max;

  /* Check boundaries */
  for(;item;item=item->next)
  {
    // if(item->vary!=PARAM_LINEAR || item->vary!=PARAM_CIRCULAR)
    if(item->vary==LALINFERENCE_PARAM_FIXED || item->vary==LALINFERENCE_PARAM_OUTPUT)
      continue;
    else
    {
      LALInferenceGetMinMaxPrior(priorParams, item->name, &min, &max);
      if(*(REAL8 *) item->value < min || *(REAL8 *)item->value > max) return -DBL_MAX;
    }
  }
  /*Use a distribution uniform in space volume */
  if(LALInferenceCheckVariable(params,"loghrss"))
    logPrior+=-3.0* *(REAL8 *)LALInferenceGetVariable(params,"loghrss");
  if(LALInferenceCheckVariable(params,"declination"))
    logPrior+=log(fabs(cos(*(REAL8 *)LALInferenceGetVariable(params,"declination"))));
 
  return(logPrior);
}

/** Return the logarithmic prior density of the variables specified, for the
 * simple ringdown case.
 */
REAL8 LALInferenceRingdownPrior(LALInferenceRunState *runState, LALInferenceVariables *params)
{
  if (params == NULL || runState == NULL || runState->priorArgs == NULL)
    XLAL_ERROR_REAL8(XLAL_EFAULT, "Null arguments received.");

  REAL8 logPrior=0.0;
  static int RDPriorWarning = 0;
  (void)runState;
  LALInferenceVariableItem *item=params->head;
  LALInferenceVariables *priorParams=runState->priorArgs;
  REAL8 min, max;

  if (!RDPriorWarning ) {
    RDPriorWarning  = 1;
    fprintf(stderr, "Ringdown priors are being used. (in %s, line %d)\n", __FILE__, __LINE__);
  }
  /* Check boundaries */
  for(;item;item=item->next)
  {
    if(item->vary==LALINFERENCE_PARAM_FIXED || item->vary==LALINFERENCE_PARAM_OUTPUT)
      continue;
    else
    {
      LALInferenceGetMinMaxPrior(priorParams, item->name, &min, &max);
      if(*(REAL8 *) item->value < min || *(REAL8 *)item->value > max) return -DBL_MAX;
    }
  }
  if(LALInferenceCheckVariable(params,"inclination"))
    logPrior+=log(fabs(sin(*(REAL8 *)LALInferenceGetVariable(params,"inclination"))));
  if(LALInferenceCheckVariable(params,"declination"))
    logPrior+=log(fabs(cos(*(REAL8 *)LALInferenceGetVariable(params,"declination"))));
  if(LALInferenceCheckVariable(params,"loghrss"))
    logPrior+=-3.0* *(REAL8 *)LALInferenceGetVariable(params,"loghrss");

  return(logPrior);
}

REAL8 LALInferenceHMNSPrior(LALInferenceRunState *runState, LALInferenceVariables *params)
{
  if (params == NULL || runState == NULL || runState->priorArgs == NULL)
    XLAL_ERROR_REAL8(XLAL_EFAULT, "Null arguments received.");

  REAL8 logPrior=0.0;
  static int HMNSPriorWarning = 0;
  (void)runState;
  LALInferenceVariableItem *item=params->head;
  LALInferenceVariables *priorParams=runState->priorArgs;
  REAL8 min, max;

  if (!HMNSPriorWarning ) {
    HMNSPriorWarning  = 1;
    fprintf(stderr, "HMNS priors are being used. (in %s, line %d)\n", __FILE__, __LINE__);
  }
  /* Check boundaries */
  for(;item;item=item->next)
  {
    if(item->vary==LALINFERENCE_PARAM_FIXED || item->vary==LALINFERENCE_PARAM_OUTPUT)
      continue;
    else
    {
      LALInferenceGetMinMaxPrior(priorParams, item->name, &min, &max);
      if(*(REAL8 *) item->value < min || *(REAL8 *)item->value > max) return -DBL_MAX;
    }
  }
  if(LALInferenceCheckVariable(params,"inclination"))
    logPrior+=log(fabs(sin(*(REAL8 *)LALInferenceGetVariable(params,"inclination"))));
  if(LALInferenceCheckVariable(params,"declination"))
    logPrior+=log(fabs(cos(*(REAL8 *)LALInferenceGetVariable(params,"declination"))));
  if(LALInferenceCheckVariable(params,"loghrss"))
    logPrior+=-3.0* *(REAL8 *)LALInferenceGetVariable(params,"loghrss");

  return(logPrior);
=======
/**
 * Prior that converts from a Cube parameter in [0,1] to the Gaussian prior with given
 * mean and standard deviation.
 */
REAL8 LALInferenceCubeToGaussianPrior(double r, double mean, double sigma)
{
    return gsl_cdf_gaussian_Pinv(r,sigma) + mean;
}

/**
 * Prior that converts from a Cube parameter in [0,1] to the sine prior with given
 * min (x1) and max (x2) values
 */
REAL8 LALInferenceCubeToSinPrior(double r, double x1, double x2)
{
    return acos((1.0-r)*cos(x1)+r*cos(x2));
>>>>>>> 80cbee0c
}<|MERGE_RESOLUTION|>--- conflicted
+++ resolved
@@ -3157,7 +3157,6 @@
     return pow(r * pow(x2, pp) + (1.0 - r) * pow(x1, pp), 1.0 / pp);
 }
 
-<<<<<<< HEAD
 REAL8 LALInferenceSinGaussPrior(LALInferenceRunState *runState, LALInferenceVariables *params)
 {
   REAL8 logPrior=0.0;
@@ -3262,7 +3261,7 @@
     logPrior+=-3.0* *(REAL8 *)LALInferenceGetVariable(params,"loghrss");
 
   return(logPrior);
-=======
+}
 /**
  * Prior that converts from a Cube parameter in [0,1] to the Gaussian prior with given
  * mean and standard deviation.
@@ -3279,5 +3278,4 @@
 REAL8 LALInferenceCubeToSinPrior(double r, double x1, double x2)
 {
     return acos((1.0-r)*cos(x1)+r*cos(x2));
->>>>>>> 80cbee0c
 }