--- conflicted
+++ resolved
@@ -3,12 +3,8 @@
 EXTRA_DIST =
 include $(top_srcdir)/gnuscripts/lalsuite_python.am
 
-<<<<<<< HEAD
-SUBDIRS = bayestar \
-	  tiger
-=======
-SUBDIRS = lalinference
->>>>>>> 8a935b44
+SUBDIRS = lalinference \
+        tiger
 
 if HAVE_PYTHON
 
