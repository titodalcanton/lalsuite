# Copyright (C) 2013  Evan Ochsner, R. O'Shaughnessy
#
# This program is free software; you can redistribute it and/or modify it
# under the terms of the GNU General Public License as published by the
# Free Software Foundation; either version 2 of the License, or (at your
# option) any later version.
#
# This program is distributed in the hope that it will be useful, but
# WITHOUT ANY WARRANTY; without even the implied warranty of
# MERCHANTABILITY or FITNESS FOR A PARTICULAR PURPOSE.  See the GNU General
# Public License for more details.
#
# You should have received a copy of the GNU General Public License along
# with this program; if not, write to the Free Software Foundation, Inc.,
# 51 Franklin Street, Fifth Floor, Boston, MA  02110-1301, USA.

"""
Code to compute the log likelihood of parameters of a gravitational waveform. Precomputes terms that depend only on intrinsic parameters and computes the log likelihood for given values of extrinsic parameters

Requires python SWIG bindings of the LIGO Algorithms Library (LAL)
"""

import lal
import lalsimulation as lalsim
from lalinference.rapid_pe import lalsimutils as lsu
import numpy as np
from scipy import interpolate, integrate
from scipy import special
from itertools import product

__author__ = "Evan Ochsner <evano@gravity.phys.uwm.edu>, R. O'Shaughnessy"

# FIXME: BADBADBAD
distMpcRef = 100 # a fiducial distance for the template source.

#
# Main driver functions
#
def precompute_likelihood_terms(event_time_geo, t_window, P, data_dict,
        psd_dict, Lmax, fMax, analyticPSD_Q=False,
        inv_spec_trunc_Q=False, T_spec=0., verbose=True):
    """
    Compute < h_lm(t) | d > and < h_lm | h_l'm' >

    Returns:
        - Dictionary of interpolating functions, keyed on detector, then (l,m)
          e.g. rholms_intp['H1'][(2,2)]
        - Dictionary of "cross terms" <h_lm | h_l'm' > keyed on (l,m),(l',m')
          e.g. crossTerms[((2,2),(2,1))]
        - Dictionary of discrete time series of < h_lm(t) | d >, keyed the same
          as the interpolating functions.
          Their main use is to validate the interpolating functions
    """
    assert data_dict.keys() == psd_dict.keys()
    detectors = data_dict.keys()
    rholms = {}
    rholms_intp = {}
    crossTerms = {}

    # Compute hlms at a reference distance, distance scaling is applied later
    P.dist = distMpcRef*1e6*lal.PC_SI

    P.print_params()
    # Compute all hlm modes with l <= Lmax
    detectors = data_dict.keys()
    # Zero-pad to same length as data - NB: Assuming all FD data same resolution
    P.deltaF = data_dict[detectors[0]].deltaF
    hlms_list = lsu.hlmoff(P, Lmax) # a linked list of hlms
    hlms = lsu.SphHarmFrequencySeries_to_dict(hlms_list, Lmax) # a dictionary

    for det in detectors:
        # This is the event time at the detector
        t_det = compute_arrival_time_at_detector(det, P.phi, P.theta,event_time_geo)
        # The is the difference between the time of the leading edge of the
        # time window we wish to compute the likelihood in, and
        # the time corresponding to the first sample in the rholms
        rho_epoch = data_dict[det].epoch - hlms[hlms.keys()[0]].epoch
        t_shift =  float(t_det - t_window - rho_epoch)
        assert t_shift > 0
        # tThe leading edge of our time window of interest occurs
        # this many samples into the rholms
        N_shift = int( t_shift / P.deltaT )
        # Number of samples in the window [t_ref - t_window, t_ref + t_window]
        N_window = int( 2 * t_window / P.deltaT )
        # Compute cross terms < h_lm | h_l'm' >
        crossTerms[det] = compute_mode_cross_term_ip(hlms, psd_dict[det], P.fmin,
                fMax, 1./2./P.deltaT, P.deltaF, analyticPSD_Q,
                inv_spec_trunc_Q, T_spec)
        # Compute rholm(t) = < h_lm(t) | d >
        rholms[det] = compute_mode_ip_time_series(hlms, data_dict[det],
                psd_dict[det], P.fmin, fMax, 1./2./P.deltaT, N_shift, N_window,
                analyticPSD_Q, inv_spec_trunc_Q, T_spec)
        rhoXX = rholms[det][rholms[det].keys()[0]]
        # The vector of time steps within our window of interest
        # for which we have discrete values of the rholms
        # N.B. I don't do simply rho_epoch + t_shift, b/c t_shift is the
        # precise desired time, while we round and shift an integer number of
        # steps of size deltaT
        t = np.arange(N_window) * P.deltaT\
                + float(rho_epoch + N_shift * P.deltaT )
        if verbose:
            print "For detector", det, "..."
            print "\tData starts at %.20g" % float(data_dict[det].epoch)
            print "\trholm starts at %.20g" % float(rho_epoch)
            print "\tEvent time at detector is: %.18g" % float(t_det)
            print "\tInterpolation window has half width %g" % t_window
            print "\tComputed t_shift = %.20g" % t_shift
            print "\t(t_shift should be t_det - t_window - t_rholm = %.20g)" %\
                    (t_det - t_window - float(rho_epoch))
            print "\tInterpolation starts at time %.20g" % t[0]
            print "\t(Should start at t_event - t_window = %.20g)" %\
                    (float(rho_epoch + N_shift * P.deltaT))
        # The minus N_shift indicates we need to roll left
        # to bring the desired samples to the front of the array
        rholms_intp[det] =  interpolate_rho_lms(rholms[det], t)

    return rholms_intp, crossTerms, rholms

def factored_log_likelihood(extr_params, rholms_intp, crossTerms, Lmax):
    """
    Compute the log-likelihood = -1/2 < d - h | d - h > from:
        - extr_params is an object containing values of all extrinsic parameters
        - rholms_intp is a dictionary of interpolating functions < h_lm(t) | d >
        - crossTerms is a dictionary of < h_lm | h_l'm' >
        - Lmax is the largest l-index of any h_lm mode considered

    N.B. rholms_intp and crossTerms are the first two outputs of the function
    'precompute_likelihood_terms'
    """
    # Sanity checks
    assert rholms_intp.keys() == crossTerms.keys()
    detectors = rholms_intp.keys()

    RA = extr_params.phi
    DEC =  extr_params.theta
    tref = extr_params.tref # geocenter time
    phiref = extr_params.phiref
    incl = extr_params.incl
    psi = extr_params.psi
    dist = extr_params.dist

    # N.B.: The Ylms are a function of - phiref b/c we are passively rotating
    # the source frame, rather than actively rotating the binary.
    # Said another way, the m^th harmonic of the waveform should transform as
    # e^{- i m phiref}, but the Ylms go as e^{+ i m phiref}, so we must give
    # - phiref as an argument so Y_lm h_lm has the proper phiref dependence
    Ylms = compute_spherical_harmonics(Lmax, incl, -phiref)

    lnL = 0.
    for det in detectors:
        CT = crossTerms[det]
        F = complex_antenna_factor(det, RA, DEC, psi, tref)

        # This is the GPS time at the detector
        t_det = compute_arrival_time_at_detector(det, RA, DEC, tref)
        det_rholms = {}  # rholms evaluated at time at detector
        for key in rholms_intp[det]:
            func = rholms_intp[det][key]
            det_rholms[key] = func(float(t_det))

        lnL += single_detector_log_likelihood(det_rholms, CT, Ylms, F, dist)

    return lnL

def factored_log_likelihood_time_marginalized(tvals, extr_params, rholms_intp, rholms, crossTerms, det_epochs, Lmax, interpolate=False):
    """
    Compute the log-likelihood = -1/2 < d - h | d - h > from:
        - extr_params is an object containing values of all extrinsic parameters
        - rholms_intp is a dictionary of interpolating functions < h_lm(t) | d >
        - crossTerms is a dictionary of < h_lm | h_l'm' >
        - Lmax is the largest l-index of any h_lm mode considered

    tvals is an array of timeshifts relative to the detector,
    used to compute the marginalized integral.
    It provides both the time prior and the sample points used for the integral.

    N.B. rholms_intp and crossTerms are the first two outputs of the function
    'precompute_likelihood_terms'
    """
    # Sanity checks
    assert rholms_intp.keys() == crossTerms.keys()
    detectors = rholms_intp.keys()

    RA = extr_params.phi
    DEC =  extr_params.theta
    tref = extr_params.tref # geocenter time
    phiref = extr_params.phiref
    incl = extr_params.incl
    psi = extr_params.psi
    dist = extr_params.dist

    # N.B.: The Ylms are a function of - phiref b/c we are passively rotating
    # the source frame, rather than actively rotating the binary.
    # Said another way, the m^th harmonic of the waveform should transform as
    # e^{- i m phiref}, but the Ylms go as e^{+ i m phiref}, so we must give
    # - phiref as an argument so Y_lm h_lm has the proper phiref dependence
    Ylms = compute_spherical_harmonics(Lmax, incl, -phiref)

    lnL = 0.
    delta_t = tvals[1] - tvals[0]
    for det in detectors:
        CT = crossTerms[det]
        F = complex_antenna_factor(det, RA, DEC, psi, tref)
        rho_epoch = float(det_epochs[det])

        # This is the GPS time at the detector
        t_det = compute_arrival_time_at_detector(det, RA, DEC, tref)
        det_rholms = {}  # rholms evaluated at time at detector
        if ( interpolate ):
            # use the interpolating functions. 
            for key, func in rholms_intp[det].iteritems():
                det_rholms[key] = func(float(t_det)+tvals)
        else:
            # do not interpolate, just use nearest neighbors.
            for key, rhoTS in rholms[det].iteritems():
	        # PRB: these can be moved outside this loop to after t_det
                tfirst = float(t_det)+tvals[0]
<<<<<<< HEAD
                ifirst = int((tfirst - rho_epoch) / deltaT + 0.5)
=======
                ifirst = int((tfirst - rho_epoch) / delta_t + 0.5)
>>>>>>> d768309c
                ilast = ifirst + len(tvals)
                det_rholms[key] = rhoTS[ifirst:ilast]

        lnL += single_detector_log_likelihood(det_rholms, CT, Ylms, F, dist)

    maxlnL = np.max(lnL)
    return maxlnL + np.log(np.sum(np.exp(lnL - maxlnL)) * (tvals[1]-tvals[0]))

def single_detector_log_likelihood(rholm_vals, crossTerms, Ylms, F, dist):
    """
    Compute the value of the log-likelihood at a single detector from
    several intermediate pieces of data.

    Inputs:
      - rholm_vals: A dictionary of values of inner product between data
            and h_lm modes, < h_lm(t*) | d >, at a single time of interest t*
      - crossTerms: A dictionary of inner products between h_lm modes:
            < h_lm | h_l'm' >
      - Ylms: Dictionary of values of -2-spin-weighted spherical harmonic modes
            for a certain inclination and ref. phase, Y_lm(incl, - phiref)
      - F: Complex-valued antenna pattern depending on sky location and
            polarization angle, F = F_+ + i F_x
      - dist: The distance from the source to detector in meters

    Outputs: The value of ln L for a single detector given the inputs.
    """

    invDistMpc = (lal.PC_SI*1e6*distMpcRef)/dist
    Fstar = np.conj(F)

    # Eq. 35 of Richard's notes
    # Eq. 26 of Richard's notes
    term1 = 0.
    term20 = 0.
    term21 = 0.
    # PRB: I think this loop can be vectorized with some work
    for pair1 in rholm_vals:
        term1 += np.conj(Ylms[pair1]) * rholm_vals[pair1]
        for pair2 in rholm_vals:
	    # PRB: should also re-pack the crossterms into arrays
            term20 += ( crossTerms[(pair1,pair2)]) * np.conj(Ylms[pair1]) * Ylms[pair2]
            term21 += Ylms[pair1]*Ylms[pair2]*((-1)**pair1[0]) * crossTerms[((pair1[0],-pair1[1]),pair2)]
    term1 = np.real( Fstar * term1 ) * invDistMpc 
    term1 += -0.25 * np.real( F * ( Fstar * term20 + F * term21 ) ) * invDistMpc * invDistMpc 

    return term1

def compute_mode_ip_time_series(hlms, data, psd, fmin, fMax, fNyq,
        N_shift, N_window, analyticPSD_Q=False,
        inv_spec_trunc_Q=False, T_spec=0.):
    """
    Compute the complex-valued overlap between
    each member of a SphHarmFrequencySeries 'hlms'
    and the interferometer data COMPLEX16FrequencySeries 'data',
    weighted the power spectral density REAL8FrequencySeries 'psd'.

    The integrand is non-zero in the range: [-fNyq, -fmin] union [fmin, fNyq].
    This integrand is then inverse-FFT'd to get the inner product
    at a discrete series of time shifts.

    Returns a SphHarmTimeSeries object containing the complex inner product
    for discrete values of the reference time tref.  The epoch of the
    SphHarmTimeSeries object is set to account for the transformation
    """
    rholms = {}
    assert data.deltaF == hlms[hlms.keys()[0]].deltaF
    assert data.data.length == hlms[hlms.keys()[0]].data.length
    deltaT = data.data.length/(2*fNyq)

    # Create an instance of class to compute inner product time series
    IP = lsu.ComplexOverlap(fmin, fMax, fNyq, data.deltaF, psd,
            analyticPSD_Q, inv_spec_trunc_Q, T_spec, full_output=True)

    # Loop over modes and compute the overlap time series
    for pair in hlms.keys():
        rho, rhoTS, rhoIdx, rhoPhase = IP.ip(hlms[pair], data)
        rhoTS.epoch = data.epoch - hlms[pair].epoch
        rholms[pair] = lal.CutCOMPLEX16TimeSeries(rhoTS, N_shift, N_window)

    return rholms

def interpolate_rho_lm(rholm, t):
    h_re = np.real(rholm.data.data)
    h_im = np.imag(rholm.data.data)
    # spline interpolate the real and imaginary parts of the time series
    h_real = interpolate.InterpolatedUnivariateSpline(t, h_re, k=3)
    h_imag = interpolate.InterpolatedUnivariateSpline(t, h_im, k=3)
    return lambda ti: h_real(ti) + 1j*h_imag(ti)

    # Little faster
    #def anon_intp(ti):
        #idx = np.searchsorted(t, ti)
        #return rholm.data.data[idx]
    #return anon_intp

    #from pygsl import spline
    #spl_re = spline.cspline(len(t))
    #spl_im = spline.cspline(len(t))
    #spl_re.init(t, np.real(rholm.data.data))
    #spl_im.init(t, np.imag(rholm.data.data))
    #@profile
    #def anon_intp(ti):
        #re = spl_re.eval_e_vector(ti)
        #return re + 1j*im
    #return anon_intp

    # Doesn't work, hits recursion depth
    #from scipy.signal import cspline1d, cspline1d_eval
    #re_coef = cspline1d(np.real(rholm.data.data))
    #im_coef = cspline1d(np.imag(rholm.data.data))
    #dx, x0 = rholm.deltaT, float(rholm.epoch)
    #return lambda ti: cspline1d_eval(re_coef, ti) + 1j*cspline1d_eval(im_coef, ti)


def interpolate_rho_lms(rholms, t):
    """
    Return a dictionary keyed on mode index tuples, (l,m)
    where each value is an interpolating function of the overlap against data
    as a function of time shift:
    rholm_intp(t) = < h_lm(t) | d >

    'rholms' is a dictionary keyed on (l,m) containing discrete time series of
    < h_lm(t_i) | d >
    't' is an array of the discrete times:
    [t_0, t_1, ..., t_N]
    """
    rholm_intp = {}
    for mode in rholms.keys():
        rholm = rholms[mode]
        # The mode is identically zero, don't bother with it
        if sum(abs(rholm.data.data)) == 0.0:
            continue
        rholm_intp[ mode ] = interpolate_rho_lm(rholm, t)

    return rholm_intp

def compute_mode_cross_term_ip(hlms, psd, fmin, fMax, fNyq, deltaF,
        analyticPSD_Q=False, inv_spec_trunc_Q=False, T_spec=0., verbose=True):
    """
    Compute the 'cross terms' between waveform modes, i.e.
    < h_lm | h_l'm' >.
    The inner product is weighted by power spectral density 'psd' and
    integrated over the interval [-fNyq, -fmin] union [fmin, fNyq]

    Returns a dictionary of inner product values keyed by tuples of mode indices
    i.e. ((l,m),(l',m'))
    """
    # Create an instance of class to compute inner product
    IP = lsu.ComplexIP(fmin, fMax, fNyq, deltaF, psd, analyticPSD_Q,
            inv_spec_trunc_Q, T_spec)

    crossTerms = {}

    for mode1 in hlms.keys():
        for mode2 in hlms.keys():
            crossTerms[ (mode1,mode2) ] = IP.ip(hlms[mode1], hlms[mode2])
            if verbose:
                print "       : U populated ", (mode1, mode2), "  = ",\
                        crossTerms[(mode1,mode2) ]

    return crossTerms


def complex_antenna_factor(det, RA, DEC, psi, tref):
    """
    Function to compute the complex-valued antenna pattern function:
    F+ + i Fx

    'det' is a detector prefix string (e.g. 'H1')
    'RA' and 'DEC' are right ascension and declination (in radians)
    'psi' is the polarization angle
    'tref' is the reference GPS time
    """
    detector = lalsim.DetectorPrefixToLALDetector(det)
    Fp, Fc = lal.ComputeDetAMResponse(detector.response, RA, DEC, psi, lal.GreenwichMeanSiderealTime(tref))

    return Fp + 1j * Fc

def compute_spherical_harmonics(Lmax, theta, phi):
    """
    Return a dictionary keyed by tuples
    (l,m)
    that contains the values of all
    -2Y_lm(theta,phi)
    with
    l <= Lmax
    -l <= m <= l
    """
    # PRB: would this be faster if we made it a 2d numpy array?  
    Ylms = {}
    for l in range(2,Lmax+1):
        for m in range(-l,l+1):
            Ylms[ (l,m) ] = lal.SpinWeightedSphericalHarmonic(theta, phi,-2, l, m)

    return Ylms

def compute_arrival_time_at_detector(det, RA, DEC, tref):
    """
    Function to compute the time of arrival at a detector
    from the time of arrival at the geocenter.

    'det' is a detector prefix string (e.g. 'H1')
    'RA' and 'DEC' are right ascension and declination (in radians)
    'tref' is the reference time at the geocenter.  It can be either a float (in which case the return is a float) or a GPSTime object (in which case it returns a GPSTime)
    """
    detector = lalsim.DetectorPrefixToLALDetector(det)
    # if tref is a float or a GPSTime object,
    # it shoud be automagically converted in the appropriate way
    return tref + lal.TimeDelayFromEarthCenter(detector.location, RA, DEC, tref)

def compute_mode_iterator(Lmax):  # returns a list of (l,m) pairs covering all modes, as a list.  Useful for building iterators without nested lists
    mylist = []
    for L in np.arange(2, Lmax+1):
        for m in np.arange(-L, L+1):
            mylist.append((L,m))
    return mylist<|MERGE_RESOLUTION|>--- conflicted
+++ resolved
@@ -215,11 +215,7 @@
             for key, rhoTS in rholms[det].iteritems():
 	        # PRB: these can be moved outside this loop to after t_det
                 tfirst = float(t_det)+tvals[0]
-<<<<<<< HEAD
-                ifirst = int((tfirst - rho_epoch) / deltaT + 0.5)
-=======
                 ifirst = int((tfirst - rho_epoch) / delta_t + 0.5)
->>>>>>> d768309c
                 ilast = ifirst + len(tvals)
                 det_rholms[key] = rhoTS[ifirst:ilast]
 
