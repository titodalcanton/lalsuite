/*
*  Copyright (C) 2007 Duncan Brown, Jolien Creighton, Thomas Cokelaer, Michele Vallisneri
*
*  This program is free software; you can redistribute it and/or modify
*  it under the terms of the GNU General Public License as published by
*  the Free Software Foundation; either version 2 of the License, or
*  (at your option) any later version.
*
*  This program is distributed in the hope that it will be useful,
*  but WITHOUT ANY WARRANTY; without even the implied warranty of
*  MERCHANTABILITY or FITNESS FOR A PARTICULAR PURPOSE.  See the
*  GNU General Public License for more details.
*
*  You should have received a copy of the GNU General Public License
*  along with with program; see the file COPYING. If not, write to the
*  Free Software Foundation, Inc., 59 Temple Place, Suite 330, Boston,
*  MA  02111-1307  USA
*/

/**
\author Cokelaer, T. and Vallisneri, M.

\brief Create a waveform based on SpinTaylor model (LALSTPNWaveform),
switching to LALSTPNWaveform2 if anything is given as argument.

Outputs a file with three columns corresponding to time (in seconds),
\f$h_+\f$, and \f$h_\times\f$. The outputfile is <tt>wave1.dat</tt> in the
current directory. [This is an obsolete test program that should
be refactored with access to the new frameless LALSTPNWaveform.]

\heading{Usage}

<tt>LALSTPNWaveformTest [switch]</tt>

*/

#include <math.h>
#include <lal/LALStdlib.h>
#include <lal/LALInspiral.h>
#include <lal/GeneratePPNInspiral.h>
#include <lal/GenerateInspiral.h>

<<<<<<< HEAD
#include <LALSTPNWaveform2.h>
=======
#include <lal/LALSTPNWaveform2.h>

#ifdef __GNUC__
#define UNUSED __attribute__ ((unused))
#else
#define UNUSED
#endif
>>>>>>> bd99d356

NRCSID(LALSTPNWaveformTestC, "$Id: LALSTPNWaveformTest.c,v 1.1 2004/05/05 20:06:23 thomas Exp");

extern int newswitch;

<<<<<<< HEAD
int main(int argc,char **argv) {
=======
int main(int argc,char UNUSED **argv) {
>>>>>>> bd99d356
    static LALStatus    mystatus;

    CoherentGW      thewaveform;
    SimInspiralTable    injParams;
    PPNParamStruc       ppnParams;

    const char  *filename = "wave1.dat";
    FILE        *outputfile;
    INT4        i,length;
    REAL8       dt;
    REAL8       a1, a2, phi, shift, phi0;

    memset( &mystatus, 0, sizeof(LALStatus) );
    memset( &thewaveform, 0, sizeof(CoherentGW) );
    memset( &injParams, 0, sizeof(SimInspiralTable) );
    memset( &ppnParams, 0, sizeof(PPNParamStruc) );

    /* --- first we fill the SimInspiral structure --- */

    injParams.mass1 = 10.;
    injParams.mass2 = 10.;

    /* MV-20060224: I believe this is not used in the SpinTaylor code! */
    injParams.f_final = 500.0;
    injParams.f_lower = 40.;

    snprintf(injParams.waveform,LIGOMETA_WAVEFORM_MAX*sizeof(CHAR),"SpinTaylortwoPN");

    /* this is given in Mpc */
    injParams.distance = 100.;
    /* this should not be zero*/
    injParams.theta0 = 0.01;
    injParams.phi0   = 0.5;

    injParams.inclination = 0.8;
    injParams.polarization   = 0.9;

    injParams.spin1x = 0.1;
    injParams.spin1y = 0.2;
    injParams.spin1z = 0.3;

    injParams.spin2x = 0.4;
    injParams.spin2y = 0.5;
    injParams.spin2z = 0.6;

    ppnParams.deltaT = 1.0 / 4096.0;

    fprintf(stderr, "Lower cut-off frequency used will be %fHz\n", injParams.f_lower);

    if(argc > 1) newswitch=1;
    /* --- now we can call the injection function --- */
    LALGenerateInspiral( &mystatus, &thewaveform, &injParams, &ppnParams );
    if ( mystatus.statusCode )
    {
      fprintf( stderr, "LALSTPNWaveformTest: error generating waveform %d\n", mystatus.statusCode );
      exit( 1 );
    }

    /* --- and finally save in a file --- */

    outputfile = fopen(filename,"w");

    length  = thewaveform.phi->data->length;
    dt      = thewaveform.phi->deltaT;

    phi0    = thewaveform.phi->data->data[0];

    for(i = 0; i < length; i++) {
        a1  = thewaveform.a->data->data[2*i];
        a2  = thewaveform.a->data->data[2*i+1];
        phi     = thewaveform.phi->data->data[i] - phi0;
        shift   = thewaveform.shift->data->data[i];

        fprintf(outputfile,"%e\t%e\t%e\n",
            i*dt,
            a1*cos(shift)*cos(phi) - a2*sin(shift)*sin(phi),
            a1*sin(shift)*cos(phi) + a2*cos(shift)*sin(phi));
    }

    fclose(outputfile);
    fprintf(stderr,"waveform saved in wave1.dat\n" );
    return 0;
}<|MERGE_RESOLUTION|>--- conflicted
+++ resolved
@@ -40,9 +40,6 @@
 #include <lal/GeneratePPNInspiral.h>
 #include <lal/GenerateInspiral.h>
 
-<<<<<<< HEAD
-#include <LALSTPNWaveform2.h>
-=======
 #include <lal/LALSTPNWaveform2.h>
 
 #ifdef __GNUC__
@@ -50,17 +47,12 @@
 #else
 #define UNUSED
 #endif
->>>>>>> bd99d356
 
 NRCSID(LALSTPNWaveformTestC, "$Id: LALSTPNWaveformTest.c,v 1.1 2004/05/05 20:06:23 thomas Exp");
 
 extern int newswitch;
 
-<<<<<<< HEAD
-int main(int argc,char **argv) {
-=======
 int main(int argc,char UNUSED **argv) {
->>>>>>> bd99d356
     static LALStatus    mystatus;
 
     CoherentGW      thewaveform;
