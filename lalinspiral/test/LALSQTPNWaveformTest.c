/**
 * @file LALSQTPNWaveformTest.c
 *		The user interface for the SpinQuadTaylor program.
 * This file is an example howto use the SpinQuadTaylor program.
 * The input parameters are:<br/>
 * <em>Waveform parameters:</em>(note:\f$i=1,2\f$ and \f$j=x,y,z\f$)
 *	<ul>
 *	<li>masses of the BHs (or NSs) \f$m_i\f$ in \f$M_\odot\f$</li>
 *	<li>the spin components \f$\chi_{ij}\f$, the values of \f$\sqrt{\sum_j\chi_{ij}}\f$, are between 0 and 1</li>
 *	<li>the quadrupole parameters \f$w_i\in(4,8)\f$ for NSs [1] and \f$w_i=1\f$ for BHs[2] are 1 (default 1)</li>
 *	<li>the inclination (angle between the line of sight and Newtonian orbital angular momentum) \f$\iota\f$ in \f$rad\f$</li>
 *	<li>the initial frequency \f$f_L\f$ in \f$Hz\f$</li>
 *	<li>the distance \f$d\f$ in \f$Mpc\f$</li>
 *	<li>the sampling time \f$t_s\f$ in \f$s\f$</li>
 *	</ul>
 *<em>Program parameters:</em>
 *	<ul>
 *	<li>the name of the output file (default out.dat)</li>
 *	<li>the PN order (newtonian, oneHalfPN, onePN, onePointFivePN, twoPN, twoPointFivePN, threePN, threePointFivePN(default))</li>
 *	<li>level of accuracy in including spin and quadrupole contributions
 *	(NO, SO, SS, SELF, QM, ALL(default))</li>
 *	</ul>
 *	The output file contains three coloums: elapsed time, \f$h_+\f$, \f$h_\times\f$.
 *	\f{center}
 *	\begin{gather*}
 *		h_+=a_1\cos\left(2\alpha\right)\cos\left(2\Phi\right)-a_2\sin\left(2\alpha\right)\sin\left(2\Phi\right),\\
 *		h_\times=a_1\sin\left(2\alpha\right)\cos\left(2\Phi\right)+a_2\cos\left(2\alpha\right)\sin\left(2\Phi\right)
 *		\end{gather*}
 *	\f}
 *	with \f$a_i\f$ amplitudes, \f$\alpha\f$ polarization shift, \f$\Phi\f$ phase (Eq. (4.28)-(4.30) of [3] up to leading order (The \f$\Phi\f$ is shifted by \f$\pi\f$ with respect to [3]). We note that \f$\Theta=0\f$ in leading order because we use radiation frame).<br />
 *	\f$a_1\f$, \f$a_2\f$ are defined in LALSQTPNGenerator() function, \f$\alpha\f$ and \f$\Phi\f$ phase is defined in LALSQTPNDerivator() function.<br />
 *	<b>References</b><br />
 *	[1] E. Poisson, Phys.Rev. D57 5287 (1998)<br />
 *	[2] K. S. Thorne, Rev.Mod.Phys. 52 299 (1980)<br />
 *	[3] L. E. Kidder, Phys.Rev.D 52, 821 (1995)<br />
 * @author László Veréb
 * @date 2010.06.27.
 */

#include <lal/GenerateInspiral.h>
#include <lal/LALStdlib.h>
#include <lal/LALInspiral.h>
#include <lal/GeneratePPNInspiral.h>
#include <lal/LALSQTPNWaveformInterface.h>

<<<<<<< HEAD
NRCSID(LALSQTPNWAVEFORMTESTC, "$Id: LALSQTPNWaveformTest.c,v 0.1 2010/05/21");

int lalDebugLevel = 0; ///< the debug level

int probe(int argc, char *argv[]);

int tryAmplitudeMod(int argc, char *argv[]);
=======
int lalDebugLevel = 0;	///< the debug level
>>>>>>> 49c8e43b

/** The main program.
 */
int main(int argc, char *argv[]) {
	return tryAmplitudeMod(argc, argv);
}

int tryAmplitudeMod(int argc, char *argv[]) {
	static LALStatus mystatus;
	CoherentGW thewaveform;
	SimInspiralTable injParams;
	PPNParamStruc ppnParams;
	char PNString[50];
	const char *filename;
	memset(&mystatus, 0, sizeof(LALStatus));
	memset(&thewaveform, 0, sizeof(CoherentGW));
	memset(&injParams, 0, sizeof(SimInspiralTable));
	memset(&ppnParams, 0, sizeof(PPNParamStruc));
	//	setting the parameters
	injParams.mass1 = atof(argv[1]);
	injParams.mass2 = atof(argv[2]);
	injParams.spin1x = atof(argv[3]);
	injParams.spin1y = atof(argv[4]);
	injParams.spin1z = atof(argv[5]);
	injParams.spin2x = atof(argv[6]);
	injParams.spin2y = atof(argv[7]);
	injParams.spin2z = atof(argv[8]);
	injParams.distance = atof(argv[9]);
	injParams.inclination = atof(argv[10]) * multi;
	ppnParams.deltaT = 1./atof(argv[11]);
	injParams.f_lower = atof(argv[12]);
	injParams.amp_order = atoi(argv[13]);

	sprintf(PNString, "SpinQuadTaylor%s%s%s", argv[14], argv[15]);
	filename = argv[16];
	//injParams.f_final = atof(argv[11]);
	snprintf(injParams.waveform, LIGOMETA_WAVEFORM_MAX * sizeof(CHAR), PNString);

	//interface(&mystatus, &thewaveform, &injParams, &ppnParams);
	LALGenerateInspiral(&mystatus, &thewaveform, &injParams, &ppnParams);
	if (mystatus.statusCode) {
		fprintf(stderr, "LALSQTPNWaveformTest: error generating waveform\n");
		return mystatus.statusCode;
	}
	FILE *outputfile = fopen(filename, "w");
	INT4 i, length = thewaveform.f->data->length;
	REAL8 dt = thewaveform.phi->deltaT;
	REAL8 h1, h2, a1, a2, phi, shift;
	// h1, h2 contains the amplitude corrected waveform,
	// and from a1, a2, shift and phi can be constructed the waveform with newtonian amplitude
	for (i = 0; i < length; i++) {
		h1 = thewaveform.h->data->data[2 * i];
		h2 = thewaveform.h->data->data[2 * i + 1];
		a1 = thewaveform.a->data->data[2 * i];
		a2 = thewaveform.a->data->data[2 * i + 1];
		phi = thewaveform.phi->data->data[i] - thewaveform.phi->data->data[0];
		shift = thewaveform.shift->data->data[i];

		fprintf(outputfile, "% 10.7e\t% 10.7e\t% 10.7e\t% 10.7e\t% 10.7e\n", i * dt, a1
				* cos(shift) * cos(phi) - a2 * sin(shift) * sin(phi), a1 * sin(shift) * cos(phi)
				+ a2 * cos(shift) * sin(phi), h1, h2);
	}
	fclose(outputfile);
	XLALSQTPNDestroyCoherentGW(&thewaveform);
	puts("Done.");
	LALCheckMemoryLeaks();
	return mystatus.statusCode;
}

int probe(int argc, char *argv[]) {
	// variable declaration and initialization
	static LALStatus mystatus;
	CoherentGW thewaveform;
	SimInspiralTable injParams;
	PPNParamStruc ppnParams;
	const char *filename;
	FILE *outputfile;
	INT4 i, length;
	REAL8 dt;
	char PNString[50];

	if (argc == 17) {
		sprintf(PNString, "SpinQuadTaylor%s%s", argv[15], argv[16]);
		filename = argv[14];
	} else if (argc == 16) {
		sprintf(PNString, "SpinQuadTaylor%sALL", argv[15]);
		filename = argv[14];
	} else if (argc == 15) {
		sprintf(PNString, "SpinQuadTaylorthreePointFivePNALL");
		filename = argv[14];
	} else if (argc == 14) {
		sprintf(PNString, "SpinQuadTaylorthreePointFivePNALL");
		filename = "out.dat";
	} else if (argc != 14) {
		printf(
				"                         1  2  3   4   5   6   7   8   9    10      11      12       13 14     15      16\n");
		printf(
				"Correct parameter order: m1 m2 S1x S1y S1z S2x S2y S2z incl f_lower f_final distance dt output PNorder SpinInter\n");
		return (1);
	}

	memset(&mystatus, 0, sizeof(LALStatus));
	memset(&thewaveform, 0, sizeof(CoherentGW));
	memset(&injParams, 0, sizeof(SimInspiralTable));
	memset(&ppnParams, 0, sizeof(PPNParamStruc));

	//	setting the parameters
	injParams.mass1 = atof(argv[1]);
	injParams.mass2 = atof(argv[2]);
	injParams.spin1x = atof(argv[3]);
	injParams.spin1y = atof(argv[4]);
	injParams.spin1z = atof(argv[5]);
	injParams.spin2x = atof(argv[6]);
	injParams.spin2y = atof(argv[7]);
	injParams.spin2z = atof(argv[8]);
	//injParams.qmParameter1 = 1.;//atof(argv[9]);
	//injParams.qmParameter2 = 1.;//atof(argv[10]);
	injParams.inclination = atof(argv[9]);
	injParams.f_lower = atof(argv[10]);
	injParams.f_final = atof(argv[11]);
	injParams.distance = atof(argv[12]);
	ppnParams.deltaT = atof(argv[13]);
	injParams.polarization = 0;
	snprintf(injParams.waveform, LIGOMETA_WAVEFORM_MAX * sizeof(CHAR), PNString);

	//interface(&mystatus, &thewaveform, &injParams, &ppnParams);
	LALGenerateInspiral(&mystatus, &thewaveform, &injParams, &ppnParams);
	if (mystatus.statusCode) {
		fprintf(stderr, "LALSQTPNWaveformTest: error generating waveform\n");
		return mystatus.statusCode;
	}
	// and finally save in a file
	outputfile = fopen(filename, "w");

	length = thewaveform.f->data->length;
	dt = thewaveform.phi->deltaT;
	REAL8 a1, a2, phi, shift;
	for (i = 0; i < length; i++) {
		a1 = thewaveform.a->data->data[2 * i];
		a2 = thewaveform.a->data->data[2 * i + 1];
		phi = thewaveform.phi->data->data[i] - thewaveform.phi->data->data[0];
		shift = thewaveform.shift->data->data[i];

		fprintf(outputfile, "% 10.7e\t% 10.7e\t% 10.7e\n", i * dt, a1 * cos(shift) * cos(phi) - a2
				* sin(shift) * sin(phi), a1 * sin(shift) * cos(phi) + a2 * cos(shift) * sin(phi));
	}
	fclose(outputfile);
	XLALSQTPNDestroyCoherentGW(&thewaveform);
	puts("Done.");
	LALCheckMemoryLeaks();
	return mystatus.statusCode;
}
<|MERGE_RESOLUTION|>--- conflicted
+++ resolved
@@ -43,17 +43,11 @@
 #include <lal/GeneratePPNInspiral.h>
 #include <lal/LALSQTPNWaveformInterface.h>
 
-<<<<<<< HEAD
-NRCSID(LALSQTPNWAVEFORMTESTC, "$Id: LALSQTPNWaveformTest.c,v 0.1 2010/05/21");
-
 int lalDebugLevel = 0; ///< the debug level
 
 int probe(int argc, char *argv[]);
 
 int tryAmplitudeMod(int argc, char *argv[]);
-=======
-int lalDebugLevel = 0;	///< the debug level
->>>>>>> 49c8e43b
 
 /** The main program.
  */
