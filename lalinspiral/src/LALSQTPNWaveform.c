/**
 * @file LALSQTPNWaveform.c
 *		Contains the function definition to create GWforms.
 * @author László Veréb
 * @date 2011.07.11.
 */

#include <lal/LALSQTPNWaveform.h>
#include <lal/LALAdaptiveRungeKutta4.h>
#include <lal/LALSQTPNWaveformInterface.h>

<<<<<<< HEAD
NRCSID(LALSQTPNWAVEFORMC, "$Id LALSQTPN_Waveform.c$");

=======
>>>>>>> 49c8e43b
/**		The macro function calculates the scalar product of two vectors.
 * @param[in]  a1	: the left vector
 * @param[in]  a2	: the right vector
 * @return	the product
 */
#define SCALAR_PRODUCT3(a1, a2) \
	((a1)[0] * (a2)[0] + (a1)[1] * (a2)[1] + (a1)[2] * (a2)[2]);

/**		The macro function calculates the vector product of two vectors.
 * @param[in]  left		: the left vector
 * @param[in]  right	: the right vector
 * @param[out] product	: the vector product
 */
#define VECTOR_PRODUCT3(left, right, product)\
	(product)[0] = ((left)[1] * (right)[2] - (left)[2] * (right)[1]);\
	(product)[1] = ((left)[2] * (right)[0] - (left)[0] * (right)[2]);\
	(product)[2] = ((left)[0] * (right)[1] - (left)[1] * (right)[0]);

/**		The function fills the LALSQTPNCoefficients structure with the needed
 * coefficients for calculating the derived dynamic variables with the LALSQTPNDerivator() function.
 * @param[in,out]	params	: the LALSQTPN_Generator's parameters
 */
static int XLALFillCoefficients(LALSQTPNWaveformParams * const params) {
	// variable declaration and initialization
	REAL8 thetahat = 1039.0 / 4620.0;
	REAL8 spin_MPow2[2];
	REAL8 m_m[2] = { params->mass[1] / params->mass[0], params->mass[0] / params->mass[1] };
	REAL8 piPow2 = SQT_SQR(LAL_PI);
	REAL8 etaPow2 = SQT_SQR(params->eta);
	REAL8 etaPow3 = etaPow2 * params->eta;
	UINT2 i;
	for (i = 0; i < 2; i++) {
		spin_MPow2[i] = params->chiAmp[i] * SQT_SQR(params->mass[i]) / SQT_SQR(params->totalMass);
	}

	// calculating the coefficients
	params->coeff.domegaGlobal = params->eta * 96. / 5.;
	for (i = LAL_PNORDER_NEWTONIAN; i <= (UINT2) params->order; i += 2) {
		params->coeff.meco[i] = -params->eta * (REAL8) (i + 2) / 6.0;
	}
	switch (params->order) {
	case LAL_PNORDER_THREE_POINT_FIVE:
		params->coeff.domega[LAL_PNORDER_THREE_POINT_FIVE] = (-4415.0 / 4032.0
			+ params->eta * 358675.0 / 6048.0 + etaPow2 * 91495.0 / 1512.0) * LAL_PI;
	case LAL_PNORDER_THREE:
		params->coeff.domega[LAL_PNORDER_THREE] = (16447322263.0 / 139708800.0
			- LAL_GAMMA * 1712.0 / 105.0 + piPow2 * 16.0 / 3.0)
			+ (-273811877.0 / 1088640.0 + piPow2 * 451.0 / 48.0 - thetahat * 88.0 / 3.0)
				* params->eta + etaPow2 * 541.0 / 896.0 - etaPow3 * 5605.0 / 2592.0;
		params->coeff.domegaLN = -856.0 / 105.0;
		params->coeff.meco[LAL_PNORDER_THREE] *= -675.0 / 64.0
			+ (209323.0 / 4032.0 - 205.0 * piPow2 / 96.0 + (110.0 / 9.0) * (1987.0 / 3080.0))
				* params->eta - 155.0 * etaPow2 / 96.0 - 35.0 * etaPow3 / 5184.0;
	case LAL_PNORDER_TWO_POINT_FIVE:
		params->coeff.domega[LAL_PNORDER_TWO_POINT_FIVE] = -LAL_PI
			* (4159.0 + 15876.0 * params->eta) / 672.0;
	case LAL_PNORDER_TWO:
		params->coeff.domega[LAL_PNORDER_TWO] = (34103.0 + 122949.0 * params->eta
			+ 59472.0 * etaPow2) / 18144.0;
		params->coeff.domegaSSselfConst = 0.0;
		if ((params->spinInteraction & LAL_SIM_INSPIRAL_INTERACTION_SPIN_SPIN_2PN)
			== LAL_SIM_INSPIRAL_INTERACTION_SPIN_SPIN_2PN) {
			params->coeff.dchihSS[0] = spin_MPow2[1] / 2.0;
			params->coeff.dchihSS[1] = spin_MPow2[0] / 2.0;
			params->coeff.domegaSS[0] = 721.0 * params->eta * params->chiAmp[0] * params->chiAmp[1]
				/ 48.0;
			params->coeff.domegaSS[1] = -247.0 * params->coeff.domegaSS[0] / 721.0;
			params->coeff.mecoSS = -spin_MPow2[0] * spin_MPow2[1];
		}
		if ((params->spinInteraction & LAL_SIM_INSPIRAL_INTERACTION_SPIN_SPIN_SELF_2PN)
			== LAL_SIM_INSPIRAL_INTERACTION_SPIN_SPIN_SELF_2PN) {
			for (i = 0; i < 2; i++) {
				params->coeff.domegaSSself[i] = -spin_MPow2[i] * params->chiAmp[i] / 96.0;
				params->coeff.domegaSSselfConst -= 7.0 * params->coeff.domegaSSself[i];
			}
		}
		if ((params->spinInteraction & LAL_SIM_INSPIRAL_INTERACTION_QUAD_MONO_2PN)
			== LAL_SIM_INSPIRAL_INTERACTION_QUAD_MONO_2PN) {
			for (i = 0; i < 2; i++) {
				params->coeff.domegaQM[i] = spin_MPow2[i] * params->chiAmp[i]
					* params->qmParameter[i] * 2.5;
				params->coeff.dchihQM[i] = -params->qmParameter[i] * params->eta * params->chiAmp[i]
					* 1.5;
			}
			params->coeff.mecoQM = params->eta / 5.0;
		}
		params->coeff.meco[LAL_PNORDER_TWO] *= (1.0 / 24.0)
			* (-81.0 + 57.0 * params->eta - etaPow2);
	case LAL_PNORDER_ONE_POINT_FIVE:
		params->coeff.domega[LAL_PNORDER_ONE_POINT_FIVE] = 4.0 * LAL_PI;
		if ((params->spinInteraction & LAL_SIM_INSPIRAL_INTERACTION_SPIN_ORBIT_15PN)
			== LAL_SIM_INSPIRAL_INTERACTION_SPIN_ORBIT_15PN) {
			for (i = 0; i < 2; i++) {
				params->coeff.domegaSO[i] = -spin_MPow2[i] * (113.0 + 75.0 * m_m[i]) / 12.0;
				params->coeff.mecoSO[i] = -spin_MPow2[i] * 5.0 * params->eta * (4.0 + 3.0 * m_m[i])
					/ 9.0;
				params->coeff.dchihSO[i] = (4.0 + 3.0 * m_m[i]) * params->eta / 2.0;
			}
		}
		if (params->spinInteraction != 0) {
			for (i = 0; i < 2; i++) {
				params->coeff.dLNh[i] = -spin_MPow2[i] / params->eta;
			}
		}
	case LAL_PNORDER_ONE:
		params->coeff.domega[LAL_PNORDER_ONE] = -(743.0 + 924.0 * params->eta) / 336.0;
		params->coeff.meco[LAL_PNORDER_ONE] *= -(9.0 + params->eta) / 12.0;
	case LAL_PNORDER_HALF:
		params->coeff.domega[LAL_PNORDER_HALF] = 0.0;
	case LAL_PNORDER_NEWTONIAN:
		params->coeff.domega[LAL_PNORDER_NEWTONIAN] = 1.0;
		break;
	default:
		XLAL_ERROR(XLAL_EINVAL);
		break;
	}
	return XLAL_SUCCESS;
}

/**		Calculates the coefficients for the waveform.
 * @param[in]  values : vector containing the evolving values
 * @param[in]  E2	  : contains the \f$\bold{E}_2=\bold{L}\times\bold{E}_1\f$ vector
 * @param[in]  order  : amplitude order
 * @param[out] cosine : coefficients for the cosine parts
 * @param[out] sine	  : coefficients for the sine parts
 */
static void XLALCalculateCoefficients(REAL8 values[], REAL8 E2[], UINT2 order, REAL8 cosine[][2],
	REAL8 sine[][2]) {
	cosine[LAL_PNORDER_NEWTONIAN][LALSQTPN_PLUS] = 0.5
		* (SQT_SQR(values[LALSQTPN_E1_1]) - SQT_SQR(values[LALSQTPN_E1_2]) - SQT_SQR(E2[0])
			+ SQT_SQR(E2[1]));
	cosine[LAL_PNORDER_NEWTONIAN][LALSQTPN_CROSS] = values[LALSQTPN_E1_1] * values[LALSQTPN_E1_2]
		- E2[0] * E2[1];
	sine[LAL_PNORDER_NEWTONIAN][LALSQTPN_PLUS] = values[LALSQTPN_E1_1] * E2[0]
		- values[LALSQTPN_E1_2] * E2[1];
	sine[LAL_PNORDER_NEWTONIAN][LALSQTPN_CROSS] = values[LALSQTPN_E1_2] * E2[0]
		+ values[LALSQTPN_E1_1] * E2[1];
	if ((order & LALSQTPN_0_5) == LALSQTPN_0_5) {
		REAL8 E1yE1x = 2 * (SQT_SQR(values[LALSQTPN_E1_2]) - SQT_SQR(values[LALSQTPN_E1_1]));
		cosine[LAL_PNORDER_HALF][LALSQTPN_PLUS] = 3 * sine[LAL_PNORDER_NEWTONIAN][LALSQTPN_PLUS]
			* values[LALSQTPN_E1_3]
			+ (E1yE1x - cosine[LAL_PNORDER_NEWTONIAN][LALSQTPN_PLUS]) * E2[2];
		cosine[LAL_PNORDER_HALF][LALSQTPN_CROSS] = 3 * sine[LAL_PNORDER_NEWTONIAN][LALSQTPN_CROSS]
			* values[LALSQTPN_E1_3]
			- (4 * (values[LALSQTPN_E1_1] * values[LALSQTPN_E1_2])
				+ cosine[LAL_PNORDER_NEWTONIAN][LALSQTPN_CROSS]) * values[LALSQTPN_E1_3];
		sine[LAL_PNORDER_HALF][LALSQTPN_PLUS] = 3 * sine[LAL_PNORDER_NEWTONIAN][LALSQTPN_PLUS]
			* E2[2]
			+ (E1yE1x + 5 * cosine[LAL_PNORDER_NEWTONIAN][LALSQTPN_PLUS]) * values[LALSQTPN_E1_3];
		sine[LAL_PNORDER_HALF][LALSQTPN_CROSS] = 3 * sine[LAL_PNORDER_NEWTONIAN][LALSQTPN_CROSS]
			* E2[2]
			- (4 * (values[LALSQTPN_E1_1] * values[LALSQTPN_E1_2])
				- 5 * cosine[LAL_PNORDER_NEWTONIAN][LALSQTPN_CROSS]) * values[LALSQTPN_E1_3];
	}
}

/**		Calculates the amplitude.
 * @param[in]  params : parameters of the waveform
 * @param[in]  values : vector containing the evolving values
 * @param[out] h	  : the two amplitudes
 */
static void XLALCalculateHPHC(LALSQTPNWaveformParams *params, REAL8 values[], REAL4 *h) {
	REAL8 sine[2][2];
	memset(sine, 0, 2 * 2 * sizeof(REAL8));
	REAL8 cosine[2][2];
	memset(cosine, 0, 2 * 2 * sizeof(REAL8));
	REAL8 E2[3];
	VECTOR_PRODUCT3(values + LALSQTPN_LNH_1, values + LALSQTPN_E1_1, E2);
	XLALCalculateCoefficients(values, E2, params->amplitudeContribution, cosine, sine);
	memset(h, 0, 2 * sizeof(REAL8));
	REAL8 sinPhi[4], cosPhi[4];
	UINT2 i;
	for (i = 1; i < 4; i++) {
		sinPhi[i] = sin((REAL8) i * values[LALSQTPN_PHASE]);
		cosPhi[i] = cos((REAL8) i * values[LALSQTPN_PHASE]);
	}
	REAL8 omegaPowi_3[4];
	omegaPowi_3[3] = values[LALSQTPN_OMEGA];
	omegaPowi_3[2] = cbrt(values[LALSQTPN_OMEGA]);
	omegaPowi_3[2] = SQT_SQR(omegaPowi_3[2]);
	if ((params->amplitudeContribution & LALSQTPN_0_0) == LALSQTPN_0_0) {
		for (i = LALSQTPN_PLUS; i <= LALSQTPN_CROSS; i++) {
			h[i] += omegaPowi_3[2] * 4.0
				* (sine[LAL_PNORDER_NEWTONIAN][i] * sinPhi[2]
					+ cosine[LAL_PNORDER_NEWTONIAN][i] * cosPhi[2]);
		}
	}
	for (i = 1; i < 4; i++) {
		sinPhi[i] = sin((REAL8) i * values[LALSQTPN_PHASE] - M_PI_2);
		cosPhi[i] = cos((REAL8) i * values[LALSQTPN_PHASE] - M_PI_2);
	}
	if ((params->amplitudeContribution & LALSQTPN_0_5) == LALSQTPN_0_5) {
		for (i = LALSQTPN_PLUS; i <= LALSQTPN_CROSS; i++) {
			REAL8 coefSine3Phi = -9.0
				* (sine[LAL_PNORDER_NEWTONIAN][i] * E2[2]
					- cosine[LAL_PNORDER_NEWTONIAN][i] * values[LALSQTPN_E1_3]);
			REAL8 coefCosine3Phi = -9.0
				* (cosine[LAL_PNORDER_NEWTONIAN][i] * E2[2]
					+ sine[LAL_PNORDER_NEWTONIAN][i] * values[LALSQTPN_E1_3]);
			h[i] -= omegaPowi_3[3] * params->deltam_M
				* (cosine[LAL_PNORDER_HALF][i] * cosPhi[1] - sine[LAL_PNORDER_HALF][i] * sinPhi[1]
					+ coefSine3Phi * sinPhi[3] + coefCosine3Phi * cosPhi[3]) / 2.0;
		}
	}
	REAL8 amp = -params->totalMass * params->eta * LAL_MRSUN_SI / params->distance;
	for (i = LALSQTPN_PLUS; i <= LALSQTPN_CROSS; i++) {
		h[i] *= amp;
	}
}

// LAL wrapper to XLAL Generator function
void LALSQTPNGenerator(LALStatus *status, LALSQTPNWave *waveform, LALSQTPNWaveformParams *params) {
	XLALPrintDeprecationWarning("LALSQTPNGenerator", "XLALSQTPNGenerator");
	INITSTATUS(status);
	ATTATCHSTATUSPTR(status);

	if (XLALSQTPNGenerator(waveform, params))
		ABORTXLAL(status);

	DETATCHSTATUSPTR(status);
	RETURN(status);
}

int XLALSQTPNGenerator(LALSQTPNWave *waveform, LALSQTPNWaveformParams *params) {
	if (!params || !waveform)
		XLAL_ERROR(XLAL_EFAULT);
	const REAL8 geometrized_m_total = params->totalMass * LAL_MTSUN_SI;
	const REAL8 freq_Step = geometrized_m_total * LAL_PI;
	const REAL8 lengths = (5.0 / 256.0) * pow(LAL_PI, -8.0 / 3.0)
		* pow(params->chirpMass * LAL_MTSUN_SI * params->lowerFreq, -5.0 / 3.0) / params->lowerFreq;
	xlalErrno = 0;
	if (XLALFillCoefficients(params)) {
		XLAL_ERROR(XLAL_EFUNC);
	}
	REAL8 valuesInitial[LALSQTPN_NUM_OF_VAR], valuesHelp[LALSQTPN_NUM_OF_VAR];
	valuesInitial[LALSQTPN_PHASE] = params->phi;
	valuesInitial[LALSQTPN_OMEGA] = params->lowerFreq * freq_Step;
	valuesInitial[LALSQTPN_LNH_1] = sin(params->inclination); ///< \f$\hat{L_N}=\sin\iota\f$
	valuesInitial[LALSQTPN_LNH_2] = 0.0; ///< \f$\hat{L_N}=0\f$
	valuesInitial[LALSQTPN_LNH_3] = cos(params->inclination); ///< \f$\hat{L_N}=\cos\iota\f$
	UINT2 i, j;
	for (i = 0; i < 3; i++) {
		valuesInitial[LALSQTPN_CHIH1_1 + i] = params->chih[0][i];
		valuesInitial[LALSQTPN_CHIH2_1 + i] = params->chih[1][i];
	}
	valuesInitial[LALSQTPN_E1_1] = cos(params->inclination); ///< \f$\hat{L_N}=\sin\iota\f$
	valuesInitial[LALSQTPN_E1_2] = 0.0; ///< \f$\hat{L_N}=0\f$
	valuesInitial[LALSQTPN_E1_3] = -sin(params->inclination);
	ark4GSLIntegrator *integrator;
	xlalErrno = 0;
	integrator = XLALAdaptiveRungeKutta4Init(LALSQTPN_NUM_OF_VAR, LALSQTPNDerivator, XLALSQTPNTest,
		1.0e-6, 1.0e-6);
	if (!integrator) {
		XLALPrintError("LALSQTPNGenerator: Cannot allocate integrator.\n");
		XLAL_ERROR(XLAL_EFUNC);
	}
	integrator->stopontestonly = 1;
	REAL8Array *values;
	UINT4 size = XLALAdaptiveRungeKutta4(integrator, (void *) params, valuesInitial, 0.0,
		lengths / geometrized_m_total, params->samplingTime / geometrized_m_total, &values);
	INT4 intreturn = integrator->returncode;
	XLALAdaptiveRungeKutta4Free(integrator);
	if (!size) {
		XLALPrintError(
			"LALSQTPNGenerator: integration failed with errorcode %d.\n",
			intreturn);
		XLAL_ERROR(XLAL_EFUNC);
	}
	if (intreturn && intreturn != LALSQTPN_ENERGY && intreturn != LALSQTPN_OMEGADOT) {
		fprintf(stderr, "LALSQTPNWaveform WARNING: integration terminated with code %d.\n",
			intreturn);
		fprintf(
			stderr,
			"                 Waveform parameters were m1 = %e, m2 = %e, chi1 = (%e,%e,%e), chi2 = (%e,%e,%e), inc = %e.",
			params->mass[0], params->mass[1], params->chi[0][0], params->chi[0][1],
			params->chi[0][2], params->chi[1][0], params->chi[1][1], params->chi[1][2],
			params->inclination);
	}
	if ((waveform->hp && size >= waveform->hp->length)
		|| (waveform->waveform->f && size >= waveform->waveform->f->data->length)) {
		if (waveform->hp) {
			fprintf(stderr, "LALSQTPNWaveform: no space to write in signalvec1: %d vs. %d\n", size,
				waveform->hp->length);
		} else if (waveform->waveform->f) {
			fprintf(stderr, "LALQSTPNWaveform: no space to write in ff: %d vs. %d\n", size,
				waveform->waveform->f->data->length);
		} else {
			fprintf(stderr, "LALSQTPNWaveform: no space to write anywhere!\n");
		}
		XLAL_ERROR(XLAL_EBADLEN);
	} else {
		REAL4 h[2];
		if (waveform->waveform->h) {
			for (waveform->length = 0; waveform->length < size; waveform->length++) {
				for (j = 0; j < LALSQTPN_NUM_OF_VAR; j++) {
					valuesHelp[j] = values->data[(j + 1) * size + waveform->length];
				}
				XLALCalculateHPHC(params, valuesHelp,
					&(waveform->waveform->h->data->data[2 * waveform->length]));
				if (isnan(waveform->waveform->h->data->data[2*waveform->length])
					|| isnan(waveform->waveform->h->data->data[2*waveform->length+1])) {
					waveform->length--;
					waveform->waveform->h->data->length = waveform->length;
					break;
				}
			}
		}
		if (waveform->waveform->a) {
			for (waveform->length = 0; waveform->length < size; waveform->length++) {
				for (j = 0; j < LALSQTPN_NUM_OF_VAR; j++) {
					valuesHelp[j] = values->data[(j + 1) * size + waveform->length];
				}
				XLALCalculateHPHC(params, valuesHelp,
					&(waveform->waveform->a->data->data[2 * waveform->length]));
				waveform->waveform->a->data->data[2 * waveform->length] *= 2.0 * LAL_SQRT1_2;
				waveform->waveform->a->data->data[2 * waveform->length + 1] *= 2.0 * LAL_SQRT1_2;
				waveform->waveform->f->data->data[waveform->length] = valuesHelp[LALSQTPN_OMEGA]
					/ freq_Step;
				waveform->waveform->phi->data->data[waveform->length] = LAL_PI_4;
				waveform->waveform->shift->data->data[waveform->length] = 0.0;
				if (isnan(waveform->waveform->a->data->data[2*waveform->length])
					|| isnan(waveform->waveform->a->data->data[2*
						waveform->length+1])) {
					waveform->length--;
					waveform->waveform->h->data->length = waveform->length;
					break;
				}
			}
			waveform->length = size;
		}
		if (waveform->hp) {
			for (waveform->length = 0; waveform->length < size; waveform->length++) {
				for (j = 0; j < LALSQTPN_NUM_OF_VAR; j++) {
					valuesHelp[j] = values->data[(j + 1) * size + waveform->length];
				}
				XLALCalculateHPHC(params, valuesHelp, h);
				if (isnan(h[0]) || isnan(h[0])) {
					waveform->length--;
					waveform->waveform->h->data->length = waveform->length;
					break;
				}
				waveform->hp->data[waveform->length] = h[0];
				if (waveform->hc) {
					waveform->hc->data[waveform->length] = h[1];
				}
			}
		}
	}
	params->finalFreq = valuesHelp[LALSQTPN_OMEGA] / freq_Step;
	params->coalescenceTime = values->data[size - 1];

	if (values) {
		XLALDestroyREAL8Array(values);
	}
	return XLAL_SUCCESS;
}

/**		Calculates the spin1-spin2 effect's contribution to the derivative values.
 * @param[in]  params  : the parameters of the waveform
 * @param[in]  values  : vector containing the evolving values
 * @param[out] dvalues : vector containing the derivatives of the evolving values
 */
static void XLALAddSSContributions(LALSQTPNWaveformParams *params, const REAL8 values[],
	REAL8 dvalues[]) {
	REAL8 chih1xchih2[2][3];
	const REAL8 *chi_p[2] = { values + LALSQTPN_CHIH1_1, values + LALSQTPN_CHIH2_1 };
	UINT2 i, j;
	for (i = 0; i < 2; i++) {
		UINT2 k = (i + 1) % 2;
		VECTOR_PRODUCT3(chi_p[k], chi_p[i], chih1xchih2[i]);
		for (j = 0; j < 3; j++) {
			dvalues[LALSQTPN_CHIH1_1 + 3 * i + j] += params->coeff.dchihSS[i]
				* (chih1xchih2[i][j]
					- 3.0 * params->coeff.variables.LNhchih[k]
						* params->coeff.variables.LNhxchih[i][j]) * SQT_SQR(values[LALSQTPN_OMEGA]);
		}
	}
	dvalues[LALSQTPN_OMEGA] += (params->coeff.domegaSS[0] * params->coeff.variables.LNhchih[0]
		* params->coeff.variables.LNhchih[1]
		+ params->coeff.domegaSS[1] * params->coeff.variables.chih1chih2)
		* params->coeff.variables.omegaPowi_3[4];
}

/**		Calculates the self-spin effect's contribution to the derivative values.
 * @param[in]  params  : parameters of the waveform
 * @param[out] dvalues : vector containing the derivatives of the evolving values.
 */
static void XLALAddSelfContributions(LALSQTPNWaveformParams *params, REAL8 dvalues[]) {
	REAL8 temp = params->coeff.domegaSSselfConst;
	UINT2 i;
	for (i = 0; i < 2; i++) {
		temp += params->coeff.domegaSSself[i] * SQT_SQR(params->coeff.variables.LNhchih[i]);
	}
	dvalues[LALSQTPN_OMEGA] += temp * params->coeff.variables.omegaPowi_3[4];
}

/**		Calculates the quadrupole-monopole effect's contribution to the derivative values.
 * @param[in]  params  : parameters of the waveform
 * @param[in]  values  : vector containing the evolving values
 * @param[out] dvalues : vector containing the derivatives of the evolving values.
 */
static void XLALAddQMContributions(LALSQTPNWaveformParams *params, const REAL8 values[],
	REAL8 dvalues[]) {
	REAL8 temp = 0.0;
	UINT2 i, j;
	for (i = 0; i < 2; i++) {
		temp += params->coeff.domegaQM[i]
			* (3.0 * SQT_SQR(params->coeff.variables.LNhchih[i]) - 1.0);
		for (j = 0; j < 3; j++) {
			dvalues[LALSQTPN_CHIH1_1 + 3 * i + j] += params->coeff.dchihQM[i]
				* params->coeff.variables.LNhchih[i]
				* params->coeff.variables.LNhxchih[i][j] * SQT_SQR(values[LALSQTPN_OMEGA]);
		}
	}
	dvalues[LALSQTPN_OMEGA] += temp * params->coeff.variables.omegaPowi_3[4];
}

/**		Calculates the spin-orbit effect's contribution to the derivative values.
 * @param[in]  params  : parameters of the waveform
 * @param[in]  values  : vector containing the evolving values
 * @param[out] dvalues : vector containing the derivatives of the evolving values
 */
static void XLALAddSOContributions(LALSQTPNWaveformParams *params, const REAL8 values[],
	REAL8 dvalues[]) {
	UINT2 i;
	for (i = 0; i < 2; i++) {
		dvalues[LALSQTPN_OMEGA] += params->coeff.domegaSO[i] * params->coeff.variables.LNhchih[i]
			* values[LALSQTPN_OMEGA];
	}
	for (i = 0; i < 3; i++) {
		dvalues[LALSQTPN_CHIH1_1 + i] += params->coeff.dchihSO[0]
			* params->coeff.variables.LNhxchih[0][i] * params->coeff.variables.omegaPowi_3[5];
		dvalues[LALSQTPN_CHIH2_1 + i] += params->coeff.dchihSO[1]
			* params->coeff.variables.LNhxchih[1][i] * params->coeff.variables.omegaPowi_3[5];
	}
}

int LALSQTPNDerivator(REAL8 t, const REAL8 values[], REAL8 dvalues[], void * param) {
	return XLALSQTPNDerivator(t, values, dvalues, param);
}

int XLALSQTPNDerivator(REAL8 t, const REAL8 values[], REAL8 dvalues[], void * param) {
	LALSQTPNWaveformParams *params = param;
	UNUSED(t);
	const REAL8 *chi_p[2] = { values + LALSQTPN_CHIH1_1, values + LALSQTPN_CHIH2_1 };
	REAL8 omegaLNhat[3], omegaE[3], omegaLNhatLNhat;
	UINT2 i;
	memset(dvalues, 0, LALSQTPN_NUM_OF_VAR * sizeof(REAL8));
	params->coeff.variables.omegaPowi_3[0] = 1.;
	params->coeff.variables.omegaPowi_3[1] = cbrt(values[LALSQTPN_OMEGA]);
	for (i = 2; i < 8; i++) {
		params->coeff.variables.omegaPowi_3[i] = params->coeff.variables.omegaPowi_3[i - 1]
			* params->coeff.variables.omegaPowi_3[1];
	}
	params->coeff.variables.chih1chih2 = SCALAR_PRODUCT3(chi_p[0], chi_p[1]);
	for (i = 0; i < 2; i++) {
		params->coeff.variables.LNhchih[i] = SCALAR_PRODUCT3(values + LALSQTPN_LNH_1, chi_p[i]);VECTOR_PRODUCT3(
			values + LALSQTPN_LNH_1, chi_p[i], params->coeff.variables.LNhxchih[i]);
	}
	for (i = LAL_PNORDER_NEWTONIAN; i <= params->order; i++) {
		dvalues[LALSQTPN_OMEGA] += params->coeff.domega[i] * params->coeff.variables.omegaPowi_3[i];
	}
	switch (params->order) {
	case LAL_PNORDER_THREE_POINT_FIVE:
	case LAL_PNORDER_THREE:
		dvalues[LALSQTPN_OMEGA] += params->coeff.domegaLN
			* log(16.0 * params->coeff.variables.omegaPowi_3[2])
			* params->coeff.variables.omegaPowi_3[LAL_PNORDER_THREE];
	case LAL_PNORDER_TWO_POINT_FIVE:
	case LAL_PNORDER_TWO:
		if ((params->spinInteraction & LAL_SIM_INSPIRAL_INTERACTION_SPIN_SPIN_2PN)
			== LAL_SIM_INSPIRAL_INTERACTION_SPIN_SPIN_2PN) {
			XLALAddSSContributions(params, values, dvalues);
		}
		if ((params->spinInteraction & LAL_SIM_INSPIRAL_INTERACTION_SPIN_SPIN_SELF_2PN)
			== LAL_SIM_INSPIRAL_INTERACTION_SPIN_SPIN_SELF_2PN) {
			XLALAddSelfContributions(params, dvalues);
		}
		if ((params->spinInteraction & LAL_SIM_INSPIRAL_INTERACTION_QUAD_MONO_2PN)
			== LAL_SIM_INSPIRAL_INTERACTION_QUAD_MONO_2PN) {
			XLALAddQMContributions(params, values, dvalues);
		}
	case LAL_PNORDER_ONE_POINT_FIVE:
		if ((params->spinInteraction & LAL_SIM_INSPIRAL_INTERACTION_SPIN_ORBIT_15PN)
			== LAL_SIM_INSPIRAL_INTERACTION_SPIN_ORBIT_15PN) {
			XLALAddSOContributions(params, values, dvalues);
		}
		if (params->spinInteraction) {
			for (i = 0; i < 3; i++) {
				dvalues[LALSQTPN_LNH_1 + i] += (params->coeff.dLNh[0]
					* dvalues[LALSQTPN_CHIH1_1 + i]
					+ params->coeff.dLNh[1] * dvalues[LALSQTPN_CHIH2_1 + i])
					* params->coeff.variables.omegaPowi_3[1];
			} //
			VECTOR_PRODUCT3(values+LALSQTPN_LNH_1, dvalues+LALSQTPN_LNH_1, omegaLNhat);
			omegaLNhatLNhat = SCALAR_PRODUCT3(omegaLNhat, values+LALSQTPN_LNH_1);
			for (i = 0; i < 3; i++) {
				omegaE[i] = omegaLNhat[i] - omegaLNhatLNhat * values[LALSQTPN_LNH_1];
			} //
			VECTOR_PRODUCT3(omegaE, values+LALSQTPN_E1_1, dvalues+LALSQTPN_E1_1);
		}
	case LAL_PNORDER_ONE:
	case LAL_PNORDER_HALF:
	case LAL_PNORDER_NEWTONIAN:
		break;
	default:
		XLALPrintError(
			"XLAL Error - %s: The PN order requested is not implemented for this approximant\n",
			__func__);
		return XLAL_FAILURE;
	}
	dvalues[LALSQTPN_OMEGA] *= params->coeff.domegaGlobal * params->coeff.variables.omegaPowi_3[7]
		* params->coeff.variables.omegaPowi_3[4];
	dvalues[LALSQTPN_PHASE] = values[LALSQTPN_OMEGA];
	return GSL_SUCCESS;
}

/**
 * \f{center}
 *		\begin{gathered}
 *			\begin{split}
 *				MECO&=-0.5\eta\frac{2}{3}\OM{-1}+0.5\eta\frac{4}{3}\frac{9+\eta}{12}\OM{1}\\&\quad+
 *				SO_{MECO}\OM{2}+\Big(0.5\eta\frac{6}{3}\frac{81-57\eta+\eta^2}{24}\Big.\\&\quad+
 *				\Big.SS_{MECO}+QM_{MECO}\Big)\OM{3},
 *			\end{split}\\
 *			SO_{MECO}=\sum_{i}-\frac{5}{9}\eta\frac{\chi_im_i^2}{M^2}\left(4+3\frac{m_j}{m_i}\right)\SP{\hat{L}_N}{\hat{\chi}_i};\quad
 *			QM_{MECO}=2\eta QM_{\omega}\\
 *			SS_{MECO}=-\displaystyle\frac{\chi_1m_1^2}{M^2}\frac{\chi_2m_2^2}{M^2}\left[\SP{\hat{\chi}_1}{\hat{\chi}_2}-3\SP{\hat{L}_N}{\hat{\chi}_1}\SP{\hat{L}_N}{\hat{\chi}_2}\right]
 *		\end{gathered}
 * \f}
 * @param t
 * @param values
 * @param dvalues
 * @param param
 * @return
 */
int XLALSQTPNTest(REAL8 t, const REAL8 values[], REAL8 dvalues[], void *param) {
	UNUSED(t);
	LALSQTPNWaveformParams *params = param;
	const REAL8 geometrized_m_total = params->totalMass * LAL_MTSUN_SI;
	const REAL8 freq_Step = geometrized_m_total * LAL_PI;
	REAL8 meco = params->coeff.meco[0] / params->coeff.variables.omegaPowi_3[1];
	UINT2 i;
	for (i = LAL_PNORDER_NEWTONIAN + 2; i <= params->order; i += 2) {
		meco += params->coeff.meco[i] * params->coeff.variables.omegaPowi_3[i - 1];
	}
	switch (params->order) {
	case LAL_PNORDER_PSEUDO_FOUR:
	case LAL_PNORDER_THREE_POINT_FIVE:
	case LAL_PNORDER_THREE:
	case LAL_PNORDER_TWO_POINT_FIVE:
	case LAL_PNORDER_TWO:
		if ((params->spinInteraction & LAL_SIM_INSPIRAL_INTERACTION_SPIN_SPIN_2PN)
			== LAL_SIM_INSPIRAL_INTERACTION_SPIN_SPIN_2PN) {
			meco += params->coeff.mecoSS
				* (params->coeff.variables.chih1chih2
					- 3.0 * params->coeff.variables.LNhchih[0] * params->coeff.variables.LNhchih[1])
				* values[LALSQTPN_OMEGA];
		}
		if ((params->spinInteraction & LAL_SIM_INSPIRAL_INTERACTION_QUAD_MONO_2PN)
			== LAL_SIM_INSPIRAL_INTERACTION_QUAD_MONO_2PN) {
			REAL8 temp = 0.0;
			for (i = 0; i < 2; i++) {
				temp += params->coeff.domegaQM[i]
					* (3.0 * SQT_SQR(params->coeff.variables.LNhchih[i]) - 1.0);
			}
			meco += params->coeff.mecoQM * temp * values[LALSQTPN_OMEGA];
		}
	case LAL_PNORDER_ONE_POINT_FIVE:
		for (i = 0; i < 2; i++) {
			meco += params->coeff.mecoSO[i] * params->coeff.variables.LNhchih[i]
				* params->coeff.variables.omegaPowi_3[2];
		}
	case LAL_PNORDER_ONE:
	case LAL_PNORDER_HALF:
	case LAL_PNORDER_NEWTONIAN:
	default:
		break;
	}
	if (meco > 0.0) {
		return LALSQTPN_ENERGY;
	}
	if (dvalues[LALSQTPN_OMEGA] < 0.0) {
		return LALSQTPN_OMEGADOT;
	}
	if (values[LALSQTPN_OMEGA] / freq_Step > 0.5 * params->samplingFreq) {
		return LALSQTPN_NYQUIST;
	}
	if (isnan(values[LALSQTPN_OMEGA])) {
		return LALSQTPN_OMEGANAN;
	}
	for (i = 0; i < LALSQTPN_NUM_OF_VAR; i++) {
		if (isnan(values[i]) || isnan(dvalues[i])) {
			return LALSQTPN_NAN;
		}
	}
	return GSL_SUCCESS;
}<|MERGE_RESOLUTION|>--- conflicted
+++ resolved
@@ -9,11 +9,6 @@
 #include <lal/LALAdaptiveRungeKutta4.h>
 #include <lal/LALSQTPNWaveformInterface.h>
 
-<<<<<<< HEAD
-NRCSID(LALSQTPNWAVEFORMC, "$Id LALSQTPN_Waveform.c$");
-
-=======
->>>>>>> 49c8e43b
 /**		The macro function calculates the scalar product of two vectors.
  * @param[in]  a1	: the left vector
  * @param[in]  a2	: the right vector
