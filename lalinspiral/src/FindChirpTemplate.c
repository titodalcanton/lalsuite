--- conflicted
+++ resolved
@@ -211,43 +211,6 @@
         xfac[k] = pow( (REAL4) k, exponent );
       break;
 
-<<<<<<< HEAD
-=======
-    case FindChirpPTF:
-      /* create workspace for the dynamical variables needed to */
-      /* compute the PTF Q(t) vectors                           */
-      outputPtr->PTFphi = XLALCreateVector( params->numPoints );
-      if ( ! outputPtr->PTFphi )
-      {
-        ABORT( status, FINDCHIRPH_EALOC, FINDCHIRPH_MSGEALOC );
-      }
-      outputPtr->PTFomega_2_3 = XLALCreateVector( params->numPoints );
-      if ( ! outputPtr->PTFomega_2_3 )
-      {
-        ABORT( status, FINDCHIRPH_EALOC, FINDCHIRPH_MSGEALOC );
-      }
-      outputPtr->PTFe1 = XLALCreateVectorSequence( 3, params->numPoints );
-      if ( ! outputPtr->PTFe1 )
-      {
-        ABORT( status, FINDCHIRPH_EALOC, FINDCHIRPH_MSGEALOC );
-      }
-      outputPtr->PTFe2 = XLALCreateVectorSequence( 3, params->numPoints );
-      if ( ! outputPtr->PTFe2 )
-      {
-        ABORT( status, FINDCHIRPH_EALOC, FINDCHIRPH_MSGEALOC );
-      }
-
-      /* create a forward FFT plan */
-      outputPtr->fwdPlan =
-        XLALCreateForwardREAL4FFTPlan( params->numPoints, 1 );
-      if ( ! outputPtr->fwdPlan )
-      {
-        ABORT( status, FINDCHIRPH_EALOC, FINDCHIRPH_MSGEALOC );
-      }
-
-      break;
-
->>>>>>> 7baf5b82
     case AmpCorPPN:
       /* create workspace memory for the time-domain Q vectors */
       outputPtr->ACTDVecs =
