/*
*  Copyright (C) 2007 Chad Hanna, Duncan Brown, Benjamin Owen, B.S. Sathyaprakash, Anand Sengupta, Thomas Cokelaer, Evan Ochsner
*
*  This program is free software; you can redistribute it and/or modify
*  it under the terms of the GNU General Public License as published by
*  the Free Software Foundation; either version 2 of the License, or
*  (at your option) any later version.
*
*  This program is distributed in the hope that it will be useful,
*  but WITHOUT ANY WARRANTY; without even the implied warranty of
*  MERCHANTABILITY or FITNESS FOR A PARTICULAR PURPOSE.  See the
*  GNU General Public License for more details.
*
*  You should have received a copy of the GNU General Public License
*  along with with program; see the file COPYING. If not, write to the
*  Free Software Foundation, Inc., 59 Temple Place, Suite 330, Boston,
*  MA  02111-1307  USA
*/



#include<lal/LALStdlib.h>
#include<lal/LALStatusMacros.h>
#include<lal/LALInspiral.h>
#include<lal/LALInspiralBank.h>
#include<lal/LIGOMetadataTables.h>


NRCSID(INSPIRALBANKGENERATIONC, "$Id$");

void
LALInspiralBankGeneration(
     LALStatus *status,
     InspiralCoarseBankIn *input,
     SnglInspiralTable **first,
     INT4 *ntiles )
{
  InspiralTemplateList *coarseList = NULL;
  SnglInspiralTable *bank;
  InspiralMomentsEtc moments;
  INT4 cnt        = 0;
  REAL8 fFinal    = 0;
  REAL8 minfFinal = 0;
  REAL8 maxfFinal = 0;
  REAL8 q         = 0;
  INT4  chicnt    = 0;
  INT4  kappacnt  = 0;
  INT4  numTmplts = 0;
  INT4  i, kappa_max;
<<<<<<< HEAD
  REAL8 *chi, *kappa, dKappa, chi_sum, delta_chi;
=======
  REAL8 *chi, *kappa, dKappa, chi_sum, dChi;
>>>>>>> 235eca61

  INITSTATUS(status, "LALInspiralBankGeneration", INSPIRALBANKGENERATIONC);
  ATTATCHSTATUSPTR(status);

  ASSERT( input != NULL, status, LALINSPIRALBANKH_ENULL,
          LALINSPIRALBANKH_MSGENULL );
  ASSERT( *first == NULL, status, LALINSPIRALBANKH_ENULL,
          LALINSPIRALBANKH_MSGENULL );
  ASSERT( input->numFreqCut >= 1, status, LALINSPIRALBANKH_ENUMFCUT,
          LALINSPIRALBANKH_MSGENUMFCUT );

  /* For nonspinning approximants, call LALInspiralCreateCoarseBank(). */
  switch( input->approximant )
  {
  case BCV:
  case EOB:
  case EOBNR:
  case PadeT1:
  case PadeF1:
  case TaylorT4:
  case TaylorF1:
  case TaylorF2:
  case TaylorT1:
  case TaylorT2:
  case TaylorT3:
  case TaylorEt:
  case TaylorN:
  case AmpCorPPN:
  case Eccentricity:

    /* Use LALInspiralCreateCoarseBank(). */
    TRY( LALInspiralCreateCoarseBank( status->statusPtr, &coarseList, ntiles,
         *input ), status );
    /* */
    /* Convert output data structure. */
    bank = (SnglInspiralTable *) LALCalloc(1, sizeof(SnglInspiralTable));
    if (bank == NULL){
      ABORT( status, LALINSPIRALBANKH_EMEM, LALINSPIRALBANKH_MSGEMEM );
    }
    *first = bank;
    for( cnt = 0; cnt < *ntiles; cnt++ )
    {
      /* Set the min and max fFinals using the appropriate formula*/
      if( input->maxFreqCut == FreqCut_SchwarzISCO )
	{
	  maxfFinal = 1.0 / (6.0 * sqrt(6.0)*LAL_PI
                      *coarseList[cnt].params.totalMass*LAL_MTSUN_SI);
	}
      else if( input->maxFreqCut == FreqCut_BKLISCO )
	{
	  if( coarseList[cnt].params.mass1 > coarseList[cnt].params.mass2 )
	    {
	      q = coarseList[cnt].params.mass2 / coarseList[cnt].params.mass1;
	    }
	  else
	      q = coarseList[cnt].params.mass1 / coarseList[cnt].params.mass2;
	  maxfFinal = 1.0 / (6.0 * sqrt(6.0)*LAL_PI*coarseList[cnt].params.totalMass*LAL_MTSUN_SI) * ( 1 + 2.8*q - 2.6*q*q + 0.8*q*q*q );
	}
      else if( input->maxFreqCut == FreqCut_LightRing )
	{
	  maxfFinal = 1.0 / (3.0 * sqrt(3.0)*LAL_PI
                      *coarseList[cnt].params.totalMass*LAL_MTSUN_SI);
	}
      else if( input->maxFreqCut == FreqCut_ERD )
	{
	  maxfFinal = 1.07*0.5326/(2*LAL_PI*0.955*coarseList[cnt].params.totalMass*LAL_MTSUN_SI);
	}
      else if( input->maxFreqCut == FreqCut_FRD )
	{
	  maxfFinal = ( 1. - 0.63*pow(1. - 3.4641016*coarseList[cnt].params.eta
                    + 2.9*coarseList[cnt].params.eta*coarseList[cnt].params.eta
                    , 0.3) )/( 2.*LAL_PI*(1. - 0.057191
                    *coarseList[cnt].params.eta - 0.498
                    *coarseList[cnt].params.eta*coarseList[cnt].params.eta)
                    *coarseList[cnt].params.totalMass*LAL_MTSUN_SI );
	}
      else if( input->maxFreqCut == FreqCut_LRD )
	{
	  maxfFinal = 1.2* ( 1. - 0.63*pow(1. - 3.4641016*coarseList[cnt].params.eta
                    + 2.9*coarseList[cnt].params.eta*coarseList[cnt].params.eta
                    , 0.3) )/( 2.*LAL_PI*(1. - 0.057191
                    *coarseList[cnt].params.eta - 0.498
                    *coarseList[cnt].params.eta*coarseList[cnt].params.eta)
                    *coarseList[cnt].params.totalMass*LAL_MTSUN_SI );
	}
      else
	ABORT( status, LALINSPIRALBANKH_EFCUT, LALINSPIRALBANKH_MSGEFCUT );

      if( input->minFreqCut == FreqCut_SchwarzISCO )
	{
	  minfFinal = 1.0 / (6.0 * sqrt(6.0)*LAL_PI
                      *coarseList[cnt].params.totalMass*LAL_MTSUN_SI);
	}
      else if( input->minFreqCut == FreqCut_BKLISCO )
	{
	  if( coarseList[cnt].params.mass1 > coarseList[cnt].params.mass2 )
	    {
	      q = coarseList[cnt].params.mass2 / coarseList[cnt].params.mass1;
	    }
	  else
	      q = coarseList[cnt].params.mass1 / coarseList[cnt].params.mass2;
	  minfFinal = 1.0 / (6.0 * sqrt(6.0)*LAL_PI*coarseList[cnt].params.totalMass*LAL_MTSUN_SI) * ( 1 + 2.8*q - 2.6*q*q + 0.8*q*q*q );
	}
      else if( input->minFreqCut == FreqCut_LightRing )
	{
	  minfFinal = 1.0 / (3.0 * sqrt(3.0)*LAL_PI
                      *coarseList[cnt].params.totalMass*LAL_MTSUN_SI);
	}
      else if( input->minFreqCut == FreqCut_ERD )
	{
	  minfFinal = 1.07*0.5326/(2*LAL_PI*0.955*coarseList[cnt].params.totalMass*LAL_MTSUN_SI);
	}
      else if( input->minFreqCut == FreqCut_FRD )
	{
	  minfFinal = ( 1. - 0.63*pow(1. - 3.4641016*coarseList[cnt].params.eta
                    + 2.9*coarseList[cnt].params.eta*coarseList[cnt].params.eta
                    , 0.3) )/( 2.*LAL_PI*(1. - 0.057191
                    *coarseList[cnt].params.eta - 0.498
                    *coarseList[cnt].params.eta*coarseList[cnt].params.eta)
                    *coarseList[cnt].params.totalMass*LAL_MTSUN_SI );
	}
      else if( input->minFreqCut == FreqCut_LRD )
	{
	  minfFinal = 1.2* ( 1. - 0.63*pow(1. - 3.4641016*coarseList[cnt].params.eta
                    + 2.9*coarseList[cnt].params.eta*coarseList[cnt].params.eta
                    , 0.3) )/( 2.*LAL_PI*(1. - 0.057191
                    *coarseList[cnt].params.eta - 0.498
                    *coarseList[cnt].params.eta*coarseList[cnt].params.eta)
                    *coarseList[cnt].params.totalMass*LAL_MTSUN_SI );
	}
      else
	ABORT( status, LALINSPIRALBANKH_EFCUT, LALINSPIRALBANKH_MSGEFCUT );

      /* For 1 upper frequency cutoff, fill the bank as usual with the
       * specified fFinal (checked minFreqCut = maxFreqCut in tmpltbank.c)
       */
      if( input->numFreqCut == 1 )
	{
	  bank = bank->next = (SnglInspiralTable *) LALCalloc( 1, sizeof(
             SnglInspiralTable ) );
	  if (bank == NULL)
	    {
	      ABORT( status, LALINSPIRALBANKH_EMEM, LALINSPIRALBANKH_MSGEMEM );
	    }
	  bank->mass1 = coarseList[cnt].params.mass1;
	  bank->mass2 = coarseList[cnt].params.mass2;
	  bank->mchirp = coarseList[cnt].params.chirpMass;
	  bank->mtotal = coarseList[cnt].params.totalMass;
	  bank->eta = coarseList[cnt].params.eta;
	  bank->tau0 = coarseList[cnt].params.t0;
	  bank->tau2 = coarseList[cnt].params.t2;
	  bank->tau3 = coarseList[cnt].params.t3;
	  bank->tau4 = coarseList[cnt].params.t4;
	  bank->tau5 = coarseList[cnt].params.t5;
	  bank->ttotal = coarseList[cnt].params.tC;
	  bank->psi0 = coarseList[cnt].params.psi0;
	  bank->psi3 = coarseList[cnt].params.psi3;

          /* If fFinal > fNyquist, end template at fNyquist */
	  fFinal = minfFinal;
	  if (fFinal > input->fUpper)
	    {
	      fFinal = input->fUpper;
	    }
	  coarseList[cnt].params.fFinal = fFinal;

	  /* Update the Gamma parameter if requested, using the proper cut-off
	   * frequency */
	  if ( input->computeMoments )
	    {
	      coarseList[cnt].params.fCutoff = coarseList[cnt].params.fFinal;
	      LALGetInspiralMoments( status->statusPtr, &moments, &(input->shf),
				     &(coarseList[cnt].params) );

	      LALInspiralComputeMetric(status->statusPtr, &(coarseList[cnt].metric),
				       &(coarseList[cnt].params), &moments);
	    }


	  bank->f_final = coarseList[cnt].params.fFinal;
	  bank->eta = coarseList[cnt].params.eta;
	  bank->beta = coarseList[cnt].params.beta;

	  /* Copy the 10 metric co-efficients ... */
	  memcpy (bank->Gamma, coarseList[cnt].metric.Gamma, 10*sizeof(REAL4));
	}

      /* If we have multiple frequency cutoffs, create duplicate
       * templates evenly incremented between minfFinal and maxfFinal
       */
      else for( i = 0; i < input->numFreqCut; i++ )
      {
      bank = bank->next = (SnglInspiralTable *) LALCalloc( 1, sizeof(
             SnglInspiralTable ) );
      if (bank == NULL)
      {
        ABORT( status, LALINSPIRALBANKH_EMEM, LALINSPIRALBANKH_MSGEMEM );
      }
      bank->mass1 = coarseList[cnt].params.mass1;
      bank->mass2 = coarseList[cnt].params.mass2;
      bank->mchirp = coarseList[cnt].params.chirpMass;
      bank->mtotal = coarseList[cnt].params.totalMass;
      bank->eta = coarseList[cnt].params.eta;
      bank->tau0 = coarseList[cnt].params.t0;
      bank->tau2 = coarseList[cnt].params.t2;
      bank->tau3 = coarseList[cnt].params.t3;
      bank->tau4 = coarseList[cnt].params.t4;
      bank->tau5 = coarseList[cnt].params.t5;
      bank->ttotal = coarseList[cnt].params.tC;
      bank->psi0 = coarseList[cnt].params.psi0;
      bank->psi3 = coarseList[cnt].params.psi3;

      /* This calucation is only valid for the PN case. For EOB, we
       * should use the correct value of v (close to lightring). What
       * about the amplitude corrected one ? */
      fFinal = minfFinal + i *
	(maxfFinal - minfFinal)/(input->numFreqCut - 1);
      if (fFinal > input->fUpper)
      {
        fFinal = input->fUpper;
      }
      coarseList[cnt].params.fFinal = fFinal;

      /* Update the Gamma parameter if requested, using the proper cut-off
       * frequency */
      if ( input->computeMoments )
      {
        coarseList[cnt].params.fCutoff = coarseList[cnt].params.fFinal;
        LALGetInspiralMoments( status->statusPtr, &moments, &(input->shf),
            &(coarseList[cnt].params) );

        LALInspiralComputeMetric(status->statusPtr, &(coarseList[cnt].metric),
            &(coarseList[cnt].params), &moments);
      }


      bank->f_final = coarseList[cnt].params.fFinal;
      bank->eta = coarseList[cnt].params.eta;
      bank->beta = coarseList[cnt].params.beta;

      /* Copy the 10 metric co-efficients ... */
      memcpy (bank->Gamma, coarseList[cnt].metric.Gamma, 10*sizeof(REAL4));
      }

    }
    /* Free first template, which is blank. */
    bank = (*first)->next;
    LALFree( *first );
    *first = bank;
    /* free the coarse list returned by create coarse bank */
    LALFree( coarseList );
    break;

  case FindChirpPTF:

    chi = malloc (input->nPointsChi * sizeof(REAL8));
    kappa = malloc (input->nPointsKappa * sizeof(REAL8));
<<<<<<< HEAD

    chi_sum = 0.0;
    for (i=1; i < input->nPointsChi; i++)
    {
      chi_sum=chi_sum + i;
    }
    delta_chi = 0.9 * (input->chiMax - input->chiMin);
    chi[0] = 0.95 * input->chiMin + 0.05 * input->chiMax;
    for (i=1; i < input->nPointsChi; i++)
    {
      chi[i]=chi[i-1] + delta_chi * (input->nPointsChi - i) / chi_sum;
=======
    
    if(input->squareGridOpt)
    {
      dChi = ( input->chiMax - input->chiMin) / (REAL8) input->nPointsChi;
      dKappa = ( input->kappaMax - input->kappaMin ) / (REAL8) input->nPointsKappa;

      for (i=0; i < input->nPointsChi; i++)
      {
        if (!i) chi[i] = input->chiMin + dChi / 2.0;
        else chi[i] = chi[0] + i * dChi ;
      }
      for (i=0; i < input->nPointsKappa; i++)
      {
        if (!i) kappa[i] = input->kappaMin + dKappa / 2.0;
        else kappa[i] = kappa[0] + i * dKappa ;
      }

    }
    else if(input->squareGrid)
    {
      dChi = ( input->chiMax - input->chiMin) / (((REAL8) input->nPointsChi)-1);
      dKappa = ( input->kappaMax - input->kappaMin ) / (((REAL8) input->nPointsKappa)-1);

      for (i=0; i < input->nPointsChi; i++)
      {
        chi[i] = input->chiMin + i * dChi ;
      }
      for (i=0; i < input->nPointsKappa; i++)
      {
        kappa[i] = input->kappaMin + i * dKappa;
      }
>>>>>>> 235eca61
    }

    if(input->squareGridOpt || input->squareGrid)
    {  
      /* Use LALInspiralCreateCoarseBank(). */
      TRY( LALInspiralCreateCoarseBank( status->statusPtr, &coarseList, ntiles,
            *input ), status );

      /* Convert output data structure. */
      bank = (SnglInspiralTable *) LALCalloc(1, sizeof(SnglInspiralTable));
      if (bank == NULL){
        ABORT( status, LALINSPIRALBANKH_EMEM, LALINSPIRALBANKH_MSGEMEM );
      }
      *first = bank;

<<<<<<< HEAD
    for ( chicnt = 0; chicnt < input->nPointsChi ; chicnt++ )
    {
      if ( chicnt < input->nPointsKappa ) kappa_max = chicnt + 1;
      else kappa_max = (INT4) input->nPointsKappa ;

      dKappa = ( input->kappaMax - input->kappaMin ) / (REAL8) (kappa_max);
      kappa[0]= input->kappaMin + dKappa / 2.0;
      for (i=1; i < kappa_max; i++)
      {
        kappa[i] = kappa[0] + i * dKappa ;
      }

      for( kappacnt = 0; kappacnt < kappa_max; kappacnt++ )
=======
      for ( chicnt = 0; chicnt < input->nPointsChi; chicnt++ )
>>>>>>> 235eca61
      {
        for( kappacnt = 0; kappacnt < input->nPointsKappa; kappacnt++ )
        {
<<<<<<< HEAD
          /* restrict the bank boundaries to the region of validity of PTF */
          if ( coarseList[cnt].params.mass1 < 6.0 ) continue;
          bank = bank->next = (SnglInspiralTable *) LALCalloc( 1, sizeof(
                SnglInspiralTable ) );
          if (bank == NULL)
=======
          for( cnt = 0; cnt < *ntiles; cnt++ )
>>>>>>> 235eca61
          {
            /* restrict the bank boundaries to the region of validity of PTF */
            if ( coarseList[cnt].params.mass1 < input->m1MinPTF ||
                 coarseList[cnt].params.mass1 > input->m1MaxPTF ||
                 coarseList[cnt].params.mass2 < input->m2MinPTF ||
                 coarseList[cnt].params.mass2 > input->m2MaxPTF ) continue;
            bank = bank->next = (SnglInspiralTable *) LALCalloc( 1, sizeof(
                  SnglInspiralTable ) );
            if (bank == NULL)
            {
              ABORT( status, LALINSPIRALBANKH_EMEM, LALINSPIRALBANKH_MSGEMEM );
            }
            numTmplts     = numTmplts + 1 ;
            bank->mass1   = coarseList[cnt].params.mass1;
            bank->mass2   = coarseList[cnt].params.mass2;
            bank->mchirp  = coarseList[cnt].params.chirpMass;
            bank->mtotal  = coarseList[cnt].params.totalMass;
            bank->eta     = coarseList[cnt].params.eta;
            bank->kappa   = (REAL4) kappa[kappacnt];
            bank->chi     = (REAL4) chi[chicnt];
            bank->tau0    = coarseList[cnt].params.t0;
            bank->tau2    = coarseList[cnt].params.t2;
            bank->tau3    = coarseList[cnt].params.t3;
            bank->tau4    = coarseList[cnt].params.t4;
            bank->tau5    = coarseList[cnt].params.t5;
            bank->ttotal  = coarseList[cnt].params.tC;
            bank->psi0    = coarseList[cnt].params.psi0;
            bank->psi3    = coarseList[cnt].params.psi3;
            bank->f_final = coarseList[cnt].params.fFinal;
            bank->eta     = coarseList[cnt].params.eta;
            bank->beta    = coarseList[cnt].params.beta;


            /* Copy the 10 metric co-efficients...*/
            memcpy (bank->Gamma, coarseList[cnt].metric.Gamma, 10*sizeof(REAL4));

          }
<<<<<<< HEAD
          numTmplts     = numTmplts + 1 ;
          bank->mass1   = coarseList[cnt].params.mass1;
          bank->mass2   = coarseList[cnt].params.mass2;
          bank->mchirp  = coarseList[cnt].params.chirpMass;
          bank->mtotal  = coarseList[cnt].params.totalMass;
          bank->eta     = coarseList[cnt].params.eta;
          bank->kappa   = (REAL4) kappa[kappacnt];
          bank->chi     = (REAL4) chi[chicnt];
          bank->tau0    = coarseList[cnt].params.t0;
          bank->tau2    = coarseList[cnt].params.t2;
          bank->tau3    = coarseList[cnt].params.t3;
          bank->tau4    = coarseList[cnt].params.t4;
          bank->tau5    = coarseList[cnt].params.t5;
          bank->ttotal  = coarseList[cnt].params.tC;
          bank->psi0    = coarseList[cnt].params.psi0;
          bank->psi3    = coarseList[cnt].params.psi3;
          bank->f_final = coarseList[cnt].params.fFinal;
          bank->eta     = coarseList[cnt].params.eta;
          bank->beta    = coarseList[cnt].params.beta;

          /* Copy the 10 metric co-efficients ... */
          memcpy (bank->Gamma, coarseList[cnt].metric.Gamma, 10*sizeof(REAL4));
=======
        }
      }
    }
    else
    {  
      chi_sum = 0.0;
      for (i=1; i < input->nPointsChi; i++)
      {
        chi_sum=chi_sum + i;
      }
      dChi = 0.9 * (input->chiMax - input->chiMin);
      chi[0] = 0.95 * input->chiMin + 0.05 * input->chiMax;
      for (i=1; i < input->nPointsChi; i++)
      {
        chi[i]=chi[i-1] + dChi * (input->nPointsChi - i) / chi_sum;
      }

      /* Use LALInspiralCreateCoarseBank(). */
      TRY( LALInspiralCreateCoarseBank( status->statusPtr, &coarseList, ntiles,
            *input ), status );
>>>>>>> 235eca61

      /* Convert output data structure. */
      bank = (SnglInspiralTable *) LALCalloc(1, sizeof(SnglInspiralTable));
      if (bank == NULL){
        ABORT( status, LALINSPIRALBANKH_EMEM, LALINSPIRALBANKH_MSGEMEM );
      }
      *first = bank;

      for ( chicnt = 0; chicnt < input->nPointsChi ; chicnt++ )
      {
        if ( chicnt < input->nPointsKappa ) kappa_max = chicnt + 1;
        else kappa_max = (INT4) input->nPointsKappa ;

        dKappa = ( input->kappaMax - input->kappaMin ) / (REAL8) (kappa_max);
        kappa[0]= input->kappaMin + dKappa / 2.0;
        for (i=1; i < kappa_max; i++)
        {
          kappa[i] = kappa[0] + i * dKappa ;
        }

        for( kappacnt = 0; kappacnt < kappa_max; kappacnt++ )
        {
          for( cnt = 0; cnt < *ntiles; cnt++ )
          {
            /* restrict the bank boundaries to the region of validity of PTF */
            if ( coarseList[cnt].params.mass1 < input->m1MinPTF ||
                 coarseList[cnt].params.mass1 > input->m1MaxPTF ||
                 coarseList[cnt].params.mass2 < input->m2MinPTF ||
                 coarseList[cnt].params.mass2 > input->m2MaxPTF ) continue;
            bank = bank->next = (SnglInspiralTable *) LALCalloc( 1, sizeof(
                  SnglInspiralTable ) );
            if (bank == NULL)
            {
              ABORT( status, LALINSPIRALBANKH_EMEM, LALINSPIRALBANKH_MSGEMEM );
            }
            numTmplts     = numTmplts + 1 ;
            bank->mass1   = coarseList[cnt].params.mass1;
            bank->mass2   = coarseList[cnt].params.mass2;
            bank->mchirp  = coarseList[cnt].params.chirpMass;
            bank->mtotal  = coarseList[cnt].params.totalMass;
            bank->eta     = coarseList[cnt].params.eta;
            bank->kappa   = (REAL4) kappa[kappacnt];
            bank->chi     = (REAL4) chi[chicnt];
            bank->tau0    = coarseList[cnt].params.t0;
            bank->tau2    = coarseList[cnt].params.t2;
            bank->tau3    = coarseList[cnt].params.t3;
            bank->tau4    = coarseList[cnt].params.t4;
            bank->tau5    = coarseList[cnt].params.t5;
            bank->ttotal  = coarseList[cnt].params.tC;
            bank->psi0    = coarseList[cnt].params.psi0;
            bank->psi3    = coarseList[cnt].params.psi3;
            bank->f_final = coarseList[cnt].params.fFinal;
            bank->eta     = coarseList[cnt].params.eta;
            bank->beta    = coarseList[cnt].params.beta;

            /* Copy the 10 metric co-efficients ... */
            memcpy (bank->Gamma, coarseList[cnt].metric.Gamma, 10*sizeof(REAL4));

          }
        }
      }
    }

    free(chi);
    free(kappa);
    /* Free first template, which is blank. */
    bank = (*first)->next;
    LALFree( *first );
    *first = bank;
    /* free the coarse list returned by create coarse bank */
    LALFree( coarseList );
    *ntiles = numTmplts;
    break;

  case BCVSpin:
    if (input->spinBank==0)
    {
    /* Use LALInspiralSpinBank(); no need to convert output. */
    TRY( LALInspiralSpinBank( status->statusPtr, first, ntiles, input ),
         status );
    }
    else if (input->spinBank==1)
    {
    /* For extended bank use LALInspiralBCVSpinBank() */
    /*
    TRY( LALInspiralBCVSpinBank( status->statusPtr, first, ntiles, input ),
         status );
    */
    }
    else if (input->spinBank==2)
    {
    /* For extended bank use LALInspiralBCVSpinBank() */

    /*
    TRY( LALInspiralBCVSpinRandomBank( status->statusPtr, first, ntiles, input ),
         status );
     */

    }
    else
    {
      ABORT( status, LALINSPIRALBANKH_ECHOICE, LALINSPIRALBANKH_MSGECHOICE );
    }

    if (*ntiles < 1){
      ABORT( status, LALINSPIRALBANKH_ENULL, LALINSPIRALBANKH_MSGENULL );
    }
    break;

  default:
    ABORT( status, LALINSPIRALBANKH_ECHOICE, LALINSPIRALBANKH_MSGECHOICE );

  }

  DETATCHSTATUSPTR(status);
  RETURN(status);
}<|MERGE_RESOLUTION|>--- conflicted
+++ resolved
@@ -47,11 +47,7 @@
   INT4  kappacnt  = 0;
   INT4  numTmplts = 0;
   INT4  i, kappa_max;
-<<<<<<< HEAD
-  REAL8 *chi, *kappa, dKappa, chi_sum, delta_chi;
-=======
   REAL8 *chi, *kappa, dKappa, chi_sum, dChi;
->>>>>>> 235eca61
 
   INITSTATUS(status, "LALInspiralBankGeneration", INSPIRALBANKGENERATIONC);
   ATTATCHSTATUSPTR(status);
@@ -309,19 +305,6 @@
 
     chi = malloc (input->nPointsChi * sizeof(REAL8));
     kappa = malloc (input->nPointsKappa * sizeof(REAL8));
-<<<<<<< HEAD
-
-    chi_sum = 0.0;
-    for (i=1; i < input->nPointsChi; i++)
-    {
-      chi_sum=chi_sum + i;
-    }
-    delta_chi = 0.9 * (input->chiMax - input->chiMin);
-    chi[0] = 0.95 * input->chiMin + 0.05 * input->chiMax;
-    for (i=1; i < input->nPointsChi; i++)
-    {
-      chi[i]=chi[i-1] + delta_chi * (input->nPointsChi - i) / chi_sum;
-=======
     
     if(input->squareGridOpt)
     {
@@ -353,7 +336,6 @@
       {
         kappa[i] = input->kappaMin + i * dKappa;
       }
->>>>>>> 235eca61
     }
 
     if(input->squareGridOpt || input->squareGrid)
@@ -369,35 +351,11 @@
       }
       *first = bank;
 
-<<<<<<< HEAD
-    for ( chicnt = 0; chicnt < input->nPointsChi ; chicnt++ )
-    {
-      if ( chicnt < input->nPointsKappa ) kappa_max = chicnt + 1;
-      else kappa_max = (INT4) input->nPointsKappa ;
-
-      dKappa = ( input->kappaMax - input->kappaMin ) / (REAL8) (kappa_max);
-      kappa[0]= input->kappaMin + dKappa / 2.0;
-      for (i=1; i < kappa_max; i++)
-      {
-        kappa[i] = kappa[0] + i * dKappa ;
-      }
-
-      for( kappacnt = 0; kappacnt < kappa_max; kappacnt++ )
-=======
       for ( chicnt = 0; chicnt < input->nPointsChi; chicnt++ )
->>>>>>> 235eca61
       {
         for( kappacnt = 0; kappacnt < input->nPointsKappa; kappacnt++ )
         {
-<<<<<<< HEAD
-          /* restrict the bank boundaries to the region of validity of PTF */
-          if ( coarseList[cnt].params.mass1 < 6.0 ) continue;
-          bank = bank->next = (SnglInspiralTable *) LALCalloc( 1, sizeof(
-                SnglInspiralTable ) );
-          if (bank == NULL)
-=======
           for( cnt = 0; cnt < *ntiles; cnt++ )
->>>>>>> 235eca61
           {
             /* restrict the bank boundaries to the region of validity of PTF */
             if ( coarseList[cnt].params.mass1 < input->m1MinPTF ||
@@ -435,30 +393,6 @@
             memcpy (bank->Gamma, coarseList[cnt].metric.Gamma, 10*sizeof(REAL4));
 
           }
-<<<<<<< HEAD
-          numTmplts     = numTmplts + 1 ;
-          bank->mass1   = coarseList[cnt].params.mass1;
-          bank->mass2   = coarseList[cnt].params.mass2;
-          bank->mchirp  = coarseList[cnt].params.chirpMass;
-          bank->mtotal  = coarseList[cnt].params.totalMass;
-          bank->eta     = coarseList[cnt].params.eta;
-          bank->kappa   = (REAL4) kappa[kappacnt];
-          bank->chi     = (REAL4) chi[chicnt];
-          bank->tau0    = coarseList[cnt].params.t0;
-          bank->tau2    = coarseList[cnt].params.t2;
-          bank->tau3    = coarseList[cnt].params.t3;
-          bank->tau4    = coarseList[cnt].params.t4;
-          bank->tau5    = coarseList[cnt].params.t5;
-          bank->ttotal  = coarseList[cnt].params.tC;
-          bank->psi0    = coarseList[cnt].params.psi0;
-          bank->psi3    = coarseList[cnt].params.psi3;
-          bank->f_final = coarseList[cnt].params.fFinal;
-          bank->eta     = coarseList[cnt].params.eta;
-          bank->beta    = coarseList[cnt].params.beta;
-
-          /* Copy the 10 metric co-efficients ... */
-          memcpy (bank->Gamma, coarseList[cnt].metric.Gamma, 10*sizeof(REAL4));
-=======
         }
       }
     }
@@ -479,7 +413,6 @@
       /* Use LALInspiralCreateCoarseBank(). */
       TRY( LALInspiralCreateCoarseBank( status->statusPtr, &coarseList, ntiles,
             *input ), status );
->>>>>>> 235eca61
 
       /* Convert output data structure. */
       bank = (SnglInspiralTable *) LALCalloc(1, sizeof(SnglInspiralTable));
