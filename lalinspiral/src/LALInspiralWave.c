--- conflicted
+++ resolved
@@ -1,9 +1,5 @@
 /*
-<<<<<<< HEAD
-*  Copyright (C) 2007 David Churches, Duncan Brown, Jolien Creighton, David McKechan, B.S. Sathyaprakash, Thomas Cokelaer, Laszlo Vereb
-=======
 *  Copyright (C) 2007 David Churches, Duncan Brown, Jolien Creighton, David McKechan, B.S. Sathyaprakash, Thomas Cokelaer, Riccardo Sturani
->>>>>>> a1b37745
 *
 *  This program is free software; you can redistribute it and/or modify
 *  it under the terms of the GNU General Public License as published by
@@ -109,11 +105,7 @@
 
 \begin{itemize}
     \item A time-domain waveform is returned when the {\tt approximant} is one of
-<<<<<<< HEAD
-        {\tt TaylorT1, TaylorT2, TaylorT3, PadeT1, EOB, SpinTaylorT3, SpinQuadTaylor}
-=======
         {\tt TaylorT1, TaylorT2, TaylorT3, PadeT1, EOB, SpinTaylorT3, PhenSpinTaylorRD}
->>>>>>> a1b37745
     \item A frequency-domain waveform is returned when the {\tt approximant} is one of
         {\tt TaylorF1, TaylorF2, BCV}.
          In these cases the code returns the real and imagninary parts of the
@@ -224,11 +216,9 @@
            LALSTPNWaveform(status->statusPtr, signalvec, params);
            CHECKSTATUSPTR(status);
 	   break;
-<<<<<<< HEAD
 	  case SpinQuadTaylor:
 	   		TRY(LALSQTPNWaveform(status->statusPtr, signalvec, params), status);
 			break;
-=======
       case PhenSpinTaylorRD:
            LALPSpinInspiralRD(status->statusPtr, signalvec, params);
            CHECKSTATUSPTR(status);
@@ -237,7 +227,6 @@
            LALPSpinInspiralRDFreqDom(status->statusPtr, signalvec, params);
            CHECKSTATUSPTR(status);
            break;
->>>>>>> a1b37745
       case AmpCorPPN:
    	   LALInspiralAmplitudeCorrectedWave(status->statusPtr, signalvec, params);
 	   CHECKSTATUSPTR(status);
@@ -336,16 +325,13 @@
            LALSTPNWaveformTemplates(status->statusPtr, signalvec1, signalvec2, params);
            CHECKSTATUSPTR(status);
            break;
-<<<<<<< HEAD
       case SpinQuadTaylor:
            TRY(LALSTPNWaveformTemplates(status->statusPtr, signalvec1, signalvec2, params), status);
            break;
-=======
       case PhenSpinTaylorRD:
 	   LALPSpinInspiralRDTemplates(status->statusPtr, signalvec1, signalvec2, params);
            CHECKSTATUSPTR(status);
 	   break;
->>>>>>> a1b37745
       case AmpCorPPN:
       	   LALInspiralAmplitudeCorrectedWaveTemplates(status->statusPtr, signalvec1, signalvec2, params);
 	   CHECKSTATUSPTR(status);
@@ -421,16 +407,13 @@
            LALSTPNWaveformForInjection(status->statusPtr, waveform, inspiralParams, ppnParams);
            CHECKSTATUSPTR(status);
            break;
-<<<<<<< HEAD
 	  case SpinQuadTaylor:
 		   TRY(LALSQTPNWaveformForInjection(status->statusPtr, waveform, inspiralParams, ppnParams), status);
 		   break;
-=======
       case PhenSpinTaylorRD:
 	   LALPSpinInspiralRDForInjection(status->statusPtr, waveform, inspiralParams, ppnParams);
            CHECKSTATUSPTR(status);
 	   break;
->>>>>>> a1b37745
       case AmpCorPPN:
 	   LALInspiralAmplitudeCorrectedWaveForInjection(status->statusPtr, waveform, inspiralParams, ppnParams);
 	   CHECKSTATUSPTR(status);
