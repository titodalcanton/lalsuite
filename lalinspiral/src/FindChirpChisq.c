--- conflicted
+++ resolved
@@ -283,7 +283,7 @@
     case EOB:
     case EOBNR:
     case FindChirpSP:
-<<<<<<< HEAD
+    case IMRPhenomB:
       /* check that the input contains some data */
       ASSERT( input->qVec, status,
           FINDCHIRPCHISQH_ENULL, FINDCHIRPCHISQH_MSGENULL );
@@ -512,9 +512,6 @@
         }
         /* fprintf(stderr,"%e\n",chisq[j]); */
       } /* End of main loop over time */
-=======
-    case IMRPhenomB:
->>>>>>> f23681c4
       break;
 
     default:
