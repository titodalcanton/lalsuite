--- conflicted
+++ resolved
@@ -32,12 +32,9 @@
         LALPSpinInspiralRD.h \
 	LALSBBH-Metric.h \
 	LALSimInspiral.h \
-<<<<<<< HEAD
-=======
 	LALTrigScanCluster.h \
 	LALSTPNWaveform2.h \
 	LALSTPNWaveformFrameless.h \
->>>>>>> 81f5f96b
 	LALSQTPNIntegrator.h \
 	LALSQTPNWaveform.h \
 	LALSQTPNWaveformInterface.h \
@@ -187,18 +184,12 @@
 	LALRandomInspiralSignal.c \
 	LALRectangleVertices.c \
 	LALRungeKutta4.c \
-	LALAdaptiveRungeKutta4.c \
 	LALSTPNWaveform.c \
-<<<<<<< HEAD
-	LALSQTPNIntegrator.c \
-	LALSQTPNWaveform.c \
-	LALSQTPNWaveformAdaptive.c \
-=======
 	LALSTPNWaveform2.c \
 	LALSTPNWaveformFrameless.c \
 	LALSQTPNIntegrator.c \
 	LALSQTPNWaveform.c \
->>>>>>> 81f5f96b
+	LALSQTPNWaveformAdaptive.c \
 	LALSQTPNWaveformInterface.c \
 	LALSimInspiral.c \
 	LALSimInspiralPNMode.c \
