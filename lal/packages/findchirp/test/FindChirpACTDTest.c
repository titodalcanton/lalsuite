/********************** <lalVerbatim file="COMPLETEFindChirpACTDTestCV">
**************************************************** </lalVerbatim> */

/********************************************************** <lalLaTeX>

\subsection{Program \texttt{FindChirpACTDlTest.c}}
\label{ss:FindChirpACTDTest.c}

Provides the necessary function to test the AmpCorPPN filter.


****************************************** </lalLaTeX><lalErrTable> */

#include <math.h>
#include <stdio.h>
#include <stdlib.h>


#include <lal/LALStdlib.h>
#include <lal/AVFactories.h>
#include <lal/LALInspiral.h>
#include <lal/FindChirp.h>
#include <lal/FindChirpSP.h>
#include <lal/FindChirpTD.h>
#include <lal/FindChirpACTD.h>
#include "FindChirpTDTest.h"
#include <lal/GeneratePPNInspiral.h>

#include <lal/LALDetectors.h>
#include <lal/DetResponse.h>
#include <lal/TimeDelay.h>
#include <lal/TimeFreqFFT.h>
#include <lal/SeqFactories.h>
#include <lal/RealFFT.h>


#include <lal/LALRCSID.h>
NRCSID (FINDCHIRPAMPCORTESTC,"$Id$");


static void print_usage( void );

#define TEST_STATUS( ps ) \
  ( ( ps )->statusCode && ( exit( 1 ), \
    fprintf( stderr, "LAL Routine failed near line %d\n", __LINE__ ), 1 ) )




/* Default parameter settings. */
#define M1       (15.0)
#define M2       (10.0)
#define DIST     (1.0)

#define INC      (45.0)
#define PHIC     (1.8829478)
#define PHI      (3.8928495)
#define PSI      (1.8473762)
#define THETA    (2.6254967)


<<<<<<< HEAD
#define FMIN     (35.0)
#define FMAX     (1000.0) 
#define SRATE    (2048) 
=======
#define FMIN     (40.0)
#define FMAX     (1000.0)
#define SRATE    (2048)
>>>>>>> 3d5444f5
#define ORDER    (4)
#define AMP      (1)

static void print_usage()
{
  fprintf( stderr, "\n");
  fprintf( stderr, " --help                        : Print this message! \n");
  fprintf( stderr, " --snr SNR                     : Fake Noise and inject at given SNR (snr=0 for overlap) \n");
  fprintf( stderr, " --seed SEED                   : Seed for Noise generator\n");
  fprintf( stderr, " --dynrange-exponent DYNRANGE  : set the dynamic range exponent\n");
  fprintf( stderr, " --flatpsd                     : Use flat psd \n");
  fprintf( stderr, " --dominant                    : Inject only domintnat harmonic \n");
  fprintf( stderr, " --h-plus                      : inject only h+\n");
  fprintf( stderr, " --enable-output               : Print output files \n");
  fprintf( stderr, " --tmplt-masses M1 M2          : Specify template masses \n");
  fprintf( stderr, " --sgnl-masses M1 M2           : Specify signal masses \n");
  fprintf( stderr, " --iota IOTA                   : Specify signal iota \n");
  fprintf( stderr, " --phiC PHIC                   : Specify signal coa phase \n");
  fprintf( stderr, " --phi PHI                     : Specify sky angle phi \n");
  fprintf( stderr, " --theta THETA                 : Specify sky angle theta \n");
  fprintf( stderr, " --psi PSI                     : Specify polarisation psi \n");
  fprintf( stderr, " --dist DIST                   : Specify signal distance \n");
  fprintf( stderr, " --amp-order AMP               : Specify signal amplitude order \n");
  fprintf( stderr, " --phase-order ORDER           : Specify signal phase order \n");
  fprintf( stderr, " --num-points N                : Specify time array length \n");
  fprintf( stderr, " --print-max                   : Calculate & display maximum\n\n\n");
  return;
}

LALStatus status;
int lalDebugLevel = 1;

int main( int argc, char **argv )
{
  /*  command line parsing variables */
  int arg;
  REAL4 mass1 = M1;
  REAL4 mass2 = M2;

<<<<<<< HEAD
  REAL8 sigMass1 = M1;
  REAL8 sigMass2 = M2;
  
  PPNParamStruc   params;
  CoherentGW    waveform;
  REAL4TimeSeries  *hoft = NULL;
  LALDetector        det;
  double           fplus;
  double          fcross;
  double          tdelay;
  double            gmst;
  InterferometerNumber ifoNumber = LAL_IFO_H1;
  LIGOTimeGPS     dummyTime;
  
=======
  REAL4 sigMass1 = M1;
  REAL4 sigMass2 = M2;

  UINT4 injSignal = 0;

>>>>>>> 3d5444f5
  REAL4 inc   = INC   / 360 * LAL_TWOPI;
  REAL4 phiC  = PHIC  / 360.0 * LAL_TWOPI;
  REAL4 phi   = PHI   / 360.0 * LAL_TWOPI;
  REAL4 theta = THETA / 360.0 * LAL_TWOPI;
  REAL4 psi   = PSI   / 360.0 * LAL_TWOPI;

  REAL4 dist = DIST;
  REAL4 dt   = 1./SRATE;

  INT4 amp = AMP;
  INT4 order = ORDER;


  const UINT4 numSegments  = 1;
  UINT4 numPoints          = 262144;
  const UINT4 numChisqBins = 8;
  const UINT4 invSpecTrunc = 0;
  REAL4 srate              = SRATE;   /* Hz */
  REAL4 fMin               = FMIN;    /* Hz */
  REAL4 fMax               = FMAX;    /* Hz */
  REAL4 dynRange           = pow( 2.0, 69.0 );

  INT4 i, j;
  REAL4 ts;
  INT4 output = 0;
  REAL4 rho = 0.0;
  INT4 printmax = 0;
  INT4 flatpsd = 0;
  INT4 dominant = 0;
  INT4 h_plus = 0;

  REAL4 invRootData;
  REAL4 norm = 0.0;

  /* Fake Noise */
  REAL4Vector    *ntilde_re = NULL;
  REAL4Vector    *ntilde_im = NULL;
  COMPLEX8Vector *ntilde = NULL;
  RandomParams   *randParams = NULL;
  INT4            seed = 1;

  /* output */
  FILE *fp, *fpTwo;

  SnglInspiralTable *event = NULL;

  FindChirpInitParams initParams; /* need to populate this by hand */
  InspiralTemplate mytmplt;

  /* these are created by Start() */
  FindChirpFilterInput   *filterInput   = NULL;

  FindChirpFilterParams  *filterParams  = NULL;
  FindChirpSegmentVector *fcSegVec      = NULL;
  DataSegmentVector      *dataSegVec    = NULL;

  /* these are required for filtering; they are created by Init() */
  FindChirpTmpltParams *tmpltParams = NULL;
  FindChirpDataParams  *dataParams  = NULL;

<<<<<<< HEAD
=======

  /* set initialization parameters */
  initParams.numSegments    = numSegments;
  initParams.numPoints      = numPoints;
  initParams.numChisqBins   = numChisqBins;
  initParams.approximant    = AmpCorPPN;
  initParams.createRhosqVec = 1;




>>>>>>> 3d5444f5
  /*******************************************************************
   * ARGUMENT PARSING (arg stores the current position)              *
   *******************************************************************/

  arg = 1;
  while ( arg < argc )
  {
    if ( !strcmp( argv[arg], "--help") )
    {
      print_usage();
      return 0;
    }
    /* Set SNR */
    else if ( !strcmp( argv[arg], "--snr" ) )
    {
      if ( argc > arg + 1 )
      {
        arg++;
        rho = atof( argv[arg++] );
      }
      else
      {
        print_usage();
        return 0;
      }
    }
    /* Seed for noise generator */
    else if ( !strcmp( argv[arg], "--seed" ) )
    {
      if ( argc > arg + 1 )
      {
        arg++;
        seed = atof( argv[arg++] );
      }
      else
      {
        print_usage();
        return 0;
      }
    }
    /* Set dynRange */
    else if ( !strcmp( argv[arg], "--dynrange-exponent" ) )
    {
      if ( argc > arg + 1 )
      {
        arg++;
        dynRange = pow( 2.0, atof( argv[arg++] ) );
      }
      else
      {
        print_usage();
        return 0;
      }
    }
    /* Use flat psd */
    else if ( !strcmp( argv[arg], "--flatpsd" ) )
    {
      arg++;
      flatpsd = 1;
    }
    /* Use dominant template */
    else if ( !strcmp( argv[arg], "--dominant" ) )
    {
      arg++;
      dominant = 1;
    }
    /* Print output files */
    else if ( !strcmp( argv[arg], "--h-plus" ) )
    {
      arg++;
      h_plus = 1;
    }
    /* Print output files */
    else if ( !strcmp( argv[arg], "--enable-output" ) )
    {
      arg++;
      output = 1;
    }
    /* Parse tmplt mass option. */
    else if ( !strcmp( argv[arg], "--tmplt-masses" ) )
    {
      if ( argc > arg + 2 )
      {
        arg++;
        mass1 = atof( argv[arg++] );
        mass2 = atof( argv[arg++] );
      }
      else
      {
        arg++;
        print_usage();
        return 0;
      }
    }
    /* Set signal mass */
    else if ( !strcmp( argv[arg], "--sgnl-masses" ) )
    {
      if ( argc > arg + 2 )
      {
        arg++;
        sigMass1 = atof( argv[arg++] );
        sigMass2 = atof( argv[arg++] );
      }
      else
      {
        arg++;
        print_usage();
        return 0;
      }
    }
    /* Parse iota option */
    else if ( !strcmp( argv[arg], "--iota" ) )
    {
      if (argc > arg + 1 )
      {
        arg++;
        inc = atof( argv[arg++] ) / 360.0 * LAL_TWOPI;
      }
      else
      {
        arg++;
        print_usage();
        return 0;
      }
    }
    /* parse phiC option */
    else if ( !strcmp( argv[arg], "--phiC" ) )
    {
      if (argc > arg + 1 )
      {
        arg++;
        phiC = atof( argv[arg++] ) / 360.0 * LAL_TWOPI;
      }
      else
      {
        arg++;
        print_usage();
        return 0;
      }
    }
    /* parse phi option */
    else if ( !strcmp( argv[arg], "--phi" ) )
    {
      if (argc > arg + 1 )
      {
        arg++;
        phi = atof( argv[arg++] ) / 360.0 * LAL_TWOPI;
      }
      else
      {
        arg++;
        print_usage();
        return 0;
      }
    }
    /* parse theta option */
    else if ( !strcmp( argv[arg], "--theta" ) )
    {
      if (argc > arg + 1 )
      {
        arg++;
        theta = atof( argv[arg++] ) / 360.0 * LAL_TWOPI;
      }
      else
      {
        arg++;
        print_usage();
        return 0;
      }
    }
    /* parse psi option */
    else if ( !strcmp( argv[arg], "--psi" ) )
    {
      if (argc > arg + 1 )
      {
        arg++;
        psi = atof( argv[arg++] ) / 360.0 * LAL_TWOPI;
      }
      else
      {
        arg++;
        print_usage();
        return 0;
      }
    }
    /* parse distance option */
    else if ( !strcmp( argv[arg], "--dist" ) )
    {
      if (argc > arg + 1 )
      {
        arg++;
        dist = atof( argv[arg++] ) ;
      }
      else
      {
        arg++;
        print_usage();
        return 0;
      }
    }
    /* parse amp order option */
    else if ( !strcmp( argv[arg], "--amp-order" ) )
    {
      if (argc > arg + 1 )
      {
        arg++;
        amp = atof( argv[arg++] ) ;
      }
      else
      {
        arg++;
        print_usage();
        return 0;
      }
    }
    /* parse phase order option */
    else if ( !strcmp( argv[arg], "--phase-order" ) )
    {
      if (argc > arg + 1 )
      {
        arg++;
        order = atof( argv[arg++] ) ;
      }
      else
      {
        arg++;
        print_usage();
        return 0;
      }
    }
    /* num Points */
    else if ( !strcmp( argv[arg], "--num-points" ) )
    {
      if (argc > arg + 1 )
      {
        arg++;
        numPoints = atof( argv[arg++] ) ;
      }
      else
      {
        arg++;
        print_usage();
        return 0;
      }
    }
    /* print maximum */
    else if ( !strcmp( argv[arg], "--print-max" ) )
    {
      arg++;
      printmax = 1 ;
    }
    else
    {
      print_usage();
      return 0;
    }
  }

  
  /* set initialization parameters */
  initParams.numSegments    = numSegments;
  initParams.numPoints      = numPoints;
  initParams.numChisqBins   = numChisqBins;
  initParams.approximant    = AmpCorPPN;
  initParams.createRhosqVec = 1;

  /* Scale the distance to correspond to the PSD */
  dist = dist * 1.0e6 * LAL_PC_SI / dynRange;




  fprintf( stderr, "===================================");
  fprintf( stderr, "==================\n");
  /* create objects needed by  filters */
  fprintf( stderr, "Creating structures and variables...    " );
  Start( &dataSegVec, &filterInput, &filterParams, &fcSegVec, &initParams );
  fprintf( stderr, "      Done!\n" );


  /* set filter parameters, e.g., thresholds for events */
  filterParams->deltaT         = 1.0 / srate;
  filterParams->rhosqThresh    = 1e-6;
  filterParams->chisqThresh    = 1e+6;


  /* create some fake data */
  fprintf( stderr, "Making data segment...                  " );
<<<<<<< HEAD
  MakeDataACTD( dataSegVec, mass1, mass2, srate, fMin, fMax, amp, dynRange );
  fprintf( stderr, "      Done!\n" );  
=======
  MakeData( dataSegVec, mass1, mass2, srate, fmin, fmax );
  fprintf( stderr, "      Done!\n" );
>>>>>>> 3d5444f5

  /*for ( j = 0; j < (INT4)dataSegVec->data->spec->data->length; ++j )
  {
    if( flatpsd == 1 )
    {
      dataSegVec->data->spec->data->data[j] = 1.0/dynRange;
    }
    else
    {
     dataSegVec->data->spec->data->data[j] *= 1.0/dynRange;
<<<<<<< HEAD
    }    
  }*/

  /* Replace Data with Signal */
  dummyTime.gpsSeconds = 841000000;
  dummyTime.gpsNanoSeconds = 000000000;

  fprintf( stderr, "Generating signal...           " );

  /* Fixed parameters. */
  params.position.latitude = theta;
  params.position.longitude = phi;
  params.position.system = COORDINATESYSTEM_EQUATORIAL;
  params.lengthIn = 0;

  /* Variable parameters. */
  params.deltaT = dt;
  params.mTot_real8 = sigMass1 + sigMass2;
  params.eta_real8 = sigMass1*sigMass2/( params.mTot_real8*params.mTot_real8);
  params.inc = inc;
  params.phi = phiC;
  params.psi = psi;
  params.d = dist;
  params.fStartIn = fMin;
  params.fStopIn = - 1.0 / 
                   ( 6.0 * sqrt(6.0) * LAL_PI * 
                     params.mTot_real8 * LAL_MTSUN_SI );

  /* Amplitude switches */
  params.ampOrder = amp;

  /* PPN parameter. */
  params.ppn = NULL;
  LALSCreateVector( &status, &(params.ppn), order + 1 );
  params.ppn->data[0] = 1.0;
  if ( order > 0 )
    params.ppn->data[1] = 0.0;
  for ( i = 2; i <= (INT4)( order ); i++ )
    params.ppn->data[i] = 1.0;
   
  memset( &waveform, 0, sizeof( CoherentGW ) );
  /*
  fprintf( stderr, "\n params.deltaT   = %e\n", params.deltaT );
  fprintf( stderr, " params.mTot_r8  = %e\n", params.mTot_real8 );
  fprintf( stderr, " params.eta_r8   = %e\n", params.eta_real8 );
  fprintf( stderr, " params.d        = %e\n", params.d );
  fprintf( stderr, " params.fStartIn = %e\n", params.fStartIn );
  fprintf( stderr, " params.fStopIn  = %e\n", params.fStopIn );
  fprintf( stderr, " params.inc      = %e\n", params.inc );     
  fprintf( stderr, " params.psi      = %e\n", params.psi );     
  fprintf( stderr, " params.phiC      = %e\n", params.phi );     
  fprintf( stderr, " params.amporder = %d\n", params.ampOrder );
  for( i = 0; i < order + 1; ++i )
  {
    fprintf( stderr, " params.ppn->data[%d] = %e\n", i, params.ppn->data[i]);
  }
  */
  /* Generate Signal */
  LALGeneratePPNAmpCorInspiral( &status, &waveform, &params );
=======
    }
  }

  /* Replace Data with Signal */
  if( injSignal )
  {
    PPNParamStruc   params;
    CoherentGW    waveform;
    REAL4TimeSeries  *hoft = NULL;
    COMPLEX8Vector   *Hoff;
    RealFFTPlan   *fwdPlan = NULL;
    LALDetector        det;
    double           fplus;
    double          fcross;
    double          tdelay;
    double            gmst;
    InterferometerNumber ifoNumber = LAL_IFO_H1;
    LIGOTimeGPS     time;
    time.gpsSeconds = 841000000;
    time.gpsNanoSeconds = 000000000;

    fprintf( stderr, "Replacing data with signal...           " );

    /* Fixed parameters. */
    params.position.latitude = theta;
    params.position.longitude = phi;
    params.position.system = COORDINATESYSTEM_EQUATORIAL;
    params.lengthIn = 0;

    /* Variable parameters. */
    params.deltaT = dt;
    params.mTot = sigMass1 + sigMass2;
    params.eta = sigMass1*sigMass2/( params.mTot*params.mTot );
    params.inc = inc;
    params.phi = phi;
    params.psi = psi;
    params.d = 1.0;
    params.fStartIn = fmin;
    params.fStopIn = - 1.0 /
                     ( 6.0 * sqrt(6.0) * LAL_PI * params.mTot * LAL_MTSUN_SI );

    /* Amplitude switches */
    params.ampOrder = amp;

    /* PPN parameter. */
    params.ppn = NULL;
    LALSCreateVector( &status, &(params.ppn), order + 1 );
    params.ppn->data[0] = 1.0;
    if ( order > 0 )
      params.ppn->data[1] = 0.0;
    for ( i = 2; i <= (UINT4)( order ); i++ )
      params.ppn->data[i] = 1.0;

    memset( &waveform, 0, sizeof( CoherentGW ) );
/*
    fprintf( stderr, " params.deltaT   = %e\n", params.deltaT );
    fprintf( stderr, " params.mTot     = %e\n", params.mTot );
    fprintf( stderr, " params.eta      = %e\n", params.eta );
    fprintf( stderr, " params.d        = %e\n", params.d );
    fprintf( stderr, " params.fStartIn = %e\n", params.fStartIn );
    fprintf( stderr, " params.fStopIn  = %e\n", params.fStopIn );
    fprintf( stderr, " params.inc      = %e\n", params.inc );
    fprintf( stderr, " params.amporder = %d\n", params.ampOrder );
    for( i = 0; i < order + 1; ++i )
    {
      fprintf( stderr, " params.ppn->data[%d] = %e\n", i, params.ppn->data[i]);
    }
*/
    /* Generate Signal */
    LALGeneratePPNAmpCorInspiral( &status, &waveform, &params );
>>>>>>> 3d5444f5

  /* Compute h(t) */
  hoft = LALCalloc( 1, sizeof( *hoft ) );
  hoft->data = XLALCreateREAL4Vector( waveform.h->data->length );

<<<<<<< HEAD
  XLALReturnDetector( &det, ifoNumber );
 
  gmst = XLALGreenwichMeanSiderealTime( &dummyTime );

  XLALComputeDetAMResponse( &fplus, &fcross, det.response, 
                     params.position.longitude, params.position.latitude, 
                                                                 psi, gmst );
  tdelay = XLALTimeDelayFromEarthCenter( det.location, 
            params.position.longitude, params.position.latitude, &dummyTime );
=======
    XLALReturnDetector( &det, ifoNumber );

    gmst = XLALGreenwichMeanSiderealTime( &time );

    XLALComputeDetAMResponse( &fplus, &fcross, det.response,
                        params.position.longitude, params.position.latitude,
                                                                  psi, gmst );
    tdelay = XLALTimeDelayFromEarthCenter( det.location,
                 params.position.longitude, params.position.latitude, &time );
>>>>>>> 3d5444f5


  if ( h_plus == 1 )
  {
    for( j = 0; j < (INT4)waveform.h->data->length; ++j )
    {
<<<<<<< HEAD
      hoft->data->data[j] = waveform.h->data->data[2*j]; 
=======
      for( j = 0; j < waveform.h->data->length; ++j )
      {
        hoft->data->data[j] = waveform.h->data->data[2*j];
      }
>>>>>>> 3d5444f5
    }
  }
  else
  {
    for( j = 0; j < (INT4)waveform.h->data->length; ++j )
    {
       hoft->data->data[j] = (  fplus * waveform.h->data->data[2*j] +
                              fcross * waveform.h->data->data[2*j+1] );
    }
    /* Taper waveform */
    XLALInspiralWaveTaper( hoft->data, INSPIRAL_TAPER_STARTEND );
    
  }


  /* Replace Data */
  for( j = dataSegVec->data->chan->data->length-1; j > -1; --j )
  {
    INT4 diff = dataSegVec->data->chan->data->length - hoft->data->length;
    if( j >  diff )
    {
<<<<<<< HEAD
        dataSegVec->data->chan->data->data[j] = 
             hoft->data->data[j - diff];
=======
      INT4 diff = dataSegVec->data->chan->data->length - hoft->data->length;
      if( j >  diff )
      {
          dataSegVec->data->chan->data->data[j] =
               hoft->data->data[j - diff];
      }
      else
      {
        dataSegVec->data->chan->data->data[j] = 0.0;
      }
>>>>>>> 3d5444f5
    }
    else
    {
      dataSegVec->data->chan->data->data[j] = 0.0;
    }
<<<<<<< HEAD
  }
  if( output == 1 )
  {
    fp = fopen( "tdsignal.dat", "w" );
    for( j = 0; j < (INT4)numPoints - 1; ++j )
    {
    fprintf( fp, "%e %e\n", j * dataSegVec->data->chan->deltaT,
                            dataSegVec->data->chan->data->data[j] );
    }
    fclose( fp );
  }

  /* Clear Memory */
  LALSDestroyVector( &status, &(params.ppn) );

  XLALDestroyREAL4Vector( hoft->data );
  LALFree( hoft );
   
  LALSDestroyVectorSequence( &status, &(waveform.h->data) );
  LALSDestroyVectorSequence( &status, &(waveform.a->data) );
  LALSDestroyVector( &status, &(waveform.f->data) );
  LALDDestroyVector( &status, &(waveform.phi->data) );
  LALFree( waveform.h );
  LALFree( waveform.a );
  LALFree( waveform.f );
  LALFree( waveform.phi );
=======
/*
      fp = fopen( "FTdata.dat", "w" );
*/
      /* Take FFT */
/*
       Hoff = XLALCreateCOMPLEX8Vector( dataSegVec->data->spec->data->length );
      LALCreateForwardRealFFTPlan( &status, &fwdPlan,
                                    dataSegVec->data->chan->data->length, 0 );
      XLALREAL4ForwardFFT( Hoff, dataSegVec->data->chan->data,
      fwdPlan ) ;

      for( j = 0; j < Hoff->length; ++j )
      {
        fprintf( fp, "%e %e %e\n", j * dataSegVec->data->spec->deltaF,
                     Hoff->data[j].re, Hoff->data[j].im );                }
      fclose( fp );
      XLALDestroyCOMPLEX8Vector( Hoff );
      LALDestroyRealFFTPlan( &status, &fwdPlan );
*/

    /* Clear Memory */
    LALSDestroyVector( &status, &(params.ppn) );

    XLALDestroyREAL4Vector( hoft->data );
    LALFree( hoft );

>>>>>>> 3d5444f5

  fprintf( stderr, "               Done!\n" );  
  fflush( stderr );

<<<<<<< HEAD
=======
    fprintf( stderr, "      Done!\n" );
  }
>>>>>>> 3d5444f5

  /*
   * setup the template
   */

  mytmplt.mass1           = mass1;
  mytmplt.mass2           = mass2;
  mytmplt.totalMass       = mytmplt.mass1 + mytmplt.mass2;
  mytmplt.mu              = mytmplt.mass1 * mytmplt.mass2 / mytmplt.totalMass;
  mytmplt.eta             = mytmplt.mu / mytmplt.totalMass;
  mytmplt.ieta            = 1;
  mytmplt.massChoice      = m1Andm2;
  mytmplt.startTime       = 0.;
  mytmplt.startPhase      = 0.;
  mytmplt.tSampling       = 1.0 / fcSegVec->data->deltaT;
  mytmplt.fLower          = fMin;
  mytmplt.fCutoff         = fMax;
  mytmplt.signalAmplitude = 1;
  mytmplt.nStartPad       = 0;
  mytmplt.nEndPad         = 0;
  mytmplt.order           = LAL_PNORDER_TWO;
  mytmplt.approximant     = AmpCorPPN;
  mytmplt.massChoice      = m1Andm2;
  mytmplt.OmegaS          = 0;
  mytmplt.Theta           = 0;
  mytmplt.ampOrder        = LAL_PNORDER_HALF;


  /*
   * initialize specific parameters
   */

  initParams.approximant = AmpCorPPN;
  initParams.numPoints = dataSegVec->data->chan->data->length;

  Init( &tmpltParams, &dataParams, &initParams, srate, fMin, dynRange,                     invSpecTrunc );


  tmpltParams->taperTmplt = INSPIRAL_TAPER_STARTEND;
  tmpltParams->bandPassTmplt = 0;
 
  fprintf( stderr, "Testing ACTDTemplate...                 " );

  LALFindChirpACTDTemplate( &status, filterInput->fcTmplt, &mytmplt,
                            tmpltParams  );
  TEST_STATUS( &status );

  ts = - (REAL4)(numPoints) * dt;
  ts = 0;
  if( output == 1 )
  {
    fp = fopen("tdtmplt.dat", "w");
    fpTwo = fopen("FTtmplt.dat", "w");
    for(i=0; i < (INT4)numPoints; i++, ts+=dt )
    {
      fprintf( fp, "%e ", ts );
      for( j=0; j < NACTDVECS; ++j)
      {
        fprintf( fp, "%.4e ",
                             tmpltParams->ACTDVecs->data[i + j * numPoints] );
      }
      fprintf( fp, "\n" );

      if( i < (INT4)numPoints / 2 + 1 )
      {
        fprintf( fpTwo, "%.5e ", i * srate /( numPoints ) );
        for( j=0; j < NACTDVECS; ++j )
        {
          fprintf( fpTwo, "%.5e %.5e ",
          filterInput->fcTmplt->ACTDtilde->data[i+j*(numPoints/2+1)].re,
          filterInput->fcTmplt->ACTDtilde->data[i+j*(numPoints/2+1)].im );
        }
       fprintf( fpTwo, "\n" );
      }
    }
    fclose( fp );
    fclose( fpTwo );
  }
  fprintf( stderr, "      Done!\n" );

  LALFindChirpTDData( &status, fcSegVec, dataSegVec, dataParams );
  TEST_STATUS( &status );

  /* Normalise data to compute overlap */
  memset( fcSegVec->data->segNorm->data, 0,
    fcSegVec->data->segNorm->length * sizeof(REAL4) );

  if ( dominant == 1 )
  {
    for ( j = 1; j < (INT4)fcSegVec->data->data->data->length; ++j )
    {
      fcSegVec->data->data->data->data[j].re = 
             filterInput->fcTmplt->ACTDtilde->data[j + (numPoints/2+1) ].re;
      fcSegVec->data->data->data->data[j].im = 
             filterInput->fcTmplt->ACTDtilde->data[j + (numPoints/2+1) ].im;
    }
  }
<<<<<<< HEAD
  fprintf( stderr, "Normalising input data for overlap..." );
=======
  fprintf( stderr, "      Done!\n" );
>>>>>>> 3d5444f5

  for( j = 0; j < (INT4)fcSegVec->data->data->data->length - 1; ++j )
  {
    if( j * fcSegVec->data->data->deltaF >= fMin )
    {
      REAL4 power;
      power = fcSegVec->data->data->data->data[j].re * 
              fcSegVec->data->data->data->data[j].re;
      power += fcSegVec->data->data->data->data[j].im * 
              fcSegVec->data->data->data->data[j].im;
      norm +=  4.0 * dt * power / dataParams->wtildeVec->data[j].re 
                                                          / (REAL4)numPoints;
    }
  }
  invRootData = pow( norm, -0.5 );

  for ( j = 0;  j < (INT4)fcSegVec->data->data->data->length; ++j )
  {
<<<<<<< HEAD
    fcSegVec->data->data->data->data[j].re *= invRootData;
    fcSegVec->data->data->data->data[j].im *= invRootData;
  }
  fprintf( stderr, "         Done!\n");
=======
    REAL4 invRootData;
    REAL4 norm = 0.0, normTest;
    COMPLEX8Vector normTestVector;
    COMPLEX8Vector normTestVector2;

    normTestVector.length = fcSegVec->data->data->data->length;
    normTestVector.data = fcSegVec->data->data->data->data;
    normTestVector2.length = fcSegVec->data->data->data->length;
    normTestVector2.data = filterInput->fcTmplt->ACTDtilde->data +
                              (numPoints/2+1);
>>>>>>> 3d5444f5


  if( rho != 0 )
  {
    if ( !(ntilde_re = XLALCreateREAL4Vector( numPoints / 2 + 1 ) ))
    {
<<<<<<< HEAD
      exit( -1 );
=======
      for ( j = 1; j < fcSegVec->data->data->data->length; ++j )
      {
        fcSegVec->data->data->data->data[j].re =
               filterInput->fcTmplt->ACTDtilde->data[j + (numPoints/2+1) ].re;
        fcSegVec->data->data->data->data[j].im =
               filterInput->fcTmplt->ACTDtilde->data[j + (numPoints/2+1) ].im;
      }
>>>>>>> 3d5444f5
    }
    memset( ntilde_re->data, 0, ntilde_re->length * sizeof( REAL4 ));
    if ( !(ntilde_im = XLALCreateREAL4Vector( numPoints / 2 + 1 ) ))
    {
<<<<<<< HEAD
      exit( -1 );
    }  
    memset( ntilde_im->data, 0, ntilde_im->length * sizeof( REAL4 ));
    if ( !(ntilde = XLALCreateCOMPLEX8Vector( numPoints / 2 + 1 ) ))
    {
      exit( -1 );
=======
      if( j * fcSegVec->data->data->deltaF >= 40. )
      {
        REAL4 power;
        if ( dataParams->wtildeVec->data[j].re == 0.0 )
          printf(" We have a zero!!\n");
        power = fcSegVec->data->data->data->data[j].re *
                fcSegVec->data->data->data->data[j].re;
        power += fcSegVec->data->data->data->data[j].im *
                fcSegVec->data->data->data->data[j].im;
        norm +=  4.0 * dt * power / dataParams->wtildeVec->data[j].re
                                                            / (REAL4)numPoints;
      }
>>>>>>> 3d5444f5
    }
    memset( ntilde->data, 0, ntilde->length * sizeof( COMPLEX8 ));

    LALCreateRandomParams( &status, &randParams, seed );
    TEST_STATUS( &status );
    LALNormalDeviates( &status, ntilde_re, randParams);
    TEST_STATUS( &status );
    LALNormalDeviates( &status, ntilde_im, randParams);
    TEST_STATUS( &status );

<<<<<<< HEAD
    /* colour noise and add to signal */
    for( j=1; j < (INT4)numPoints / 2 ; ++j )
    { 
      REAL4 fac;
=======
    /*
    normTest = XLALFindChirpACTDInnerProduct( &normTestVector,
                                              &normTestVector,
                                              dataParams->wtildeVec->data,
                                              40.,
                                              fcSegVec->data->data->deltaF );
    */
    invRootData = pow( normTest, -0.5 );
>>>>>>> 3d5444f5

      fac = sqrt( (REAL4)(numPoints) * 0.25
                   / dt * dataParams->wtildeVec->data[j].re );

      ntilde->data[j].re = ntilde_re->data[j] * fac;
      ntilde->data[j].im = ntilde_im->data[j] * fac;

      if( j * fcSegVec->data->data->deltaF >= fMin )
      {
        fcSegVec->data->data->data->data[j].re *= rho;
        fcSegVec->data->data->data->data[j].im *= rho;
      }
      else
      {    
        fcSegVec->data->data->data->data[j].re = 0.0;
        fcSegVec->data->data->data->data[j].im = 0.0;
      }

      fcSegVec->data->data->data->data[j].re += ntilde->data[j].re;
      fcSegVec->data->data->data->data[j].im += ntilde->data[j].im;
    
    }

    LALDestroyRandomParams( &status, &randParams );
    TEST_STATUS( &status );

<<<<<<< HEAD
    if ( ntilde_re )
    {
      XLALDestroyREAL4Vector( ntilde_re );
    }
    if ( ntilde_im )
    {
      XLALDestroyREAL4Vector( ntilde_im );
    }
    if ( ntilde )
    {
      XLALDestroyCOMPLEX8Vector( ntilde );
    }
=======
/*
    fprintf( stderr, "   normTest  = %1.3e\n", normTest );
    normTest = XLALFindChirpACTDInnerProduct( &normTestVector,
                                              &normTestVector,
                                              dataParams->wtildeVec->data,
                                              40.,
                                              dt, numPoints );

    fprintf( stderr, "   < data, data>  = %1.3e\n", normTest );
    normTest = XLALFindChirpACTDInnerProduct( &normTestVector,
                                              &normTestVector2,
                                              dataParams->wtildeVec->data,
                                              40.,
                                              dt, numPoints );

    fprintf( stderr, "   < H2, data >   = %1.3e\n", normTest );

    fprintf( stderr, "                                              Done!\n" ); */
>>>>>>> 3d5444f5
  }

  if( output == 1 )
  {
<<<<<<< HEAD
    fp = fopen("FTdata.dat","w");    
    for( j = 0; j < (INT4)fcSegVec->data->data->data->length; ++j )
    fprintf(fp, "%e %e %e \n", 
             j * fcSegVec->data->data->deltaF,             
=======
    fp = fopen("FTdata.dat","w");
    for( j = 0; j < fcSegVec->data->data->data->length; ++j )
    fprintf(fp, "%e %e %e \n",
             j * fcSegVec->data->data->deltaF,
>>>>>>> 3d5444f5
             fcSegVec->data->data->data->data[j].re,
             fcSegVec->data->data->data->data[j].im );
    fclose( fp );
  }

  filterInput->segment = fcSegVec->data;



  fprintf( stderr, "Testing ACTDNormalize...                " );
  LALFindChirpACTDNormalize( &status, filterInput->fcTmplt, tmpltParams,
                               dataParams );
  TEST_STATUS( &status );
  if( output == 1 )
  {
    fp = fopen("FTtmpltNorm.dat","w");

    for( i = 0; i < ( (INT4)numPoints / 2 + 1 ); ++i )
    {
      fprintf( fp, "%.5e ", i * srate /( numPoints ) );
      for( j = 0; j < NACTDVECS; ++j )
      {
        fprintf( fp, "%.5e %.5e ",
          filterInput->fcTmplt->ACTDtilde->data[i+j*(numPoints/2+1)].re,
          filterInput->fcTmplt->ACTDtilde->data[i+j*(numPoints/2+1)].im );
      }
      fprintf( fp, "\n");
    }
    fclose( fp );
  }
  fprintf( stderr, "      Done!\n" );  





  fprintf( stderr, "Testing ACTDFilter...                   " );
  LALFindChirpACTDFilterSegment( &status, &event, filterInput, filterParams );
<<<<<<< HEAD
  TEST_STATUS( &status );
  fprintf( stderr, "      Done!\n" );  
=======
  fprintf( stderr, "      Done!\n" );
>>>>>>> 3d5444f5

  if( output == 1 )
  {
    fp = fopen("rhosqVec.dat", "w");

    for( i=0; i < (INT4)filterParams->rhosqVec->data->length; ++i  )
    {
      fprintf( fp, "%e \n", filterParams->rhosqVec->data->data[i] );
    }
    fclose( fp );
  }

  fprintf( stderr, "===================================");
  fprintf( stderr, "==================\n");
  if( printmax )
  {
    REAL4 max = 0.0;

    for( i=0; i < (INT4)filterParams->rhosqVec->data->length; ++i  )
    {
      if( filterParams->rhosqVec->data->data[i] > max )
      {
        max = filterParams->rhosqVec->data->data[i];
      }
    }
    max = pow( max, 0.5 );
    fprintf( stderr, "                                   ");
    fprintf( stderr, "Maximum = %1.4f\n", max );
    fprintf( stderr, "===================================");
    fprintf( stderr, "==================\n");
  }

  /* clean up memory and exit */
  Stop( &dataSegVec, &filterInput, &filterParams, &fcSegVec, numChisqBins );
  Fini( &tmpltParams, &dataParams );

  LALCheckMemoryLeaks();
  return 0;
}



/*
 *
 * Start(), Stop()
 *
 * Start() creates and initializes various structures needed by FindChirp.
 * Stop() destroys the allocated memory.
 *
 */

int Start(
    DataSegmentVector      **dataSegVec,
    FindChirpFilterInput   **filterInput,
    FindChirpFilterParams  **filterParams,
    FindChirpSegmentVector **fcSegVec,
    FindChirpInitParams     *initParams
    )
{
  LALCreateFindChirpSegmentVector( &status, fcSegVec, initParams );
  TEST_STATUS( &status );

  LALCreateFindChirpInput( &status, filterInput, initParams );
  TEST_STATUS( &status );

  LALFindChirpFilterInit( &status, filterParams, initParams );
  TEST_STATUS( &status );

  LALFindChirpChisqVetoInit( &status, (*filterParams)->chisqParams,
      initParams->numChisqBins, initParams->numPoints );
  TEST_STATUS( &status );

  LALCreateDataSegmentVector( &status, dataSegVec, initParams );
  TEST_STATUS( &status );

  return 0;
}

int Stop(
    DataSegmentVector      **dataSegVec,
    FindChirpFilterInput   **filterInput,
    FindChirpFilterParams  **filterParams,
    FindChirpSegmentVector **fcSegVec,
    UINT4 numChisqBins
    )
{
  LALDestroyFindChirpSegmentVector( &status, fcSegVec );
  TEST_STATUS( &status );

  LALDestroyFindChirpInput( &status, filterInput );
  TEST_STATUS( &status );

  LALFindChirpChisqVetoFinalize( &status, (*filterParams)->chisqParams,
     numChisqBins );
  TEST_STATUS( &status );

  LALFindChirpFilterFinalize( &status, filterParams );
  TEST_STATUS( &status );

  LALDestroyDataSegmentVector( &status, dataSegVec );
  TEST_STATUS( &status );

  return 0;
}


/*
 *
 * Init(), Fini()
 *
 * Init() creates and initializes various structures needed for filtering.
 * Fini() destroys the allocated memory.
 *
 */

int Init(
    FindChirpTmpltParams **tmpltParams,
    FindChirpDataParams  **dataParams,
    FindChirpInitParams     *initParams,
    REAL4 srate,
    REAL4 fMin,
    REAL4 dynRange,
    UINT4 invSpecTrunc
    )
{
  LALFindChirpTemplateInit( &status, tmpltParams, initParams );
  TEST_STATUS( &status );

  (*tmpltParams)->deltaT   = 1.0 / srate;
  (*tmpltParams)->fLow     = fMin;
  (*tmpltParams)->dynRange = dynRange;

  LALFindChirpDataInit( &status, dataParams, initParams );
  TEST_STATUS( &status );

  (*dataParams)->fLow         = fMin;
  (*dataParams)->dynRange     = dynRange;
  (*dataParams)->invSpecTrunc = invSpecTrunc;


  return 0;
}

int Fini(
  FindChirpTmpltParams **tmpltParams,
  FindChirpDataParams  **dataParams
        )
{

  LALFindChirpTemplateFinalize( &status, tmpltParams );
  TEST_STATUS( &status );


  LALFindChirpDataFinalize( &status, dataParams );
  TEST_STATUS( &status );

  return 0;
}

<<<<<<< HEAD

/*  
 *  
 * MakeDataACTD()
=======

/*
 *
 * MakeData()
>>>>>>> 3d5444f5
 *
 * Populate the dataSegVec with an injected inspiral and set the spectrum
 * and response vectors to unity.
 *
 */
<<<<<<< HEAD
  
int MakeDataACTD(
    DataSegmentVector *dataSegVec, 
=======

int MakeData(
    DataSegmentVector *dataSegVec,
>>>>>>> 3d5444f5
    REAL4 mass1,
    REAL4 mass2,
    REAL4 srate,
    REAL4 fMin,
    REAL4 fMax,
    INT4  amp,
    REAL8 dynRange
    )
{
  InspiralTemplate tmplt;
  UINT4 k;
  UINT4 n, nspec;
  REAL8 fs, df;

  memset( &tmplt, 0, sizeof( InspiralTemplate ) );

  tmplt.mass1           = mass1;
  tmplt.mass2           = mass2;
  tmplt.totalMass       = tmplt.mass1 + tmplt.mass2;
  tmplt.mu              = tmplt.mass1 * tmplt.mass2 / tmplt.totalMass;
  tmplt.eta             = tmplt.mu / tmplt.totalMass;
  tmplt.ieta            = 1;
  tmplt.massChoice      = m1Andm2;
  tmplt.startTime       = 0;
  tmplt.startPhase      = 0;
  tmplt.fLower          = fMin * 2.0 / ( (REAL4)(amp) + 2.0 );
  tmplt.fCutoff         = fMax;
  tmplt.tSampling       = srate;
  tmplt.signalAmplitude = 1;
  tmplt.nStartPad       = dataSegVec->data->chan->data->length / 2;
  tmplt.nStartPad       = 0;
  tmplt.nEndPad         = 0;
  tmplt.approximant     = AmpCorPPN;
  tmplt.order           = LAL_PNORDER_TWO;
  tmplt.massChoice      = m1Andm2;
  tmplt.OmegaS          = 0;
  tmplt.Theta           = 0;
  tmplt.ampOrder        = LAL_PNORDER_HALF;

  LALInspiralParameterCalc( &status, &tmplt );
  TEST_STATUS( &status );

  LALInspiralWaveLength( &status, &n, tmplt );
  TEST_STATUS( &status );
  if ( n > dataSegVec->data->chan->data->length )
  {
    fprintf( stderr, "Chirp is too long!\n" );
    exit( 1 );
  }

  n = dataSegVec->data->chan->data->length;
  nspec = dataSegVec->data->spec->data->length;


  memset( dataSegVec->data->chan->data->data, 0,
     n * sizeof( *dataSegVec->data->chan->data->data ) );
/*
 * Returns a memory error for AmpCorPPN. We will replace this vector anyway
 *
 */
/*
  LALInspiralWave( &status, dataSegVec->data->chan->data, &tmplt );
  TEST_STATUS( &status );
*/


  dataSegVec->data->chan->deltaT = 1.0 / srate;
  df = dataSegVec->data->spec->deltaF = srate / (double) n;

  dataSegVec->data->chan->epoch.gpsSeconds     = 0;
  dataSegVec->data->chan->epoch.gpsNanoSeconds = 0;

  fs = 0.9*fMin;

  for ( k = 0; k < nspec; ++k )
  {
    REAL8 f = (REAL8)(k)*df;
    REAL8 psd;
    if( f >= fs )
    {
      LALLIGOIPsd(&status, &psd, f);
      dataSegVec->data->spec->data->data[k] = psd * 9.0e-46 * dynRange * dynRange;
    }
    else
    {
      dataSegVec->data->spec->data->data[k] = 0.0;
    }


    dataSegVec->data->resp->data->data[k].re = 1. / dynRange;
    dataSegVec->data->resp->data->data[k].im = 0;
  }

  return 0;
}


<|MERGE_RESOLUTION|>--- conflicted
+++ resolved
@@ -59,15 +59,9 @@
 #define THETA    (2.6254967)
 
 
-<<<<<<< HEAD
 #define FMIN     (35.0)
 #define FMAX     (1000.0) 
 #define SRATE    (2048) 
-=======
-#define FMIN     (40.0)
-#define FMAX     (1000.0)
-#define SRATE    (2048)
->>>>>>> 3d5444f5
 #define ORDER    (4)
 #define AMP      (1)
 
@@ -107,7 +101,6 @@
   REAL4 mass1 = M1;
   REAL4 mass2 = M2;
 
-<<<<<<< HEAD
   REAL8 sigMass1 = M1;
   REAL8 sigMass2 = M2;
   
@@ -122,13 +115,6 @@
   InterferometerNumber ifoNumber = LAL_IFO_H1;
   LIGOTimeGPS     dummyTime;
   
-=======
-  REAL4 sigMass1 = M1;
-  REAL4 sigMass2 = M2;
-
-  UINT4 injSignal = 0;
-
->>>>>>> 3d5444f5
   REAL4 inc   = INC   / 360 * LAL_TWOPI;
   REAL4 phiC  = PHIC  / 360.0 * LAL_TWOPI;
   REAL4 phi   = PHI   / 360.0 * LAL_TWOPI;
@@ -189,20 +175,6 @@
   FindChirpTmpltParams *tmpltParams = NULL;
   FindChirpDataParams  *dataParams  = NULL;
 
-<<<<<<< HEAD
-=======
-
-  /* set initialization parameters */
-  initParams.numSegments    = numSegments;
-  initParams.numPoints      = numPoints;
-  initParams.numChisqBins   = numChisqBins;
-  initParams.approximant    = AmpCorPPN;
-  initParams.createRhosqVec = 1;
-
-
-
-
->>>>>>> 3d5444f5
   /*******************************************************************
    * ARGUMENT PARSING (arg stores the current position)              *
    *******************************************************************/
@@ -491,13 +463,8 @@
 
   /* create some fake data */
   fprintf( stderr, "Making data segment...                  " );
-<<<<<<< HEAD
   MakeDataACTD( dataSegVec, mass1, mass2, srate, fMin, fMax, amp, dynRange );
   fprintf( stderr, "      Done!\n" );  
-=======
-  MakeData( dataSegVec, mass1, mass2, srate, fmin, fmax );
-  fprintf( stderr, "      Done!\n" );
->>>>>>> 3d5444f5
 
   /*for ( j = 0; j < (INT4)dataSegVec->data->spec->data->length; ++j )
   {
@@ -508,7 +475,6 @@
     else
     {
      dataSegVec->data->spec->data->data[j] *= 1.0/dynRange;
-<<<<<<< HEAD
     }    
   }*/
 
@@ -568,84 +534,11 @@
   */
   /* Generate Signal */
   LALGeneratePPNAmpCorInspiral( &status, &waveform, &params );
-=======
-    }
-  }
-
-  /* Replace Data with Signal */
-  if( injSignal )
-  {
-    PPNParamStruc   params;
-    CoherentGW    waveform;
-    REAL4TimeSeries  *hoft = NULL;
-    COMPLEX8Vector   *Hoff;
-    RealFFTPlan   *fwdPlan = NULL;
-    LALDetector        det;
-    double           fplus;
-    double          fcross;
-    double          tdelay;
-    double            gmst;
-    InterferometerNumber ifoNumber = LAL_IFO_H1;
-    LIGOTimeGPS     time;
-    time.gpsSeconds = 841000000;
-    time.gpsNanoSeconds = 000000000;
-
-    fprintf( stderr, "Replacing data with signal...           " );
-
-    /* Fixed parameters. */
-    params.position.latitude = theta;
-    params.position.longitude = phi;
-    params.position.system = COORDINATESYSTEM_EQUATORIAL;
-    params.lengthIn = 0;
-
-    /* Variable parameters. */
-    params.deltaT = dt;
-    params.mTot = sigMass1 + sigMass2;
-    params.eta = sigMass1*sigMass2/( params.mTot*params.mTot );
-    params.inc = inc;
-    params.phi = phi;
-    params.psi = psi;
-    params.d = 1.0;
-    params.fStartIn = fmin;
-    params.fStopIn = - 1.0 /
-                     ( 6.0 * sqrt(6.0) * LAL_PI * params.mTot * LAL_MTSUN_SI );
-
-    /* Amplitude switches */
-    params.ampOrder = amp;
-
-    /* PPN parameter. */
-    params.ppn = NULL;
-    LALSCreateVector( &status, &(params.ppn), order + 1 );
-    params.ppn->data[0] = 1.0;
-    if ( order > 0 )
-      params.ppn->data[1] = 0.0;
-    for ( i = 2; i <= (UINT4)( order ); i++ )
-      params.ppn->data[i] = 1.0;
-
-    memset( &waveform, 0, sizeof( CoherentGW ) );
-/*
-    fprintf( stderr, " params.deltaT   = %e\n", params.deltaT );
-    fprintf( stderr, " params.mTot     = %e\n", params.mTot );
-    fprintf( stderr, " params.eta      = %e\n", params.eta );
-    fprintf( stderr, " params.d        = %e\n", params.d );
-    fprintf( stderr, " params.fStartIn = %e\n", params.fStartIn );
-    fprintf( stderr, " params.fStopIn  = %e\n", params.fStopIn );
-    fprintf( stderr, " params.inc      = %e\n", params.inc );
-    fprintf( stderr, " params.amporder = %d\n", params.ampOrder );
-    for( i = 0; i < order + 1; ++i )
-    {
-      fprintf( stderr, " params.ppn->data[%d] = %e\n", i, params.ppn->data[i]);
-    }
-*/
-    /* Generate Signal */
-    LALGeneratePPNAmpCorInspiral( &status, &waveform, &params );
->>>>>>> 3d5444f5
 
   /* Compute h(t) */
   hoft = LALCalloc( 1, sizeof( *hoft ) );
   hoft->data = XLALCreateREAL4Vector( waveform.h->data->length );
 
-<<<<<<< HEAD
   XLALReturnDetector( &det, ifoNumber );
  
   gmst = XLALGreenwichMeanSiderealTime( &dummyTime );
@@ -655,31 +548,13 @@
                                                                  psi, gmst );
   tdelay = XLALTimeDelayFromEarthCenter( det.location, 
             params.position.longitude, params.position.latitude, &dummyTime );
-=======
-    XLALReturnDetector( &det, ifoNumber );
-
-    gmst = XLALGreenwichMeanSiderealTime( &time );
-
-    XLALComputeDetAMResponse( &fplus, &fcross, det.response,
-                        params.position.longitude, params.position.latitude,
-                                                                  psi, gmst );
-    tdelay = XLALTimeDelayFromEarthCenter( det.location,
-                 params.position.longitude, params.position.latitude, &time );
->>>>>>> 3d5444f5
 
 
   if ( h_plus == 1 )
   {
     for( j = 0; j < (INT4)waveform.h->data->length; ++j )
     {
-<<<<<<< HEAD
       hoft->data->data[j] = waveform.h->data->data[2*j]; 
-=======
-      for( j = 0; j < waveform.h->data->length; ++j )
-      {
-        hoft->data->data[j] = waveform.h->data->data[2*j];
-      }
->>>>>>> 3d5444f5
     }
   }
   else
@@ -701,27 +576,13 @@
     INT4 diff = dataSegVec->data->chan->data->length - hoft->data->length;
     if( j >  diff )
     {
-<<<<<<< HEAD
         dataSegVec->data->chan->data->data[j] = 
              hoft->data->data[j - diff];
-=======
-      INT4 diff = dataSegVec->data->chan->data->length - hoft->data->length;
-      if( j >  diff )
-      {
-          dataSegVec->data->chan->data->data[j] =
-               hoft->data->data[j - diff];
-      }
-      else
-      {
-        dataSegVec->data->chan->data->data[j] = 0.0;
-      }
->>>>>>> 3d5444f5
     }
     else
     {
       dataSegVec->data->chan->data->data[j] = 0.0;
     }
-<<<<<<< HEAD
   }
   if( output == 1 )
   {
@@ -748,43 +609,10 @@
   LALFree( waveform.a );
   LALFree( waveform.f );
   LALFree( waveform.phi );
-=======
-/*
-      fp = fopen( "FTdata.dat", "w" );
-*/
-      /* Take FFT */
-/*
-       Hoff = XLALCreateCOMPLEX8Vector( dataSegVec->data->spec->data->length );
-      LALCreateForwardRealFFTPlan( &status, &fwdPlan,
-                                    dataSegVec->data->chan->data->length, 0 );
-      XLALREAL4ForwardFFT( Hoff, dataSegVec->data->chan->data,
-      fwdPlan ) ;
-
-      for( j = 0; j < Hoff->length; ++j )
-      {
-        fprintf( fp, "%e %e %e\n", j * dataSegVec->data->spec->deltaF,
-                     Hoff->data[j].re, Hoff->data[j].im );                }
-      fclose( fp );
-      XLALDestroyCOMPLEX8Vector( Hoff );
-      LALDestroyRealFFTPlan( &status, &fwdPlan );
-*/
-
-    /* Clear Memory */
-    LALSDestroyVector( &status, &(params.ppn) );
-
-    XLALDestroyREAL4Vector( hoft->data );
-    LALFree( hoft );
-
->>>>>>> 3d5444f5
 
   fprintf( stderr, "               Done!\n" );  
   fflush( stderr );
 
-<<<<<<< HEAD
-=======
-    fprintf( stderr, "      Done!\n" );
-  }
->>>>>>> 3d5444f5
 
   /*
    * setup the template
@@ -882,11 +710,7 @@
              filterInput->fcTmplt->ACTDtilde->data[j + (numPoints/2+1) ].im;
     }
   }
-<<<<<<< HEAD
   fprintf( stderr, "Normalising input data for overlap..." );
-=======
-  fprintf( stderr, "      Done!\n" );
->>>>>>> 3d5444f5
 
   for( j = 0; j < (INT4)fcSegVec->data->data->data->length - 1; ++j )
   {
@@ -905,65 +729,27 @@
 
   for ( j = 0;  j < (INT4)fcSegVec->data->data->data->length; ++j )
   {
-<<<<<<< HEAD
     fcSegVec->data->data->data->data[j].re *= invRootData;
     fcSegVec->data->data->data->data[j].im *= invRootData;
   }
   fprintf( stderr, "         Done!\n");
-=======
-    REAL4 invRootData;
-    REAL4 norm = 0.0, normTest;
-    COMPLEX8Vector normTestVector;
-    COMPLEX8Vector normTestVector2;
-
-    normTestVector.length = fcSegVec->data->data->data->length;
-    normTestVector.data = fcSegVec->data->data->data->data;
-    normTestVector2.length = fcSegVec->data->data->data->length;
-    normTestVector2.data = filterInput->fcTmplt->ACTDtilde->data +
-                              (numPoints/2+1);
->>>>>>> 3d5444f5
 
 
   if( rho != 0 )
   {
     if ( !(ntilde_re = XLALCreateREAL4Vector( numPoints / 2 + 1 ) ))
     {
-<<<<<<< HEAD
       exit( -1 );
-=======
-      for ( j = 1; j < fcSegVec->data->data->data->length; ++j )
-      {
-        fcSegVec->data->data->data->data[j].re =
-               filterInput->fcTmplt->ACTDtilde->data[j + (numPoints/2+1) ].re;
-        fcSegVec->data->data->data->data[j].im =
-               filterInput->fcTmplt->ACTDtilde->data[j + (numPoints/2+1) ].im;
-      }
->>>>>>> 3d5444f5
     }
     memset( ntilde_re->data, 0, ntilde_re->length * sizeof( REAL4 ));
     if ( !(ntilde_im = XLALCreateREAL4Vector( numPoints / 2 + 1 ) ))
     {
-<<<<<<< HEAD
       exit( -1 );
     }  
     memset( ntilde_im->data, 0, ntilde_im->length * sizeof( REAL4 ));
     if ( !(ntilde = XLALCreateCOMPLEX8Vector( numPoints / 2 + 1 ) ))
     {
       exit( -1 );
-=======
-      if( j * fcSegVec->data->data->deltaF >= 40. )
-      {
-        REAL4 power;
-        if ( dataParams->wtildeVec->data[j].re == 0.0 )
-          printf(" We have a zero!!\n");
-        power = fcSegVec->data->data->data->data[j].re *
-                fcSegVec->data->data->data->data[j].re;
-        power += fcSegVec->data->data->data->data[j].im *
-                fcSegVec->data->data->data->data[j].im;
-        norm +=  4.0 * dt * power / dataParams->wtildeVec->data[j].re
-                                                            / (REAL4)numPoints;
-      }
->>>>>>> 3d5444f5
     }
     memset( ntilde->data, 0, ntilde->length * sizeof( COMPLEX8 ));
 
@@ -974,21 +760,10 @@
     LALNormalDeviates( &status, ntilde_im, randParams);
     TEST_STATUS( &status );
 
-<<<<<<< HEAD
     /* colour noise and add to signal */
     for( j=1; j < (INT4)numPoints / 2 ; ++j )
     { 
       REAL4 fac;
-=======
-    /*
-    normTest = XLALFindChirpACTDInnerProduct( &normTestVector,
-                                              &normTestVector,
-                                              dataParams->wtildeVec->data,
-                                              40.,
-                                              fcSegVec->data->data->deltaF );
-    */
-    invRootData = pow( normTest, -0.5 );
->>>>>>> 3d5444f5
 
       fac = sqrt( (REAL4)(numPoints) * 0.25
                    / dt * dataParams->wtildeVec->data[j].re );
@@ -1015,7 +790,6 @@
     LALDestroyRandomParams( &status, &randParams );
     TEST_STATUS( &status );
 
-<<<<<<< HEAD
     if ( ntilde_re )
     {
       XLALDestroyREAL4Vector( ntilde_re );
@@ -1028,41 +802,14 @@
     {
       XLALDestroyCOMPLEX8Vector( ntilde );
     }
-=======
-/*
-    fprintf( stderr, "   normTest  = %1.3e\n", normTest );
-    normTest = XLALFindChirpACTDInnerProduct( &normTestVector,
-                                              &normTestVector,
-                                              dataParams->wtildeVec->data,
-                                              40.,
-                                              dt, numPoints );
-
-    fprintf( stderr, "   < data, data>  = %1.3e\n", normTest );
-    normTest = XLALFindChirpACTDInnerProduct( &normTestVector,
-                                              &normTestVector2,
-                                              dataParams->wtildeVec->data,
-                                              40.,
-                                              dt, numPoints );
-
-    fprintf( stderr, "   < H2, data >   = %1.3e\n", normTest );
-
-    fprintf( stderr, "                                              Done!\n" ); */
->>>>>>> 3d5444f5
   }
 
   if( output == 1 )
   {
-<<<<<<< HEAD
     fp = fopen("FTdata.dat","w");    
     for( j = 0; j < (INT4)fcSegVec->data->data->data->length; ++j )
     fprintf(fp, "%e %e %e \n", 
              j * fcSegVec->data->data->deltaF,             
-=======
-    fp = fopen("FTdata.dat","w");
-    for( j = 0; j < fcSegVec->data->data->data->length; ++j )
-    fprintf(fp, "%e %e %e \n",
-             j * fcSegVec->data->data->deltaF,
->>>>>>> 3d5444f5
              fcSegVec->data->data->data->data[j].re,
              fcSegVec->data->data->data->data[j].im );
     fclose( fp );
@@ -1101,12 +848,8 @@
 
   fprintf( stderr, "Testing ACTDFilter...                   " );
   LALFindChirpACTDFilterSegment( &status, &event, filterInput, filterParams );
-<<<<<<< HEAD
   TEST_STATUS( &status );
   fprintf( stderr, "      Done!\n" );  
-=======
-  fprintf( stderr, "      Done!\n" );
->>>>>>> 3d5444f5
 
   if( output == 1 )
   {
@@ -1266,32 +1009,17 @@
   return 0;
 }
 
-<<<<<<< HEAD
--
 /*  
  *  
  * MakeDataACTD()
-=======
-
-/*
- *
- * MakeData()
->>>>>>> 3d5444f5
  *
  * Populate the dataSegVec with an injected inspiral and set the spectrum
  * and response vectors to unity.
  *
  */
-<<<<<<< HEAD
   
 int MakeDataACTD(
     DataSegmentVector *dataSegVec, 
-=======
-
-int MakeData(
-    DataSegmentVector *dataSegVec,
->>>>>>> 3d5444f5
     REAL4 mass1,
     REAL4 mass2,
     REAL4 srate,
