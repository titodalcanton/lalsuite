--- conflicted
+++ resolved
@@ -270,14 +270,8 @@
     /* compute inverse of S_v */
     for ( k = cut; k < params->wtildeVec->length; ++k )
     {
-<<<<<<< HEAD
       if ( spec[k] == 0 || isnan( spec[k] ) )
       { 
-=======
-      if ( spec[k] == 0 )
-      {
-
->>>>>>> 3d5444f5
         ABORT( status, FINDCHIRPSPH_EDIVZ, FINDCHIRPSPH_MSGEDIVZ );
       }
       wtilde[k].re = 1.0 / spec[k];
@@ -364,13 +358,9 @@
       outputData[k].re = 0.0;
       outputData[k].im = 0.0;
     }
-<<<<<<< HEAD
     outputData[ fcSeg->data->data->length-1 ].re = 0.0;
     outputData[ fcSeg->data->data->length-1 ].im = 0.0;
     
-=======
-
->>>>>>> 3d5444f5
     for ( k = 0; k < cut; ++k )
     {
       fftVec->data[k].re = 0.0;
