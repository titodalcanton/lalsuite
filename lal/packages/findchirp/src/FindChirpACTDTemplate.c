#if 0 
<lalVerbatim file="FindChirpACTDTemplateCV">
Author: Brown, D. A., Creighton, J. D. E. and Mckechan, D. J. A.
$Id: FindChirpACTDTemplate.c,v 1.2.2.4.2.1 2009/03/31 11:25:18 spxcar Exp $
</lalVerbatim> 

<lalLaTeX>
\subsection{Module \texttt{FindChirpACTDTemplate.c}}
\label{ss:FindChirpACTDTemplate.c}

Provides functions to create time domain inspiral templates in a
form that can be used by the \texttt{FindChirpACTDFilter()} function.

\subsubsection*{Prototypes}
\vspace{0.1in}
\input{FindChirpACTDTemplateCP}
\idx{LALFindChirpACTDTemplate()}
\idx{LALFindChirpACTDNormalize()}

The function \texttt{LALFindChirpACTDTemplate()} creates a time 
domain template using LALGeneratePPNAmpCorInspiral().

\subsubsection*{Algorithm}

Blah.

\subsubsection*{Uses}
\begin{verbatim}
LALCalloc()
LALFree()
LALCreateVector()
LALDestroyVector()
\end{verbatim}

\subsubsection*{Notes}

\vfill{\footnotesize\input{FindChirpACTDTemplateCV}}
</lalLaTeX> 
#endif

#include <math.h>
#include <lal/LALStdlib.h>
#include <lal/AVFactories.h>
#include <lal/SeqFactories.h>
#include <lal/DataBuffer.h>
#include <lal/LALInspiral.h>
#include <lal/FindChirp.h>
#include <lal/FindChirpTD.h>
#include <lal/FindChirpACTD.h>

NRCSID (FINDCHIRPACTDTEMPLATEC, "$Id: FindChirpACTDTemplate.c,v 1.2.2.4.2.1 2009/03/31 11:25:18 spxcar Exp $");

/* <lalVerbatim file="FindChirpACTDTemplateCP"> */
void
LALFindChirpACTDTemplate(
    LALStatus                  *status,
    FindChirpTemplate          *fcTmplt,
    InspiralTemplate           *tmplt,
    FindChirpTmpltParams       *params
    )
/* </lalVerbatim> */
{
  UINT4          i, j;
  UINT4          shift;
  UINT4          numPoints;
  REAL4Vector    ACTDVecs[NACTDVECS];
  COMPLEX8Vector ACTDtilde[NACTDVECS];
  REAL8          deltaT;
  REAL8          sampleRate;
  const REAL4    cannonDist = 1.0; /* Mpc */
  CHAR           infomsg[512];
  PPNParamStruc  ppnParams;
  CoherentGW     waveform;

  REAL4Vector  *tmpACTDVec = NULL; /* Used for band-passing */


  INITSTATUS( status, "LALFindChirpACTDTemplate", FINDCHIRPACTDTEMPLATEC );
  ATTATCHSTATUSPTR( status );


  /*
   *
   * check that the arguments are reasonable
   *
   */
 
  ASSERT( NACTDVECS >= 2, status,
      FINDCHIRPACTDH_EACTDV, FINDCHIRPACTDH_MSGEACTDV ); 

  /* check that the output structures exist */
  ASSERT( fcTmplt, status, 
      FINDCHIRPTDH_ENULL, FINDCHIRPTDH_MSGENULL );
  ASSERT( fcTmplt->ACTDtilde, status,
      FINDCHIRPTDH_ENULL, FINDCHIRPTDH_MSGENULL );
  ASSERT( fcTmplt->ACTDtilde->length == NACTDVECS, status, 
      FINDCHIRPH_ENULL, FINDCHIRPH_MSGENULL );
  ASSERT( fcTmplt->ACTDtilde->data, status, 
      FINDCHIRPTDH_ENULL, FINDCHIRPTDH_MSGENULL );

  /* check that the parameter structure exists */
  ASSERT( params, status, 
      FINDCHIRPTDH_ENULL, FINDCHIRPTDH_MSGENULL );
  ASSERT( params->ACTDVecs, status, 
      FINDCHIRPTDH_ENULL, FINDCHIRPTDH_MSGENULL );
  ASSERT( params->ACTDVecs->length == NACTDVECS, status, 
      FINDCHIRPH_ENULL, FINDCHIRPH_MSGENULL );
  ASSERT( params->ACTDVecs->data, status, 
      FINDCHIRPTDH_ENULL, FINDCHIRPTDH_MSGENULL );


  /* check we have an fft plan for the template */
  ASSERT( params->fwdPlan, status, 
      FINDCHIRPTDH_ENULL, FINDCHIRPTDH_MSGENULL );

  /* check that the timestep is positive */
  ASSERT( params->deltaT > 0, status, 
      FINDCHIRPTDH_EDELT, FINDCHIRPTDH_MSGEDELT );

  /* check that the input exists */
  ASSERT( tmplt, status, FINDCHIRPTDH_ENULL, FINDCHIRPTDH_MSGENULL );

  /* check that the template masses are not equal */
  if( tmplt->mass1 == tmplt->mass2 )
  {
    tmplt->mass2 += 1e-05;
    /*
    ABORT( status, FINDCHIRPACTDH_EQMAS, FINDCHIRPACTDH_MSGEQMAS );
    */
  }

  /* check that the  approximant is AmpCorPPN */
  if( params->approximant != AmpCorPPN )
  {
    ABORT( status, FINDCHIRPTDH_EMAPX, FINDCHIRPTDH_MSGEMAPX );
  }  

  /* store deltaT and zero out the time domain waveform vector */
  deltaT = params->deltaT;
  sampleRate = 1.0 / deltaT;
  numPoints =  params->ACTDVecs->vectorLength;

  ASSERT( numPoints >= (2 * (fcTmplt->ACTDtilde->vectorLength - 1)), status,
      FINDCHIRPTDH_EMISM, FINDCHIRPTDH_MSGEMISM );
  ASSERT( numPoints < (2 * (fcTmplt->ACTDtilde->vectorLength - 1) + 2), status,
      FINDCHIRPTDH_EMISM, FINDCHIRPTDH_MSGEMISM );


  /*
   *
   * generate the waveform using LALGeneratePPNAmpCorInspiral() from inject
   *
   */



  /* input parameters */
  memset( &ppnParams, 0, sizeof(PPNParamStruc) );
  ppnParams.deltaT = deltaT;
  ppnParams.mTot_real8 = tmplt->mass1 + tmplt->mass2;
  ppnParams.eta_real8  = tmplt->mass1 * tmplt->mass2;
  ppnParams.eta_real8 /= ppnParams.mTot_real8;
  ppnParams.eta_real8 /= ppnParams.mTot_real8;

  /* Set distance at 20Mpc for testing, will be normalised anyway */
  ppnParams.d = 1.0;
  ppnParams.fStartIn = params->fLow;
  ppnParams.fStopIn = - 1.0 /
<<<<<<< HEAD
              (6.0 * sqrt(6.0) * LAL_PI * ppnParams.mTot_real8 * LAL_MTSUN_SI);
=======
                    (6.0 * sqrt(6.0) * LAL_PI * ppnParams.mTot_real8 * LAL_MTSUN_SI);
>>>>>>> 8511ea9b

   /* PPN parameter. */
   ppnParams.ppn = NULL;
   LALSCreateVector( status->statusPtr, &(ppnParams.ppn), tmplt->order + 1 );
   ppnParams.ppn->data[0] = 1.0;
   if ( tmplt->order > 0 )
     ppnParams.ppn->data[1] = 0.0;
   for ( i = 2; i <= (UINT4)( tmplt->order ); i++ )
     ppnParams.ppn->data[i] = 1.0;


  /* ACTD specific */
  ppnParams.inc = LAL_PI_4;
  /* 
  ppnParams.ampOrder = ( INT4 )( tmplt->ampOrder );
  ppnParams.ampOrder = 1;
  */
  ppnParams.ampOrder = ( UINT4 )( NACTDVECS - 2 );

  /* XXX Uncomment below for extra testing XXX */  
  fprintf( stderr, "   tmplt->mass1         = %f\n", tmplt->mass1);
  fprintf( stderr, "   tmplt->mass2         = %f\n", tmplt->mass2);
  fprintf( stderr, "   ppnParams.deltaT     = %e\n", ppnParams.deltaT ); 
  fprintf( stderr, "   ppnParams.mTot_real8 = %e\n", ppnParams.mTot_real8 ); 
  fprintf( stderr, "   ppnParams.eta_real8  = %e\n", ppnParams.eta_real8 ); 
  fprintf( stderr, "   ppnParams.fStartIn   = %e\n", ppnParams.fStartIn ); 
  fprintf( stderr, "   ppnParams.fStopIn    = %e\n", ppnParams.fStopIn ); 
  fprintf( stderr, "   ppnParams.inc        = %e\n", ppnParams.inc ); 
  fprintf( stderr, "   ppnParams.amporder   = %d\n", ppnParams.ampOrder ); 
  for( i = 0; i < tmplt->order + 1; ++i )
  {
    fprintf( stderr, "   ppnParams.ppn->data[%d] = %e\n", i, 
                                    ppnParams.ppn->data[i] );
  }
    
  /*   XXX Uncomment above for extra testing XXX */ 


  /* generate waveform amplitude and phase */
  memset( &waveform, 0, sizeof(CoherentGW) );
  LALGeneratePPNAmpCorInspiral( status->statusPtr, &waveform, &ppnParams );
  CHECKSTATUSPTR( status );



  /* print termination information and check sampling */
  LALInfo( status, ppnParams.termDescription );
  if ( ppnParams.dfdt > 2.0 )
  {
  /* ABORT( status, FINDCHIRPTDH_ESMPL, FINDCHIRPTDH_MSGESMPL ); */
  }
  if ( waveform.a->data->length > numPoints )
  {
    ABORT( status, FINDCHIRPTDH_ELONG, FINDCHIRPTDH_MSGELONG );
  }

  memset( params->ACTDVecs->data, 0, NACTDVECS * numPoints * sizeof( REAL4 ) );
  memset( fcTmplt->ACTDtilde->data, 0, 
                        NACTDVECS * (numPoints / 2 + 1) * sizeof( COMPLEX8 ) ); 

  for( i=0; i < NACTDVECS; ++i )
  {
    ACTDVecs[i].length  = numPoints;
    ACTDtilde[i].length = numPoints / 2 + 1;
    ACTDVecs[i].data  = params->ACTDVecs->data + (i * numPoints);
    ACTDtilde[i].data = fcTmplt->ACTDtilde->data + (i * (numPoints / 2 + 1 ) );
  }

  /* compute h(t) */
  /* legacy - length is the lentgh of the vectors */
  for ( j = 0; j < waveform.a->data->length; ++j )
  {
    for ( i = 0; i < NACTDVECS; ++i )
    {
      ACTDVecs[i].data[j] = waveform.a->data->data[3*j + i]
         * cos( ( ( REAL4 )( i ) + 1.0 ) / 2.0 * waveform.phi->data->data[j] );
    }
  }


  /* free the memory allocated by LALGeneratePPNAmpCorInspiral() */
  LALSDestroyVectorSequence( status->statusPtr, &(waveform.h->data) );
  CHECKSTATUSPTR( status );

  LALSDestroyVectorSequence( status->statusPtr, &(waveform.a->data) );
  CHECKSTATUSPTR( status );

  LALSDestroyVector( status->statusPtr, &(waveform.f->data) );
   
   
  CHECKSTATUSPTR( status );

  LALDDestroyVector( status->statusPtr, &(waveform.phi->data) );
  CHECKSTATUSPTR( status );

  LALSDestroyVector( status->statusPtr, &(ppnParams.ppn) );
  CHECKSTATUSPTR( status );

  LALFree( waveform.h );
  LALFree( waveform.a );
  LALFree( waveform.f );
  LALFree( waveform.phi );
    
  /* waveform parameters needed for findchirp filter */
  tmplt->approximant = params->approximant;
  tmplt->tC = ppnParams.tc;
  tmplt->fFinal = ppnParams.fStop;
    
  fcTmplt->tmpltNorm = params->dynRange / ( cannonDist * 1.0e6 * LAL_PC_SI );
  fcTmplt->tmpltNorm *= fcTmplt->tmpltNorm;


  /* 
   *
   * Loop over each template and apply tapering/band passing etc
   *
   */
    
  /* Create a temporary vector to avoid mishaps */
  if( ( tmpACTDVec = XLALCreateREAL4Vector( numPoints ) ) == NULL )
  {
    ABORTXLAL( status );
  }
  
  for( i = 0; i < NACTDVECS; i++ )
  {
    memcpy( tmpACTDVec->data, ACTDVecs[i].data,  
               numPoints * sizeof( *( ACTDVecs[i].data ) ) );

    /* Taper the waveform if required */
    if ( params->taperTmplt != INSPIRAL_TAPER_NONE )
    {
      if ( XLALInspiralWaveTaper( tmpACTDVec, params->taperTmplt )
             == XLAL_FAILURE )
      {
        ABORTXLAL( status );
      }
    }


    /* Find the end of the chirp */
    j = numPoints - 1;
    while ( tmpACTDVec->data[j] == 0 )
    {
      /* search for the end of the chirp but don't fall off the array */
      if ( --j == 0 )
      {
        ABORT( status, FINDCHIRPTDH_EEMTY, FINDCHIRPTDH_MSGEEMTY );
      }
    }
    ++j;

    if ( params->bandPassTmplt )
    {
      REAL4Vector bpVector; /*Used to save time */
      REAL4 bpfLow;
      REAL4 bpfFinal;

      /* We want to shift the template to the middle of the vector so */
      /* that band-passing will work properly */
      shift = ( numPoints - j ) / 2;
      memmove( tmpACTDVec->data + shift, tmpACTDVec->data, 
                                       j * sizeof( *( tmpACTDVec->data ) ) );

      memset( tmpACTDVec->data, 0, shift * sizeof( *( tmpACTDVec->data ) ) );
      memset( tmpACTDVec->data + ( numPoints + j ) / 2, 0,
    ( numPoints - ( numPoints + j ) / 2 ) * sizeof( *( tmpACTDVec->data ) ) );

      /* Select an appropriate part of the vector to band pass. */
      /* band passing the whole thing takes a lot of time */
      if ( j > 2 * sampleRate && 2 * j <= numPoints )
      {
        bpVector.length = 2 * j;
        bpVector.data   = tmpACTDVec->data + numPoints / 2 - j;
      }
      else if ( j <= 2 * sampleRate && j + 2 * sampleRate <= numPoints )
      {
        bpVector.length = j + 2 * sampleRate;
        bpVector.data   = tmpACTDVec->data
                   + ( numPoints - j ) / 2 - (INT4)sampleRate;
      }
      else
      {
        bpVector.length = numPoints;
        bpVector.data   = tmpACTDVec->data;
      }
      
     /* Adjust frequencies according to the harmonic */
      bpfLow = 0.98 * tmplt->fLower ;
      bpfFinal = 1.02 * tmplt->fFinal * ( ( REAL4 )( i ) + 1. ) / 2.;

     /* If the harmonic is not in our bandwidth we mega band pass it */
     if( bpfLow >= bpfFinal )
     {
        bpfLow = 0.98 * tmplt->fLower;
        bpfFinal = 1.02* ( tmplt->fLower + 1. );
     }


      if ( XLALBandPassInspiralTemplate( &bpVector, bpfLow,
                   tmplt->fFinal, sampleRate ) == XLAL_FAILURE )
      {
        ABORTXLAL( status );
      }

      /* Now we need to do the shift to the end. */
      memcpy( tmpACTDVec->data, tmpACTDVec->data + ( numPoints + j ) / 2,
         ( numPoints - ( numPoints + j ) / 2 )  
               * sizeof( *(tmpACTDVec->data) ) );
      memcpy( tmpACTDVec->data + numPoints - ( numPoints + j ) / 2,
         tmpACTDVec->data, ( numPoints + j ) /2 
               * sizeof( *( tmpACTDVec->data ) ) );

    }
    else
    {
      /* No need for so much shifting around if not band passing */
      /* shift chirp to end of vector so it is the correct place for filter */
        memmove( tmpACTDVec->data + numPoints - j, tmpACTDVec->data, 
                                        j * sizeof( *( tmpACTDVec->data ) ) );
        memset( tmpACTDVec->data, 0, 
                        ( numPoints - j ) * sizeof( *( tmpACTDVec->data ) ) );
    }

    memcpy( ACTDVecs[i].data, tmpACTDVec->data, 
                           numPoints * sizeof( *( tmpACTDVec->data ) ) );

  }

  XLALDestroyREAL4Vector( tmpACTDVec );
  tmpACTDVec = NULL;
 


  /*
   *
   * create the frequency domain findchirp templates
   *
   */

  /* fft harmonics */
  for( i = 0; i < NACTDVECS; ++i)
  {
    if ( XLALREAL4ForwardFFT( &ACTDtilde[i], &ACTDVecs[i], 
         params->fwdPlan ) == XLAL_FAILURE )
    {
      ABORTXLAL( status );
    }
  }

  /* copy the template parameters to the findchirp template structure */
  memcpy( &(fcTmplt->tmplt), tmplt, sizeof(InspiralTemplate) );

  /* print the template normalization constant */
  if ( lalDebugLevel & LALINFO )
  {
    LALSnprintf( infomsg, sizeof(infomsg) / sizeof(*infomsg), 
        "tmpltNorm = %e\n", fcTmplt->tmpltNorm );
    LALInfo( status, infomsg );
  }


  /* normal exit */
  DETATCHSTATUSPTR( status );
  RETURN( status );
}


/* <lalVerbatim file="FindChirpACTDTemplate"> */
void
LALFindChirpACTDNormalize(
    LALStatus                  *status,
    FindChirpTemplate          *fcTmplt,
    FindChirpTmpltParams       *tmpltParams,
    FindChirpDataParams        *params
    )
/* </lalVerbatim> */
{
  UINT4          i, k;
  UINT4          numPoints;
  UINT4          numTDPoints;
  REAL8          deltaT; 
  COMPLEX8Vector ACTDtilde[NACTDVECS];
  COMPLEX8      *wtilde;
 
  /* Inner Products */
  /* Dominant 2nd Harmonic */
  REAL4   H2H2;
  /* 1st Harmonic */
  REAL4   H1H1, h1H2;
  /* 3rd Harmonic */
  REAL4   H3H3, h3H1, h3H2;

  REAL4   norm;

  INITSTATUS( status, "LALFindChirpACTDNormalize", FINDCHIRPACTDTEMPLATEC );

  /* check the required input exists */
  ASSERT( fcTmplt, status,
      FINDCHIRPTDH_ENULL, FINDCHIRPTDH_MSGENULL );
  ASSERT( tmpltParams, status,
      FINDCHIRPTDH_ENULL, FINDCHIRPTDH_MSGENULL );

  ASSERT( params, status,
      FINDCHIRPTDH_ENULL, FINDCHIRPTDH_MSGENULL );

  ASSERT( params->wtildeVec, status,
      FINDCHIRPTDH_ENULL, FINDCHIRPTDH_MSGENULL );
  ASSERT( params->wtildeVec->data, status,
      FINDCHIRPTDH_ENULL, FINDCHIRPTDH_MSGENULL );

  ASSERT( params->tmpltPowerVec, status,
      FINDCHIRPTDH_ENULL, FINDCHIRPTDH_MSGENULL );
  ASSERT( params->tmpltPowerVec->data, status,
      FINDCHIRPTDH_ENULL, FINDCHIRPTDH_MSGENULL );

  /* check that we have the correct approximant */
  if( params->approximant != AmpCorPPN )
  {
    ABORT( status, FINDCHIRPTDH_EMAPX, FINDCHIRPTDH_MSGEMAPX );
  }


  wtilde = params->wtildeVec->data;

  numPoints   = fcTmplt->ACTDtilde->vectorLength;
  numTDPoints = 2 * ( numPoints - 1 );
 
  deltaT = tmpltParams->deltaT;

  for( i = 0; i < NACTDVECS; ++i )
  {
    ACTDtilde[i].length = numPoints;
    ACTDtilde[i].data  = fcTmplt->ACTDtilde->data + (i * numPoints );
  }


   
  /* 
   * Start with dominant harmonic. 
   * Calculate H2 
   */
  H2H2 = XLALFindChirpACTDInnerProduct( &ACTDtilde[1], &ACTDtilde[1], 
                             wtilde, tmpltParams->fLow, deltaT, numTDPoints );
  norm = pow( H2H2, -0.5 );
  for( k = 1; k < numPoints; ++k )
  {
    ACTDtilde[1].data[k].re *= norm; 
    ACTDtilde[1].data[k].im *= norm; 
  }


  /* 
   * Calculate H1 
   */
  h1H2 = XLALFindChirpACTDInnerProduct( &ACTDtilde[1], &ACTDtilde[0],
                              wtilde, tmpltParams->fLow, deltaT, numTDPoints );
  for( k = 1; k < numPoints; ++k )
  {
    ACTDtilde[0].data[k].re -=  h1H2 * ACTDtilde[1].data[k].re;
    ACTDtilde[0].data[k].im -=  h1H2 * ACTDtilde[1].data[k].im;
  }
  H1H1 = XLALFindChirpACTDInnerProduct( &ACTDtilde[0], &ACTDtilde[0],
                              wtilde, tmpltParams->fLow, deltaT, numTDPoints );

  norm = pow( H1H1, -0.5 );
  for( k = 1; k < numPoints; ++k )
  {
    ACTDtilde[0].data[k].re *=  norm;                  
    ACTDtilde[0].data[k].im *=  norm;                  
  }

  /*
   * Calculate H3
   */
  h3H1 = XLALFindChirpACTDInnerProduct( &ACTDtilde[0], &ACTDtilde[2],
                              wtilde, tmpltParams->fLow, deltaT, numTDPoints );
  h3H2 = XLALFindChirpACTDInnerProduct( &ACTDtilde[1], &ACTDtilde[2],
                              wtilde, tmpltParams->fLow, deltaT, numTDPoints );
  for( k = 1; k < numPoints; ++k )
  {
    ACTDtilde[2].data[k].re -=  h3H1 * ACTDtilde[0].data[k].re; 
    ACTDtilde[2].data[k].re -=  h3H2 * ACTDtilde[1].data[k].re; 
    ACTDtilde[2].data[k].im -=  h3H1 * ACTDtilde[0].data[k].im;
    ACTDtilde[2].data[k].im -=  h3H2 * ACTDtilde[1].data[k].im; 
  }
  H3H3 = XLALFindChirpACTDInnerProduct( &ACTDtilde[2], &ACTDtilde[2],
                              wtilde, tmpltParams->fLow, deltaT, numTDPoints );
  norm = pow( H3H3, -0.5 );
  for( k = 1; k < numPoints; ++k )
  {
    ACTDtilde[2].data[k].re *=  norm;                  
    ACTDtilde[2].data[k].im *=  norm;                  
  }

 /* XXX UNCOMMENT BELOW TO TEST ORTHONORMALISATION XXX */
/*
  H1H1 = XLALFindChirpACTDInnerProduct( &ACTDtilde[0], &ACTDtilde[0],
                              wtilde, tmpltParams->fLow, deltaT, numTDPoints );
  H2H2 = XLALFindChirpACTDInnerProduct( &ACTDtilde[1], &ACTDtilde[1],
                              wtilde, tmpltParams->fLow, deltaT, numTDPoints );
  H3H3 = XLALFindChirpACTDInnerProduct( &ACTDtilde[2], &ACTDtilde[2],
                              wtilde, tmpltParams->fLow, deltaT, numTDPoints );

  fprintf( stderr, "\n\n  H1H1 = %.4f  H2H2 = %.4f  H3H3 = %.4f\n", 
                                          H1H1, H2H2, H3H3 );
  
  h1H2 = XLALFindChirpACTDInnerProduct( &ACTDtilde[1], &ACTDtilde[0],
                              wtilde, tmpltParams->fLow, deltaT, numTDPoints );
  h3H1 = XLALFindChirpACTDInnerProduct( &ACTDtilde[2], &ACTDtilde[0],
                              wtilde, tmpltParams->fLow, deltaT, numTDPoints );
  h3H2 = XLALFindChirpACTDInnerProduct( &ACTDtilde[2], &ACTDtilde[1],
                              wtilde, tmpltParams->fLow, deltaT, numTDPoints );

  fprintf( stderr, "  h1H2 = %.4f  h3H1 = %.4f  h3H2 = %.4f\n", 
                                          h1H2, h3H1, h3H2 );
  fprintf( stderr, "                                        " );
*/
  /* XXX UNCOMMENT ABOVE TO TEST ORTHONORMALIZATION XXX */

  /* Since the template is now properly normalized, set norm to 1.0 */
  fcTmplt->norm = 4.0 * deltaT / (REAL4)(numPoints);
  fcTmplt->norm = fcTmplt->norm * fcTmplt->norm;

  /* normal exit */
  RETURN( status );

}

REAL4  XLALFindChirpACTDInnerProduct(
               COMPLEX8Vector  *a,
               COMPLEX8Vector  *b,
               COMPLEX8        *wtilde,
               REAL4            flower,
               REAL4            deltaT,
               UINT4            numPoints
                                    )
{
  INT4  k;
  REAL4 innerProduct;
  REAL4 deltaF;
  REAL4 sum = 0.0;

  deltaF = 1.0 / ((REAL4)numPoints * deltaT);

  for( k = 1; k < a->length; ++k )
  {
    if(  k * deltaF  >= flower )
    {
      REAL4 power;
      power = a->data[k].re * b->data[k].re;
      power += a->data[k].im * b->data[k].im;
      
      sum += 4.0 * deltaT *  power * wtilde[k].re / (REAL4)(numPoints);
    }
  }

  innerProduct = sum;

  return innerProduct;

}<|MERGE_RESOLUTION|>--- conflicted
+++ resolved
@@ -166,11 +166,7 @@
   ppnParams.d = 1.0;
   ppnParams.fStartIn = params->fLow;
   ppnParams.fStopIn = - 1.0 /
-<<<<<<< HEAD
               (6.0 * sqrt(6.0) * LAL_PI * ppnParams.mTot_real8 * LAL_MTSUN_SI);
-=======
-                    (6.0 * sqrt(6.0) * LAL_PI * ppnParams.mTot_real8 * LAL_MTSUN_SI);
->>>>>>> 8511ea9b
 
    /* PPN parameter. */
    ppnParams.ppn = NULL;
