/*
*  Copyright (C) 2007 Duncan Brown, David McKechan, Thomas Cokelaer
*
*  This program is free software; you can redistribute it and/or modify
*  it under the terms of the GNU General Public License as published by
*  the Free Software Foundation; either version 2 of the License, or
*  (at your option) any later version.
*
*  This program is distributed in the hope that it will be useful,
*  but WITHOUT ANY WARRANTY; without even the implied warranty of
*  MERCHANTABILITY or FITNESS FOR A PARTICULAR PURPOSE.  See the
*  GNU General Public License for more details.
*
*  You should have received a copy of the GNU General Public License
*  along with with program; see the file COPYING. If not, write to the
*  Free Software Foundation, Inc., 59 Temple Place, Suite 330, Boston,
*  MA  02111-1307  USA
*/

/*  <lalVerbatim file="LALInspiralAmplitudeCorrectedWaveCV">
Author: Cokelaer T, McKechan D
$Id$
</lalVerbatim>  */

/*  <lalLaTeX>

\subsection{Module \texttt{LALInspiralAmplitudeCorrectedWave.c} and \texttt{LALInspiralAmplitudeCorrectedWaveTemplates.c}}

The code \texttt{LALInspiralAmplitudeCorrectedWave} generates an time-domain inspiral waveform corresponding to the
\texttt{approximant} \texttt{TaylorT1} and \texttt{PadeT1} as outlined in the
documentation for the function \texttt{LALInspiralWave}.

\subsubsection*{Prototypes}
\vspace{0.1in}
\input{LALInspiralAmplitudeCorrectedWaveCP}
\index{\verb&LALInspiralAmplitudeCorrectedWave()&}
\begin{itemize}
\item {\tt signalvec:} Output containing the inspiral waveform.
\item {\tt params:} Input containing binary chirp parameters.
\end{itemize}

\input{LALInspiralAmplitudeCorrectedWaveTemplatesCP}
\index{\verb&LALInspiralAmplitudeCorrectedWaveTemplates()&}
\begin{itemize}
\item {\tt signalvec1:} Output containing the 0-phase inspiral waveform.
\item {\tt signalvec2:} Output containing the $\pi/2$-phase inspiral waveform.
\item {\tt params:} Input containing binary chirp parameters.
\end{itemize}

\subsubsection*{Description}

\texttt{LALInspiralAmplitudeCorrectedWave} is called if the user has specified the
\texttt{enum} \texttt{approximant} to be
either \texttt{TaylorT1} or \texttt{PadeT1}.
{\tt LALInspiralAmplitudeCorrectedWaveTemplates} is exactly the same as \texttt{LALInspiralAmplitudeCorrectedWave,} except that
it generates two templates one for which the starting phase is
\texttt{params.startPhase} and the other for which the phase is
\texttt{params.startPhase + $\pi/2$}.


\subsubsection*{Algorithm}
This code uses a fourth-order Runge-Kutta algorithm to solve the ODEs
in Equation (\ref{eq:ode2}).

\subsubsection*{Uses}

\texttt{LALInspiralSetup}\\
\texttt{LALInspiralChooseModel}\\
\texttt{LALInspiralVelocity}\\
\texttt{LALInspiralPhasing1}\\
\texttt{LALInspiralDerivatives}\\
\texttt{LALRungeKutta4}.


\subsubsection*{Notes}

\vfill{\footnotesize\input{LALInspiralAmplitudeCorrectedWaveCV}}

</lalLaTeX>  */

/*
   Interface routine needed to generate time-domain T- or a P-approximant
   waveforms by solving the ODEs using a 4th order Runge-Kutta; April 5, 00.
*/
#include <lal/LALInspiral.h>
#include <lal/LALStdlib.h>
#include <lal/Units.h>
#include <lal/SeqFactories.h>
#include <lal/GenerateInspiral.h>
#include <lal/GeneratePPNInspiral.h>
#include <lal/DetResponse.h>
#include <lal/LIGOMetadataUtils.h>
static void
LALInspiralAmplitudeCorrectedWaveEngine(
   LALStatus        *status,
   REAL4Vector      *signalvec1,
   REAL4Vector      *signalvec2,
   REAL4Vector      *a,
   REAL4Vector      *ff,
   REAL8Vector      *phi,
   INT4             *countback,
   InspiralTemplate *params
   );


NRCSID (LALINSPIRALAMPLITUDECORRECTEDWAVEC, "$Id$");

/*  <lalVerbatim file="LALInspiralAmplitudeCorrectedWaveCP"> */
void
LALInspiralAmplitudeCorrectedWave(
   LALStatus        *status,
   REAL4Vector      *signalvec,
   InspiralTemplate *params
   )
 { /* </lalVerbatim>  */

   INT4 count;

   INITSTATUS(status, "LALInspiralAmplitudeCorrectedWave",LALINSPIRALAMPLITUDECORRECTEDWAVEC);
   ATTATCHSTATUSPTR(status);

   ASSERT(signalvec, status, LALINSPIRALH_ENULL, LALINSPIRALH_MSGENULL);
   ASSERT(signalvec->data, status, LALINSPIRALH_ENULL, LALINSPIRALH_MSGENULL);

   /* Initially the waveform is empty*/
   memset(signalvec->data, 0, signalvec->length*sizeof(REAL4));

   /*Call the engine function*/
   LALInspiralAmplitudeCorrectedWaveEngine(status->statusPtr, signalvec, NULL, NULL, NULL, NULL, &count, params);
   CHECKSTATUSPTR(status);

   DETATCHSTATUSPTR(status);
   RETURN (status);
}



NRCSID (LALINSPIRALAMPLITUDECORRECTEDWAVETEMPLATESC, "$Id$");

/*  <lalVerbatim file="LALInspiralAmplitudeCorrectedWaveTemplatesCP"> */
void
LALInspiralAmplitudeCorrectedWaveTemplates(
   LALStatus        *status,
   REAL4Vector      *signalvec1,
   REAL4Vector      *signalvec2,
   InspiralTemplate *params
   )
 { /* </lalVerbatim>  */

   INT4 count;

   INITSTATUS(status, "LALInspiralAmplitudeCorrectedWaveTemplates",LALINSPIRALAMPLITUDECORRECTEDWAVETEMPLATESC);
   ATTATCHSTATUSPTR(status);

   ASSERT(signalvec1, status, LALINSPIRALH_ENULL, LALINSPIRALH_MSGENULL);
   ASSERT(signalvec2, status, LALINSPIRALH_ENULL, LALINSPIRALH_MSGENULL);
   ASSERT(signalvec1->data, status, LALINSPIRALH_ENULL, LALINSPIRALH_MSGENULL);
   ASSERT(signalvec2->data, status, LALINSPIRALH_ENULL, LALINSPIRALH_MSGENULL);

   /* Initially the waveforms are empty */
   memset(signalvec1->data, 0, signalvec1->length * sizeof(REAL4));
   memset(signalvec2->data, 0, signalvec2->length * sizeof(REAL4));

   /* Call the engine function */
   LALInspiralAmplitudeCorrectedWaveEngine(status->statusPtr, signalvec1, signalvec2, NULL, NULL, NULL, &count, params);
   CHECKSTATUSPTR(status);

   DETATCHSTATUSPTR(status);
   RETURN (status);
}

/*
   Interface routine needed to generate time-domain T- or a P-approximant
   waveforms for injection packages T.Cokelaer sept 2003
*/

NRCSID (LALINSPIRALAMPLITUDECORRECTEDWAVEFORINJECTIONC, "$Id$");

/*  <lalVerbatim file="LALInspiralAmplitudeCorrectedWaveForInjectionCP"> */
void
LALInspiralAmplitudeCorrectedWaveForInjection(
			     LALStatus        *status,
			     CoherentGW       *waveform,
			     InspiralTemplate *params,
			     PPNParamStruc  *ppnParams
			     )
{ /* </lalVerbatim>  */

  INT4        count, i;
  REAL8       p, phiC;

  REAL4Vector a;           /* pointers to generated amplitude  data */
  REAL4Vector ff;          /* pointers to generated  frequency data */
  REAL8Vector phi;         /* generated phase data */

  CreateVectorSequenceIn in;

  CHAR message[256];

  InspiralInit paramsInit;

  INITSTATUS(status,"LALInspiralAmplitudeCorrectedWaveForInjection",
  LALINSPIRALAMPLITUDECORRECTEDWAVETEMPLATESC);
  ATTATCHSTATUSPTR(status);

  /* Make sure parameter and waveform structures exist. */
  ASSERT( params, status, LALINSPIRALH_ENULL, LALINSPIRALH_MSGENULL );
  ASSERT(waveform, status, LALINSPIRALH_ENULL, LALINSPIRALH_MSGENULL);
  ASSERT( !( waveform->a ), status, LALINSPIRALH_ENULL, LALINSPIRALH_MSGENULL );
  ASSERT( !( waveform->f ), status, LALINSPIRALH_ENULL, LALINSPIRALH_MSGENULL );
  ASSERT( !( waveform->phi ), status, LALINSPIRALH_ENULL, LALINSPIRALH_MSGENULL );

  /* Compute some parameters*/
  LALInspiralInit(status->statusPtr, params, &paramsInit);
  CHECKSTATUSPTR(status);

  if (paramsInit.nbins == 0){
      DETATCHSTATUSPTR(status);
      RETURN (status);
  }

  /* Now we can allocate memory and vector for coherentGW structure*/

  ff.length  = paramsInit.nbins;
  a.length   = 2* paramsInit.nbins;
  phi.length = paramsInit.nbins;

  ff.data = (REAL4 *) LALCalloc(paramsInit.nbins, sizeof(REAL4));
  a.data  = (REAL4 *) LALCalloc(2 * paramsInit.nbins, sizeof(REAL4));
  phi.data= (REAL8 *) LALCalloc(paramsInit.nbins, sizeof(REAL8));

  /* Check momory allocation is okay */
  if (!(ff.data) || !(a.data) || !(phi.data))
  {
    if (ff.data)  LALFree(ff.data);
    if (a.data)   LALFree(a.data);
    if (phi.data) LALFree(phi.data);


    ABORT( status, LALINSPIRALH_EMEM, LALINSPIRALH_MSGEMEM );
  }

  count = 0;

  /* Call the engine function */
  LALInspiralAmplitudeCorrectedWaveEngine(status->statusPtr, NULL, NULL, &a, &ff, &phi, &count, params);
  BEGINFAIL( status )
  {
    LALFree(ff.data);
    LALFree(a.data);
    LALFree(phi.data);
  }
  ENDFAIL( status );

  p = phi.data[count-1];

  params->fFinal = ff.data[count-1];
  sprintf(message, "cycles = %f", p/(double)LAL_TWOPI);
  LALInfo(status, message);

  if ( (INT4)(p/LAL_TWOPI) < 2 ){
    sprintf(message, "The waveform has only %f cycles; we don't keep waveform with less than 2 cycles.",
	       p/(double)LAL_TWOPI );
    XLALPrintError(message);
    LALWarning(status, message);
  }

      /*wrap the phase vector*/
      phiC =  phi.data[count-1] ;
      for (i = 0; i < count; i++)
	{
	  phi.data[i] =  phi.data[i] - phiC + ppnParams->phi;
	}

      /* Allocate the waveform structures. */
      if ( ( waveform->a = (REAL4TimeVectorSeries *)
	     LALCalloc(1, sizeof(REAL4TimeVectorSeries) ) ) == NULL ) {
	ABORT( status, LALINSPIRALH_EMEM,
	       LALINSPIRALH_MSGEMEM );
      }
      if ( ( waveform->f = (REAL4TimeSeries *)
	     LALCalloc(1, sizeof(REAL4TimeSeries) ) ) == NULL ) {
	LALFree( waveform->a ); waveform->a = NULL;
	ABORT( status, LALINSPIRALH_EMEM,
	       LALINSPIRALH_MSGEMEM );
      }
      if ( ( waveform->phi = (REAL8TimeSeries *)
	     LALCalloc(1, sizeof(REAL8TimeSeries) ) ) == NULL ) {
	LALFree( waveform->a ); waveform->a = NULL;
	LALFree( waveform->f ); waveform->f = NULL;
	ABORT( status, LALINSPIRALH_EMEM,
	       LALINSPIRALH_MSGEMEM );
      }


      in.length = (UINT4)(count);
      in.vectorLength = 2;

      LALSCreateVectorSequence( status->statusPtr, &( waveform->h->data ), &in );
      CHECKSTATUSPTR(status);

      LALSCreateVectorSequence( status->statusPtr, &( waveform->a->data ), &in );
      CHECKSTATUSPTR(status);

      LALSCreateVector( status->statusPtr, &( waveform->f->data ), count);
      CHECKSTATUSPTR(status);

      LALDCreateVector( status->statusPtr, &( waveform->phi->data ), count );
      CHECKSTATUSPTR(status);

      memcpy(waveform->f->data->data , ff.data, count*(sizeof(REAL4)));
      memcpy(waveform->h->data->data , a.data, 2*count*(sizeof(REAL4)));
      memcpy(waveform->a->data->data , a.data, 2*count*(sizeof(REAL4)));
      memcpy(waveform->phi->data->data ,phi.data, count*(sizeof(REAL8)));

      waveform->a->deltaT = waveform->f->deltaT = waveform->phi->deltaT = waveform->h->deltaT
	= ppnParams->deltaT;

      waveform->a->sampleUnits    = lalStrainUnit;
      waveform->f->sampleUnits    = lalHertzUnit;
      waveform->phi->sampleUnits  = lalDimensionlessUnit;
      waveform->position = ppnParams->position;
      waveform->psi = ppnParams->psi;

      LALSnprintf( waveform->a->name, LALNameLength,   "T1 inspiral amplitude" );
      LALSnprintf( waveform->f->name, LALNameLength,   "T1 inspiral frequency" );
      LALSnprintf( waveform->phi->name, LALNameLength, "T1 inspiral phase" );

      /* --- fill some output ---*/
      ppnParams->tc     = (double)(count-1) / params->tSampling ;
      ppnParams->length = count;
      ppnParams->dfdt   = ((REAL4)(waveform->f->data->data[count-1]
				   - waveform->f->data->data[count-2]))
	* ppnParams->deltaT;
      ppnParams->fStop  = params->fFinal;
      ppnParams->termCode        = GENERATEPPNINSPIRALH_EFSTOP;
      ppnParams->termDescription = GENERATEPPNINSPIRALH_MSGEFSTOP;

      ppnParams->fStart   = ppnParams->fStartIn;

  /* --- free memory --- */
  LALFree(ff.data);
  LALFree(a.data);
  LALFree(phi.data);

  DETATCHSTATUSPTR(status);
  RETURN (status);
}

/*
 *  Engine function for use by other LALInspiralAmplitudeCorrectedWave* functions
 *  Craig Robinson April 2005
 */

NRCSID (LALINSPIRALAMPLITUDECORRECTEDWAVEENGINEC, "$Id$");

void
LALInspiralAmplitudeCorrectedWaveEngine(
		LALStatus        *status,
		REAL4Vector      *signalvec1,
		REAL4Vector      *signalvec2,
		REAL4Vector      *a,
		REAL4Vector      *ff,
		REAL8Vector      *phi,
		INT4             *countback,
		InspiralTemplate *params)
{
   PPNParamStruc ppnParams;
   CoherentGW 	waveform;
   INT4 i, count;
   REAL8 dt;
   REAL8 mTot = 0;
   REAL8 unitHz = 0;
   REAL8 mu = 0;
   REAL8 cosI = 0;/* cosine of system inclination */
   REAL8 etab = 0;
   REAL8 fFac = 0; /* SI normalization for f and t */
   REAL8 f2aFac = 0;/* factor multiplying f in amplitude function */
   REAL8 apFac = 0, acFac = 0;/* extra factor in plus and cross amplitudes */
<<<<<<< HEAD
   REAL4 hPlus, hCross;

   /* For f+ and fx */
   LALDetector  det;
   InterferometerNumber ifoNumber = LAL_IFO_H1;
   double fPlus, fCross, tdelay, gmst;
   LIGOTimeGPS  time;
  
=======

   REAL4 hPlus, hCross;
   double fPlus, fCross;

  /* LALDetector det;
   InterferometerNumber ifoNumber = LAL_UNKNOWN_IFO;
   REAL4 longitude,latitude,polarization,gmst;
*/
>>>>>>> ba24a83f
   INITSTATUS(status, "LALInspiralAmplitudeCorrectedWaveEngine", LALINSPIRALAMPLITUDECORRECTEDWAVEENGINEC);
   ATTATCHSTATUSPTR(status);

   ASSERT (params,  status, LALINSPIRALH_ENULL, LALINSPIRALH_MSGENULL);
   ASSERT (params->nStartPad >= 0, status, LALINSPIRALH_ESIZE, LALINSPIRALH_MSGESIZE);
   ASSERT (params->nEndPad >= 0, status, LALINSPIRALH_ESIZE, LALINSPIRALH_MSGESIZE);
   ASSERT (params->fLower > 0, status, LALINSPIRALH_ESIZE, LALINSPIRALH_MSGESIZE);
   ASSERT (params->tSampling > 0, status, LALINSPIRALH_ESIZE, LALINSPIRALH_MSGESIZE);


 

   dt = 1./params->tSampling;

   /* some values to be used to compute h(t)*/
   {
      mTot   = params->mass1 + params->mass2;
      etab   = params->mass1 * params->mass2;
      etab  /= mTot;
      etab  /= mTot;
      unitHz = mTot *LAL_MTSUN_SI*(REAL8)LAL_PI;
      /*cosI and the following parameters are probably useless. apFac and acFac
       * are computed within GeneratePPNAmpCor*/
      cosI   = cos( params->inclination );
      mu     = etab * mTot;
      fFac   = 1.0 / ( 4.0*LAL_TWOPI*LAL_MTSUN_SI*mTot );
      f2aFac = LAL_PI*LAL_MTSUN_SI*mTot*fFac;
      apFac  = acFac = -2.0 * mu * LAL_MRSUN_SI/params->distance;
      apFac *= 1.0 + cosI*cosI;
      acFac *= 2.0*cosI;
      params->nStartPad = 0;
   }

   /* this parameters are not used in GeneratePPNAmp*/
   ppnParams.position.latitude = params->sourceTheta;
   ppnParams.position.longitude = params->sourcePhi;
   ppnParams.position.system = COORDINATESYSTEM_EQUATORIAL;
   ppnParams.psi = params->polarisationAngle;
   ppnParams.lengthIn = 0.0;

   /* The following fields are used by GeneratePPNAmpCor function */
   /* Variable Parameters */
   ppnParams.mTot_real8 = mTot;
   ppnParams.eta_real8 = etab;
   ppnParams.d = 1.0;
   ppnParams.inc = params->inclination;
   /* GeneratePPN does not set the starting phase.*/
   ppnParams.phi = params->startPhase;
   ppnParams.fStartIn = params->fLower;
   /* set to zero so that GeneratePPNAmp recomputes the flso*/
   ppnParams.fStopIn = 0.;
   ppnParams.ppn = NULL;
   ppnParams.ampOrder = params->ampOrder;
   /* set ther PN order of the flux */
   LALSCreateVector( status->statusPtr, &(ppnParams.ppn), params->order + 1 );
   ppnParams.ppn->data[0] = 1.0;
   if ( params->order > 0 )
     ppnParams.ppn->data[1] = 0.0;
   for ( i = 2; i <= (INT4)( params->order ); i++ )
     ppnParams.ppn->data[i] = 1.0;
	ppnParams.fStopIn = 0;
	ppnParams.deltaT = dt;
<<<<<<< HEAD
 
  /* Time we computed fplus and fcross */
  memset( &det, 0, sizeof(LALDetector));
  ifoNumber = XLALIFONumber("H1");
  time.gpsSeconds = 841000000;
  time.gpsNanoSeconds = 000000000;
  XLALReturnDetector(&det, ifoNumber);
  gmst = XLALGreenwichMeanSiderealTime( &time );
  XLALComputeDetAMResponse( &fPlus, &fCross, det.response,
                             ppnParams.position.longitude,
                             ppnParams.position.latitude,
                             ppnParams.psi,
                             gmst );
  tdelay = XLALTimeDelayFromEarthCenter( det.location,
            ppnParams.position.longitude,
            ppnParams.position.latitude,
            &time );
	
=======

>>>>>>> ba24a83f


   count = 0;
   if (signalvec2) {
   params->nStartPad = 0;
   } /* for template genera  memset( &waveform, 0, sizeof(CoherentGW) );
tion, that value must be zero*/
   else if (signalvec1) {
     count = params->nStartPad;
   }


   memset( &waveform, 0, sizeof(CoherentGW) );
   LALGeneratePPNAmpCorInspiral( status->statusPtr, &waveform, &ppnParams );





   count = 0;
  for (i=0;i<(INT4)waveform.h->data->length; i++)
  {
	   /* Non-injection case */
      if (signalvec1)
      {
         /* For amplitude corrected waveforms, we do not want only h+ or only hx but F+h+ + FxHx*/
         hPlus  = (REAL4) waveform.h->data->data[2*i];
         hCross = (REAL4) waveform.h->data->data[2*i+1];
         *(signalvec1->data + count) = fPlus * hPlus + fCross * hCross;
         /* todo: add an Abort if signalvec2<>0*/
	 if (signalvec2)
	 {
         *(signalvec2->data + count) = (REAL4) waveform.h->data->data[2*i+1];
	 }
      }

      /* Injection case */
      else if (a)
      {
          #if 0
          omega = v*v*v;
          ff->data[count]       = (REAL4)(omega/unitHz);
          f2a                   = pow (f2aFac * omega, 2./3.);
          /* waveform->a does not exist. Only waveform->h is populated within
          GeneratePPNAmpCorr function.
          */
          a->data[2*count]      = (REAL4) waveform.a->data->data[count];
          a->data[2*count+1]    = (REAL4) waveform.a->data->data[count];
          phi->data[count]      = (REAL8) waveform.phi->data->data[count];
          #endif
      }

 		count++;
   }


   params->tC = count*dt;

   /* The final frequency needs to take into account the amplitude corrected order */
   params->fFinal = waveform.f->data->data[count-1] * (params->ampOrder+2.)/2.;


   *countback = count;

	/* destroy the waveform signal */
   if ( waveform.a ){
     LALSDestroyVectorSequence( status->statusPtr, &(waveform.a->data) );
     CHECKSTATUSPTR( status );
     LALFree( waveform.a );
   }
   if ( waveform.shift )
    {
      LALSDestroyVector( status->statusPtr, &(waveform.shift->data) );
      CHECKSTATUSPTR( status );
      LALFree( waveform.shift );
    }

    if ( waveform.f ){
    LALSDestroyVector( status->statusPtr, &(waveform.f->data) );
    CHECKSTATUSPTR( status );
      LALFree( waveform.f );
    }

    if ( waveform.phi ){
    LALDDestroyVector( status->statusPtr, &(waveform.phi->data) );
    CHECKSTATUSPTR( status );
      LALFree( waveform.phi );
    }

   if ( waveform.h ){
    LALSDestroyVectorSequence( status->statusPtr, &(waveform.h->data) );
    CHECKSTATUSPTR( status );
    LALFree( waveform.h );
    }


   DETATCHSTATUSPTR(status);
   RETURN (status);

}<|MERGE_RESOLUTION|>--- conflicted
+++ resolved
@@ -377,7 +377,6 @@
    REAL8 fFac = 0; /* SI normalization for f and t */
    REAL8 f2aFac = 0;/* factor multiplying f in amplitude function */
    REAL8 apFac = 0, acFac = 0;/* extra factor in plus and cross amplitudes */
-<<<<<<< HEAD
    REAL4 hPlus, hCross;
 
    /* For f+ and fx */
@@ -386,16 +385,6 @@
    double fPlus, fCross, tdelay, gmst;
    LIGOTimeGPS  time;
   
-=======
-
-   REAL4 hPlus, hCross;
-   double fPlus, fCross;
-
-  /* LALDetector det;
-   InterferometerNumber ifoNumber = LAL_UNKNOWN_IFO;
-   REAL4 longitude,latitude,polarization,gmst;
-*/
->>>>>>> ba24a83f
    INITSTATUS(status, "LALInspiralAmplitudeCorrectedWaveEngine", LALINSPIRALAMPLITUDECORRECTEDWAVEENGINEC);
    ATTATCHSTATUSPTR(status);
 
@@ -458,7 +447,6 @@
      ppnParams.ppn->data[i] = 1.0;
 	ppnParams.fStopIn = 0;
 	ppnParams.deltaT = dt;
-<<<<<<< HEAD
  
   /* Time we computed fplus and fcross */
   memset( &det, 0, sizeof(LALDetector));
@@ -477,9 +465,6 @@
             ppnParams.position.latitude,
             &time );
 	
-=======
-
->>>>>>> ba24a83f
 
 
    count = 0;
