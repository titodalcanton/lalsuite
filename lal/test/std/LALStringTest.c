/*
 *  Copyright (C) 2015 Karl Wette
 *
 *  This program is free software; you can redistribute it and/or modify
 *  it under the terms of the GNU General Public License as published by
 *  the Free Software Foundation; either version 2 of the License, or
 *  (at your option) any later version.
 *
 *  This program is distributed in the hope that it will be useful,
 *  but WITHOUT ANY WARRANTY; without even the implied warranty of
 *  MERCHANTABILITY or FITNESS FOR A PARTICULAR PURPOSE.  See the
 *  GNU General Public License for more details.
 *
 *  You should have received a copy of the GNU General Public License
 *  along with with program; see the file COPYING. If not, write to the
 *  Free Software Foundation, Inc., 59 Temple Place, Suite 330, Boston,
 *  MA  02111-1307  USA
 */

#include <string.h>

#include <lal/LALString.h>
#include <lal/XLALError.h>
#include <lal/LALMalloc.h>

static inline int sign(int s) {
  if (s < 0) return -1;
  if (s > 0) return 1;
  return 0;
}

#define STRCMPCHK(XLALCMP, XLALS1, XLALS2, CCMP, CS1, CS2) do { \
    int xlalsign = sign(XLALCMP(XLALS1, XLALS2)); \
    int csign = sign(CCMP(CS1, CS2)); \
    XLAL_CHECK_MAIN( xlalsign == csign, XLAL_EFAILED, \
                     "Failed string comparison test: sign(%s('%s','%s')) = %i, sign(%s('%s','%s')) = %i\n", \
                     #XLALCMP, XLALS1, XLALS2, xlalsign, #CCMP, CS1, CS2, csign ); \
  } while(0)

#define STRNCMPCHK(N, XLALCMP, XLALS1, XLALS2, CCMP, CS1, CS2) do { \
    int xlalsign = sign(XLALCMP(XLALS1, XLALS2, N)); \
    int csign = sign(CCMP(CS1, CS2, N)); \
    XLAL_CHECK_MAIN( xlalsign == csign, XLAL_EFAILED, \
                     "Failed string comparison test: sign(%s('%s','%s',%zu)) = %i, sign(%s('%s','%s',%zu)) = %i\n", \
                     #XLALCMP, XLALS1, XLALS2, N, xlalsign, #CCMP, CS1, CS2, N, csign ); \
  } while(0)

int main( void )
{

  {
    char *s = NULL;
    XLAL_CHECK( strcmp( (s = XLALStringAppendFmt(s, "Hi %s!", "there")), "Hi there!" ) == 0, XLAL_EFAILED );
    XLAL_CHECK( strcmp( (s = XLALStringAppendFmt(s, " %i + %i = %i?", 2, 2, 4)), "Hi there! 2 + 2 = 4?" ) == 0, XLAL_EFAILED );
    XLALFree( s );
  }

  STRCMPCHK( XLALStringCaseCompare, "0gS1BGPuCG",   "aMYKHogF0r",   strcmp, "0gs1bgpucg",   "amykhogf0r"   );
  STRCMPCHK( XLALStringCaseCompare, "1XJ7G7dIjZ",   "ERB8R8FljJ",   strcmp, "1xj7g7dijz",   "erb8r8fljj"   );
  STRCMPCHK( XLALStringCaseCompare, "8n4EwTImL",    "kmuxDObvfI29", strcmp, "8n4ewtiml",    "kmuxdobvfi29" );
  STRCMPCHK( XLALStringCaseCompare, "bekJxzChXC",   "O3doTwMI7C",   strcmp, "bekjxzchxc",   "o3dotwmi7c"   );
  STRCMPCHK( XLALStringCaseCompare, "f42TpVwldV",   "F5qNN",        strcmp, "f42tpvwldv",   "f5qnn"        );
  STRCMPCHK( XLALStringCaseCompare, "FPpc9",        "w0uwzFMYnd",   strcmp, "fppc9",        "w0uwzfmynd"   );
  STRCMPCHK( XLALStringCaseCompare, "J4io4HKa62",   "s3erTmariX",   strcmp, "j4io4hka62",   "s3ertmarix"   );
  STRCMPCHK( XLALStringCaseCompare, "kdi7f2",       "aSiM7gvIm",    strcmp, "kdi7f2",       "asim7gvim"    );
  STRCMPCHK( XLALStringCaseCompare, "nwWd7qaipf",   "ZnDeR",        strcmp, "nwwd7qaipf",   "znder"        );
  STRCMPCHK( XLALStringCaseCompare, "oVTTSi",       "tG1",          strcmp, "ovttsi",       "tg1"          );
  STRCMPCHK( XLALStringCaseCompare, "t6fv04Bjc5",   "6tnnoIDZHY",   strcmp, "t6fv04bjc5",   "6tnnoidzhy"   );
  STRCMPCHK( XLALStringCaseCompare, "tW8Ng63utwwS", "x47v59r9e",    strcmp, "tw8ng63utwws", "x47v59r9e"    );
  STRCMPCHK( XLALStringCaseCompare, "yiMB0wmdkq",   "X1BpBeOFwy",   strcmp, "yimb0wmdkq",   "x1bpbeofwy"   );
  STRCMPCHK( XLALStringCaseCompare, "zaNDp",        "Kd0H0AVtaA",   strcmp, "zandp",        "kd0h0avtaa"   );
  STRCMPCHK( XLALStringCaseCompare, "ztZDUBu4rviQ", "gzM8YDLnzedn", strcmp, "ztzdubu4rviq", "gzm8ydlnzedn" );

  for (size_t n = 0; n < 12; ++n) {

    STRNCMPCHK( n, XLALStringNCaseCompare, "0gS1BGPuCG",   "aMYKHogF0r",   strncmp, "0gs1bgpucg",   "amykhogf0r"   );
    STRNCMPCHK( n, XLALStringNCaseCompare, "1XJ7G7dIjZ",   "ERB8R8FljJ",   strncmp, "1xj7g7dijz",   "erb8r8fljj"   );
    STRNCMPCHK( n, XLALStringNCaseCompare, "8n4EwTImL",    "kmuxDObvfI29", strncmp, "8n4ewtiml",    "kmuxdobvfi29" );
    STRNCMPCHK( n, XLALStringNCaseCompare, "bekJxzChXC",   "O3doTwMI7C",   strncmp, "bekjxzchxc",   "o3dotwmi7c"   );
    STRNCMPCHK( n, XLALStringNCaseCompare, "f42TpVwldV",   "F5qNN",        strncmp, "f42tpvwldv",   "f5qnn"        );
    STRNCMPCHK( n, XLALStringNCaseCompare, "FPpc9",        "w0uwzFMYnd",   strncmp, "fppc9",        "w0uwzfmynd"   );
    STRNCMPCHK( n, XLALStringNCaseCompare, "J4io4HKa62",   "s3erTmariX",   strncmp, "j4io4hka62",   "s3ertmarix"   );
    STRNCMPCHK( n, XLALStringNCaseCompare, "kdi7f2",       "aSiM7gvIm",    strncmp, "kdi7f2",       "asim7gvim"    );
    STRNCMPCHK( n, XLALStringNCaseCompare, "nwWd7qaipf",   "ZnDeR",        strncmp, "nwwd7qaipf",   "znder"        );
    STRNCMPCHK( n, XLALStringNCaseCompare, "oVTTSi",       "tG1",          strncmp, "ovttsi",       "tg1"          );
    STRNCMPCHK( n, XLALStringNCaseCompare, "t6fv04Bjc5",   "6tnnoIDZHY",   strncmp, "t6fv04bjc5",   "6tnnoidzhy"   );
    STRNCMPCHK( n, XLALStringNCaseCompare, "tW8Ng63utwwS", "x47v59r9e",    strncmp, "tw8ng63utwws", "x47v59r9e"    );
    STRNCMPCHK( n, XLALStringNCaseCompare, "yiMB0wmdkq",   "X1BpBeOFwy",   strncmp, "yimb0wmdkq",   "x1bpbeofwy"   );
    STRNCMPCHK( n, XLALStringNCaseCompare, "zaNDp",        "Kd0H0AVtaA",   strncmp, "zandp",        "kd0h0avtaa"   );
    STRNCMPCHK( n, XLALStringNCaseCompare, "ztZDUBu4rviQ", "gzM8YDLnzedn", strncmp, "ztzdubu4rviq", "gzm8ydlnzedn" );

  }

  {
    char s[] = "abc,def-,ghij k-lmn, ,-";
    char *p = s;
    XLAL_CHECK_MAIN( strcmp( XLALStringToken(&p, ",-", 0), "abc" ) == 0, XLAL_EFAILED );
    XLAL_CHECK_MAIN( strcmp( XLALStringToken(&p, ",-", 0), "def" ) == 0, XLAL_EFAILED );
    XLAL_CHECK_MAIN( strcmp( XLALStringToken(&p, ",-", 0), "ghij k" ) == 0, XLAL_EFAILED );
    XLAL_CHECK_MAIN( strcmp( XLALStringToken(&p, ",-", 0), "lmn" ) == 0, XLAL_EFAILED );
    XLAL_CHECK_MAIN( strcmp( XLALStringToken(&p, ",-", 0), " " ) == 0, XLAL_EFAILED );
    XLAL_CHECK_MAIN( XLALStringToken(&p, ",-", 0) == NULL, XLAL_EFAILED );
  }

  {
    char s[] = "abc,def-,ghij k-lmn, ,-";
    char *p = s;
    XLAL_CHECK_MAIN( strcmp( XLALStringToken(&p, ",-", 1), "abc" ) == 0, XLAL_EFAILED );
    XLAL_CHECK_MAIN( strcmp( XLALStringToken(&p, ",-", 1), "def" ) == 0, XLAL_EFAILED );
    XLAL_CHECK_MAIN( strcmp( XLALStringToken(&p, ",-", 1), "" ) == 0, XLAL_EFAILED );
    XLAL_CHECK_MAIN( strcmp( XLALStringToken(&p, ",-", 1), "ghij k" ) == 0, XLAL_EFAILED );
    XLAL_CHECK_MAIN( strcmp( XLALStringToken(&p, ",-", 1), "lmn" ) == 0, XLAL_EFAILED );
    XLAL_CHECK_MAIN( strcmp( XLALStringToken(&p, ",-", 1), " " ) == 0, XLAL_EFAILED );
    XLAL_CHECK_MAIN( strcmp( XLALStringToken(&p, ",-", 1), "" ) == 0, XLAL_EFAILED );
    XLAL_CHECK_MAIN( strcmp( XLALStringToken(&p, ",-", 1), "" ) == 0, XLAL_EFAILED );
    XLAL_CHECK_MAIN( XLALStringToken(&p, ",-", 1) == NULL, XLAL_EFAILED );
  }

<<<<<<< HEAD
=======
  {
    char s[] = "abcbdeacd";
    XLAL_CHECK_MAIN( strcmp( XLALStringReplaceChar(s, 'a', 'b'), "bbcbdebcd" ) == 0, XLAL_EFAILED );
    XLAL_CHECK_MAIN( strcmp( XLALStringReplaceChar(s, 'b', 'c'), "ccccdeccd" ) == 0, XLAL_EFAILED );
    XLAL_CHECK_MAIN( strcmp( XLALStringReplaceChar(s, 'c', 'd'), "dddddeddd" ) == 0, XLAL_EFAILED );
    XLAL_CHECK_MAIN( strcmp( XLALStringReplaceChar(s, 'd', 'e'), "eeeeeeeee" ) == 0, XLAL_EFAILED );
  }

  LALCheckMemoryLeaks();

>>>>>>> f28ea3b5
  return 0;

}<|MERGE_RESOLUTION|>--- conflicted
+++ resolved
@@ -116,8 +116,6 @@
     XLAL_CHECK_MAIN( XLALStringToken(&p, ",-", 1) == NULL, XLAL_EFAILED );
   }
 
-<<<<<<< HEAD
-=======
   {
     char s[] = "abcbdeacd";
     XLAL_CHECK_MAIN( strcmp( XLALStringReplaceChar(s, 'a', 'b'), "bbcbdebcd" ) == 0, XLAL_EFAILED );
@@ -128,7 +126,6 @@
 
   LALCheckMemoryLeaks();
 
->>>>>>> f28ea3b5
   return 0;
 
 }