--- conflicted
+++ resolved
@@ -1276,11 +1276,7 @@
 
 	def get_reduced_cont_chisq(self):
 		return self.get_column('cont_chisq') / self.get_column('cont_chisq_dof')
-<<<<<<< HEAD
-	    
-=======
-
->>>>>>> 49b298d4
+
 	def get_effective_snr(self, fac=250.0):    
 		snr = self.get_column('snr')
 		rchisq = self.get_column('reduced_chisq')
