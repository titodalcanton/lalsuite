%define _prefix /opt/lscsoft/glue
%define _sysconfdir %{_prefix}/etc
%define _docdir %{_datadir}/doc
%{!?python_sitearch: %define python_sitearch %(%{__python} -c "from distutils.sysconfig import get_python_lib; print get_python_lib(1,prefix='%{_prefix}')")}


Name: 		glue
Summary:	The Grid LSC User Environment
<<<<<<< HEAD
Version:	1.28
=======
Version:	1.28.1
>>>>>>> 3dff8710
Release:	1.lscsoft
License:	None
Group:		Development/Libraries
Source:		%{name}-%{version}.tar.gz
Url:		http://www.lsc-group.phys.uwm.edu/daswg/projects/glue.html
BuildRoot:	%{_tmppath}/%{name}-%{version}-root
Requires:	python python-cjson m2crypto
BuildRequires:  python-devel
Prefix:         %{_prefix}

%description
Glue (Grid LSC User Environment) is a suite of python modules and programs to
allow users to run LSC codes on the grid.

%prep
%setup 

%build
CFLAGS="%{optflags}" %{__python} setup.py build

%install
rm -rf %{buildroot}
%{__python} setup.py install -O1 \
        --skip-build \
        --root=%{buildroot} \
        --prefix=%{_prefix}


%clean
rm -rf $RPM_BUILD_ROOT

%files
%defattr(-,root,root)
%{python_sitearch}/glue/
%{_prefix}/bin/
%{_prefix}/etc/
%{_prefix}/var/

%changelog
* Mon Jul 27 2009 Duncan Brown <dabrown@physics.syr.edu>
- First S6 release of glue

* Wed Jul 01 2009 Duncan Brown <dabrown@physics.syr.edu>
- Pre S6 release of glue

* Wed Jun 24 2009 Duncan Brown <dabrown@physics.syr.edu>
- Post E14 release of glue

* Tue Jun 11 2009 Duncan Brown <dabrown@physics.syr.edu>
- Allow segment tools to see multiple ifos

* Tue Jun 10 2009 Duncan Brown <dabrown@physics.syr.edu>
- Restored LSCdataFindcheck and fixed debian control files

* Tue Jun 09 2009 Duncan Brown <dabrown@physics.syr.edu>
- Build for glue 1.19-1

* Tue Jun 24 2008 Ping Wei <piwei@syr.edu>
- Build for glue 1.18-1

* Wed Jun 19 2008 Duncan Brown <dabrown@physics.syr.edu>
- Build for glue 1.17

* Fri Nov 04 2005 Duncan Brown <dbrown@ligo.caltech.edu>
- Build for glue 1.6

* Tue Aug 23 2005 Duncan Brown <dbrown@ligo.caltech.edu>
- Initial build for glue 1.0<|MERGE_RESOLUTION|>--- conflicted
+++ resolved
@@ -6,11 +6,7 @@
 
 Name: 		glue
 Summary:	The Grid LSC User Environment
-<<<<<<< HEAD
-Version:	1.28
-=======
 Version:	1.28.1
->>>>>>> 3dff8710
 Release:	1.lscsoft
 License:	None
 Group:		Development/Libraries
