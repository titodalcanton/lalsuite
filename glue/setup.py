# $Id$
# 
# setup script for glue

import os, sys

try:
  from sys import version_info
except:
  print >> sys.stderr, "Unable to determine the python version"
  print >> sys.stderr, "Please check that your python version is >= 2.4"
  sys.exit(1)

if version_info < (2, 4):
  print >> sys.stderr, "Your python version " + str(version_info) + " appears to be less than 2.4"
  print >> sys.stderr, "Please check that your python version is >= 2.4"
  print >> sys.stderr, "Glue requires at least version 2.4"
  sys.exit(1)

from misc import determine_git_version
from distutils.core import setup, Extension
from distutils.command import build_py
from distutils.command import install
from distutils.command import sdist
from distutils.command import clean
from distutils import log

<<<<<<< HEAD
ver = "1.28"
=======
ver = "1.28.1"
>>>>>>> 3dff8710

def remove_root(path,root):
  if root:
    return os.path.normpath(path).replace(os.path.normpath(root),"")
  else:
    return os.path.normpath(path)
class glue_build_py(build_py.build_py):
  def run(self):
    # create the git_version module
    if determine_git_version.in_git_repository():
      try:
        log.info("generating glue/git_version.py")
        git_version_fileobj = open("glue/git_version.py", "w")
        determine_git_version.write_git_version(git_version_fileobj)
      finally:
        git_version_fileobj.close()
    elif os.path.exists("glue/git_version.py"):
      # We're probably being built from a release tarball; don't overwrite
      log.info("not in git checkout; using existing glue/git_version.py")
    else:
      log.info("not in git checkout; writing empty glue/git_version.py")
      try:
        git_version_fileobj = open("glue/git_version.py", "w")
        determine_git_version.write_empty_git_version(git_version_fileobj)
      finally:
        git_version_fileobj.close()

    # resume normal build procedure
    build_py.build_py.run(self)

class glue_install(install.install):
  def run(self):

    # create the user env scripts
    if self.install_purelib == self.install_platlib:
      glue_pythonpath = self.install_purelib
    else:
      glue_pythonpath = self.install_platlib + ":" + self.install_purelib

    glue_prefix = remove_root(self.prefix,self.root)
    glue_install_scripts = remove_root(self.install_scripts,self.root)
    glue_pythonpath = remove_root(glue_pythonpath,self.root)
    glue_install_platlib = remove_root(self.install_platlib,self.root)
    
    log.info("creating glue-user-env.sh script")
    env_file = open(os.path.join('etc','glue-user-env.sh'),'w')
    print >> env_file, "# Source this file to access GLUE"
    print >> env_file, "GLUE_PREFIX=" + glue_prefix
    print >> env_file, "export GLUE_PREFIX"
    print >> env_file, "PATH=" + glue_install_scripts + ":${PATH}"
    print >> env_file, "PYTHONPATH=" + glue_pythonpath + ":${PYTHONPATH}"
    print >> env_file, "LD_LIBRARY_PATH=" + glue_install_platlib + ":${LD_LIBRARY_PATH}"
    print >> env_file, "DYLD_LIBRARY_PATH=" + glue_install_platlib + ":${DYLD_LIBRARY_PATH}"
    print >> env_file, "export PATH PYTHONPATH LD_LIBRARY_PATH DYLD_LIBRARY_PATH"
    env_file.close()

    log.info("creating glue-user-env.csh script")
    env_file = open(os.path.join('etc','glue-user-env.csh'),'w')
    print >> env_file, "# Source this file to access GLUE"
    print >> env_file, "setenv GLUE_PREFIX " + glue_prefix
    print >> env_file, "setenv PATH " + glue_install_scripts + ":${PATH}"
    print >> env_file, "if ( $?PYTHONPATH ) then"
    print >> env_file, "  setenv PYTHONPATH " + glue_pythonpath + ":${PYTHONPATH}"
    print >> env_file, "else"
    print >> env_file, "  setenv PYTHONPATH " + glue_pythonpath
    print >> env_file, "endif"
    print >> env_file, "if ( $?LD_LIBRARY_PATH ) then"
    print >> env_file, "  setenv LD_LIBRARY_PATH " + glue_install_platlib + ":${LD_LIBRARY_PATH}"
    print >> env_file, "else"
    print >> env_file, "  setenv LD_LIBRARY_PATH " + glue_install_platlib
    print >> env_file, "endif"
    print >> env_file, "if ( $?DYLD_LIBRARY_PATH ) then"
    print >> env_file, "  setenv DYLD_LIBRARY_PATH " + glue_install_platlib + ":${DYLD_LIBRARY_PATH}"
    print >> env_file, "else"
    print >> env_file, "  setenv DYLD_LIBRARY_PATH " + glue_install_platlib
    print >> env_file, "endif"
    env_file.close()

    # now run the installer
    install.install.run(self)

class glue_clean(clean.clean):
  def finalize_options (self):
    clean.clean.finalize_options(self)
    self.clean_files = [ 'misc/__init__.pyc', 'misc/determine_git_version.pyc' ]

  def run(self):
    clean.clean.run(self)
    for f in self.clean_files:
      self.announce('removing ' + f)
      try:
        os.unlink(f)
      except:
        log.warn("'%s' does not exist -- can't clean it" % f)

class glue_sdist(sdist.sdist):
  def run(self):
    # remove the automatically generated user env scripts
    for script in [ 'glue-user-env.sh', 'glue-user-env.csh' ]:
      log.info( 'removing ' + script )
      try:
        os.unlink(os.path.join('etc',script))
      except:
        pass

    # create the git_version module
    if determine_git_version.in_git_repository():
      log.info("generating glue/git_version.py")
      try:
        git_version_fileobj = open("glue/git_version.py", "w")
        determine_git_version.write_git_version(git_version_fileobj)
      finally:
        git_version_fileobj.close()
    else:
      log.info("not in git checkout; writing empty glue/git_version.py")
      try:
        git_version_fileobj = open("glue/git_version.py", "w")
        determine_git_version.write_empty_git_version(git_version_fileobj)
      finally:
        git_version_fileobj.close()

    # now run sdist
    sdist.sdist.run(self)

setup(
  name = "glue",
  version = ver,
  author = "Duncan Brown",
  author_email = "dbrown@ligo.caltech.edu",
  description = "Grid LSC User Engine",
  url = "http://www.lsc-group.phys.uwm.edu/daswg/",
  license = 'See file LICENSE',
  packages = [ 'glue', 'glue.gracedb', 'glue.lars', 'glue.lars.cli', 'glue.lars.util', 'glue.ligolw', 'glue.ligolw.utils', 'glue.lvalert', 'glue.segmentdb' ],
  cmdclass = {
    'build_py' : glue_build_py,
    'install' : glue_install,
    'clean' : glue_clean,
    'sdist' : glue_sdist
  },
  ext_modules = [
    Extension(
      "glue.ligolw.tokenizer",
      [
        "glue/ligolw/tokenizer.c",
        "glue/ligolw/tokenizer.Tokenizer.c",
        "glue/ligolw/tokenizer.RowBuilder.c",
        "glue/ligolw/tokenizer.RowDumper.c"
      ],
      include_dirs = [ "glue/ligolw" ]
    ),
    Extension(
      "glue.ligolw.__ilwd",
      [
        "glue/ligolw/ilwd.c"
      ],
      include_dirs = [ "glue/ligolw" ]
    ),
    Extension(
      "glue.__segments",
      [
        "src/segments/segments.c",
        "src/segments/infinity.c",
        "src/segments/segment.c",
        "src/segments/segmentlist.c"
      ],
      include_dirs = [ "src/segments" ]
    )
  ],
  scripts = [
    os.path.join('bin','gracedb'),
    os.path.join('bin','LSCdataFind'),
    os.path.join('bin','LSCdataFindcheck'),
    os.path.join('bin','ligo_data_find'),
    os.path.join('bin','lars'),
    os.path.join('bin','lars_add'),
    os.path.join('bin','lars_search'),
    os.path.join('bin','ldbdc'),
    os.path.join('bin','ldg_submit_dax'),
    os.path.join('bin','dmtdq_seg_insert'),
    os.path.join('bin','ligolw_add'),
    os.path.join('bin','ligolw_cut'),
    os.path.join('bin','ligolw_burst2mon'),
    os.path.join('bin','ligolw_inspiral2mon'),
    os.path.join('bin','ligolw_print'),
    os.path.join('bin','ligolw_sqlite'),
    os.path.join('bin','ligolw_segments_from_cats'),
    os.path.join('bin','ligolw_cbc_glitch_page'),
    os.path.join('bin','ligolw_segment_insert'),
    os.path.join('bin','ligolw_segment_intersect'),
    os.path.join('bin','ligolw_segment_diff'),
    os.path.join('bin','ligolw_segment_union'),
    os.path.join('bin','ligolw_segment_query'),
    os.path.join('bin','ligolw_veto_sngl_trigger'),
    os.path.join('bin','ligolw_dq_query'),
    os.path.join('bin','ligolw_dq_active'),
    os.path.join('bin','ligolw_dq_active_cats'),
    os.path.join('bin','lvalert_admin'),
    os.path.join('bin','lvalert_send'),
    os.path.join('bin','lvalert_listen'),
       os.path.join('bin','ldbdd'),
    os.path.join('bin','ligolw_publish_dqxml'),
    os.path.join('bin','segdb_coalesce'), ],
  data_files = [
    ( 'etc',
      [ os.path.join('etc','ldg-sites.xml'),
        os.path.join('etc','pegasus-properties.bundle'),
        os.path.join('etc','glue-user-env.sh'),
        os.path.join('etc','glue-user-env.csh'),
        os.path.join('etc','ldbdserver.ini'),
        os.path.join('etc','ldbduser.ini'),
        os.path.join('etc','ligolw.xsl'),
        os.path.join('etc','ligolw.js'),
        os.path.join('etc','ligolw_dtd.txt') ]
    ),
    ( os.path.join( 'etc', 'httpd', 'conf.d' ),
      [
        os.path.join('etc', 'segdb.conf')
      ]
    ),
    ( os.path.join( 'var', 'php', 'seginsert' ),
      [
        os.path.join('src', 'php', 'seginsert','index.php'),
        os.path.join('src', 'php', 'seginsert','flagcheck.php'),
        os.path.join('src', 'php', 'seginsert','ligolw.xsl'),
        os.path.join('src', 'php', 'seginsert','listflags.php'),
        os.path.join('src', 'php', 'seginsert','submitflag.php')
      ]
    ),
    ( os.path.join( 'var', 'php', 'seginsert', 'img' ),
      [
        os.path.join('src', 'php', 'seginsert','img','LIGOLogo.gif'),
        os.path.join('src', 'php', 'seginsert','img','brace.gif'),
        os.path.join('src', 'php', 'seginsert','img','lsc.gif'),
        os.path.join('src', 'php', 'seginsert','img','plus.gif')
      ]
    ),
    ( os.path.join( 'var', 'php', 'seginsert', 'scripts' ),
      [
        os.path.join('src', 'php', 'seginsert','scripts','footer.php'),
        os.path.join('src', 'php', 'seginsert','scripts','form_day_list.php'),
        os.path.join('src', 'php', 'seginsert','scripts','form_month_list.php'),
        os.path.join('src', 'php', 'seginsert','scripts','form_year_list.php'),
        os.path.join('src', 'php', 'seginsert','scripts','header.php'),
        os.path.join('src', 'php', 'seginsert','scripts','style.css'),
        os.path.join('src', 'php', 'seginsert','scripts','styletitle.php'),
        os.path.join('src', 'php', 'seginsert','scripts','time_conv_functions.php')
      ]
    ),
    ( os.path.join( 'var', 'php', 'dq_report' ),
      [
        os.path.join('src', 'php', 'dq_report','index.php'),
        os.path.join('src', 'php', 'dq_report','get_report.php'),
        os.path.join('src', 'php', 'dq_report','header.php')
      ]
    )
  ]
)<|MERGE_RESOLUTION|>--- conflicted
+++ resolved
@@ -25,11 +25,7 @@
 from distutils.command import clean
 from distutils import log
 
-<<<<<<< HEAD
-ver = "1.28"
-=======
 ver = "1.28.1"
->>>>>>> 3dff8710
 
 def remove_root(path,root):
   if root:
