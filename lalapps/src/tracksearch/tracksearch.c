/*
 * Copyright (C) 2004, 2005 Cristina V. Torres
 *
 *  This program is free software; you can redistribute it and/or modify
 *  it under the terms of the GNU General Public License as published by
 *  the Free Software Foundation; either version 2 of the License, or
 *  (at your option) any later version.
 *
 *  This program is distributed in the hope that it will be useful,
 *  but WITHOUT ANY WARRANTY; without even the implied warranty of
 *  MERCHANTABILITY or FITNESS FOR A PARTICULAR PURPOSE.  See the
 *  GNU General Public License for more details.
 *
 *  You should have received a copy of the GNU General Public License
 *  along with with program; see the file COPYING. If not, write to the
 *  Free Software Foundation, Inc., 59 Temple Place, Suite 330, Boston,
 *  MA  02111-1307  USA
 */
/*
 * Author: Torres Cristina 
 */

#include "tracksearch.h"
#include "lal/FrameStream.h"

#define PROGRAM_NAME "tracksearch"

typedef struct
{
  INT4    argc;
  CHAR**  argv;
}LALInitSearchParams;

/* Code Identifying information */
NRCSID( TRACKSEARCHC, "tracksearch $Id$");
RCSID( "tracksearch $Id$");
#define CVS_REVISION "$Revision$"
#define CVS_SOURCE "$Source$"
#define CVS_DATE "$Date$"


/* Non-Error Code Define Statements */
#define TRACKSEARCHC_NARGS 8
/* End N-E Defines */

/* Define Error Codes */
#define TRACKSEARCHC_ENORM              0
#define TRACKSEARCHC_ESUB               1
#define TRACKSEARCHC_EARGS              2
#define TRACKSEARCHC_EVAL               4
#define TRACKSEARCHC_EFILE              8
#define TRACKSEARCHC_EREAD              16
#define TRACKSEARCHC_EMEM               32
#define TRACKSEARCHC_EMISC              64
#define TRACKSEARCHC_ENULL              128
#define TRACKSEARCHC_EDATA              256

#define TRACKSEARCHC_MSGENORM          "Normal Exit"
#define TRACKSEARCHC_MSGESUB           "Subroutine Fail"
#define TRACKSEARCHC_MSGEARGS          "Arguement Parse Error"
#define TRACKSEARCHC_MSGEVAL           "Invalid Argument(s)"
#define TRACKSEARCHC_MSGEFILE          "Error Opening File"
#define TRACKSEARCHC_MSGEREAD          "Error Reading File"
#define TRACKSEARCHC_MSGEMEM           "Memory Error"
#define TRACKSEARCHC_MSGEMISC          "Unknown Error"
#define TRACKSEARCHC_MSGENULL          "Unexpected NULL pointer"
#define TRACKSEARCHC_MSGEDATA          "Unknown data corruption error"

#define TRUE     1
#define FALSE    0

/* Usage format string. */
#define USAGE "Still in flux"

/* Code Body */
int main (int argc, char *argv[])
{
  /* Global Variable Declarations */
  /* Variables that will be in final produciton code */
  LALStatus           status;/* Error containing structure */
  TSSearchParams     *params;/*Large struct for all params*/
  TSappsInjectParams *injectParams;/*Struct for performing injects*/
  CHARVector         *cachefile=NULL;/* name of file with frame cache info */
  CHAR               *cachefileDataField=NULL;/*field of cachefile*/
  CHARVector         *dirpath=NULL;

  /*
   *Sleep for Attaching DDD 
   */
  unsigned int doze = 0;
  pid_t myPID;
  myPID = getpid( );
  fprintf( stdout, "pid %d sleeping for %d seconds\n", myPID, doze );
  fflush( stdout );
  sleep( doze );
  fprintf( stdout, "pid %d awake\n", myPID );
  fflush( stdout );

  /* End Global Variable Declarations */

  /* SET LAL DEBUG STUFF */
  /*set_debug_level("ERROR");*/
  /*set_debug_level("ERROR | WARNING | TRACE");*/
  /*set_debug_level("ERROR | WARNING | MEMDBG | TRACE");*/
  memset(&status, 0, sizeof(status));
  lal_errhandler = LAL_ERR_ABRT;
  lal_errhandler = LAL_ERR_DFLT;
  lal_errhandler = LAL_ERR_RTRN;

  /*
   * Initialize status structure 
   */
  
  params=XLALMalloc(sizeof(TSSearchParams));
  injectParams=XLALMalloc(sizeof(TSappsInjectParams));

  /* 
   * Parse incoming search arguments initialize variables 
   */
  LALappsTrackSearchInitialize(&status,
			       argc,
			       argv,
			       params,
			       injectParams,
			       &(cachefile),
			       &(dirpath));
  if (params->verbosity >= verbose)
    {
      fprintf(stdout,"Done initializing input structure.\n");
      fflush(stdout);
    }
  /*
   * Check params structure what analysis are we doing?
   * Do we look for tseries data files or map data files?
   */
  if (params->tSeriesAnalysis)
    {
      /*
       * We proceed as if this is a tSeries analysis
       */
      if (cachefile != NULL)
	cachefileDataField=cachefile->data;
      if (params->verbosity >= verbose)
	{
	  fprintf(stdout,"Doing a time series analysis.\n");
	  fflush(stdout);
	}
      LALappsDoTimeSeriesAnalysis(&status,
				  *params,
				  *injectParams,
				  cachefileDataField,
				  dirpath);
      if (params->verbosity >= verbose)
	{
	  fprintf(stdout,"Done performing a time series analysis.\n");
	  fflush(stdout);
	}
    }
  else
    {
      /*
       * Assume we have preformed maps to use and do a map
       * analysis instead
       */
      if (params->verbosity >= verbose)
	{
	  fprintf(stdout,"Performing a TF Map analysis.\n");
	  fflush(stdout);
	}
      LALappsDoTSAMapAnalysis(&status,*params);
      if (params->verbosity >= verbose)
	{
	  fprintf(stdout,"Done performing a TF Map analysis.\n");
	  fflush(stdout);
	}
    }
  /* 
   * Free searchParams input arguement structure from InitializeRoutine
   * Free elements first 
   */

  if (dirpath)
    XLALDestroyCHARVector(dirpath);
  if (cachefile)
    XLALDestroyCHARVector(cachefile);
  if (params->channelName)
    XLALFree(params->channelName);
  if (params->auxlabel)
    XLALFree(params->auxlabel);
  if (params->numSlaves)
    XLALFree(params->numSlaves);
  if (params->injectMapCache)
    XLALFree(params->injectMapCache);
  if (params->injectSingleMap)
    XLALFree(params->injectSingleMap);
  if (params)
    XLALFree(params);   
  if (injectParams->injectTxtFile)
    XLALDestroyCHARVector(injectParams->injectTxtFile);
  if (injectParams)
    XLALFree(injectParams);
  /* 
   * Done freeing for search params struct memory
   */
  /* 
   * Added CVT Only as hack until memory leak found, seems related to
   * segmentation not sure.
   */

  /*LALCheckMemoryLeaks();*/
  return 0;
}
/* End Main Code Body */


/****************************************************************************/
/****************************************************************************/
/****************************************************************************/
/****************************************************************************/

/* ********************************************************************** */
/*
 * These are the SemiPrivate functions for LALapps tracksearch
 * Useful and permanent to local lalapps code
 *
 */

/*
 * Function that prepared data for analysis
 * Can do whitening and calibration on the segments
 * TINA -- Setup the removal of COHERENT LINES here!
 */
void LALappsTrackSearchPrepareData( LALStatus        *status,
				    REAL4TimeSeries  *dataSet,
				    REAL4TimeSeries  *injectSet,
				    TSSegmentVector  *dataSegments,
				    TSSearchParams    params)
/* Add option NULL or with data called REAL4TimeSeries injectSet */
{
  if (params.verbosity >= printFiles)
    {
      print_lalUnit(dataSet->sampleUnits,"Pre_DataCondEntireInputDataSet_Units.diag");
      print_real4tseries(dataSet,"Pre_DataCondEntireInputDataSet.diag");
    }
  /*
   * Calibrate entire input data set
   */
  if (params.calibrate)
    {
      if (params.verbosity >= verbose)
	{
	  fprintf(stdout,"Performing calibration on input data\n");
	  fflush(stdout);
	}

      if (params.verbosity >= printFiles)
	{
	  print_lalUnit(dataSet->sampleUnits,"Pre_DataCalibrationTimeDomain_Units.diag");
	  print_real4tseries(dataSet,"Pre_DataCalibrationTimeDomain.diag");
	}
      LALappsTrackSearchCalibrate(status,dataSet,params);
      if (params.verbosity >= printFiles)
	{
	  print_lalUnit(dataSet->sampleUnits,"Post_DataCalibrationTimeDomain_Units.diag");
	  print_real4tseries(dataSet,"Post_DataCalibrationTimeDomain.diag");
	}
    }
  else
    {
      if (params.verbosity >= verbose)
	fprintf(stdout,"Calibration not requested, assuming no calibration needed\n");
    }
  /* 
   *End calibration conditional 
   */
  if ((params.highPass > 0)||(params.lowPass > 0))
    {
      if (params.verbosity >= verbose)
	{
	  fprintf(stdout,"Bandpassing requested.\n");
	  fflush(stdout);
	}
      if (params.verbosity >= printFiles)
	print_real4tseries(dataSet,"Pre_ButterworthFiltered_TimeDomain.diag");
      LALappsTrackSearchBandPassing(status,dataSet,params);
      if (params.verbosity >= printFiles)
	print_real4tseries(dataSet,"Post_ButterworthFiltered_TimeDomain.diag");
    }
  else if (params.verbosity >= verbose)
    {
      fprintf(stdout,"No bandpassing requensted.\n");
      fflush(stdout);
    }

  /*
   * Perform injections when inject structure has data.
   */
  if (injectSet != NULL)
    {
      if (params.verbosity >= verbose)
	{
	  fprintf(stdout,"Making requested injections.\n");
	  fprintf(stderr,"If frame was REAL8 data converted to REAL4 data.\n");
	  fprintf(stderr,"Potential problem with possibly prefactored input data.\n");
	  fflush(stdout);
	}
      if (params.verbosity >= printFiles)
	print_real4tseries(dataSet,"Pre_SoftwareInjectDataSet.diag");
      LALappsTrackSearchPerformInjection(status,dataSet,injectSet,params);
      if (params.verbosity >= printFiles)
	print_real4tseries(dataSet,"Post_SoftwareInjectDataSet.diag");
    }

  /*
   * NOTE:
   * Tina, due to the comment in LSD about removing lines in data
   * stretches seconds to minutes we will now attempt line removal
   * on the individual segments.  For ASQ data and other high fs
   * data these stretches will be minutes and not tens of minutes in 
   * duration... This should work (I HOPE).
   */

  if (params.numLinesToRemove > 0)
    {
      if (1)
	/* 0 Do individual segment line removal */
	/* 1 Do entire data set line removal */
	{
	  if (params.verbosity >= verbose)
	    {
	      fprintf(stdout,
		      "Preparing to remove %i lines from entire input data at one time.\n",params.numLinesToRemove);
	      fflush(stdout);
	    }
	  if (params.verbosity >= printFiles)
	    print_real4tseries(dataSet,"Pre_LineRemoval_TimeDomain.diag");
	  LALappsTracksearchRemoveHarmonics(status,dataSet,params);
	  if (params.verbosity >= printFiles)
	    print_real4tseries(dataSet,"Post_LineRemoval_TimeDomain.diag");
	  /*
	   * Split incoming data into Segment Vector
	   * Adjust the segmenter to make orignal segments with
	   * SegBufferPoints on each side of the segments.
	   */
	  /*DO I CONVERT TO XLALish type?*/
	  LAL_CALL(LALTrackSearchDataSegmenter(status,
					       dataSet,
					       dataSegments,
					       params),
		   status);

	}
      else
	{
	  /*
	   * Split incoming data into Segment Vector
	   * Adjust the segmenter to make orignal segments with
	   * SegBufferPoints on each side of the segments.
	   */
	  /*DO I CONVERT TO XLALish type?*/
	  LAL_CALL(LALTrackSearchDataSegmenter(status,
					       dataSet,
					       dataSegments,
					       params),
		   status);

	  if (params.verbosity >= verbose)
	    fprintf(stdout,
		    "Preparing to remove %i lines from individual data segments.\n",
		    params.numLinesToRemove);
	  LALappsTracksearchRemoveHarmonicsFromSegments(status,
							dataSet,
							dataSegments,
							params);
	}
    }
  else 
    {
	  /* REMEMBER: If we don't remove line we still need to
	   * split the data!!!
	   * Split incoming data into Segment Vector
	   * Adjust the segmenter to make orignal segments with
	   * SegBufferPoints on each side of the segments.
	   */
	  /*DO I CONVERT TO XLALish type?*/
	  LAL_CALL(LALTrackSearchDataSegmenter(status,
					       dataSet,
					       dataSegments,
					       params),
		   status);
      if (params.verbosity >= verbose)
	{
	  fprintf(stdout,"Lines and Harmonics will NOT be removed.\n");
	  fflush(stdout);
	}
    }

  /*
   * If we are to whiten first let us calculate the 
   * average PSD using the non segment data structure
   */
  if (params.whiten !=0 )
    {
      if (params.verbosity >= verbose)
	{
	  fprintf(stdout,"Preparing to whiten data segments.\n");
	  fflush(stdout);
	}
      LALappsTrackSearchWhitenSegments(status,dataSet,dataSegments,params);
    }
  else if (params.verbosity >= verbose)
    {
      fprintf(stdout,"No data whitening will be done.\n");
      fflush(stdout);
    }

  if (params.verbosity >= verbose)
    {
      fprintf(stdout,"Done preparing input data.\n");
      fflush(stdout);
    }
  return;
}
  /* End the LALappsTrackSearchPrepareData routine */

/*
 * Setup params structure by parsing the command line
 */
void LALappsTrackSearchInitialize(
				  LALStatus          *status,
				  int                 argc,
				  char               *argv[], 
				  TSSearchParams     *params,
				  TSappsInjectParams *injectParams,
				  CHARVector        **dPtrCachefile,
				  CHARVector        **dPtrDirPath
				  )
{
  /*Local Variables*/
  LIGOTimeGPS     tempGPS;
  INT4 len;
  REAL4 optWidth=0;
  const char lineDelimiters[]=",";
  char *token;
  CHARVector *lineTokens=NULL;

  /* Setup file option to read ascii types and not frames */
  /* getop arguments */
  struct option long_options[] =
    {
      {"gpsstart_seconds",    required_argument,  0,    'a'},
      {"total_time_points",   required_argument,  0,    'b'},
      {"map_type",            required_argument,  0,    'c'},
      {"line_width",          required_argument,  0,    'd'},
      {"start_threshold",     required_argument,  0,    'e'},
      {"member_threshold",    required_argument,  0,    'f'},
      {"length_threshold",    required_argument,  0,    'g'},
      {"power_threshold",     required_argument,  0,    'h'},
      {"channel_name",        required_argument,  0,    'i'},
      {"number_of_maps",      required_argument,  0,    'j'},
      {"number_of_time_bins", required_argument,  0,    'k'},
      {"overlap",             required_argument,  0,    'l'},
      {"window_type",         required_argument,  0,    'm'},
      {"number_of_freq_bins", required_argument,  0,    'n'},
      {"whiten_level",        required_argument,  0,    'o'},
      {"transform_type",      required_argument,  0,    'p'},
      {"segment_time_points", required_argument,  0,    'q'},
      {"cachefile",           required_argument,  0,    'v'},
      {"directory",           required_argument,  0,    's'},
      {"window_size",         required_argument,  0,    't'},
      {"fake",                no_argument,        0,    'u'},
      {"auxlabel",            required_argument,  0,    'r'},
      {"join_lines",          no_argument,        0,    'w'},
      {"PSD_framefile",       required_argument,  0,    'x'},
      {"spectrum_average_method", required_argument,0,  'y'},
      {"calibration_cache_file", required_argument,0,   'z'},
      {"printPGM",            no_argument,        0,    'A'},
      {"color_map",           required_argument,  0,    'B'},
      {"inject_map_cache",    required_argument,  0,    'C'},
      {"inject_map",          required_argument,  0,    'D'},
      {"sample_rate",         required_argument,  0,    'E'},
      {"smooth_average_spectrum", required_argument,    0,    'F'},
      {"filter_high_pass",    required_argument,  0,    'G'},
      {"filter_low_pass",     required_argument,  0,    'H'},
      {"verbosity",           required_argument,  0,    'I'},
      {"inject_offset",       required_argument,  0,    'J'},
      {"inject_count",        required_argument,  0,    'K'},
      {"inject_space",        required_argument,  0,    'L'},
      {"inject_file",         required_argument,  0,    'M'},
      {"inject_scale",        required_argument,  0,    'N'},
      {"channel_type",        required_argument,  0,    'O'},
      {"bin_buffer",          required_argument,  0,    'P'},
      {"zcontrast",           required_argument,  0,    'Q'},
      {"zlength",             required_argument,  0,    'R'},
      {"remove_line",         required_argument,  0,    'S'},
      {"max_harmonics",       required_argument,  0,    'T'},
      {"snr",                 required_argument,  0,    'U'},
      {"heterodyne_rate",     required_argument,  0,    'V'},
      {0,                     0,                  0,      0}
    };
  
  int              C;
  /*
   * Set default values for optional arguments 
   * These options will be used if omitted from the command line 
   * Required arguements will be initialized as well to simply debugging
   */
  params->tSeriesAnalysis=1;/*Default Yes this is tseries to analyze*/
  params->LineWidth = 0;
  params->TransformType = Spectrogram;
  params->NumSeg = 1;
  params->SegLengthPoints = 0; /* Set for debuging this with overlap # */
  params->SegBufferPoints =0; /* Set to zero to test software */
  params->colsToClip=0;/*Number of cols to clip off ends of TFR */
  params->overlapFlag = 0; /* Change this to an INT4 for overlapping */
  params->TimeLengthPoints = 0;
  params->discardTLP = 0;
  params->window = Hann; /*Welch*/
  params->whiten = 0;
  params->avgSpecMethod = -1; /*Will trigger error*/
  params->avgSpecWindow = Rectangular; /* Default no window */
  params->smoothAvgPSD = 0;/*0 means no smoothing*/
  params->highPass=-1;/*High pass filter freq*/
  params->lowPass=-1;/*Low pass filter freq*/
  params->FreqBins = 0;
  params->TimeBins = 0;
  params->windowsize = 0;/*256*/ /*30*/
  params->StartThresh =-1; /* We choose invalid values to check incoming args*/
  params->LinePThresh =-1; /* We choose invalid values to check incoming args*/
  params->MinPower = 0;
  params->MinLength = 0;
  params->MinSNR = 0;
  params->GPSstart.gpsSeconds = 0;
  params->GPSstart.gpsNanoSeconds = 0;
  /* 
   * In future...
   * Must include error checking for these values 
   */
  params->TimeLengthPoints = 0;
  params->SamplingRate = 1;
  params->HeterodyneFrequency=0;
  params->SamplingRateOriginal = params->SamplingRate;
  params->makenoise = -1;
  params->calChannelType=SimDataChannel;/*See lsd*/
  params->channelName=NULL; /* Leave NULL to avoid frame read problems */
  params->channelNameType=LAL_ADC_CHAN; /*Default for data analysis */
  params->dataDirPath=NULL;
  params->singleDataCache=NULL;
  params->detectorPSDCache=NULL;
  params->channelNamePSD=NULL;
  params->auxlabel=NULL;;
  params->joinCurves=FALSE; /*default no curve joining */
  params->dataSegVec=NULL;
  params->numSlaves=0;
  params->calFrameCache=NULL;
  params->printPGM=0; /*Don't output PGMs of map*/
  params->pgmColorMapFile=NULL;
  params->verbosity=quiet;/*printFiles;*/
  params->calibrate=0;/*No calibration default */
  params->calCatalog=NULL;
  strcpy(params->calibrateIFO,"L1");
  params->injectMapCache=NULL;
  params->injectSingleMap=NULL;
  params->autoThresh=-1;/*Default no automatic lambda runs*/
  params->relaThresh=-1;/*Default no automatic lambda runs*/
  params->autoLambda=0;/*False assume no automatic*/
  /*params.listLinesToRemove*/
  params->numLinesToRemove=0;/*Num of coherent lines to remove */
  params->maxHarmonics=1;/*Num of harmonics to try less than fnyq */
  /* Inject params defaults */
  injectParams->startTimeOffset=0;
  injectParams->numOfInjects=0;
  injectParams->injectSpace=0;
  injectParams->scaleFactor=0;
  injectParams->injectTxtFile=NULL;
  injectParams->sampleRate=params->SamplingRate;
  /* 
   * Parse the command line arguments 
   */
  if (argc < 8 ) /* Not enough arguments to run */
    {
      fprintf(stderr,TRACKSEARCHC_MSGEARGS);
      fprintf(stderr,"\n");
      exit(TRACKSEARCHC_EARGS);
    }
  
  while (TRUE)
    {
      int option_index=0;
      C = getopt_long_only(argc,
			   argv,
			   "a:b:c:d:e:f:h:i:j:k:l:m:o:p:q:r:s:t:u:v:w:x:y:z:A:B:C:D:E:F:G:H",
			   long_options, 
			   &option_index);
      /* The end of the arguments is C = -1 */
      if ( C == -1)
	{
	  break;
	}
      switch( C )
	{
	case 0:
	  /* if this option set a flag, do nothing else now */
	  if ( long_options[option_index].flag != 0 )
	    {
	      break;
	    }
	  else
	    {
	      fprintf( stderr, "error parsing option %s with argument %s\n",
		       long_options[option_index].name, optarg );
	      exit( 1 );
	    }
	  break;
	  
	case 'a':
	  /* Setting the GPS start time parameter */
	  {
	    /* Allow intepreting float values */
	    REAL8 startTime = atof(optarg);
	    /*XLALFloatToGPS(&tempGPS,startTime);*/
	    LAL_CALL(LALFloatToGPS(status,
				   &tempGPS,
				   &startTime),
		     status);
	    params->GPSstart.gpsSeconds = tempGPS.gpsSeconds;
	    params->GPSstart.gpsNanoSeconds = tempGPS.gpsNanoSeconds;
	  }
	  break;
	  
	case 'b':
	  /* Setting the total length of data to analyze */
	  {
	    params->TimeLengthPoints = ((UINT4) atoi(optarg));
	  }
	  break;
	  
	case 'c':
	  /* Selecting Map Type to use */
	  {
	    /* Change the name field to be a integer instead of *char */
	    char *name = NULL;
	    name = (CHAR*) XLALMalloc(strlen(optarg)+1);
	    if (!name)
	      {
		fprintf(stderr,TRACKSEARCHC_MSGEMEM);
		exit(TRACKSEARCHC_EMEM);
	      }
	    /* We want to get the name as an enum value */
	    /*Add appropriate code HERE--Fix Later*/
	  }
	  break;
	  
	case 'd':
	  /* Setting Line Width parameter */
	  {
	    params->LineWidth = atoi(optarg);

	    /* We don't limit the max line width as an error the user
	     * is responsible to pick this with some care
	     */
	  }
	  break;
	  
	case 'e':
	  /* Setting Start Threshold parameter */
	  {
	    params->StartThresh = atof(optarg);
	  }
	  break;
	  
	case 'f':
	  /* Setting member point threshold paramter */
	  {
	    params->LinePThresh = atof(optarg);
	  }
	  break;
	  
	case 'g':
	  /* Setting Thresholding on line length for search */
	  {
	    params->MinLength = atoi(optarg);
	  }
	  break; 	  

	case 'h':
	  /* Setting Thresholding on integrated line power */
	  {
	    params->MinPower = atof(optarg);
	    if(params->MinPower < 0)
	      {
		fprintf(stderr,TRACKSEARCHC_MSGEARGS);
		exit(TRACKSEARCHC_EARGS);
	      }
	  }
	  break;
	  
	case 'i':
	  /* Setting data source name to look for CHANNEL */
	  {
	    params->channelName = (CHAR*) XLALMalloc(strlen(optarg)+1);
	    if (!(params->channelName))
	      {
		fprintf(stderr,TRACKSEARCHC_MSGEMEM);
		exit(TRACKSEARCHC_EMEM);
	      };
	    strcpy(params->channelName,optarg);
	  }
	  break;
	  
	case 'j':
	  /* Setting number of maps to split requested data into */
	  {
	    fprintf(stderr,"Option not available:Can not specify number of maps\n");
	    fprintf(stderr,TRACKSEARCHC_MSGEMEM);
	    exit(TRACKSEARCHC_EMEM);
	  }
	  break;
	  
	case 'k':
	  /* Setting number of time bins for each TF map */
	  {
	    params->TimeBins = ((UINT4) atoi(optarg));
	  }
	  break;
	  
	case 'l':
	  {
	    params->overlapFlag = ((UINT4) atoi(optarg));
	  }
	  break;
	  
	case 'm':
	  /* Setup the designated windowing function for FFTing */
	  {
	    if (!strcmp(optarg,"Rectangular"))
	      params->window=Rectangular;
	    else if (!strcmp(optarg,"Hann"))
	      params->window=Hann;
	    else if (!strcmp(optarg,"Welch"))
	      params->window=Welch;
	    else if (!strcmp(optarg,"Bartlett"))
	      params->window=Bartlett;
	    else if (!strcmp(optarg,"Parzen"))
	      params->window=Parzen;
	    else if (!strcmp(optarg,"Papoulis"))
	      params->window=Papoulis;
	    else if (!strcmp(optarg,"Hamming"))
	      params->window=Hamming;
	    else if (!strcmp(optarg,"Kaiser"))
	      params->window=Kaiser;
	    else if (!strcmp(optarg,"Creighton"))
	      params->window=Creighton;
	    else
	      {
		fprintf(stderr,"Invalid window option: using Rectangular window");
		params->window=Rectangular;
	      };
	  }
	  break;
	  
	case 'n':
	  /* Setup number of desire frequency bins to make map with */
	  {
	    params->FreqBins = atoi(optarg);
	  }
	  break;
	  
	case 'o':
	  /* Setup whiten level is specified */
	  {
	    params->whiten = atoi(optarg);
	  }
	  break;

	case 'p':
	  /* Choose transform type */
	  {
	    if (strcmp(optarg,"Spectrogram")==0)
	      {
		params->TransformType=Spectrogram;
	      }
	    else if (strcmp(optarg,"RSpectrogram")==0)
	      {
		params->TransformType=RSpectrogram;
	      }
	    else if (strcmp(optarg,"WignerVille")==0)
	      {
		params->TransformType=WignerVille;
	      }
	    else if (strcmp(optarg,"PSWignerVille")==0)
	      {
		params->TransformType=PSWignerVille;
	      }
	    else
	      {
		fprintf(stdout,"\n Invald TF Transform selected defaulting to Spectrogram!\n");
		fflush(stdout);
		params->TransformType=Spectrogram;
	      };
	  }
	  break;

	case 'q':
	  {/* Specify length of each time segment */
	    params->SegLengthPoints  = ((UINT4) atoi(optarg));
	    break;
	  }
	  break;

	case 'r':
	  {/* Auxlabel file name to read in */
	    params->auxlabel = (CHAR*) XLALMalloc(strlen(optarg)+1);
	    if (!(params->auxlabel))
	      {
		fprintf(stderr,TRACKSEARCHC_MSGEMEM);
		exit(TRACKSEARCHC_EMEM);
	      };
	    strncpy(params->auxlabel,optarg,(strlen(optarg)+1));
	  }
	  break;

	case 's':
	  {
	    /*Setup structure for path or cachefile name temp*/
	    *(dPtrDirPath)=XLALCreateCHARVector(maxFilenameLength);
	    len= strlen(optarg) +1;
	    strncpy((*dPtrDirPath)->data,optarg,len);
	  }
	  break;

	case 't':
	  { /* Looking further in code realize this isn't used !!!!*/
	    params->windowsize = atoi(optarg);
	  }
	  break;

	case 'u':
	  { /* Setting up the seed for random values */
	    params->makenoise = atoi(optarg);
	  }
	  break;

	case 'v':
	  { /* Setting up aux label if present */
	    /* Insert string copy code here */
	    *dPtrCachefile=XLALCreateCHARVector(maxFilenameLength);
	    len = strlen(optarg) +1;
	    memcpy((*dPtrCachefile)->data,optarg,len);
	  }
	  break;

	case 'w':
	  {
	    params->joinCurves=TRUE;
	  }
	  break;

	case 'x':
	  {
	    len=strlen(optarg)+1;
	    params->detectorPSDCache=(CHAR *)
	      XLALCalloc(len,sizeof(CHAR));
	    memcpy(params->detectorPSDCache,optarg,len);
	  }
	  break;
	case 'y':
	  {
	    if(!strcmp(optarg, "useMean"))
	      params->avgSpecMethod = useMean;
	    else if(!strcmp(optarg, "useMedian"))
	      params->avgSpecMethod = useMedian;
	    else if(!strcmp(optarg, "useUnity"))
	      params->avgSpecMethod = useUnity;
	    else 
	      {
		fprintf(stderr,TRACKSEARCHC_MSGEARGS);
		exit(TRACKSEARCHC_EARGS);
	      };
	  }
	  break;
	case 'z':
	  { /* Setting up aux label if present */
	    /* Insert string copy code here */
	    len = strlen(optarg) +1;
	    params->calFrameCache = (CHAR *) XLALCalloc(len,sizeof(CHAR));
	    memcpy(params->calFrameCache,optarg,len);
	    params->calibrate=1;
	  }
	  break;
	case 'A':
	  {
	    params->printPGM=1;/*Enable PGM printing*/
	  }
	  break;
	case 'B':
	  {
	    len = strlen(optarg) +1;
	    params->pgmColorMapFile = (CHAR *) XLALCalloc(len,sizeof(CHAR));
	    memcpy(params->pgmColorMapFile,optarg,len);
	  }
	case 'C':
	  {
	    params->injectMapCache=
	      (CHAR*) XLALCalloc(strlen(optarg)+1,sizeof(CHAR));
	    memcpy(params->injectMapCache,optarg,strlen(optarg)+1);
	    /*
	     * Turn off tseries flag
	     */
	    params->tSeriesAnalysis=0;
	  }
	  break;

	case 'D':
	  {
	    params->injectSingleMap=
	      (CHAR*) XLALCalloc(strlen(optarg)+1,sizeof(CHAR));
	    memcpy(params->injectSingleMap,optarg,strlen(optarg)+1);
	    /*
	     * Turn off tseries flag
	     */
	    params->tSeriesAnalysis=0;
	  }
	  break;

	case 'E':
	  {
	    params->SamplingRate=atof(optarg);
	    injectParams->sampleRate=params->SamplingRate;
	  }
	  break;

	case 'F':
	  {
	    params->smoothAvgPSD =(UINT4) atoi(optarg); 
	    /* 
	     * >0 Means do running median with this block size
	     */
	  }
	  break;

	case 'G':
	  {
	    params->highPass=atof(optarg);
	  }
	  break;

	case 'H':
	  {
	    params->lowPass=atof(optarg);
	  }
	  break;

	case 'I':
	  {
	    if(!strcmp(optarg,"quiet"))
	      params->verbosity=quiet;
	    else if(!strcmp(optarg,"verbose"))
	      params->verbosity=verbose;
	    else if(!strcmp(optarg,"printFiles"))
	      params->verbosity=printFiles;
	    else if(!strcmp(optarg,"all"))
	      params->verbosity=all;
	    else
	      {
		fprintf(stderr,"Invalid option:verbosity: assuming quiet\n");
		params->verbosity=quiet;
	      };
	  }
	  break;
	
	case 'J':
	  {
	    injectParams->startTimeOffset=atof(optarg);
	  }
	  break;

	case 'K':
	  {
	    injectParams->numOfInjects=atoi(optarg);
	  }
	  break;

	case 'L':
	  {
	    injectParams->injectSpace=atof(optarg);
	  }
	  break;

	case 'M':
	  {
	    injectParams->injectTxtFile=XLALCreateCHARVector(strlen(optarg)+1);
	    memcpy(injectParams->injectTxtFile->data,optarg,strlen(optarg)+1);
	  }
	  break;

	case 'N':
	  {
	    injectParams->scaleFactor=atof(optarg);
	  }
	  break;

	case 'O':
	  {
	    if(!strcmp(optarg,"LAL_ADC_CHAN"))
	      params->channelNameType=LAL_ADC_CHAN;
	    else if(!strcmp(optarg,"LAL_SIM_CHAN"))
	      params->channelNameType=LAL_SIM_CHAN;
	    else if(!strcmp(optarg,"LAL_PROC_CHAN"))
	      params->channelNameType=LAL_PROC_CHAN;
	    else
	      {
		fprintf(stderr,"Invalid channel type specified assuming LAL_ADC_CHAN\n");
		params->channelNameType=LAL_ADC_CHAN;
	      };
	  }
	  break;

	case 'P':
	  {
	    params->colsToClip=atoi(optarg);
	  }
	  break;

	case 'Q':
	  {
	    params->autoThresh=atof(optarg);
	    params->autoLambda=1;
	  }
	  break;

	case 'R':
	  {
	    params->relaThresh=atof(optarg);
	  }
	  break;

	case 'S':
	  {
	    lineTokens=XLALCreateCHARVector(maxFilenameLength);
	    len = strlen(optarg) +1;
	    strncpy(lineTokens->data,optarg,len);
	    token=strtok(lineTokens->data,lineDelimiters);
	    while (token!=NULL)
	      {
		params->numLinesToRemove=params->numLinesToRemove+1;
		params->listLinesToRemove[params->numLinesToRemove-1]=atof(token);
		token=strtok(NULL,lineDelimiters);
	      }
	    if (lineTokens)
	      XLALDestroyCHARVector(lineTokens);
	  }
	  break;

	case 'T':
	  {
	    params->maxHarmonics=atoi(optarg);
	  }
	  break;

	case 'U':
	  {
	    params->MinSNR=atof(optarg);
	  }
	  break;

	case 'V':
	  {
	    params->HeterodyneFrequency=atof(optarg);
	  }
	  break;

	default :
	  {
	    fprintf(stderr,TRACKSEARCHC_MSGEMISC);
	    exit(TRACKSEARCHC_EMISC);
	  }
	  break;
	};
    };
  /* 
   * Include here a simple section of code to santiy check all params 
   * structure arguements for reasonable values. This will involve 
   * moving error catching code out of the case statement in some cases
   */
  /* 
   * Tabulate the number of segments to create for specified overlap
   * Check for valid overlap number which < segment length number 
   */
  /* 
   * Cristina Fri-May-30-2008:200805302036 
   * Fix code that calculates segment lengths given overlap params
   */
  /* 
   *If doing a MAP analysis skip these checks these options should
   *not be invoked
   */
  if ( params->tSeriesAnalysis == 1)
    {
      fprintf(stderr,"Checking tSeries parameters.\n");
      if (params->overlapFlag >= params->SegLengthPoints)
	{
	  fprintf(stderr,TRACKSEARCHC_MSGEVAL);
	  exit(TRACKSEARCHC_EVAL);
	};

      if (params->TimeLengthPoints < params->SegLengthPoints)
	{
	  fprintf(stderr,TRACKSEARCHC_MSGEVAL);
	  exit(TRACKSEARCHC_EVAL);
	};

      if ( params->overlapFlag == 0)
	{
	  params->NumSeg = floor(params->TimeLengthPoints/params->SegLengthPoints);
	  params->discardTLP=(params->TimeLengthPoints)%(params->SegLengthPoints);
	  params->TimeLengthPoints=params->TimeLengthPoints-params->discardTLP;
	}
      else
	{
	  /* Determine the number of maps */
	  params->NumSeg=floor((params->TimeLengthPoints-params->overlapFlag)
			       /(params->SegLengthPoints - params->overlapFlag));
	  params->discardTLP=(params->TimeLengthPoints-params->overlapFlag)%(params->SegLengthPoints - params->overlapFlag);
	  /* 
	   * Reset points to process by N-discardTLP, this gives us
	   * uniform segments to make maps with
	   */
	  params->TimeLengthPoints=params->TimeLengthPoints-params->discardTLP;
	}
      if (params->verbosity > quiet)
	{
	  fprintf(stdout,
		  "Need to trim %i subsegment lengths.\n",
		  params->NumSeg);
	  fprintf(stdout,
		  "Total data points requested :%i\n",
		  params->TimeLengthPoints+params->discardTLP);
	  fprintf(stdout,
		  "Subsegment length in data points requested :%i\n",
		  params->SegLengthPoints);
	  fprintf(stdout,
		  "Segment overlap in points :%i\n",
		  params->overlapFlag);
	  fprintf(stdout,
		  "Points to discard from total data requested : %i\n",
		  params->discardTLP);
	  fprintf(stdout,
		  "Total data points that will be processed :%i\n",
		      params->TimeLengthPoints);
	  fflush(stdout);
	}
      /* 
       * Determine the number of additional points required to negate
       * edge effects in first and last TFR
       */
      params->SegBufferPoints=((params->TimeLengthPoints/params->TimeBins)*params->colsToClip);
      params->SegBufferPoints=((params->SegLengthPoints/params->TimeBins)*params->colsToClip);
      if ((params->verbosity >= verbose))
	{
	  fprintf(stdout,"As a result of bin buffering requests an additional %i points are needed to negate TFR edge effects, %i points before and then after the data set to analyze.\n",2*params->SegBufferPoints,params->SegBufferPoints);
	  fflush(stdout);
	}
      if (params->whiten > 2 )
	{
	  fprintf(stderr,TRACKSEARCHC_MSGEARGS);
	  exit(TRACKSEARCHC_EARGS);
	}
      if (params->SamplingRate < 0 )
	{
	  fprintf(stderr,"Requested Sampling rate less than zero!\n");
	  fprintf(stderr,TRACKSEARCHC_MSGEARGS);
	  fflush(stderr);
	  exit(TRACKSEARCHC_EARGS);
	}
      if (params->HeterodyneFrequency < 0 )
	{
	  fprintf(stderr,"Heterodyne frequency less than zero!\n");
	  fprintf(stderr,TRACKSEARCHC_MSGEARGS);
	  fflush(stderr);
	  exit(TRACKSEARCHC_EARGS);
	}

    }  /*
   * Do following checks
   */
  /* If not auto lambda choosen then */
  if (params->autoLambda == 0)
    {
      if (params->StartThresh < params->LinePThresh)
	{
	  fprintf(stderr,TRACKSEARCHC_MSGEARGS);
	  exit(TRACKSEARCHC_EARGS);
	}
      if (params->StartThresh < params->LinePThresh)
	{
	  fprintf(stderr,TRACKSEARCHC_MSGEARGS);
	  exit(TRACKSEARCHC_EARGS);
	}
    }
  else
    { /*Assuming we need to autocalibrate here*/
      if ((params->relaThresh < 0) || (params->relaThresh > 1))
	{
	  params->autoLambda=0;
	  fprintf(stderr,TRACKSEARCHC_MSGEARGS);
	  exit(TRACKSEARCHC_EARGS);
	}
    }

  if (params->MinLength < 3)
    {
      fprintf(stderr,"Minimum length threshold invalid!\n");
      fprintf(stderr,TRACKSEARCHC_MSGEARGS);
      exit(TRACKSEARCHC_EARGS);
    }
  if (/*Convolution kernel sigma must \geq 1*/
      params->LineWidth/(2*sqrt(3)) < 1 
      )
    {
      fprintf(stderr,"Sigma value too small to be useful try increasing line width to at least %i\n",
	      (INT4) ceil(sqrt(3)*2.0));
      fprintf(stderr,TRACKSEARCHC_MSGEARGS);
      exit(TRACKSEARCHC_EARGS);
    }
      
  if (/* Minimum line width to use: sigma \geq (line_width/(2*\sqrt(3))) */
      ((params->LineWidth) < ceil((2.0/MASK_SIZE)*(2.0*sqrt(3))))
      )
    {
      optWidth=0;
      optWidth=ceil((2.0/MASK_SIZE)*(2.0*sqrt(3)));
      fprintf(stderr,"Line width inappropriate try mimimum of: %i\n",
	      (INT4) optWidth);
      fprintf(stderr,TRACKSEARCHC_MSGEARGS);
      exit(TRACKSEARCHC_EARGS);
    }
  return;
}
/* End initialization subroutine for search */

/* 
 * This is the frame reading routine taken from power.c
 * it has been modified very slightly
 */
void LALappsGetFrameData(LALStatus*          status,
			 TSSearchParams*     params,
			 REAL4TimeSeries*    DataIn,
			 CHARVector*         dirname,
			 CHAR*               cachefile
			 )
{
  FrStream             *stream = NULL;
  FrCache              *frameCache = NULL;
  FrChanIn              channelIn;
  LALTYPECODE           dataTypeCode=0;
  ResampleTSParams      resampleParams;
  LIGOTimeGPS           bufferedDataStartGPS;
  REAL8                 bufferedDataStart=0;
  LIGOTimeGPS           bufferedDataStopGPS;
  REAL8                 bufferedDataStop=0;
  REAL8                 bufferedDataTimeInterval=0;
  UINT4                 errcode=0;
  /*
   * Clean up this section of code via a m4 file which is compiled
   * as a set of possible functions using 
   * **REAL4TimeSeries
   * TSSearchParams
   * FrStream
   * FrChanIn
   */
  /* Set all variables from params structure here */
  channelIn.name = params->channelName;
  channelIn.type = params->channelNameType;
  if(dirname)
    {
<<<<<<< HEAD
      /* Open frame stream */
      stream=XLALFrOpen(dirname->data,"*.gwf");
    }
  else if (cachefile)
    {
      /* Open frame cache */
      lal_errhandler = LAL_ERR_EXIT;
      LAL_CALL( LALFrCacheImport( status, &frameCache, cachefile ), status);
      stream=XLALFrCacheOpen(frameCache);	  
      LAL_CALL( LALDestroyFrCache( status, &frameCache ), status );
    }
  else 
    {
      fprintf(stderr,"Cache file or path to frame files not specified!\n");
      fprintf(stderr,"%s\n",TRACKSEARCHC_MSGEVAL);
      exit(TRACKSEARCHC_EVAL);
    }
  lal_errhandler = LAL_ERR_EXIT;
  /* Set verbosity of stream so user sees frame read problems! */
  XLALFrSetMode(stream,LAL_FR_VERBOSE_MODE);
  /*DataIn->epoch SHOULD and MUST equal params->startGPS - (params.SegBufferPoints/params.SamplingRate)*/
  memcpy(&bufferedDataStartGPS,&(DataIn->epoch),sizeof(LIGOTimeGPS));
  LAL_CALL(LALGPStoFloat(status,&bufferedDataStart,&bufferedDataStartGPS),
	   status);
  /* 
   * Seek to end of requested data makes sure that all stream is complete!
   */
  bufferedDataStop=bufferedDataStart+(DataIn->data->length * DataIn->deltaT);
  LAL_CALL(LALFloatToGPS(status,
			 &bufferedDataStopGPS,
			 &bufferedDataStop),
	   status);
  bufferedDataTimeInterval=bufferedDataStop-bufferedDataStart;
  if (params->verbosity >= verbose)
    {
      fprintf(stderr,"Checking frame stream spans requested data interval, including the appropriate data buffering!\n");
      fprintf(stderr,"Start           : %f\n",bufferedDataStart);
      fprintf(stderr,"Stop            : %f\n",bufferedDataStop);
      fprintf(stderr,"Interval length : %f\n",bufferedDataTimeInterval);
    }
=======
      if(dirname)
	{
	  /* Open frame stream */
	  stream=XLALFrOpen(dirname->data,"*.gwf");
	}
      else if (cachefile)
	{
	  /* Open frame cache */
	  if (params->verbosity >= verbose)
	    {
	      fprintf(stdout,"Importing cache file: %s\n",cachefile);
	      fflush(stdout);
	    }
	  lal_errhandler = LAL_ERR_EXIT;
	  frameCache=XLALFrImportCache(cachefile);
	  if (frameCache == NULL)
	    {
	      fprintf(stderr,"Error importing frame cache file!\n");
	      fprintf(stderr,"%s\n",TRACKSEARCHC_MSGEDATA);
	      fflush(stderr);
	      exit(TRACKSEARCHC_EDATA);
	    }
	  if (params->verbosity >= verbose)
	    {
	      fprintf(stdout,"Creating data stream.\n");
	      fflush(stdout);
	    }
	  stream=XLALFrCacheOpen(frameCache);	  
	  if (params->verbosity >= verbose)
	    {
	      fprintf(stdout,"Clearing imported cache file.\n");
	      fflush(stdout);
	    }
	  XLALFrDestroyCache(frameCache);
	  if (params->verbosity >= verbose)
	    {
	      fprintf(stdout,"Data stream ready.\n");
	      fflush(stdout);
	    }
	}
      lal_errhandler = LAL_ERR_EXIT;
      /* Set verbosity of stream so user sees frame read problems! */
      XLALFrSetMode(stream,LAL_FR_VERBOSE_MODE);
      /*DataIn->epoch SHOULD and MUST equal params->startGPS - (params.SegBufferPoints/params.SamplingRate)*/
      memcpy(&bufferedDataStartGPS,&(DataIn->epoch),sizeof(LIGOTimeGPS));
      bufferedDataStart=XLALGPSGetREAL8(&bufferedDataStartGPS);
      /* 
       * Seek to end of requested data makes sure that all stream is complete!
       */
      bufferedDataStop=bufferedDataStart+(DataIn->data->length * DataIn->deltaT);
      LAL_CALL(LALFloatToGPS(status,
			     &bufferedDataStopGPS,
			     &bufferedDataStop),
	       status);
      bufferedDataTimeInterval=bufferedDataStop-bufferedDataStart;
      if (params->verbosity >= verbose)
	{
	  fprintf(stderr,"Checking frame stream spans requested data interval, including the appropriate data buffering!\n");
	  fprintf(stderr,"Start           : %f\n",bufferedDataStart);
	  fprintf(stderr,"Stop            : %f\n",bufferedDataStop);
	  fprintf(stderr,"Interval length : %f\n",bufferedDataTimeInterval);
	  fflush(stderr);
	}
      errCode=XLALFrSeek(stream,&bufferedDataStopGPS);
      if (errCode != 0)
	{
	  fprintf(stderr,"Can not seek to end time %10.2f in data stream.\n",bufferedDataStart);
	  fprintf(stderr,"%s\n",TRACKSEARCHC_MSGEDATA);
	  fprintf(stderr,"XLALFrSeek Error Code %i\n",errCode);
	  fflush(stderr);
	  exit(TRACKSEARCHC_EDATA);
	}
      errCode=XLALFrSeek(stream,&bufferedDataStartGPS);
      if (errCode != 0)
	{
	  fprintf(stderr,"Can not seek to start time  %10.2f in data stream.\n",bufferedDataStart);
	  fprintf(stderr,"%s\n",TRACKSEARCHC_MSGEDATA);
	  fprintf(stderr,"XLALFrSeek Error Code %i\n",errCode);
	  fflush(stderr);
	  exit(TRACKSEARCHC_EDATA);
	}
      if (errCode != 0)
	{
	  fprintf(stderr,"Can not rewind data stream to read.\n");
	  fprintf(stderr,"%s\n",TRACKSEARCHC_MSGEDATA);
	  fflush(stderr);
	  exit(TRACKSEARCHC_EDATA);
	}
      
      /*
       * Determine the variable type of data in the frame file.
       */
      dataTypeCode=XLALFrGetTimeSeriesType(channelIn.name, stream);
      if (params->verbosity > quiet)
	{
	  fprintf(stdout,"Checking data stream variable type for :%s \n",channelIn.name);
	  fprintf(stdout,"Data type code found is :%i\n",dataTypeCode);
	  fflush(stdout);
	}
      
      if (dataTypeCode == LAL_S_TYPE_CODE)
	{
	  /* Proceed as usual reading in REAL4 data type information */
	  /* Load the metadata to check the frame sampling rate */
	  if (params->verbosity >= verbose)
	    {
	      fprintf(stderr,"NO conversion of frame REAL4 data needed.\n");
	      fflush(stderr);
	    }
	  lal_errhandler = LAL_ERR_EXIT;
	  /*Make sure label of fseries matches channel to read!*/
	  errcode=XLALFrGetREAL4TimeSeriesMetadata(DataIn,stream);
	  if (errcode!=0)
	    {
	      fprintf(stderr,"Failure getting REAL4 metadata.\n");
	      fflush(stderr);
	      exit(errcode);
	    }

	  /*
	   * Determine the sampling rate and assuming the params.sampling rate
	   * how many of these points do we load to get the same time duration
	   * of data points
	   */
	  params->SamplingRateOriginal=1/(DataIn->deltaT);
	  loadPoints=params->SamplingRateOriginal*(params->TimeLengthPoints/params->SamplingRate);
	  /*
	   * A the bin_buffer points to the loadpoints variable.
	   * This will load the correct number of points.
	   */
	  loadPoints=loadPoints+(params->SamplingRateOriginal*2*(params->SegBufferPoints/params->SamplingRate));
	  tmpData=XLALCreateREAL4TimeSeries(params->channelName,
					    &bufferedDataStartGPS,
					    0,
					    1/params->SamplingRateOriginal,
					    &lalADCCountUnit,
					    loadPoints);
	  /* get the data */
	  errcode=XLALFrSeek(stream,&(tmpData->epoch));
	  if (errcode !=0)
	    {
	      fprintf(stderr,"Can not seek to beginning of stream data unavailable.\n");
	      fflush(stderr);
	      exit(errcode);
	    }

	  lal_errhandler = LAL_ERR_RTRN;
	  errcode=XLALFrGetREAL4TimeSeries(tmpData,stream);
	  if (errcode != 0)
	    {
	      fprintf(stderr,"The span of REAL4TimeSeries data is not available in frame stream!\n");
	      fflush(stderr);
	      exit(errcode);
	    }
	} /*End of reading type REAL4TimeSeries*/
      else if (dataTypeCode == LAL_D_TYPE_CODE)
	{
	  /*
	   * Proceed with a REAL8 Version of above and 
	   * copy to REAL4 Struct in the end
	   */
	  /* Create temporary space use input REAL4TimeSeries traits!*/
	  if (params->verbosity >= verbose)
	    {
	      fprintf(stderr,"Must convert frame REAL8 data to REAL4 data for analysis!\n");
	      fflush(stderr);
	    }
	  tmpREAL8Data=XLALCreateREAL8TimeSeries(params->channelName,
						 &(bufferedDataStartGPS),
						 0,
						 DataIn->deltaT,
						 &(lalADCCountUnit),
						 DataIn->data->length);

	  /* Load the metadata to check the frame sampling rate */
	  lal_errhandler = LAL_ERR_EXIT;
	  errcode=XLALFrGetREAL8TimeSeriesMetadata(tmpREAL8Data,stream);
	  if (errcode != 0)
	    {
	      fprintf(stderr,"Can not load the REAL8 metadata for the interval of data requested.\n");
	      fflush(stderr);
	      exit(errcode);
	    }

	  /*
	   * Determine the sampling rate and assuming the params.sampling rate
	   * how many of these points do we load to get the same time duration
	   * of data points
	   */
 	  params->SamplingRateOriginal=1/(tmpREAL8Data->deltaT);
 	  loadPoints=params->SamplingRateOriginal*(params->TimeLengthPoints/params->SamplingRate);
	  loadPoints=loadPoints+(params->SamplingRateOriginal*2*(params->SegBufferPoints/params->SamplingRate));
	  convertibleREAL8Data=XLALCreateREAL8TimeSeries(params->channelName,
							 &(bufferedDataStartGPS),
							 0,
							 1/params->SamplingRateOriginal,
							 &(lalADCCountUnit),
							 loadPoints);
	  /* get the data */
	  errcode=XLALFrSeek(stream,&(tmpREAL8Data->epoch));
	  if (errcode !=0)
	    {
	      fprintf(stderr,"Can not seek to beginning of stream data unavailable.\n");
	      fflush(stderr);
	      exit(errcode);
	    }
	  errcode=XLALFrGetREAL8TimeSeries(convertibleREAL8Data,stream);
	  if (errcode !=0)
	    {
	      fprintf(stderr,"Could not load REAL8 data from frame stream.\n");
	      fflush(stderr);
	      exit(errcode);
	    }
	  /*
	   * REAL8-->REAL4 Workaround (tmp solution factor into units struct!)
	   * eventually we will rework this technique to use REAL8
	   * effectively!!!! In order to recover higher freq
	   * componenet in time series we will high pass the REAL8 data
	   * first before factoring it.
	   */
	  /******************************************/
	  /*
	   * Perform low and or high  pass filtering on 
	   * the input data stream if requested
	   */
	  if (params->verbosity >= verbose)
	    {
	      fprintf(stdout,"Frame Reader needs to high pass input(>=40Hz) for casting!\n");
	      fflush(stdout);
	    }

	  if (params->lowPass > 0)
	    {
	      if (params->verbosity >= verbose)
		{
		  fprintf(stdout,"FRAME READER: You requested a low pass filter of the data at %f Hz\n",params->lowPass);
		  fflush(stdout);
		}
	      bandPassParams.name=NULL;
	      bandPassParams.nMax=20;
	      /* F < f1 kept, F > f2 kept */
	      bandPassParams.f1=params->lowPass;
	      bandPassParams.f2=0;
	      bandPassParams.a1=0.9;
	      bandPassParams.a2=0;
	      /*
	       * Band pass is achieved by low pass first then high pass!
	       * Call the low pass filter function.
	       */
	      errcode=XLALButterworthREAL8TimeSeries(convertibleREAL8Data, 
						     &bandPassParams);
	      if (errcode != 0)
		{
		  fprintf(stderr,"Low pass filter in frame reading routine failed.\n");
		  exit(errcode);
		}

	    }
	  if (params->highPass > 0)
	    {
	      if (params->verbosity >= verbose)
		{
		  fprintf(stdout,"FRAME READER: You requested a high pass filter of the data at %f Hz,\n",params->highPass);
		  fflush(stdout);
		}
	      if (params->highPass < 40)
		{
		  fprintf(stderr,"FRAME READER: For proper casting high pass filtering of data at 40Hz!\n");
		  params->highPass = 40;
		}
	      bandPassParams.name=NULL;
	      bandPassParams.nMax=20;
	      /* F < f1 kept, F > f2 kept */
	      bandPassParams.f1=0;
	      bandPassParams.f2=params->highPass;
	      bandPassParams.a1=0;
	      bandPassParams.a2=0.9;
	      errcode=XLALButterworthREAL8TimeSeries(convertibleREAL8Data, 
						     &bandPassParams);
	      if (errcode != 0)
		{
		  fprintf(stderr,"High pass filter in frame reading routine failed.\n");
		  exit(errcode);
		}

	      /*
	       * End Butterworth filtering
	       */
	    }
	  if (params->highPass < 30)
	    {
	      fprintf(stdout,"WARNING! Input data should be high pass filtered!\n");
	      fprintf(stdout,"Use low frequency cutoff of 30Hz minimum on DARM data!\n");
	      fprintf(stderr,"Without this the PSD estimate and results are questionable!\n");
	      fflush(stdout);
	    };
	  if ((params->verbosity >= printFiles) && ((params->highPass > 0)||(params->lowPass)))
	    {
	      print_real8tseries(convertibleREAL8Data,"FRAME_READER_1_ButterworthFiltered.diag");
	      print_lalUnit(convertibleREAL8Data->sampleUnits,"FRAME_READER_1_ButterworthFiltered_Units.diag");
	    };
	  /*
	   * End the high pass filter
	   *****************************************
	   */
	  /*
	   * Factor the data by 10^20! See Xavi email.
	   */
	  if (params->verbosity >= printFiles)
	    {
	      print_real8tseries(convertibleREAL8Data,"FRAME_READER_2_PreFactoredREAL8.diag");
	      print_lalUnit(convertibleREAL8Data->sampleUnits,"FRAME_READER_2_PreFactoredREAL8_Units.diag");
	    }
	  if (params->verbosity >= verbose)
	    {	    
	      fprintf(stderr,"We are factoring the input data for casting.\n");
	      fprintf(stderr,"Factoring out : 10e20\n");
	      fprintf(stderr,"Factor place in data units structure.\n");
	    }
	  /* Factoring out 10^-20 and to unitsstructure! */
	  for (i=0;i<convertibleREAL8Data->data->length;i++)
	    convertibleREAL8Data->data->data[i]=
	      convertibleREAL8Data->data->data[i]*pow(10,20);
	  convertibleREAL8Data->sampleUnits.powerOfTen=-20;
	  if (params->verbosity >= printFiles)
	    {
	      print_real8tseries(convertibleREAL8Data,"FRAME_READER_3_FactoredREAL8.diag");
	      print_lalUnit(convertibleREAL8Data->sampleUnits,"FRAME_READER_3_FactoredREAL8_Units.diag");
	      LALappsPSD_Check(convertibleREAL8Data);

	    }

	  /* Prepare to copy/cast REAL8 data into REAL4 structure */
	  /* Copy REAL8 data into new REAL4 Structure */
	  LALappsCreateR4FromR8TimeSeries(status,&tmpData,convertibleREAL8Data);
	  if (tmpREAL8Data)
	    XLALDestroyREAL8TimeSeries(tmpREAL8Data);
	  if (convertibleREAL8Data)
	    XLALDestroyREAL8TimeSeries(convertibleREAL8Data);
>>>>>>> 469f4279

  errcode=XLALFrSeek(stream,&bufferedDataStopGPS);
  if (errcode!=0)
    {
      fprintf(stderr,"Error seeking stream to %f\n",bufferedDataStart);
      fflush(stderr);
      exit(errcode);
    }
  errcode=XLALFrSeek(stream,&bufferedDataStartGPS);
  if (errcode!=0)
    {
      fprintf(stderr,"Error seeking stream to %f\n",bufferedDataStop);
      fflush(stderr);
      exit(errcode);
    }
  /*
   * Determine the variable type of data in the frame file.
   */
  dataTypeCode=XLALFrGetTimeSeriesType(channelIn.name, stream);
  if (params->verbosity >= verbose)
    {
      fprintf(stdout,"Checking data stream variable type for :%s \n",channelIn.name);
      fflush(stdout);
    }

  switch (dataTypeCode)
    {
    case LAL_D_TYPE_CODE:
      {
	if (params->verbosity >= verbose)
	  {
	    fprintf(stdout,"Converting frame stream data from REAL8.\n");
	    fflush(stdout);
	  }
	errcode=XLALFrGetREAL8FrameConvertToREAL4TimeSeries(DataIn,stream);
	if (errcode!=0)
	  {
	    fprintf(stderr,"Conversion of stream data FAILED!\n");
	    fflush(stderr);
	  }
      }
      break;

    case LAL_S_TYPE_CODE:
      {
	if (params->verbosity >= verbose)
	  {
	    fprintf(stdout,"Converting frame stream data from REAL4.\n");
	    fflush(stdout);
	  }
	errcode=XLALFrGetREAL4FrameConvertToREAL4TimeSeries(DataIn,stream);
	if (errcode!=0)
	  {
	    fprintf(stderr,"Conversion of stream data FAILED!\n");
	    fflush(stderr);
	  }
      }
      break;

    case LAL_I2_TYPE_CODE:
      {
	if (params->verbosity >= verbose)
	  {
	    fprintf(stdout,"Converting frame stream data from INT2.\n");
	    fflush(stdout);
	  }
	errcode=XLALFrGetINT2FrameConvertToREAL4TimeSeries(DataIn,stream);
	if (errcode!=0)
	  {
	    fprintf(stderr,"Conversion of stream data FAILED!\n");
	    fflush(stderr);
	  }
      }
      break;

    case LAL_I4_TYPE_CODE:
      {
	if (params->verbosity >= verbose)
	  {
	    fprintf(stdout,"Converting frame stream data from INT4.\n");
	    fflush(stdout);
	  }
	errcode=XLALFrGetINT4FrameConvertToREAL4TimeSeries(DataIn,stream);
	if (errcode!=0)
	  {
	    fprintf(stderr,"Conversion of stream data FAILED!\n");
	    fflush(stderr);
	  }
      }
      break;
	  
    case LAL_I8_TYPE_CODE:
      {
	if (params->verbosity >= verbose)
	  {
	    fprintf(stdout,"Converting frame stream data from INT8.\n");
	    fflush(stdout);
	  }
	errcode=XLALFrGetINT8FrameConvertToREAL4TimeSeries(DataIn,stream);
	if (errcode!=0)
	  {
	    fprintf(stderr,"Conversion of stream data FAILED!\n");
	    fflush(stderr);
	  }
      }
      break;

    default:
      {
	fprintf(stderr,"Data type code found can't be loaded.\n");
	fprintf(stderr,"Data type code value %i\n.",dataTypeCode);
	fprintf(stderr,"%s\n",TRACKSEARCHC_MSGEREAD);
	fflush(stderr);
	exit(TRACKSEARCHC_EREAD);
      }
    }
  if (stream)
    {
      /*Close the frame stream if found open*/
      errcode=XLALFrClose(stream);
      if (errcode != 0)
	{
	  fprintf(stderr,"Problem trying to close the frame stream!\n");
	  exit(errcode);
	}
    }
}

/* End frame reading code */

/* MISSING CLOSE } */


/*
 * Routine to allow use of acsii input rather than frames
 */
void LALappsGetAsciiData(LALStatus*          status,
			 TSSearchParams*     params,
			 REAL4TimeSeries*    DataIn,
			 CHARVector*         dirname
			 )
{
  FILE                 *fp=NULL;
  INT4                  i;

  /* File opening via an absolute path */
  fp = fopen(dirname->data,"r");
  if (!fp)
    {
      fprintf(stderr,TRACKSEARCHC_MSGEREAD);
      exit(TRACKSEARCHC_EREAD);
    };
  for(i=0;i<(INT4)params->TimeLengthPoints;i++)
    {
      fscanf(fp,"%f\n",&(DataIn->data->data[i]));
    }
  fclose(fp);
  if (DataIn->data->length != params->TimeLengthPoints)
    {
      fprintf(stderr,TRACKSEARCHC_MSGEREAD);
      exit(TRACKSEARCHC_EREAD);
    }
  return;
}
/* End of Ascii reader function */


/*
 * Local routine to actually carry out search
 */
void LALappsDoTrackSearch(
			  LALStatus                     *status,
			  TimeFreqRep                   *tfmap,
			  TrackSearchParams              tsInputs,
			  TrackSearchMapMarkingParams    tsMarkers,
			  TSSearchParams                 params)
{
  TrackSearchOut         outputCurves;/*Native LAL format for results*/
  TrackSearchOut         outputCurvesThreshold; /*Curve data thresholded */
  CHARVector            *outputFilename=NULL;
  CHARVector            *outputFilenameMask=NULL;
  CHARVector            *outputCandidateFilename=NULL;
  int                    errCode=0;
  /*************************************************************/
  /* 
   * The LALTracksearch seems to map the 
   * width to tCol and the height to fRow
   */
  outputFilename=XLALCreateCHARVector(maxFilenameLength);
  outputFilenameMask=XLALCreateCHARVector(maxFilenameLength);
  /*
   * Setup file mask for output filenames
   */
  sprintf(outputFilenameMask->data,"CandidateList_Start_%i_%i_Stop_%i_%i",
	  tsMarkers.mapStartGPS.gpsSeconds,
	  tsMarkers.mapStartGPS.gpsNanoSeconds,
	  tsMarkers.mapStopGPS.gpsSeconds,
	  tsMarkers.mapStopGPS.gpsNanoSeconds);
  outputCurves.curves = NULL;
  outputCurves.numberOfCurves=0;
  outputCurves.minPowerCut=params.MinPower;
  outputCurves.minLengthCut=params.MinLength;
  outputCurves.minSNRCut=params.MinSNR;
  outputCurves.startThreshCut=tsInputs.high;
  outputCurves.linePThreshCut=tsInputs.low;

  /*
   * The power thresholding is not done in the LALroutine
   * This information is forwarded to this function for a post processing 
   * Should be default be givin minimum curve length parameter 
   * We want to apply thresholds in a seperate routine 
   */
  /*
   * if the tssearchparams 'params' variable contains the directive
   * to apply auto determined lambda thresholds, calculate them for
   * the map and use them to run the analysis
   */
  /*
   * DO THE AUTO ADJUSTMENTS!!!
   */
  if (params.autoLambda)
    {
      /* Do the calculate of Lh given parameters */
      lal_errhandler = LAL_ERR_RTRN;
      /*      errCode = LAL_CALL( LALTracksearchFindLambdaMean(status,*tfmap,&params),
	      status);*/
      errCode = LAL_CALL( LALTracksearchFindLambdaMedian(status,*tfmap,&params),
			  status);

      if ( errCode != 0 )
	{
	  fprintf(stderr,"Error calling automagic Lambda selection routine.\n");
	  fprintf(stderr,"%s\n",status->statusDescription);
	  fflush(stderr);
	}
      tsInputs.high=params.StartThresh;
      tsInputs.low=params.LinePThresh;
      /*Reset to show the auto selected values.*/
      outputCurves.startThreshCut=tsInputs.high;
      outputCurves.linePThreshCut=tsInputs.low;

    }
  /*fprintf(stdout,"Code Marker 03\n");fflush(stdout);*/
  /* Perform the analysis on the data seg given.*/
  tsInputs.allocFlag = 1;
  lal_errhandler = LAL_ERR_RTRN;
  errCode = LAL_CALL( LALSignalTrackSearch(status,&outputCurves,tfmap,&tsInputs),
	    status);
  if ( errCode != 0 )
    {
      fprintf(stderr,"Error calling LALSignalTrackSearch!\n");
      fprintf(stderr,"Error Code: %s\n",status->statusDescription);
      fprintf(stderr,"Function  : %s\n",status->function);
      fprintf(stderr,"File      : %s\n",status->file);
      fprintf(stderr,"Line      : %i\n",status->line);
      fprintf(stderr,"Aux information.\n");
      fprintf(stderr,"Start  point count: %i\n",outputCurves.store.numLStartPoints);
      fprintf(stderr,"Member point count: %i\n",outputCurves.store.numLPoints);
      fprintf(stderr,"Curves returned   : %i\n",outputCurves.numberOfCurves);
      fflush(stderr);
    }
  
  /* 
   * Call tracksearch again to free any temporary ram in 
   * variable outputCurves which is no longer required
   */
  tsInputs.allocFlag = 2;
  LAL_CALL(  LALSignalTrackSearch(status,&outputCurves,tfmap,&tsInputs),
	     status);
  /*
   * Setup for call to function to do map marking
   * We mark maps is convert Tbin and Fbin to 
   * Hz and GPSseconds
   */
  /*Height -> time bins */
  /*Width -> freq bins */
  /* Need to configure mapMarkerParams correctly!*/
  lal_errhandler = LAL_ERR_RTRN;
  errCode = LAL_CALL(  LALTrackSearchInsertMarkers(status,
					 &outputCurves,
					 &tsMarkers),
	     status);
  if ( errCode != 0 )
    {
      fprintf(stderr,"Error calling insert markers routine.\n");
      fprintf(stderr,"%s\n",status->statusDescription);
      fflush(stderr);
    }
  /* 
   *Call the connect curve routine if argument is specified 
   */
  if (params.joinCurves)
    {
      if (params.verbosity > quiet)
	{
	  fprintf(stdout,"Connecting found tracks.\n");
	  fflush(stdout);
	}
      fprintf(stdout,"Subroutines for segment connection NOT TESTED\n");
      fprintf(stdout,"as of Fri-Jun-19-2009:200906191018\n");
      lal_errhandler = LAL_ERR_RTRN;
      errCode=LAL_CALL( LALTrackSearchConnectSigma(status,
						   &outputCurves,
						   *tfmap,
						   tsInputs),
			status);
      if (errCode !=0)
	{
	  fprintf(stderr,"Call to connect trigger subroutine failed!.\n");
	  fprintf(stderr,"%s\n",status->statusDescription);
	  fflush(stderr);
	}
    };
  /*
   * Write Pre-Threshold Results to Disk
   */
  if (params.verbosity >= printFiles)
    {
      sprintf(outputFilename->data,"Pre-%s",outputFilenameMask->data);
      LALappsWriteCurveList(status,
			    outputFilename->data,
			    outputCurves,
			    NULL);
    }
  /*
   * Apply the user requested thresholds 
   */
  outputCurvesThreshold.curves = NULL;
  lal_errhandler = LAL_ERR_RTRN;
  errCode = LAL_CALL( LALTrackSearchApplyThreshold(status,
					 &outputCurves,
					 &outputCurvesThreshold,
					 params),
	    status);
  if ( errCode != 0 )
    {
      fprintf(stderr,"Error calling trigger threshold selection routine.\n");
      fprintf(stderr,"%s\n",status->statusDescription);
      fflush(stderr);
    }
  /*
   * Record user request thresholds into output data structure
   * as a simple reference
   */
  outputCurvesThreshold.minPowerCut=params.MinPower;
  outputCurvesThreshold.minLengthCut=params.MinLength;
  outputCurvesThreshold.minSNRCut=params.MinSNR;
  outputCurvesThreshold.startThreshCut=tsInputs.high;
  outputCurvesThreshold.linePThreshCut=tsInputs.low;
  /* 
   * Dump out list of surviving candidates
   */
  LALappsDetermineFilename(status,
			   tsMarkers,
			   &outputCandidateFilename,
			   ".candidates");
  LALappsWriteSearchResults(status,
			    outputCandidateFilename->data,
			    outputCurvesThreshold);

/*   LALAPPSWRITESEARCHRESULTS(status, */
/* 			    outputCandidateFilename->data, */
/* 			    outputCurves); */

  if (params.verbosity >= printFiles)
    LALappsWriteCurveList(status,
			  outputFilenameMask->data,
			  outputCurvesThreshold,
			  &params);
  /*
   * General Memory Cleanup
   */
  LALappsDestroyCurveDataSection(status,
				 &(outputCurves.curves),
				 outputCurves.numberOfCurves);
  LALappsDestroyCurveDataSection(status,
				 &(outputCurvesThreshold.curves),
				 outputCurvesThreshold.numberOfCurves);
  if (outputFilename)
    XLALDestroyCHARVector(outputFilename);
  if (outputFilenameMask)
    XLALDestroyCHARVector(outputFilenameMask);
  if (outputCandidateFilename)
    XLALDestroyCHARVector(outputCandidateFilename);

  /*************************************************************/
}
/* 
 * End Do_tracksearch function
 */

void
LALappsDoTSeriesSearch(LALStatus         *status,
		       REAL4TimeSeries   *signalSeries,
		       TSSearchParams     params,
		       INT4               callNum)
{
  CreateTimeFreqIn       tfInputs;/*Input params for map making*/
  INT4                   j;
  LALWindowParams        windowParams;/*Needed to generate windowing funcs*/
  REAL4Window           *tempWindow = NULL;
  TimeFreqParam         *autoparams = NULL;/*SelfGenerated values for TFmap*/
  TimeFreqRep           *tfmap = NULL;/*TF map of dataset*/
  TrackSearchMapMarkingParams  mapMarkerParams;/*Struct of params for marking*/
  TrackSearchParams      inputs;/*Native LAL format for tracksearch module*/
  UINT4                  injectionRun=0;/*1=yes*/
  CHARVector            *binaryFilename=NULL;
  TSAMap                *mapBuilder=NULL;/* point to write vars for saving*/
  TSAMap                *tmpTSA=NULL;/*point to correct vars for cropping*/
  REAL8                 signalStop=0;
  REAL8                 signalStart=0;
  REAL8                 cropDeltaT=0;
  INT4                  tmpSegDataPoints=0;
  INT4                  tmpMapTimeBins=0;
  INT4                  errCode=0;
  /*
   * Error checking section
   */
  LALappsTSassert((callNum >= 0),
		  TRACKSEARCHC_EVAL,
		  TRACKSEARCHC_MSGEVAL);
  if ((signalSeries == NULL) && ((params.injectMapCache !=NULL) ||
				 (params.injectSingleMap !=NULL)))
    injectionRun=1;
  /*
   * If we are creating our maps for analysis via tseries data
   */
  if (injectionRun == 0)
    { 
      tfInputs.type = params.TransformType;
      tfInputs.fRow = 2*params.FreqBins;
      /*
       * TimeBin information needs to have buffer TimeBins added here
       * this should be transparent to most users unless they invoke
       * a --bin_buffer flag.  Then the assumed 2 Tbins becomes
       * something else.
       */
      tfInputs.tCol = params.TimeBins+(2*params.colsToClip);
      tfInputs.wlengthF = params.windowsize;
      tfInputs.wlengthT = params.windowsize;

      errCode=LAL_CALL(LALCreateTimeFreqParam(status,&autoparams,&tfInputs),
		       status);
      if (errCode != 0)
	{
	  fprintf(stderr,"Error calling LALCreateTimeFreqParam\n");
	  fprintf(stderr,"Error Code: %s\n",status->statusDescription);
	  fprintf(stderr,"Function  : %s\n",status->function);
	  fprintf(stderr,"File      : %s\n",status->file);
	  fprintf(stderr,"Line      : %i\n",status->line);
	}
      errCode=LAL_CALL(LALCreateTimeFreqRep(status,&tfmap,&tfInputs),
		       status);
      if (errCode != 0)
	{
	  fprintf(stderr,"Error calling LALCreateTimeFreqRep\n");
	  fprintf(stderr,"Error Code: %s\n",status->statusDescription);
	  fprintf(stderr,"Function  : %s\n",status->function);
	  fprintf(stderr,"File      : %s\n",status->file);
	  fprintf(stderr,"Line      : %i\n",status->line);
	}
      /*
       * There is an issue with the overlapping of fft windows used to
       * construct the TFR.  Example:
       * SegLength = 32
       * Tbins = 32 
       * then tfmap->timeInstant[i]=i
       * is Ok but consider the case of we now want a TFR with only
       * 8 time bins.  Then the time indices of TFR variable are no
       * longer right.  We must reindex timeInstant into
       * 2,6,10,14,18,22,26,30
       * This will then make the correct TFR
       * SegPoints = T, TimeBins=B
       * Indices  ::: floor(T/2B+(i*(T/B)))
       * i goes 0,1,2,...B 
       * Bug found Date 26Oct06 Thur
       */
      /* Tue-Nov-06-2007:200711061138 */
      /* Add in timeInstant calculations with buffered dat */
      tmpSegDataPoints=params.SegLengthPoints+(2*params.SegBufferPoints);
      tmpMapTimeBins=(params.TimeBins+(2*params.colsToClip));
      for (j=0;j<tfmap->tCol;j++)
	{
	  tfmap->timeInstant[j]=floor(
				      (tmpSegDataPoints/(2*tmpMapTimeBins))
				      +
				      ((j*(tmpSegDataPoints/tmpMapTimeBins)))
				      );
	}
      windowParams.length = params.windowsize;
      windowParams.type = params.window;
      /*Create selected type of window*/
      switch (params.window) {
	case Rectangular:
		tempWindow = XLALCreateRectangularREAL4Window(params.windowsize);
		break;

	case Hann:
		tempWindow = XLALCreateHannREAL4Window(params.windowsize);
		break;

	case Welch:
		tempWindow = XLALCreateWelchREAL4Window(params.windowsize);
		break;

	case Bartlett:
		tempWindow = XLALCreateBartlettREAL4Window(params.windowsize);
		break;

	case Parzen:
		tempWindow = XLALCreateParzenREAL4Window(params.windowsize);
		break;

	case Papoulis:
		tempWindow = XLALCreatePapoulisREAL4Window(params.windowsize);
		break;

	case Hamming:
		tempWindow = XLALCreateHammingREAL4Window(params.windowsize);
		break;

	case Kaiser:
		tempWindow = XLALCreateKaiserREAL4Window(params.windowsize, 1000);
		fprintf(stderr,"For Kaiser beta hard wired to 1,000\n");
		fflush(stderr);
		break;

	case Creighton:
		tempWindow = XLALCreateCreightonREAL4Window(params.windowsize, 1000);
		fprintf(stderr,"For Creighton beta hard wired to 1,000\n");
		fflush(stderr);
		break;

	case Tukey:
		tempWindow = XLALCreateTukeyREAL4Window(params.windowsize, 1000);
		fprintf(stderr,"For Tukey beta hard wired to 1,000\n");
		break;

	default:
	  fprintf(stderr,"Window specified not allowed.\n");
	  fflush(stderr);
	  exit(TRACKSEARCHC_EVAL);
	}

      /* 
       * Case statment that look to do the various TF Reps 
       */
      if (params.verbosity > quiet)
	{
	  fprintf(stdout,"Creating TFR: ");
	  fflush(stdout);
	}

      switch ( tfInputs.type )
	{
	case Undefined:
	  {
	    fprintf(stderr,TRACKSEARCHC_MSGEVAL);
	    exit(TRACKSEARCHC_EVAL);
	  }
	  break;
	case Spectrogram:
	  {
	    if (params.verbosity > quiet)
	      {
		fprintf(stdout,"Spectrogram\n");
		fflush(stdout);
	      }
	    /* Required from deprication of LALWindow function */
	    memcpy(autoparams->windowT->data,
		   tempWindow->data->data,
		   (windowParams.length * sizeof(REAL4)));
	    errCode=LAL_CALL( LALTfrSp(status,signalSeries->data,tfmap,autoparams),
			      status);
	    if ( errCode != 0 )
	      {
		fprintf(stderr,"Error calling LALTfrSp!\n");
		fprintf(stderr,"Error Code: %s\n",status->statusDescription);
		fprintf(stderr,"Function  : %s\n",status->function);
		fprintf(stderr,"File      : %s\n",status->file);
		fprintf(stderr,"Line      : %i\n",status->line);
	      }
	  }
	  break;
	case WignerVille:
	  {

	    LAL_CALL( LALTfrWv(status,signalSeries->data,tfmap,autoparams),
		      status);
	  }
	  break;
	case PSWignerVille:
	  {
	    /* Required from deprication of LALWindow function */
	    memcpy(autoparams->windowT->data,
		   tempWindow->data->data,
		   (windowParams.length * sizeof(REAL4)));
	    memcpy(autoparams->windowF->data,
		   tempWindow->data->data,
		   (windowParams.length * sizeof(REAL4)));
	    LAL_CALL( LALTfrPswv(status,signalSeries->data,tfmap,autoparams),
		      status);
	  }
	  break;
	case RSpectrogram:
	  {
	    /* Required from deprication of LALWindow function */
	    memcpy(autoparams->windowT->data,
		   tempWindow->data->data,
		   (windowParams.length * sizeof(REAL4)));
	    LAL_CALL( LALTfrRsp(status,signalSeries->data,tfmap,autoparams),
		      status);
	  }
	  break;
	default:
	  {
	    fprintf(stderr,TRACKSEARCHC_MSGEMISC);
	    exit(TRACKSEARCHC_EMISC);
	  }
	  break;
	};
      /*
       * Destroy window memory 
       * Destroy TF params also
       */
      XLALDestroyREAL4Window(tempWindow);
      LAL_CALL( LALDestroyTimeFreqParam(status,&autoparams),
		status);
    }
  /*
   * End preparing map from time series data
   */
  /*
   * Setup map variable via reading in the params with the 
   * map file name
   */
  if (injectionRun==1)
    {
      /*
       * Read in file with a map
       */
    }
  /* 
   * Determine the 'true' cropped map starting epoch.  This should in
   * pratice match the epoch the user originally intended without the
   * implicit time bin addition and subsequent cropping
   */
  /*Translate buffer points to GPS delta T */
  /*Add this time to the time of the buffered data segment */
  /*Report this as the true start time of cropped map */
  cropDeltaT=signalSeries->deltaT*params.SegBufferPoints;

  mapMarkerParams.mapStartGPS=signalSeries->epoch;
  signalStart=XLALGPSGetREAL8(&signalSeries->epoch);
  /*
   * Fix the signalStop time stamp to be without the buffer points.  It
   * should be the stop time of the clipped TFR.
   */
  signalStop=(signalSeries->deltaT*(signalSeries->data->length))+signalStart;
  XLALGPSSetREAL8(&(mapMarkerParams.mapStopGPS),signalStop);
  mapMarkerParams.mapTimeBins=tfmap->tCol;
  mapMarkerParams.mapFreqBins=((tfmap->fRow/2)+1);
  /*This is the map time resolution*/
  mapMarkerParams.deltaT=(signalStop-signalStart)/mapMarkerParams.mapTimeBins;
  mapMarkerParams.dataDeltaT=signalSeries->deltaT;
  /* 
   * Properly CROP TFR due to buffered segments used to create the
   * TFR.  MAKE SURE to account for proper TFR dims and time/freq
   * information.
   */
  tmpTSA=XLALMalloc(sizeof(TSAMap));
  tmpTSA->imageCreateParams=tfInputs;
  tmpTSA->clippedWith=0;
  tmpTSA->imageBorders=mapMarkerParams;
  tmpTSA->imageRep=tfmap;
/*   /\* */
/*    * Dump out PGM of map before we crop it! */
/*    *\/ */
/*   if (params.verbosity >= verbose) */
/*     LALappsTSAWritePGM(status,tmpTSA,NULL);  */
  if ((params.verbosity > quiet) && (params.colsToClip > 0))
    {
      fprintf(stdout,"Cropping TFR ");
      fflush(stdout);
    }
  LALappsTSACropMap(status,&tmpTSA,params.colsToClip);
    
  /* 
   *Copy information from cropping procedure to relevant structures.
   */
  memcpy(&tfInputs,&(tmpTSA->imageCreateParams),sizeof(CreateTimeFreqIn));
  memcpy(&mapMarkerParams,&(tmpTSA->imageBorders),sizeof(TrackSearchMapMarkingParams));
  if (params.verbosity >= printFiles)
    LALappsTSAWritePGM(status,tmpTSA,NULL); 
  tfmap=tmpTSA->imageRep;
  XLALFree(tmpTSA);

  /*
   * Fill in LALSignalTrackSearch params structure via the use of
   * the TSSearch huge struct elements.  These options have been
   * adjusted properly in the Crop subroutine call.
   */
  inputs.sigma=(params.LineWidth)/(2*sqrt(3));
  inputs.high=params.StartThresh;
  inputs.low=params.LinePThresh;
  inputs.width=((tfmap->fRow/2)+1);
  inputs.height=tfmap->tCol;

  /* If requested to the auto lambda determination */
  if (params.verbosity > quiet)
    {
      fprintf(stdout,"Created TFR. \n");
      fflush(stdout);
    }
  /*
   * Call subroutine to run the search
   */
  LALappsDoTrackSearch(status,
		       tfmap,
		       inputs,
		       mapMarkerParams,
		       params);

  if (params.verbosity > quiet)
    {
      fprintf(stdout,"Analyzed TFR. \n");
      fflush(stdout);
    }
  /*
   * Assemble the TSAmap to write to disk
   */
  if (1==1)
    {
      binaryFilename=XLALCreateCHARVector(maxFilenameLength);
      /*
       * Set filename
       */
      /* tsaMap_gpsSeconds_gpsNanoseconds.map*/
      /*
       * Assemble a tsaMap structure 
       */
      mapBuilder=XLALMalloc(sizeof(TSAMap));
      mapBuilder->imageCreateParams=tfInputs;
      mapBuilder->clippedWith=0;
      mapBuilder->imageBorders=mapMarkerParams;
      mapBuilder->imageRep=tfmap;
      sprintf(binaryFilename->data,
	      "tsaMap_Start_%i_%i_Stop_%i_%i.map",
	      mapMarkerParams.mapStartGPS.gpsSeconds,
	      mapMarkerParams.mapStartGPS.gpsNanoSeconds,
	      mapMarkerParams.mapStopGPS.gpsSeconds,
	      mapMarkerParams.mapStopGPS.gpsNanoSeconds);
      /*
       *LALappsTSAWriteMapFile(status,
       *		     mapBuilder,
       *		     binaryFilename);
       */
      LALappsTSAWriteMapFile(status,
			     mapBuilder,
			     NULL);
      if (binaryFilename)
	XLALDestroyCHARVector(binaryFilename);

      XLALFree(mapBuilder);
    }
  /* 
   * Destroy the memory holding the actual TF map
   */
  LAL_CALL( LALDestroyTimeFreqRep(status,&tfmap),
	    status);
}
/*
 * End LALappsDoTSeriesSearch
 */

void
LALappsDoTimeSeriesAnalysis(LALStatus          *status,
			    TSSearchParams      params,
			    TSappsInjectParams  injectParams,
			    CHAR               *cachefile,
			    CHARVector         *dirpath)
{
  TSSegmentVector  *SegVec = NULL;/*Holds array of data sets*/
  TSCreateParams    SegVecParams;/*Hold info for memory allocation*/
  REAL4TimeSeries  *dataset = NULL;/*Structure holding entire dataset to analyze*/
  REAL4TimeSeries  *injectSet = NULL;/*Struct for holding inject data*/
  UINT4             i;  /* Counter for data breaking */
  INT4              j;
  UINT4             productioncode = 1; /* Variable for ascii or frame */
  LIGOTimeGPS       edgeOffsetGPS;
  REAL8             originalFloatTime=0;
  REAL8             newFloatTime=0;
  CHARVector       *dataLabel=NULL;
  /* Set to zero to use ascii files */
  /*
   * Check for nonNULL directory path Ptr to frame files
   */
  LALappsTSassert(((dirpath!=NULL)||(cachefile!=NULL)),
		  TRACKSEARCHC_ENULL,
		  TRACKSEARCHC_MSGENULL);
  LALappsTSassert((status!=NULL),
		  TRACKSEARCHC_ENULL,
		  TRACKSEARCHC_MSGENULL);
  /* 
   * This is the data reading section of code
   * Sources: Frame file or Single Ascii file (1C)
   * All pathing is relative for this code
   * 0 - use frames
   * 1 - use Ascii file
   */
  /*
   * Allocate space for dataset time series
   */
  /* create and initialize the time series vector */
  /* 
   *Adjust value of edgeOffsetGPS to be new start point 
   * including col buffer data
   */
    originalFloatTime=XLALGPSGetREAL8(&(params.GPSstart));
    newFloatTime=originalFloatTime-(params.SegBufferPoints/params.SamplingRate);
    LAL_CALL(LALFloatToGPS(status,
			   &edgeOffsetGPS,
			   &newFloatTime),
	     status);
    
    dataset=XLALCreateREAL4TimeSeries(params.channelName,
				      &edgeOffsetGPS,
				      0,
				      1/params.SamplingRate,
				      &lalADCCountUnit,
				      (params.TimeLengthPoints+(2*params.SegBufferPoints)));
  if (productioncode == 1) /* Use production frame file inputs */
    {
      if (params.makenoise < 1 )
	{  
	  if (params.verbosity >= verbose)
	    {
	      fprintf(stdout,"Reading frame files.\n");
	      fflush(stdout);
	    }
	  LALappsGetFrameData(status,&params,dataset,dirpath,cachefile);
	  if (params.verbosity >= verbose)
	    {
	      fprintf(stdout,"Reading frame complete.\n");
	      fflush(stdout);
	    }
	}
      else
	{
	  /* 
	   * Fake Data Generation routing generates UnitGaussian 
	   * random values 
	   *  the output array is desire length in a 
	   * time series structure 
	   */
	  fakeDataGeneration(status,dataset,
			     (params.NumSeg*params.SegLengthPoints),
			     params.makenoise);
	};
    }
  else
    {
      LALappsGetAsciiData(status,&params,dataset,dirpath);
    }
  /*
   * If injections were requested load them up!  We return a NULL time
   * series variable if no injection is to be done!
   */
  if (injectParams.injectTxtFile != NULL)
    {
      /* Wed-Oct-24-2007:200710241529 
       * Adjust starting point of injection to avoid
       * cropping first injection from TFR
       */
      if (params.verbosity >= verbose)
	{
	  fprintf(stdout,"Preparing the injection data!\n");
	  fprintf(stdout,"Inject Offset    %f\n",injectParams.startTimeOffset);
	  fprintf(stdout,"Inject Space     %f\n",injectParams.injectSpace);
	  fprintf(stdout,"Inject Count     %i\n",injectParams.numOfInjects);
	  fprintf(stdout,"Inject Scale     %f\n",injectParams.scaleFactor);
	  fprintf(stdout,"Inject Sampling  %f\n",injectParams.sampleRate);
	  fflush(stdout);
	}

      LALappsCreateInjectableData(status,
				  &injectSet,
				  injectParams);
    }
  if ((params.verbosity >= printFiles) && (injectSet != NULL))
    print_real4tseries(injectSet,"CreatedSoftwareInjectableData.diag");
  /* 
   * Prepare the data for the call to Tracksearch 
   */
  SegVecParams.dataSegmentPoints = params.SegLengthPoints;
  SegVecParams.numberDataSegments = params.NumSeg;
  SegVecParams.SegBufferPoints = params.SegBufferPoints;
  /*
   * Allocate structure to hold all segment data
   */
  LAL_CALL(LALCreateTSDataSegmentVector(status,&SegVec,&SegVecParams),
	   status);

  /*
   * Wed-Oct-24-2007:200710241539 
   * Edit function to fill buffered segments
   */
  LALappsTrackSearchPrepareData(status,dataset,injectSet,SegVec,params);
  /*
   * Remove the dataset variable to make room in RAM for TFRs
   */
  if (params.verbosity > quiet)
    {
      fprintf(stdout,"Freeing RAM associated with original time series data.\n");
      fflush(stdout);
    }

  if (dataset)
    {
      XLALDestroyREAL4TimeSeries(dataset);
    }
  if (injectSet)
    {
      XLALDestroyREAL4TimeSeries(injectSet);
    }

  j=0;
  if (params.verbosity >= verbose)
    {
      fprintf(stdout,"Analyzing a total of %i subsegments of data.\n",params.NumSeg);
      fflush(stdout);
    }
  for(i = 0;i < params.NumSeg;i++)
    {
      if (params.verbosity >= verbose)
	{
	  fprintf(stdout,"\n");
	  fprintf(stdout,"Analyzing Segment %i of %i :",i+1,params.NumSeg);
	  fflush(stdout);
	}
      /*
       * Call to prepare tSeries search
       * Rewrite functions inside to CROP maps and adjust time marks
       * according to the uncropped parts of TFR. Ignore segment
       * buffers....
       */
      if (params.verbosity >= printFiles)
	{
	  dataLabel=XLALCreateCHARVector(maxFilenameLength);
	  sprintf(dataLabel->data,"SegmentAnalyzed_%i.diag",i);
	  print_real4tseries(SegVec->dataSeg[j],dataLabel->data);
	  sprintf(dataLabel->data,"SegmentAnalyzed_%i_Units.diag",i);
	  print_lalUnit(SegVec->dataSeg[j]->sampleUnits,dataLabel->data);
	  XLALDestroyCHARVector(dataLabel);
	}
      LALappsDoTSeriesSearch(status,SegVec->dataSeg[j],params,j);
      j++;
    };
  fprintf(stdout,"\n");
  fflush(stdout);
  /* Free some of the memory used to do the analysis */
  if (params.dataSegVec)
    {
      LAL_CALL(LALDestroyTSDataSegmentVector(status,(params.dataSegVec)),
	       status);
    }
  if (SegVec)
    {
      LAL_CALL(LALDestroyTSDataSegmentVector(status,SegVec),
	       status);
    }
}
/*
 * End LALappsDoTimeSeriesAnalysis
 */

void
LALappsDoTSAMapAnalysis(LALStatus        *status,
			TSSearchParams    params)
{
  UINT4                  i=0;
  TSAMap                *currentMap=NULL;
  TSAcache              *mapCache=NULL;
  CHARVector            *mapFilenameVec=NULL;
  /*
   * Error Checking
   */
  LALappsTSassert((params.injectMapCache != NULL),
		  TRACKSEARCHC_ENULL,
		  TRACKSEARCHC_MSGENULL);
  /*
   * Only configuration options we need are
   * minLength
   * minPower
   * lineWidth
   */
  /* 
   * Open a map cache and sequentially loop through the entries 
   * performing the analysis
   */
  mapFilenameVec=XLALCreateCHARVector(maxFilenameLength);

  strcpy(mapFilenameVec->data,params.injectMapCache);

  LALappsTSALoadCacheFile(status,
			  mapFilenameVec,
			  &mapCache);

  XLALDestroyCHARVector(mapFilenameVec);

  if (mapCache->numMapFilenames < 1)
    {
      fprintf(stderr,"Cache file has no entries!\n");
      LALappsTSassert(0,
		      TRACKSEARCHC_EARGS,
		      TRACKSEARCHC_MSGEARGS);
    }
  for (i=0;i<mapCache->numMapFilenames;i++)
    {
      /*
       * Perform the search for each individual map
       * Create the map to process
       */
      LALappsTSAReadMapFile(status,
			    &currentMap,
			    mapCache->filename[i]);
      /*
       * Execute complete search and write results
       */
      LALappsDoTSAMapSearch(status,
			    currentMap,
			    &params,
			    0);
      /*
       * Free RAM
       */
      LALappsTSADestroyMap(status,
			   &currentMap);
    }
  /*
   * Free map cache structure
   */
  LALappsTSADestroyCache(status,
			 &mapCache);
}
/*
 * End LALappsDoTSAMapAnalysis
 */

void
LALappsDoTSAMapSearch(LALStatus          *status,
		      TSAMap             *tfmap,
		      TSSearchParams     *params,
		      INT4                callNum)
{
  TrackSearchParams      inputs;/*Native LAL format for tracksearch
				  module*/
  LALappsTSassert((callNum >= 0),
		  TRACKSEARCHC_EVAL,
		  TRACKSEARCHC_MSGEVAL);
  /*
   * Setup search parameter structure
   */
  inputs.sigma=(params->LineWidth)/(2*sqrt(3));
  inputs.high=params->StartThresh;
  inputs.low=params->LinePThresh;
  inputs.width=((tfmap->imageRep->fRow/2)+1);
  inputs.height=tfmap->imageRep->tCol;
  LALappsDoTrackSearch(status,
		       tfmap->imageRep,
		       inputs,
		       tfmap->imageBorders,
		       *params);
}
/*
 * End LALappsDoTSAMapSearch
 */

void
LALappsWriteCurveList(LALStatus            *status,
		      CHAR                 *filename,
		      TrackSearchOut        outCurve,
		      TSSearchParams       *params)
{

  CHARVector      *totalName=NULL;
  CHARVector      *breveName=NULL;
  CHARVector      *configName=NULL;
  /*
   * Error checks
   */
  LALappsTSassert((status != NULL),
		  TRACKSEARCHC_ENULL,
		  TRACKSEARCHC_MSGENULL);
  LALappsTSassert((filename !=NULL),
		  TRACKSEARCHC_ENULL,
		  TRACKSEARCHC_MSGENULL);


  /* Output Breve file */
  breveName=XLALCreateCHARVector(maxFilenameLength);
  sprintf(breveName->data,"%s.breve",filename);
  LALappsWriteBreveResults(status,
			   breveName->data,
			   outCurve);
  if (breveName)
    XLALDestroyCHARVector(breveName);

  /* Output Total file */
  totalName=XLALCreateCHARVector(maxFilenameLength);

  sprintf(totalName->data,"%s.full",filename);
  LALappsWriteSearchResults(status,
			    totalName->data,
			    outCurve);
  if (totalName)
    XLALDestroyCHARVector(totalName);

  /* If possible output configuration information */
  if (params!=NULL)
    {
      configName=XLALCreateCHARVector(maxFilenameLength);
      sprintf(configName->data,"%s.config",filename);
      LALappsWriteSearchConfig(status->statusPtr,
			       configName->data,
			       *params);
    }     
  if (configName)
    XLALDestroyCHARVector(configName);

  return;
}
/*
 * End LALappsWriteCurveList
 */

void
LALappsWriteSearchConfig(LALStatus          *status,
			 const CHAR*         myFilename,
			 TSSearchParams      myParams)
{
  FILE            *configFile=NULL;
  INT4             TB=0;
  INT4             FB=0;
  
  configFile=fopen(myFilename,"w");
  fprintf(configFile,"tSeriesAnalysis\t: %i\n",myParams.tSeriesAnalysis);
  fprintf(configFile,"searchMaster\t: %i\n",myParams.searchMaster);
  fprintf(configFile,"haveData\t: %i\n",myParams.haveData);
  fprintf(configFile,"numSlaves\t: NO USED\n");
  fprintf(configFile,"GPSstart\t: %i,%i\n",
	  myParams.GPSstart.gpsSeconds,
	  myParams.GPSstart.gpsNanoSeconds);
  fprintf(configFile,"TimeLengthPoints\t: %i\n",
	  myParams.TimeLengthPoints);
  fprintf(configFile,"discardTLP\t: %i\n",myParams.discardTLP);
  fprintf(configFile,"SegLengthPoints\t: %i\n",
	  myParams.SegLengthPoints);
  fprintf(configFile,"NumSeg\t: %i\n",myParams.NumSeg);
  fprintf(configFile,"SamplingRate\t: %8.3f\n",myParams.SamplingRate);
  fprintf(configFile,"OriginalSamplingRate\t: %8.3f\n",
	  myParams.SamplingRateOriginal);
  fprintf(configFile,"Tlength\t: %i,%i\n",
	  (INT4)myParams.Tlength.gpsSeconds,
	  (INT4)myParams.Tlength.gpsNanoSeconds);
  fprintf(configFile,"TransformType\t: %i\n",
	  (myParams.TransformType));
  fprintf(configFile,"LineWidth\t: %i\n",myParams.LineWidth);
  fprintf(configFile,"MinLength\t: %i\n",myParams.MinLength);
  fprintf(configFile,"MinPower\t: %f\n",myParams.MinPower);
  fprintf(configFile,"overlapFlag\t: %i\n",myParams.overlapFlag);
  fprintf(configFile,"whiten\t: %i\n",myParams.whiten);
  fprintf(configFile,"avgSpecMethod\t: %i\n",
	  (myParams.avgSpecMethod));
  fprintf(configFile,"avgSpecWindow\t: %i\n",
	  (myParams.avgSpecWindow));
  fprintf(configFile,"multiResolution\t: %i\n",
	  myParams.multiResolution);
  FB=myParams.FreqBins;
  TB=myParams.TimeBins;
  fprintf(configFile,"FreqBins\t: %i\n",FB);
  fprintf(configFile,"TimeBins\t: %i\n",TB);
  fprintf(configFile,"windowsize\t: %i\n",myParams.windowsize);
  fprintf(configFile,"window\t: %i\n",myParams.window);
  fprintf(configFile,"numEvents\t: %i\n",myParams.numEvents);
  if (myParams.channelName == NULL)
    fprintf(configFile,"channelName\t: NULL\n");
  else
    fprintf(configFile,"channelName\t: %s\n",myParams.channelName);
  if (myParams.dataDirPath == NULL)
    fprintf(configFile,"channelName\t: NULL\n");
  else
    fprintf(configFile,"dataDirPath\t: %s\n",myParams.dataDirPath);
  if (myParams.singleDataCache == NULL)
    fprintf(configFile,"singleDataCache\t: NULL\n");
  else
    fprintf(configFile,"singleDataCache\t: %s\n",
	    myParams.singleDataCache);
  if (myParams.detectorPSDCache == NULL)
    fprintf(configFile,"detectorPSDCache\t: NULL\n");
  else
    fprintf(configFile,"detectorPSDCache\t: %s\n",
	    myParams.detectorPSDCache);
  if (myParams.channelNamePSD == NULL)
    fprintf(configFile,"channelNamePSD\t: NULL\n");
  else
    fprintf(configFile,"channelNamePSD\t: %s\n",
	    myParams.channelNamePSD);

  fprintf(configFile,"calChannelType\t: %i\n",
	  myParams.calChannelType);
  if (myParams.calFrameCache == NULL)
    fprintf(configFile,"calFrameCache\t: \n");
  else
    fprintf(configFile,"calFrameCache\t: %s\n",
	    myParams.calFrameCache);
  fprintf(configFile,"calibrate\t: %i\n",
	  myParams.calibrate);
  fprintf(configFile,"calibrateIFO\t: %s\n",
	  myParams.calibrateIFO);
  if (myParams.calCatalog == NULL)
    fprintf(configFile,"calCatalog\t: NULL\n");
  else
    fprintf(configFile,"calCatalog\t: %s\n",
	    myParams.calCatalog);
  fprintf(configFile,"dataSegVect\t: MEMORY SPACE\n");
  fprintf(configFile,"currentSeg\t: %i\n",
	  myParams.currentSeg);
  fprintf(configFile,"makenoise\t: %i\n",
	  myParams.makenoise);
  if (myParams.auxlabel == NULL)
    fprintf(configFile,"auxlabel\t: NULL\n");
  else
    fprintf(configFile,"auxlabel\t: %s\n",
	    myParams.auxlabel);
  fprintf(configFile,"joinCurves\t: %i\n",
	  myParams.joinCurves);
  fprintf(configFile,"verbosity\t: %i\n",
	  myParams.verbosity);
  fprintf(configFile,"printPGM\t: %i\n",
	  myParams.printPGM);
  fprintf(configFile,"pgmColorMapFile\t: %s\n",
	  myParams.pgmColorMapFile);
  fprintf(configFile,"injectMapCache\t: %s\n",
	  myParams.injectMapCache);
  fprintf(configFile,"injectSingleMap\t: %s\n",
	  myParams.injectSingleMap);
  fprintf(configFile,"High Pass Freq\t: %f\n",
	  myParams.highPass);
  fprintf(configFile,"Low Pass Freq\t: %f\n",
	  myParams.lowPass);
  fclose(configFile);
  return;
  
}
/*
 * End LALappsWriteSearchConfig
 */

void
LALappsWriteSearchResults(LALStatus      *status,
			  const CHAR*     myFilename,
			  TrackSearchOut  outCurve)
{
  FILE            *totalFile=NULL;
  INT4             i=0;
  INT4             j=0;

  totalFile=fopen(myFilename,"w");
  fprintf(totalFile,"# Total Curves,Lh,Ll: %i,%e,%e\n",outCurve.numberOfCurves,
	  outCurve.startThreshCut,
	  outCurve.linePThreshCut);
  fprintf(totalFile,"# Legend: Col,Row;gpsSec,gpsNanoSec,Freq,depth\n");
  /*Form of solution FreqIndex,TimeIndex,GPSSec,GPSNano,Power*/
  for (i = 0;i < outCurve.numberOfCurves;i++)
    {
      fprintf(totalFile,"Curve number,length,power:%i,%i,%6.18f,%6.1f\n",
	      i,
	      outCurve.curves[i].n,
	      outCurve.curves[i].totalPower,
	      outCurve.curves[i].snrEstimate);
      for (j = 0;j < outCurve.curves[i].n;j++)
	{ /*Long info*/
	  fprintf(totalFile,"%i,%i;%i,%i,%f,%6.18f",
		  outCurve.curves[i].col[j],
		  outCurve.curves[i].row[j],
		  outCurve.curves[i].gpsStamp[j].gpsSeconds,
		  outCurve.curves[i].gpsStamp[j].gpsNanoSeconds,
		  outCurve.curves[i].fBinHz[j],
		  outCurve.curves[i].depth[j]);
	  if (j+1 < outCurve.curves[i].n)
	    fprintf(totalFile,":");
	}
      fprintf(totalFile,"\n");
    }
  /*
   * Close files and clear mem
   */
  fclose(totalFile);
}
/*
 * End LALappsWriteSearchResults
 */

void
LALappsWriteBreveResults(LALStatus      *status,
			 const CHAR*     myFilename,
			 TrackSearchOut  outCurve)
{
  FILE       *breveFile=NULL;
  INT4        i=0;
  REAL8            startStamp=0;
  REAL8            stopStamp=0;

  breveFile=fopen(myFilename,"w");
  /*Short info*/
  fprintf(breveFile,"%12s %12s %12s %12s %12s %12s %12s %12s %12s %12s %12s\n",
	  "CurveNum",
	  "Power",
	  "Length",
	  "StartF",
	  "FinishF",
	  "StartT",
	  "FinishT",
	  "FreqStart",
	  "FreqStop",
	  "GPSstart",
	  "GPSstop");
  for (i = 0;i < outCurve.numberOfCurves;i++)
    {
      startStamp=XLALGPSGetREAL8(&outCurve.curves[i].gpsStamp[0]);
      stopStamp=XLALGPSGetREAL8(&outCurve.curves[i].gpsStamp[outCurve.curves[i].n-1]);
      fprintf(breveFile,
	      "%12i %12e %12i %12i %12i %12i %12i %12.3f %12.3f %12.3f %12.3f\n",
	      i,
	      outCurve.curves[i].totalPower,
	      outCurve.curves[i].n,
	      outCurve.curves[i].col[0],
	      outCurve.curves[i].col[outCurve.curves[i].n - 1],
	      outCurve.curves[i].row[0],
	      outCurve.curves[i].row[outCurve.curves[i].n - 1],
	      outCurve.curves[i].fBinHz[0],
	      outCurve.curves[i].fBinHz[outCurve.curves[i].n -1],
	      startStamp,
	      stopStamp
	      );

    }
  fclose(breveFile);
}
/*
 * End LALappsWriteBreveResults
 */

/*
 * Local routine to allocate memory for the curve structure
 */
void LALappsCreateCurveDataSection(LALStatus    *status,
				   Curve        **curvein)
{
  INT4    counter;
  Curve  *curve;
 
  INITSTATUS (status, "fixCurveStrucAllocation", TRACKSEARCHC);
  ATTATCHSTATUSPTR (status);
  *curvein = curve = XLALMalloc(MAX_NUMBER_OF_CURVES * sizeof(Curve));
  for (counter = 0; counter < MAX_NUMBER_OF_CURVES;counter++)
    {
      curve[counter].n = 0;
      curve[counter].junction = 0;
      curve[counter].totalPower = 0;
      curve[counter].row = NULL;
      curve[counter].col = NULL;
      curve[counter].depth = NULL;
      curve[counter].row = XLALMalloc(MAX_CURVE_LENGTH * sizeof(INT4));
      curve[counter].col = XLALMalloc(MAX_CURVE_LENGTH * sizeof(INT4));
      curve[counter].depth = XLALMalloc(MAX_CURVE_LENGTH * sizeof(REAL4));
      if (curve[counter].row == NULL)
	{
	  ABORT(status,TRACKSEARCHC_EMEM,TRACKSEARCHC_MSGEMEM);
	}
      if (curve[counter].col == NULL)
	{
	  ABORT(status,TRACKSEARCHC_EMEM,TRACKSEARCHC_MSGEMEM);
	}
      if (curve[counter].depth == NULL)
	{
	  ABORT(status,TRACKSEARCHC_EMEM,TRACKSEARCHC_MSGEMEM);
	}
      /* Need to gracefully exit here by unallocating later */
    };
  DETATCHSTATUSPTR(status);
  RETURN(status);
}
/* End of curve structure allocation function */


/*
 * Local routine to clean up memory once used to hold
 * collection of curve candidates
 */
void LALappsDestroyCurveDataSection(LALStatus    *status,
				    Curve        **curvein,
				    INT4         numCurves)
{
  INT4    counter;
  Curve  *curve;

  INITSTATUS (status, "fixCurveStrucAllocation", TRACKSEARCHC);
  ATTATCHSTATUSPTR (status);
  curve = *curvein;

  for (counter = 0; counter < numCurves;counter++)
    {
      XLALFree(curve[counter].fBinHz);
      XLALFree(curve[counter].row);
      XLALFree(curve[counter].col);
      XLALFree(curve[counter].depth);
      XLALFree(curve[counter].gpsStamp);
      /* Need to gracefully exit here by unallocating later */
      /* Just in case there is an error in deallocation */
    };
  if (numCurves > 0)
    {
      XLALFree(curve);
    }
  DETATCHSTATUSPTR(status);
  RETURN(status);
}
/* End function to deallocate the curve structures */


void LALappsCreateInjectableData(LALStatus           *status,
				 REAL4TimeSeries    **injectSet,
				 TSappsInjectParams   params)
{
  UINT4  i=0;
  UINT4  j=0;
  UINT4  k=0;
  UINT4 timePoints=0;
  UINT4 offSetPoints=0;
  UINT4 lineCount=0;
  UINT4 newLineCount=0;
  UINT4 pointLength=0;

  REAL4Sequence   *domain=NULL;
  REAL4Sequence   *range=NULL;
  REAL4Sequence   *waveDomain=NULL;
  REAL4Sequence   *waveRange=NULL;
  REAL4TimeSeries *ptrInjectSet=NULL;
  REAL8            fileDuration=0;
  FILE            *fp=NULL;
  CHAR             c;
  const LIGOTimeGPS        gps_zero = LIGOTIMEGPSZERO;
  /*
   * Try and load the file
   */
  fp = fopen(params.injectTxtFile->data,"r");
  if (!fp)
    {
      fprintf(stderr,TRACKSEARCHC_MSGEFILE);
      exit(TRACKSEARCHC_EFILE);
    }
  /*
   * Count the lines in the file
   */
  while ((c = fgetc(fp)) != EOF)
    {
      if (c == '\n')
	lineCount++;
    }

  if (!(lineCount > 0))
    {
      fprintf(stderr,TRACKSEARCHC_MSGEREAD);
      exit(TRACKSEARCHC_EREAD);
    }
 
  fclose(fp);
  /*
   * Allocate RAM to load up values
   */
  domain=XLALCreateREAL4Vector(lineCount);
  range=XLALCreateREAL4Vector(lineCount);

  /*
   * Expecting 2C data tstep and amp
   */
  /* Reopen file to read in contents! */
  fp = fopen(params.injectTxtFile->data,"r");
  if (!fp)
    {
      fprintf(stderr,TRACKSEARCHC_MSGEFILE);
      exit(TRACKSEARCHC_EFILE);
    }
  for (i=0;i<lineCount;i++)
    {
      if ((fscanf(fp,"%f %f \n",&domain->data[i],&range->data[i])) == EOF)
	{
	  fprintf(stderr,TRACKSEARCHC_MSGEREAD);
	  exit(TRACKSEARCHC_EREAD);
	}
      range->data[i]=(range->data[i]*params.scaleFactor);
    }
  fclose(fp);
  fileDuration=domain->data[domain->length-1]-domain->data[0];
  newLineCount=params.sampleRate*fileDuration;
  offSetPoints=params.sampleRate*params.startTimeOffset;
  timePoints=params.sampleRate*params.injectSpace;
  waveDomain=XLALCreateREAL4Vector(newLineCount);
  waveRange=XLALCreateREAL4Vector(newLineCount);

  for (i=0;i<waveDomain->length;i++)
    {
      waveDomain->data[i]=i*(1/params.sampleRate);
      waveRange->data[i]=1.0;
    }
  /*
   * Call interpolating routine to create resample waveform
   */

  LAL_CALL(LALSVectorPolynomialInterpolation(status,
					     waveDomain,
					     waveRange,
					     domain,
					     range),
	   status);

  pointLength=(params.numOfInjects*
	       (waveDomain->length+timePoints))+offSetPoints;
  LALappsTSassert((pointLength>0),
		  TRACKSEARCHC_EARGS,
		  TRACKSEARCHC_MSGEARGS);
  *injectSet=XLALCreateREAL4TimeSeries("Injections",
				      &gps_zero,
				      0,
				      1/params.sampleRate,
				      &lalADCCountUnit,
				      pointLength);

  /*
   * Copy the data into a new variable to be returned
   */
  i=0;
  ptrInjectSet = *injectSet;
  if (ptrInjectSet != NULL)
    {
      /*Inject Offset silence*/
      for (j=0;j<offSetPoints;j++)
	{
	  (*injectSet)->data->data[i] = 0;
	  i++;
	}
      /*Loop over the requested injections and silence*/
      for (k=0;k<params.numOfInjects;k++)
	{
	  for (j=0;j<waveDomain->length;j++)
	    {
	      (*injectSet)->data->data[i] = waveRange->data[j];
	      i++;
	    }
	  for (j=0;j<timePoints;j++)
	    {
	      (*injectSet)->data->data[i] = 0;
	      i++;
	    }
	}
    }
  if (domain)
    XLALDestroyREAL4Vector(domain);

  if (range)
    XLALDestroyREAL4Vector(range);

  if (waveRange)
    XLALDestroyREAL4Vector(waveRange);

  if (waveDomain)
    XLALDestroyREAL4Vector(waveDomain);

  return;
}
/*
 * End of function LALappsCreateInjectableData to create injectable
 * data structure for calibration etc
 */

/* 
 * Function to perform calibration of input data if necessary
 */
void LALappsTrackSearchCalibrate( LALStatus          *status,
				  REAL4TimeSeries    *dataSet,
				  TSSearchParams      params)
{
  FrCache                  *calcache = NULL;
  COMPLEX8FrequencySeries  *response=NULL;
  REAL4FFTPlan             *dataSetPlan=NULL;
  COMPLEX8FrequencySeries  *dataSetFFT=NULL;
  const LALUnit     strainPerCount = {0,{0,0,0,0,0,1,-1},{0,0,0,0,0,0,0}};
  UINT4                     segmentPoints=0;
  CalibrationUpdateParams   calfacts;
  UINT4                     i=0;
  UINT4                     j=0;

  /* 
   * Create response function based on starting epoch from 
   * first data segment.  We assume it is constant over 
   * all the other data segments available.
   */
  segmentPoints=params.SegLengthPoints;
  /* 
   * Implicity set Epoch, Unit and df for Response extract
   */
  response=XLALCreateCOMPLEX8FrequencySeries("tmpResponse",
					     &(dataSet->epoch),
					     0,
					     1/(dataSet->deltaT*dataSet->data->length),
					     &strainPerCount,
					     segmentPoints/2+1);

  LAL_CALL(LALFrCacheImport(status,
			    &calcache, 
			    params.calFrameCache),
	   status);
  /*
   * Extract response function from calibration cache
   */
  /* Configure calfacts */
  memset(&calfacts, 0, sizeof(calfacts));
  calfacts.ifo = (CHAR*) LALMalloc(3*sizeof(CHAR));
  strcpy(calfacts.ifo,params.calibrateIFO);


  LAL_CALL( LALExtractFrameResponse(status,
				    response, 
				    calcache, 
				    &calfacts),
	    status);
  if (params.verbosity >= printFiles)
    {
      print_lalUnit(response->sampleUnits,"extractedResponseFunction_Units.diag");
      print_complex8fseries(response,"extractedResponseFunction.diag");
    }
  /*
   * Destroy IFO text pointer
   */
  XLALFree(calfacts.ifo);
  /*
   * Destroy frame cache
   */
  if (calcache)
    {
      LAL_CALL( LALDestroyFrCache(status, &calcache),status);
    }
  /* Done getting response function */
  /*
   * Allocate frequency series for Set FFT
   */
  dataSetFFT=XLALCreateCOMPLEX8FrequencySeries("Entire data FFTed",
					       &(dataSet->epoch),
					       0,
					       (dataSet->deltaT*dataSet->data->length),
					       &(dataSet->sampleUnits),
					       dataSet->data->length/2+1);
  /*
   * FFT input unsegmented data set
   */
  dataSetPlan=XLALCreateForwardREAL4FFTPlan(dataSet->data->length,0);

  LAL_CALL( LALForwardREAL4FFT(status,
			       dataSetFFT->data,
			       dataSet->data,
			       dataSetPlan),
	    status);
  if (dataSetPlan)
    XLALDestroyREAL4FFTPlan(dataSetPlan);


  if (params.verbosity >= printFiles)
    {
      print_complex8fseries(dataSetFFT,"Pre_CalibrateDataSetFFT.diag");
      print_lalUnit(dataSetFFT->sampleUnits,"Pre_CalibrateDataSetFFT_Units.diag");
    }
  LAL_CALL(LALTrackSearchCalibrateCOMPLEX8FrequencySeries(status,
							  dataSetFFT,
							  response),
	   status);
  if (params.verbosity >= printFiles)
    {
      print_complex8fseries(dataSetFFT,"Post_CalibrateDataSetFFT.diag");
      print_lalUnit(dataSetFFT->sampleUnits,"Post_CalibrateDataSetFFT_Units.diag");
    }
  /*
   * Inverse FFT the entire dataSet
   */
  fprintf(stderr,"Hack on Response function...Don't forget\n");
  fprintf(stderr,"Will cause memory leak for some reason?\n");
  dataSetFFT->data->data[dataSetFFT->data->length-1].im=0;
  dataSetFFT->data->data[dataSetFFT->data->length].im=0;
      
  dataSetPlan=XLALCreateReverseREAL4FFTPlan(dataSet->data->length,0);

  LAL_CALL(LALReverseREAL4FFT(status,
			      dataSet->data,
			      dataSetFFT->data,
			      dataSetPlan),
	   status);
  /* 
   * Migrate units fields from F basis to T basis
   */
  dataSet->sampleUnits=dataSetFFT->sampleUnits;
  /*
   * Apply missing factor 1/n
   */
  for (j=0;j<dataSet->data->length;j++)
    dataSet->data->data[i]=dataSet->data->data[i]/dataSet->data->length;

  if (dataSetPlan)
    LAL_CALL(LALDestroyREAL4FFTPlan(status,&dataSetPlan),status);
  /*
   * Free the FFT memory space
   */
  if (dataSetFFT)
    XLALDestroyCOMPLEX8FrequencySeries(dataSetFFT);

  if (response)
    XLALDestroyCOMPLEX8FrequencySeries(response);

  return;
}
/*
 * End function to perform calibration
 */

/*
 * Butterworth Band passing
 */
void LALappsTrackSearchBandPassing( LALStatus           *status,
				    REAL4TimeSeries     *dataSet,
				    TSSearchParams       params)
{
  PassBandParamStruc       bandPassParams;
  int                      errcode=0;
  if (params.lowPass > 0)
    {
      if (params.verbosity >= verbose)
	{
	  fprintf(stdout,"You requested a low pass filter of the data at %f Hz\n",params.lowPass);
	  fflush(stdout);
	}

      bandPassParams.name=NULL;
      bandPassParams.nMax=20;
      /* F < f1 kept, F > f2 kept */
      bandPassParams.f1=params.lowPass;
      bandPassParams.f2=0;
      bandPassParams.a1=0.9;
      bandPassParams.a2=0;
      /*
       * Band pass is achieved by low pass first then high pass!
       * Call the low pass filter function.
       */
      errcode=XLALButterworthREAL4TimeSeries(dataSet,&bandPassParams);
      if (errcode !=0)
	{
	  fprintf(stderr,"Error trying to Butterworth filter data (lowPass).\n");
	  exit(errcode);
	}
    }
  /*
   * Call the high pass filter function.
   */
  if (params.highPass > 0)
    {
      if (params.verbosity >= verbose)
	{
	  fprintf(stdout,"You requested a high pass filter of the data at %f Hz\n",params.highPass);
	  fflush(stdout);
	}
      bandPassParams.name=NULL;
      bandPassParams.nMax=20;
      /* F < f1 kept, F > f2 kept */
      bandPassParams.f1=0;
      bandPassParams.f2=params.highPass;
      bandPassParams.a1=0;
      bandPassParams.a2=0.9;
      errcode=XLALButterworthREAL4TimeSeries(dataSet,&bandPassParams);
      if (errcode !=0)
	{
	  fprintf(stderr,"Error trying to Butterworth filter data (lowPass).\n");
	  exit(errcode);
	}
    }
  return;
}
/*
 * End Butterworth Band passing
 */
/* 
 * Variation that removes harmonics from individual data segments
 */ 
void LALappsTracksearchRemoveHarmonicsFromSegments(LALStatus       *status,
						   REAL4TimeSeries *dataSet,
						   TSSegmentVector *dataSegments,
						   TSSearchParams   params)
{
  UINT4             j=0;
  REAL4TimeSeries  *tmpSegmentPtr=NULL;
  CHARVector       *dataLabel=NULL;

  for (j=0;j<dataSegments->length;j++)
    {
      if (params.verbosity > quiet)
	{
	  fprintf(stdout,"Removing lines from segment %i.\n",j+1);
	  fflush(stdout);
	}
      tmpSegmentPtr=(dataSegments->dataSeg[j]);
      dataLabel=XLALCreateCHARVector(128);
	sprintf(dataLabel->data,"Pre_LineRemovalTimeDomainDataSeg_%i.diag",j);
      if (params.verbosity >= printFiles)
	print_real4tseries(tmpSegmentPtr,dataLabel->data);
      sprintf(dataLabel->data,"Pre_LineRemovalTimeDomainDataSeg_%i_Units.diag",j);
      if (params.verbosity >= printFiles)
	print_lalUnit(tmpSegmentPtr->sampleUnits,dataLabel->data);
      LALappsTracksearchRemoveHarmonics(status,tmpSegmentPtr,params);
      sprintf(dataLabel->data,"Post_LineRemovalTimeDomainDataSeg_%i.diag",j);
      if (params.verbosity >= printFiles)
	print_real4tseries(tmpSegmentPtr,dataLabel->data);
      sprintf(dataLabel->data,"Post_LineRemovalTimeDomainDataSeg_%i_Units.diag",j);
      if (params.verbosity >= printFiles)
	print_lalUnit(tmpSegmentPtr->sampleUnits,dataLabel->data);
      XLALDestroyCHARVector(dataLabel);
      tmpSegmentPtr=NULL;
    }
}

/*
 * End Harmonics line removal variant
 */
/*
 * Removing harmonic lines from data
 */
void LALappsTracksearchRemoveHarmonics( LALStatus             *statusX,
				        REAL4TimeSeries       *dataSet,
				        TSSearchParams         params)
{
  COMPLEX8Vector           *referenceSignal=NULL;
  CHARVector               *dataLabel=NULL;
  UINT4                     tmpHarmonicCount=0;
  REAL4                     tmpLineFreq=0.0;
  COMPLEX8FrequencySeries  *signalFFT_harmonic=NULL;
  REAL4FFTPlan             *forwardPlan=NULL;
  INT4Vector               *harmonicIndex=NULL;
  INT4Vector               *harmonicIndexCompliment=NULL;
  REAL4TVectorCLR          *inputTVectorCLR=NULL;
  REAL4FVectorCLR          *inputFVectorCLR=NULL;
  REAL4Vector              *inputPSDVector=NULL;
  REAL4Vector              *cleanData=NULL;
  UINT4                     i=0;
  UINT4                     j=0;
  UINT4                     l=0;
  UINT4                     nanCount=0;
  const LIGOTimeGPS         gps_zero = LIGOTIMEGPSZERO;
  UINT4                     planLength=0;
  int                       code=0;
  LALStatus                 status=blank_status;


  /*lal_errhandler=LAL_ERR_RTRN;*/
  if (params.numLinesToRemove > 0)
    {
      /*
       * Perform the removal of COHERENT LINES specified by user to entire
       * data set.  We want to remove up to n harmonics which have been
       * specified at the command line.  
       */
      if (params.verbosity > quiet)
	{
	  fprintf(stdout,"Removing requested coherent lines, if possible.\n");
	  fflush(stdout);
	}
      /* Iterative over each line to remove, subtracting one at a time*/
      /* START OF NEW LOOP TO REMOVE ONE LINE AT A TIME */
      for (l=0;l<params.numLinesToRemove;l++)
	{
	  /*Setup the proper number of harmonics that should be done!*/
	  /* Create reference signal IFF Line to remove is less than Fnyq*/
	  tmpHarmonicCount=params.maxHarmonics;
	  tmpLineFreq=params.listLinesToRemove[l];
	  if (params.listLinesToRemove[l] < (params.SamplingRate/2))
	    {
	      if ((params.SamplingRate/(2*tmpLineFreq)) <  tmpHarmonicCount)
		{
		  tmpHarmonicCount=floor(params.SamplingRate/(2*tmpLineFreq));
		  if ((tmpHarmonicCount*tmpLineFreq) >= (params.SamplingRate/2))
		    tmpHarmonicCount=tmpHarmonicCount-1;
		}
	      if (params.verbosity > quiet)
		{
		  fprintf(stdout,"Reference %f, Max Harmonics to remove %i ",tmpLineFreq,tmpHarmonicCount);
		  fflush(stdout);
		}
	      /* Setup both T and F domain input data structures */
	      inputTVectorCLR=(REAL4TVectorCLR*)XLALMalloc(sizeof(REAL4TVectorCLR));
	      inputFVectorCLR=(REAL4FVectorCLR*)XLALMalloc(sizeof(REAL4FVectorCLR));
  
	      /* Take data to F domain */
	      planLength=dataSet->data->length;
	      referenceSignal=XLALCreateCOMPLEX8Vector(planLength);
	      signalFFT_harmonic=XLALCreateCOMPLEX8FrequencySeries("tmpSegPSD",
								   &gps_zero,
								   0,
								   1/(dataSet->data->length*dataSet->deltaT),
								   &(dataSet->sampleUnits),
								   planLength/2+1);
	      inputPSDVector=XLALCreateREAL4Vector(planLength/2+1);
	      forwardPlan=XLALCreateForwardREAL4FFTPlan(planLength,0);
	      code=LAL_CALL( LALForwardREAL4FFT(&status,
					   signalFFT_harmonic->data,
					   dataSet->data,
					   forwardPlan),
			&status);
	      if (params.verbosity >= printFiles)
		{
		  dataLabel=XLALCreateCHARVector(maxFilenameLength);
		  sprintf(dataLabel->data,"LineRemoval_Fdomain_R_%f.diag",tmpLineFreq);
		  print_complex8fseries(signalFFT_harmonic,dataLabel->data);
		  sprintf(dataLabel->data,"LineRemoval_Fdomain_R_%f_Units.diag",tmpLineFreq);
		  print_lalUnit(signalFFT_harmonic->sampleUnits,dataLabel->data);
		  XLALDestroyCHARVector(dataLabel);
		}

	      if (code != 0)
		{
		  fprintf(stdout,"FAILED!\n");
		  fflush(stdout);
		  fprintf(stderr,"Error: LALForwardReal4FFT\n");
		  exit(TRACKSEARCHC_EMISC);
		}
	      /* May need to use XLALREAL[4,8]PowerSpectrum */
	      code=XLALREAL4PowerSpectrum(inputPSDVector,
					  dataSet->data,
					  forwardPlan);
	      if (code != 0)
		{
		  fprintf(stdout,"FAILED!\n");
		  fflush(stdout);
		  fprintf(stderr,"Error: XLALREAL4PowerSpectrum\n");
		  exit(TRACKSEARCHC_EMISC);
		}

	      /*Assign CLR data structures*/
	      /* The  CLR Time Vector  */
	      inputTVectorCLR->length = dataSet->data->length;
	      inputTVectorCLR->data = dataSet->data->data;
	      inputTVectorCLR->deltaT = dataSet->deltaT; /* inverse of the sampling frequency */
	      inputTVectorCLR->fLine = 0.0;
	      /* The  CLR Frequency Vector  */
	      inputFVectorCLR->length = inputPSDVector->length;
	      inputFVectorCLR->data = inputPSDVector->data; 
	      inputFVectorCLR->deltaF = 1.0/(dataSet->data->length*dataSet->deltaT);
	      inputFVectorCLR->fLine =  inputTVectorCLR->fLine;

	      inputTVectorCLR->fLine = tmpLineFreq;
	      inputFVectorCLR->fLine = tmpLineFreq;

	      for (i=0;i<referenceSignal->length;i++)
		{
		  referenceSignal->data[i].re=0;
		  referenceSignal->data[i].im=0;
		}
	      harmonicIndex=XLALCreateINT4Vector(tmpHarmonicCount);
	      if  (harmonicIndex == NULL)
		{
		  fprintf(stderr,"Memory allocation problem in line removal subroutine.\n");
		}
	      harmonicIndexCompliment=XLALCreateINT4Vector(3*tmpHarmonicCount);
	      if  (harmonicIndexCompliment == NULL)
		{
		  fprintf(stderr,"Memory allocation problem in line removal subroutine.\n");
		}
	      for (i=0;i<harmonicIndex->length;i++)
		harmonicIndex->data[i]=i+1;
	      /*Unknown code failure for following function call!!!!*/
	      /*Introduced simple change to code to fix this contacted */
	      /*author via email to notify of changes.Thu-Jun-26-2008:200806261734 */
	      code=LAL_CALL( LALHarmonicFinder(&status,
					       harmonicIndexCompliment,
					       inputFVectorCLR,
					       harmonicIndex),
			&status);
	      if (code != 0)
		{
		  fprintf(stdout,"FAILED!\n");
		  fflush(stdout);
		  fprintf(stderr,"Error: LALHarmonicFinder\n");
		  exit(TRACKSEARCHC_EMISC);
		}
	      code=LAL_CALL( LALRefInterference(&status,
					   referenceSignal,
					   signalFFT_harmonic->data,
					   harmonicIndexCompliment),
			&status);

	      if (code != 0)
		{
		  fprintf(stdout,"FAILED!\n");
		  fflush(stdout);
		  fprintf(stderr,"Error: LALRefInterference\n");
		  exit(TRACKSEARCHC_EMISC);
		}
	      if (harmonicIndexCompliment)
		  XLALDestroyINT4Vector(harmonicIndexCompliment);
	      if (harmonicIndex)
		XLALDestroyINT4Vector(harmonicIndex);

	      /* Clean up input time series with global reference signal */
	      cleanData=XLALCreateREAL4Vector(dataSet->data->length);

	      code=LAL_CALL( LALCleanAll(&status,
					 cleanData,
					 referenceSignal,
					 inputTVectorCLR),
			     &status);

	      if (code != 0)
		{
		  fprintf(stdout,"FAILED!\n");
		  fflush(stdout);
		  fprintf(stderr,"Error: LALCleanAll\n");
		  exit(TRACKSEARCHC_EMISC);
		}

	      /*Copy the clean data back into the variable dataSet */
	      nanCount=0;
	      /* Check that the cleaned data has no NaN values.  If it
	       * does print a warning to the user that this frequency was
	       * not removed.
	       */
	      for (j=0;j<cleanData->length;j++)
		{
		  if (cleanData->data[j] != cleanData->data[j])
		    nanCount=nanCount+1;
		}
	      if (nanCount > 0)
		{
		  fprintf(stderr,"Error with cleaned data, NaN encountered.\n");
		  fprintf(stderr,"For cleaning frequency %f, %i elements of %i elements in array contain NaN value!\n",tmpLineFreq,nanCount,cleanData->length);
		}
	      else
		{
		  for (j=0;j<dataSet->data->length;j++)
		    {
		      dataSet->data->data[j]=cleanData->data[j];
		    }
		}

	      if (cleanData)
		XLALDestroyREAL4Vector(cleanData);

	      if (signalFFT_harmonic)
		XLALDestroyCOMPLEX8FrequencySeries(signalFFT_harmonic);

	      if (inputPSDVector)
		XLALDestroyREAL4Vector(inputPSDVector);

	      if (forwardPlan)
		XLALDestroyREAL4FFTPlan(forwardPlan);

	      if (referenceSignal)
		XLALDestroyCOMPLEX8Vector(referenceSignal);

	      if (inputTVectorCLR)
		XLALFree(inputTVectorCLR);

	      if (inputFVectorCLR)
		XLALFree(inputFVectorCLR);
	      if (params.verbosity > quiet)
		{
		  if (nanCount == 0)
		    {
		      fprintf(stdout,"Removed!\n");
		      fflush(stdout);
		    }
		  else
		    {
		      fprintf(stdout,"Warning, Line not found!\n");
		      fflush(stdout);
		    }
		}
	    }
	  else
	    {
	      fprintf(stderr,"Ignoring line to remove can not be present in data! F_nyq:%f F_line: %f\n",(params.SamplingRate/2),tmpLineFreq);
	    }
	  /* END OF NEW LOOP TO REMOVE ONE LINE AT A TIME */
	  /*
	   * END COHERENT LINE removal section
	   */
	}
    }
  /*lal_errhandler=LAL_ERR_DFLT;*/
  return;
}
/*
 * End line removal
 */
/*
 * Perform software injections if data is available
 */
void LALappsTrackSearchPerformInjection(LALStatus        *status,
					REAL4TimeSeries  *dataSet,
					REAL4TimeSeries  *injectSet,
					TSSearchParams     params)
{
  /*
   * NOTE TO SELF: Tina add code to compare any factor in the dataSet
   * units structure and factor the injected data appropriately to
   * match the input data (dataSet).  This is bug affected by the
   * REAL8->REAL4 conversions in frame reading code only.
   */
  UINT4                     i=0;
  UINT4                     j=0;

  for (i=0,j=0;
       ((i<injectSet->data->length)&&((j+params.SegBufferPoints)<dataSet->data->length));
       i++,j++)
    if (j<params.SegBufferPoints)
      dataSet->data->data[j]=dataSet->data->data[i];
    else
      dataSet->data->data[j]=
	injectSet->data->data[i-params.SegBufferPoints]+
	dataSet->data->data[i];
  return;
}
/*
 * End software injections
 */
/*
 * Whiten data segments
 */
void LALappsTrackSearchWhitenSegments( LALStatus        *status,
				       REAL4TimeSeries  *dataSet,
				       TSSegmentVector  *dataSegments,
				       TSSearchParams     params)
{
  UINT4                    planLength=0;
  REAL4TimeSeries          *tmpSignalPtr=NULL;
  LALWindowParams           windowParamsPSD;
  LALUnit                   originalFrequecyUnits;
  AverageSpectrumParams     avgPSDParams;
  REAL8                     smoothingAveragePSDBias=0;
  LALRunningMedianPar       smoothingPSDparams;
  CHARVector               *dataLabel=NULL;
  COMPLEX8FrequencySeries  *signalFFT=NULL;
  REAL4FFTPlan             *reversePlan=NULL;
  REAL4FFTPlan             *forwardPlan=NULL;
  REAL4FFTPlan             *averagePSDPlan=NULL;
  REAL4FrequencySeries     *averagePSD=NULL;
  REAL4Vector              *smoothedAveragePSD=NULL;
  REAL4Vector              *tmpExtendedAveragePSD=NULL;
  REAL4Window              *windowPSD=NULL;
  UINT4                     i=0;
  UINT4                     halfBlock=0;
  UINT4                     j=0;
  REAL4                     meanValue=0;
  UINT4                     stride=0;
  INT4                      segCount=0;
  INT4                      originalDataLength=0;
  INT4                      segmentLength=0;
  int                       errcode=0;
  const LIGOTimeGPS        gps_zero = LIGOTIMEGPSZERO;

  if (params.verbosity >= verbose )
    {
      fprintf(stdout,"Estimating PSD for whitening\n");
      fflush(stdout);
    }
  averagePSD=XLALCreateREAL4FrequencySeries("averagePSD",
					    &gps_zero,
					    0,
					    1/((params.SegLengthPoints+(2*params.SegBufferPoints))*dataSet->deltaT),
					    &lalDimensionlessUnit,
					    (params.SegLengthPoints+(2*params.SegBufferPoints))/2+1);
  /*
   * The given units above need to be correct to truly reflect the
   * units stored in the frame file
   */
  switch (params.avgSpecWindow) 
    {
    case Rectangular:
      windowPSD = XLALCreateRectangularREAL4Window((params.SegLengthPoints+(2*params.SegBufferPoints)));
      break;

    case Hann:
      windowPSD = XLALCreateHannREAL4Window((params.SegLengthPoints+(2*params.SegBufferPoints)));
      break;

    case Welch:
      windowPSD = XLALCreateWelchREAL4Window((params.SegLengthPoints+(2*params.SegBufferPoints)));
      break;

    case Bartlett:
      windowPSD = XLALCreateBartlettREAL4Window((params.SegLengthPoints+(2*params.SegBufferPoints)));
      break;

    case Parzen:
      windowPSD = XLALCreateParzenREAL4Window((params.SegLengthPoints+(2*params.SegBufferPoints)));
      break;

    case Papoulis:
      windowPSD = XLALCreatePapoulisREAL4Window((params.SegLengthPoints+(2*params.SegBufferPoints)));
      break;

    case Hamming:
      windowPSD = XLALCreateHammingREAL4Window((params.SegLengthPoints+(2*params.SegBufferPoints)));
      break;

    case Kaiser:
      windowPSD = XLALCreateKaiserREAL4Window((params.SegLengthPoints+(2*params.SegBufferPoints)), 1000);
      fprintf(stderr,"For Kaiser beta hard wired to 1,000\n");
      break;

    case Creighton:
      windowPSD = XLALCreateCreightonREAL4Window((params.SegLengthPoints+(2*params.SegBufferPoints)), 1000);
      fprintf(stderr,"For Creighton beta hard wired to 1,000\n");
      break;

    case Tukey:
      windowPSD = XLALCreateTukeyREAL4Window((params.SegLengthPoints+(2*params.SegBufferPoints)), 1000);
      fprintf(stderr,"For Tukey beta hard wired to 1,000\n");
      break;

    default:
      fprintf(stderr,"Window specified not allowed.\n");
      exit(TRACKSEARCHC_EVAL);
    }

  /* If we only do one map we need to something special here*/
  if (params.NumSeg < 2)
    avgPSDParams.overlap=1;
  else /* use same as segment overlap request*/
    {
      avgPSDParams.overlap=params.overlapFlag;
      /*
       * Shift around the overlap for PSD estimation to accomodate
       * the extra data points of 2*params.SegBufferPoints.  This
       * not guarantee that we will have the same number of
       * segments in our PSD estimate as we will process.
       */
      if (params.SegBufferPoints > 0)
	avgPSDParams.overlap=2*params.SegBufferPoints;
    }
      
  avgPSDParams.window=windowPSD;
  avgPSDParams.method=params.avgSpecMethod;
  /* Set PSD plan length and plan*/
  averagePSDPlan=XLALCreateForwardREAL4FFTPlan(params.SegLengthPoints+(2*params.SegBufferPoints),
					       0);

  avgPSDParams.plan=averagePSDPlan;
 
  /*
   * Stride is fixed by 
   * params.NumSeg = 1 + (dataSet->data->length - params.SegLengthPoints)/stride
   * We have not direct control over stride length (correlation amount) of
   * each individual PSD estimate to the mean PSD requested.  Advantage
   * we will make the least correlated PSD estimate possible.  So 
   * numSegs for PSD estimate <= numSegs to analyze
   */
/*   stride=params.SegLengthPoints; */
/*   segCount=1+(dataSet->data->length - params.SegLengthPoints)/stride; */

  switch (params.avgSpecMethod)
    {
    case useMean:
      segmentLength=params.SegLengthPoints+(2*params.SegBufferPoints);
      if ((params.NumSeg%2 !=0))
	{
	  /* Add one to odd number segCount to make it even for this method*/
	  segCount=params.NumSeg+1;
	}
      else
	{
	  segCount=params.NumSeg;
	}
      stride=floor((dataSet->data->length - segmentLength)
		   /((segCount)-1));
      
      /* 
       * If stride is LESS THAN segmentLength/2 up the segCount by 2
       * by adjusting the value of our stride variable
       */
      if (stride < segmentLength/2)
	{
	  segCount=segCount-2;
	  stride=floor((dataSet->data->length - segmentLength)
                       /((segCount)-1));
	}
      /* Workaround "HACK" for proper spanning of data */
      /* See AverageSpectrum.c line 845 */
      if ((dataSet->data->length-((segCount-1)*stride+segmentLength))>=1)
	{
	  fprintf(stdout,"Notice: We can not estimate the PSD using XLALREAL4AverageSpectrumMedianMean because the segment length, bin buffer, and segment overlaps options combine to form a data interval that isn't spanned correctly.  See documentation for the above XLAL function.  We are off by %i points to span the data properly.\n",
		  (dataSet->data->length-((segCount-1)*stride+segmentLength)));
	  fflush(stdout);
	}

      if (/*Check and use a tolerance for mismatches to use medianmean estimator*/
	  (dataSet->data->length-((segCount-1)*stride+segmentLength)
	   <
	   floor(segmentLength*0.005))
	&&
	  (dataSet->data->length-((segCount-1)*stride+segmentLength)
	   >
	   0)
	  )
	{
	  fprintf(stderr,"WARNING! To estimate PSD for whitening we are ignoring the last data %i points in the input data used to make the PSD estimate.\n",
		  (dataSet->data->length-((segCount-1)*stride+segmentLength)));
	  originalDataLength=dataSet->data->length;	
	  dataSet->data->length=originalDataLength-(dataSet->data->length-((segCount-1)*stride+segmentLength));
	  errcode=XLALREAL4AverageSpectrumMedianMean(averagePSD,
						     dataSet,
						     segmentLength,
						     stride,
						     windowPSD,
						     averagePSDPlan);
	  dataSet->data->length=originalDataLength;
	}
      else
	{
	  errcode=XLALREAL4AverageSpectrumMedianMean(averagePSD,
						     dataSet,
						     segmentLength,
						     stride,
						     windowPSD,
						     averagePSDPlan);
	}
	
      if (errcode !=0)
	{
	  fprintf(stderr,"Problem calculating average PSD using mean method.\n");
	  fprintf(stderr,"SegCount Caculated :%i\n Segments :%i\n Dataset :%i\n PSD :%i\n Seglen :%i\n Seglen with buffer bin points :%i\n Stride Caculated:%i\n",
		  segCount,
		  params.NumSeg,
		  dataSet->data->length,
		  averagePSD->data->length,
		  params.SegLengthPoints,
		  params.SegLengthPoints+(2*params.SegBufferPoints),
		  stride);
	  exit(errcode);
	}
      break;
    
    case useMedian:
      /* This case not yet debugged!!! */
      /*Fri-Jun-13-2008:200806131546 */
      fprintf(stderr,"The option useMedian, not yet debugged. Behavior unknown!\n");
      segmentLength=params.SegLengthPoints+(2*params.SegBufferPoints);

      errcode=XLALREAL4AverageSpectrumMedian(averagePSD,
					     dataSet,
					     params.SegLengthPoints,
					     stride,
					     windowPSD,
					     averagePSDPlan);
      if (errcode !=0)
	{
	  fprintf(stderr,"Problem calculating average PSD using median method.\n");
	  fprintf(stderr," Dataset :%i\n PSD :%i\n Seglen :%i\n Seglen + Buff :%i\n Stride :%i\n",
		  dataSet->data->length,
		  averagePSD->data->length,
		  params.SegLengthPoints,
		  params.SegLengthPoints+(2*params.SegBufferPoints),
		  stride);
	  exit(errcode);
	}
      break;
 
    case useUnity:
      fprintf(stderr,"This method has been removed!\n");
      exit(TRACKSEARCHC_EVAL);
      break;

    default:
	fprintf(stderr,"Method requested to estimate PSD is not allowed.\n");
      exit(TRACKSEARCHC_EVAL);
    }

  if (averagePSDPlan)
    XLALDestroyREAL4FFTPlan(averagePSDPlan);

  if (params.smoothAvgPSD > 2)
    {
      /* Error check that median block size less than =
	 length of power psd
      */
      if (params.verbosity >= verbose)
	{
	  fprintf(stdout,"We will do the running median smoothing of the average PSD with block size of %i\n",
		  params.smoothAvgPSD);
	  fflush(stdout);
	}
      if (params.verbosity >= printFiles)
	{
	  print_real4fseries(averagePSD,"Pre_SmoothingAveragePSD.diag");
	  print_lalUnit(averagePSD->sampleUnits,
			"Pre_SmoothingAveragePSD_Units.diag");
	}
	  
      /*
       * Perform running median on the average PSD using
       * blocks of size n
       * Needs to be extended to account for PSD wrapping...
       * Add floor(blocksize/2) points then cut them later.
       */
      halfBlock=(UINT4) floor(params.smoothAvgPSD/2);
      smoothedAveragePSD=XLALCreateREAL4Vector(averagePSD->data->length+halfBlock);
      tmpExtendedAveragePSD=XLALCreateREAL4Vector(smoothedAveragePSD->length+params.smoothAvgPSD-1);
      /*
       * Build a buffered PSD rep so that median estimate
       * returned will have m points equal to the n points of the 
       * original average PSD
       */
      /* 
       * Insert time --> The freq shift equals nPoint \def block/2
       * points WRAP PSD around for this.
       */
      /* Need error check for blocksize < averagePSD */
      for (i=0;i<halfBlock;i++)
	tmpExtendedAveragePSD->data[i]=averagePSD->data->data[halfBlock-i-1];
      for (i=0;i<averagePSD->data->length;i++)
	tmpExtendedAveragePSD->data[i+halfBlock]=averagePSD->data->data[i];
      for (i=0;i<params.smoothAvgPSD-1;i++)
	tmpExtendedAveragePSD->data[i+averagePSD->data->length+halfBlock]=
	  averagePSD->data->data[averagePSD->data->length-i-1];
      /*
       * Setup running median parameters
       */
      smoothingPSDparams.blocksize=params.smoothAvgPSD;
      LAL_CALL(LALSRunningMedian(status,
				 smoothedAveragePSD,
				 tmpExtendedAveragePSD,
				 smoothingPSDparams),
	       status);
      LAL_CALL(LALRngMedBias(status,
			     &smoothingAveragePSDBias,
			     smoothingPSDparams.blocksize),
	       status);
      /*
       * Fix possible bias of the running median
       */
      for (i=0;i<smoothedAveragePSD->length;i++)
	smoothedAveragePSD->data[i]=
	  smoothingAveragePSDBias*smoothedAveragePSD->data[i];
      /*
       * The newly setup smoothed PSD has been shifted to remove the
       * previous frequency shifts.  In points the shift is halfBlock
       * which is implicity downshifted into the proper position by 
       * artifically wrapping the original PSD see above code for
       * how it is done.
       */
      for (i=0;i<averagePSD->data->length;i++)
	averagePSD->data->data[i]=smoothedAveragePSD->data[i];
      if (smoothedAveragePSD)
	XLALDestroyREAL4Vector(smoothedAveragePSD);

      if (tmpExtendedAveragePSD)
	XLALDestroyREAL4Vector(tmpExtendedAveragePSD);
	  
    }
  if (params.verbosity == printFiles)
    {
      print_real4tseries(dataSet,"timeDomainAllDataSet.diag");
      print_real4fseries(averagePSD,"Post_SmoothingAveragePSD.diag");
      print_lalUnit(averagePSD->sampleUnits,"Post_SmoothingAveragePSD_Units.diag");
    }
  /*
   * Setup global FFT plans 
   */
  planLength=params.SegLengthPoints+(2*params.SegBufferPoints);
  
  forwardPlan=XLALCreateForwardREAL4FFTPlan(planLength,
					    0);

  reversePlan=XLALCreateReverseREAL4FFTPlan(planLength,
					    0);

  /*
   * Allocate Frequency Struture to use as memory space for 
   * subsequent ffts of segments
   */
  signalFFT=XLALCreateCOMPLEX8FrequencySeries("tmpSegPSD",
					      &gps_zero,
					      0,
					      1/(dataSegments->dataSeg[0]->deltaT * dataSegments->dataSeg[0]->data->length),
					      &(dataSegments->dataSeg[0]->sampleUnits),
					      planLength/2+1);
  /*
   * Grab original units for manipulations later
   */
  originalFrequecyUnits=signalFFT->sampleUnits;

  /* Sanity check those units above should be counts or strain */
  /* 
   * Actually whiten each data segment
   */
  if (params.verbosity >= printFiles)
    {
      tmpSignalPtr=NULL;
      for (i=0;i<dataSegments->length;i++)
	{
	  tmpSignalPtr=(dataSegments->dataSeg[i]);
	  dataLabel=XLALCreateCHARVector(128);
	  sprintf(dataLabel->data,"Pre_WhitenTimeDomainDataSeg_%i.diag",i);
	  print_real4tseries(tmpSignalPtr,dataLabel->data);
	  sprintf(dataLabel->data,"Pre_WhitenTimeDomainDataSeg_%i_Units.diag",i);
	  print_lalUnit(tmpSignalPtr->sampleUnits,dataLabel->data);
	  XLALDestroyCHARVector(dataLabel);
	}
      tmpSignalPtr=NULL;

      for (i=0;i<dataSegments->length;i++)
	{
	  tmpSignalPtr = (dataSegments->dataSeg[i]);
	  /*
	   * FFT segment
	   */
	  errcode = XLALREAL4ForwardFFT(signalFFT->data,
					tmpSignalPtr->data,
					forwardPlan);
	  if (errcode !=0)
	    {
	      fprintf(stderr,"Error trying to fft input!\n");
	      exit(errcode);
	    }
	  /*
	   * Whiten
	   */
	  if (params.verbosity >= printFiles)
	    {
	      dataLabel=XLALCreateCHARVector(128);
	      sprintf(dataLabel->data,"Pre_whitenSignalFFT_%i.diag",i);
	      print_complex8fseries(signalFFT,dataLabel->data);
	      XLALDestroyCHARVector(dataLabel);
	    }
	  if (params.verbosity >= verbose)
	    {
	      fprintf(stdout,"Whitening data segment: %i of %i\n",i+1,dataSegments->length);
	      fflush(stdout);
	    }
	  LAL_CALL(LALTrackSearchWhitenCOMPLEX8FrequencySeries(status,
							       signalFFT,
							       averagePSD,
							       params.whiten),
		   status);
	  if (params.verbosity >= printFiles)
	    {
	      dataLabel=XLALCreateCHARVector(128);
	      sprintf(dataLabel->data,"Post_whitenSignalFFT_%i.diag",i);
	      print_complex8fseries(signalFFT,dataLabel->data);
	      XLALDestroyCHARVector(dataLabel);
	    }
		
	    
	  /*
	   * Reverse FFT
	   */
	  errcode=XLALREAL4ReverseFFT(tmpSignalPtr->data,
				      signalFFT->data,
				      reversePlan);
	  if (errcode != 0)
	    {
	      fprintf(stderr,"Error trying to inverse fft input!\n");
	      exit(errcode);
	    }

	  /* 
	   * Normalize the IFFT by 1/n factor
	   * See lsd-5 p259 10.1 for explaination
	   */
	  for (j=0;j<tmpSignalPtr->data->length;j++)
	    tmpSignalPtr->data->data[j]= 
	      tmpSignalPtr->data->data[j]/tmpSignalPtr->data->length;
	}
      /*
       * Reset the tmp frequency series units
       */
      signalFFT->sampleUnits=originalFrequecyUnits;
      tmpSignalPtr=NULL;
      
      /*
       * Free temporary Frequency Series
       */
      if (signalFFT)
	XLALDestroyCOMPLEX8FrequencySeries(signalFFT);

      if (windowPSD)
	XLALDestroyREAL4Window(windowPSD);

      if (averagePSD)
	XLALDestroyREAL4FrequencySeries(averagePSD);

      if (forwardPlan)
	XLALDestroyREAL4FFTPlan(forwardPlan);

      if (reversePlan)
	XLALDestroyREAL4FFTPlan(reversePlan);

    }
  if (params.verbosity >= printFiles)
    {
      tmpSignalPtr=NULL;
      for (i=0;i<dataSegments->length;i++)
	{
	  tmpSignalPtr=(dataSegments->dataSeg[i]);
	  dataLabel=XLALCreateCHARVector(128);
	  sprintf(dataLabel->data,"Post_WhitenTimeDomainDataSeg_%i.diag",i);
	  print_real4tseries(tmpSignalPtr,dataLabel->data);
	  sprintf(dataLabel->data,"Post_WhitenTimeDomainDataSeg_%i_Units.diag",i);
	  print_lalUnit(tmpSignalPtr->sampleUnits,dataLabel->data);
	  XLALDestroyCHARVector(dataLabel);
	}
    }
  return;
}
/*
 * End Whiten data segments
 */


/*
 * End of Semi Private functions
 */


/****************************************************************************/
/****************************************************************************/
/****************************************************************************/
/****************************************************************************/

/* ********************************************************************** */

/*
 * These are local scope subroutines mean for use 
 * by tracksearch only if it may be globally useful then we will place
 * it in the LAL libraries.
 */


/*
 * Diagnostic function to dump information to disk in Ascii form
 */
void Dump_Search_Data(
		      TSSearchParams     params,
		      TrackSearchOut     outCurve,
		      char*              strCallNum
		      )
{
  INT4             i;
  INT4             j;
  FILE            *fp;
  FILE            *fp2;
  CHAR             appendname[128];
  CHAR             rawname[128];
  /* Intialize file IO naming scheme GPSstartTime-DateString.dat*/
  sprintf(appendname,"%s_%s.dat",params.auxlabel,strCallNum);
  fp = fopen(appendname,"w");
  sprintf(rawname,"%s_%s.raw",params.auxlabel,strCallNum);
  fp2= fopen(rawname,"w");
  /* Need more formal way to pack TrackSearchEvent Datatype for writing */
  /* to a sql of xml file for later post-processing */
  fprintf(fp,"Search Specific Information\n");
  fprintf(fp,"Contents of STRUCTURE: TSSearchParams\n\n");
  fprintf(fp,"GPS Start Time (seconds):      %d\n",params.GPSstart.gpsSeconds);
  fprintf(fp,"Total Data Length Points:      %d\n",params.TimeLengthPoints);
  fprintf(fp,"Segment lengths:               %d\n",params.SegLengthPoints);
  fprintf(fp,"Number of Segments Processed:  %s+1 of %d\n",strCallNum,params.NumSeg);
  fprintf(fp,"Data Sampling Rate:            %f\n",params.SamplingRate);
  fprintf(fp,"TF Transform Type used:        %d\n",params.TransformType);
  fprintf(fp,"Overlap Flag:                  %d\n",params.overlapFlag);
  /*  fprintf(fp,"Number of points in each FFT:  %d\n",params.fftPoints);*/
  fprintf(fp,"Line Width specified for map:  %d\n",params.LineWidth);
  fprintf(fp,"Ridge Start Threshold:         %e\n",params.StartThresh);
  fprintf(fp,"Ridge Member Threshold:        %e\n",params.LinePThresh);
  fprintf(fp,"Freq Bins for Maps:            %d\n",params.FreqBins);
  fprintf(fp,"Time Bins for Maps:            %d\n",params.TimeBins);
  fprintf(fp,"Window size for ffts:          %d\n",params.windowsize);
  fprintf(fp,"Window Type Used:              %i\n",params.window);
  fprintf(fp,"Channel:                       %s\n",params.channelName);
  fprintf(fp,"\n\n\n");

  fprintf(fp,"Total Number of Curves:%i\n",outCurve.numberOfCurves);
  fprintf(fp,"\n");
  for (i = 0;i < outCurve.numberOfCurves;i++)
    {
      fprintf(fp,"Curve      #:%i\n",i);
      fprintf(fp,"Points      :%i\n",outCurve.curves[i].n);
      fprintf(fp,"Junction    :%c\n",outCurve.curves[i].junction);
      fprintf(fp,"Total Power :%f\n",outCurve.curves[i].totalPower);
      fprintf(fp,"Freq      Time      Depth      Hz   gpsSec  gpsNanoSec \n");
      for (j = 0;j < outCurve.curves[i].n;j++)
	{
	  fprintf(fp,"%d    %d     %e     %f     %d   %d\n",
		  outCurve.curves[i].col[j],
		  outCurve.curves[i].row[j],
		  outCurve.curves[i].depth[j],
		  outCurve.curves[i].fBinHz[j],
		  outCurve.curves[i].gpsStamp[j].gpsSeconds,outCurve.curves[i].gpsStamp[j].gpsNanoSeconds);
	  fprintf(fp2,"%d    %d     %e\n",
		  outCurve.curves[i].col[j],
		  outCurve.curves[i].row[j],
		  outCurve.curves[i].depth[j]);
	}
      
      fprintf(fp,"\n\n");
    }
  fclose(fp);
  return;
}

/*
 * Dump candidates in short list Totals and Endpoints only
 */
void QuickDump_Data(
		    TSSearchParams     params,
		    TrackSearchOut     outCurve,
		    char*              strCallNum
		    )
{
  FILE            *fp;
  INT4             i;
  CHAR             appendname[128];

  sprintf(appendname,"Quick_%s_%s.dat",params.auxlabel,strCallNum);
  fp = fopen(appendname,"w");
  fprintf(fp,"%10s %10s %10s %10s %10s %10s %10s\n",
	  "CurveNum",
	  "Power",
	  "Length",
	  "StartF",
	  "FinishF",
	  "StartT",
	  "FinishT");
  for (i = 0;i < outCurve.numberOfCurves;i++)
    {
      fprintf(fp,"%10i %10.4f %10i %10i %10i %10i %10i\n",
	      i,
	      outCurve.curves[i].totalPower,
	      outCurve.curves[i].n,
	      outCurve.curves[i].col[0],
	      outCurve.curves[i].col[outCurve.curves[i].n - 1],
	      outCurve.curves[i].row[0],
	      outCurve.curves[i].row[outCurve.curves[i].n - 1]);
    }
  fclose(fp);
  return;
}

/*
 * This routine should be getting a seed to create the fake noise 
 * This is an inline routine not used anylonger
 */
void fakeDataGeneration(LALStatus              *status,
			REAL4TimeSeries        *fakeData,
			INT4                    pointnum,
			INT4                    seed
			)
{
  INT4               k;
  REAL4Vector       *fd = NULL;
  RandomParams      *RP = NULL;
  int                errcode = 0;

  INITSTATUS (status, "makefakenoise", TRACKSEARCHC);
  ATTATCHSTATUSPTR (status);
  seed = 0;
  fd=XLALCreateREAL4Vector(pointnum);

  RP=XLALCreateRandomParams(seed);
  errcode=XLALNormalDeviates(fd,RP);
  if (errcode != 0)
    {
      fprintf(stderr,"Error generating random data for injection.\n");
      exit(errcode);
    }
  XLALDestroyRandomParams(RP);
  fakeData->data = NULL;
  fakeData->data=XLALCreateREAL4Vector(pointnum);
  for (k = 0;k < ((INT4) fd->length);k++)
    {
      fakeData->data->data[k] = fd->data[k];
    }
  XLALDestroyREAL4Vector(fd);
  DETATCHSTATUSPTR (status);
  RETURN (status);
}


 
/*
 * End local scratch functions
 * These functions may eventually be integrated more into
 * lalapps tracksearch code
 */

/****************************************************************************/
/****************************************************************************/
/****************************************************************************/
/****************************************************************************/<|MERGE_RESOLUTION|>--- conflicted
+++ resolved
@@ -202,21 +202,12 @@
   /* 
    * Done freeing for search params struct memory
    */
-  /* 
-   * Added CVT Only as hack until memory leak found, seems related to
-   * segmentation not sure.
-   */
-
   /*LALCheckMemoryLeaks();*/
   return 0;
 }
 /* End Main Code Body */
 
 
-/****************************************************************************/
-/****************************************************************************/
-/****************************************************************************/
-/****************************************************************************/
 
 /* ********************************************************************** */
 /*
@@ -382,7 +373,6 @@
 	   * Adjust the segmenter to make orignal segments with
 	   * SegBufferPoints on each side of the segments.
 	   */
-	  /*DO I CONVERT TO XLALish type?*/
 	  LAL_CALL(LALTrackSearchDataSegmenter(status,
 					       dataSet,
 					       dataSegments,
@@ -1088,10 +1078,6 @@
    * Check for valid overlap number which < segment length number 
    */
   /* 
-   * Cristina Fri-May-30-2008:200805302036 
-   * Fix code that calculates segment lengths given overlap params
-   */
-  /* 
    *If doing a MAP analysis skip these checks these options should
    *not be invoked
    */
@@ -1261,30 +1247,49 @@
   REAL8                 bufferedDataStop=0;
   REAL8                 bufferedDataTimeInterval=0;
   UINT4                 errcode=0;
-  /*
-   * Clean up this section of code via a m4 file which is compiled
-   * as a set of possible functions using 
-   * **REAL4TimeSeries
-   * TSSearchParams
-   * FrStream
-   * FrChanIn
-   */
+
   /* Set all variables from params structure here */
   channelIn.name = params->channelName;
   channelIn.type = params->channelNameType;
   if(dirname)
     {
-<<<<<<< HEAD
       /* Open frame stream */
       stream=XLALFrOpen(dirname->data,"*.gwf");
     }
   else if (cachefile)
     {
       /* Open frame cache */
+      if (params->verbosity >= verbose)
+	{
+	  fprintf(stdout,"Importing cache file: %s\n",cachefile);
+	  fflush(stdout);
+	}
       lal_errhandler = LAL_ERR_EXIT;
-      LAL_CALL( LALFrCacheImport( status, &frameCache, cachefile ), status);
+      frameCache=XLALFrImportCache(cachefile);
+      if (frameCache == NULL)
+	{
+	  fprintf(stderr,"Error importing frame cache file!\n");
+	  fprintf(stderr,"%s\n",TRACKSEARCHC_MSGEDATA);
+	  fflush(stderr);
+	  exit(TRACKSEARCHC_EDATA);
+	}
+      if (params->verbosity >= verbose)
+	{
+	  fprintf(stdout,"Creating data stream.\n");
+	  fflush(stdout);
+	}
       stream=XLALFrCacheOpen(frameCache);	  
-      LAL_CALL( LALDestroyFrCache( status, &frameCache ), status );
+      if (params->verbosity >= verbose)
+	{
+	  fprintf(stdout,"Clearing imported cache file.\n");
+	  fflush(stdout);
+	}
+      XLALFrDestroyCache(frameCache);
+      if (params->verbosity >= verbose)
+	{
+	  fprintf(stdout,"Data stream ready.\n");
+	  fflush(stdout);
+	}
     }
   else 
     {
@@ -1315,347 +1320,6 @@
       fprintf(stderr,"Stop            : %f\n",bufferedDataStop);
       fprintf(stderr,"Interval length : %f\n",bufferedDataTimeInterval);
     }
-=======
-      if(dirname)
-	{
-	  /* Open frame stream */
-	  stream=XLALFrOpen(dirname->data,"*.gwf");
-	}
-      else if (cachefile)
-	{
-	  /* Open frame cache */
-	  if (params->verbosity >= verbose)
-	    {
-	      fprintf(stdout,"Importing cache file: %s\n",cachefile);
-	      fflush(stdout);
-	    }
-	  lal_errhandler = LAL_ERR_EXIT;
-	  frameCache=XLALFrImportCache(cachefile);
-	  if (frameCache == NULL)
-	    {
-	      fprintf(stderr,"Error importing frame cache file!\n");
-	      fprintf(stderr,"%s\n",TRACKSEARCHC_MSGEDATA);
-	      fflush(stderr);
-	      exit(TRACKSEARCHC_EDATA);
-	    }
-	  if (params->verbosity >= verbose)
-	    {
-	      fprintf(stdout,"Creating data stream.\n");
-	      fflush(stdout);
-	    }
-	  stream=XLALFrCacheOpen(frameCache);	  
-	  if (params->verbosity >= verbose)
-	    {
-	      fprintf(stdout,"Clearing imported cache file.\n");
-	      fflush(stdout);
-	    }
-	  XLALFrDestroyCache(frameCache);
-	  if (params->verbosity >= verbose)
-	    {
-	      fprintf(stdout,"Data stream ready.\n");
-	      fflush(stdout);
-	    }
-	}
-      lal_errhandler = LAL_ERR_EXIT;
-      /* Set verbosity of stream so user sees frame read problems! */
-      XLALFrSetMode(stream,LAL_FR_VERBOSE_MODE);
-      /*DataIn->epoch SHOULD and MUST equal params->startGPS - (params.SegBufferPoints/params.SamplingRate)*/
-      memcpy(&bufferedDataStartGPS,&(DataIn->epoch),sizeof(LIGOTimeGPS));
-      bufferedDataStart=XLALGPSGetREAL8(&bufferedDataStartGPS);
-      /* 
-       * Seek to end of requested data makes sure that all stream is complete!
-       */
-      bufferedDataStop=bufferedDataStart+(DataIn->data->length * DataIn->deltaT);
-      LAL_CALL(LALFloatToGPS(status,
-			     &bufferedDataStopGPS,
-			     &bufferedDataStop),
-	       status);
-      bufferedDataTimeInterval=bufferedDataStop-bufferedDataStart;
-      if (params->verbosity >= verbose)
-	{
-	  fprintf(stderr,"Checking frame stream spans requested data interval, including the appropriate data buffering!\n");
-	  fprintf(stderr,"Start           : %f\n",bufferedDataStart);
-	  fprintf(stderr,"Stop            : %f\n",bufferedDataStop);
-	  fprintf(stderr,"Interval length : %f\n",bufferedDataTimeInterval);
-	  fflush(stderr);
-	}
-      errCode=XLALFrSeek(stream,&bufferedDataStopGPS);
-      if (errCode != 0)
-	{
-	  fprintf(stderr,"Can not seek to end time %10.2f in data stream.\n",bufferedDataStart);
-	  fprintf(stderr,"%s\n",TRACKSEARCHC_MSGEDATA);
-	  fprintf(stderr,"XLALFrSeek Error Code %i\n",errCode);
-	  fflush(stderr);
-	  exit(TRACKSEARCHC_EDATA);
-	}
-      errCode=XLALFrSeek(stream,&bufferedDataStartGPS);
-      if (errCode != 0)
-	{
-	  fprintf(stderr,"Can not seek to start time  %10.2f in data stream.\n",bufferedDataStart);
-	  fprintf(stderr,"%s\n",TRACKSEARCHC_MSGEDATA);
-	  fprintf(stderr,"XLALFrSeek Error Code %i\n",errCode);
-	  fflush(stderr);
-	  exit(TRACKSEARCHC_EDATA);
-	}
-      if (errCode != 0)
-	{
-	  fprintf(stderr,"Can not rewind data stream to read.\n");
-	  fprintf(stderr,"%s\n",TRACKSEARCHC_MSGEDATA);
-	  fflush(stderr);
-	  exit(TRACKSEARCHC_EDATA);
-	}
-      
-      /*
-       * Determine the variable type of data in the frame file.
-       */
-      dataTypeCode=XLALFrGetTimeSeriesType(channelIn.name, stream);
-      if (params->verbosity > quiet)
-	{
-	  fprintf(stdout,"Checking data stream variable type for :%s \n",channelIn.name);
-	  fprintf(stdout,"Data type code found is :%i\n",dataTypeCode);
-	  fflush(stdout);
-	}
-      
-      if (dataTypeCode == LAL_S_TYPE_CODE)
-	{
-	  /* Proceed as usual reading in REAL4 data type information */
-	  /* Load the metadata to check the frame sampling rate */
-	  if (params->verbosity >= verbose)
-	    {
-	      fprintf(stderr,"NO conversion of frame REAL4 data needed.\n");
-	      fflush(stderr);
-	    }
-	  lal_errhandler = LAL_ERR_EXIT;
-	  /*Make sure label of fseries matches channel to read!*/
-	  errcode=XLALFrGetREAL4TimeSeriesMetadata(DataIn,stream);
-	  if (errcode!=0)
-	    {
-	      fprintf(stderr,"Failure getting REAL4 metadata.\n");
-	      fflush(stderr);
-	      exit(errcode);
-	    }
-
-	  /*
-	   * Determine the sampling rate and assuming the params.sampling rate
-	   * how many of these points do we load to get the same time duration
-	   * of data points
-	   */
-	  params->SamplingRateOriginal=1/(DataIn->deltaT);
-	  loadPoints=params->SamplingRateOriginal*(params->TimeLengthPoints/params->SamplingRate);
-	  /*
-	   * A the bin_buffer points to the loadpoints variable.
-	   * This will load the correct number of points.
-	   */
-	  loadPoints=loadPoints+(params->SamplingRateOriginal*2*(params->SegBufferPoints/params->SamplingRate));
-	  tmpData=XLALCreateREAL4TimeSeries(params->channelName,
-					    &bufferedDataStartGPS,
-					    0,
-					    1/params->SamplingRateOriginal,
-					    &lalADCCountUnit,
-					    loadPoints);
-	  /* get the data */
-	  errcode=XLALFrSeek(stream,&(tmpData->epoch));
-	  if (errcode !=0)
-	    {
-	      fprintf(stderr,"Can not seek to beginning of stream data unavailable.\n");
-	      fflush(stderr);
-	      exit(errcode);
-	    }
-
-	  lal_errhandler = LAL_ERR_RTRN;
-	  errcode=XLALFrGetREAL4TimeSeries(tmpData,stream);
-	  if (errcode != 0)
-	    {
-	      fprintf(stderr,"The span of REAL4TimeSeries data is not available in frame stream!\n");
-	      fflush(stderr);
-	      exit(errcode);
-	    }
-	} /*End of reading type REAL4TimeSeries*/
-      else if (dataTypeCode == LAL_D_TYPE_CODE)
-	{
-	  /*
-	   * Proceed with a REAL8 Version of above and 
-	   * copy to REAL4 Struct in the end
-	   */
-	  /* Create temporary space use input REAL4TimeSeries traits!*/
-	  if (params->verbosity >= verbose)
-	    {
-	      fprintf(stderr,"Must convert frame REAL8 data to REAL4 data for analysis!\n");
-	      fflush(stderr);
-	    }
-	  tmpREAL8Data=XLALCreateREAL8TimeSeries(params->channelName,
-						 &(bufferedDataStartGPS),
-						 0,
-						 DataIn->deltaT,
-						 &(lalADCCountUnit),
-						 DataIn->data->length);
-
-	  /* Load the metadata to check the frame sampling rate */
-	  lal_errhandler = LAL_ERR_EXIT;
-	  errcode=XLALFrGetREAL8TimeSeriesMetadata(tmpREAL8Data,stream);
-	  if (errcode != 0)
-	    {
-	      fprintf(stderr,"Can not load the REAL8 metadata for the interval of data requested.\n");
-	      fflush(stderr);
-	      exit(errcode);
-	    }
-
-	  /*
-	   * Determine the sampling rate and assuming the params.sampling rate
-	   * how many of these points do we load to get the same time duration
-	   * of data points
-	   */
- 	  params->SamplingRateOriginal=1/(tmpREAL8Data->deltaT);
- 	  loadPoints=params->SamplingRateOriginal*(params->TimeLengthPoints/params->SamplingRate);
-	  loadPoints=loadPoints+(params->SamplingRateOriginal*2*(params->SegBufferPoints/params->SamplingRate));
-	  convertibleREAL8Data=XLALCreateREAL8TimeSeries(params->channelName,
-							 &(bufferedDataStartGPS),
-							 0,
-							 1/params->SamplingRateOriginal,
-							 &(lalADCCountUnit),
-							 loadPoints);
-	  /* get the data */
-	  errcode=XLALFrSeek(stream,&(tmpREAL8Data->epoch));
-	  if (errcode !=0)
-	    {
-	      fprintf(stderr,"Can not seek to beginning of stream data unavailable.\n");
-	      fflush(stderr);
-	      exit(errcode);
-	    }
-	  errcode=XLALFrGetREAL8TimeSeries(convertibleREAL8Data,stream);
-	  if (errcode !=0)
-	    {
-	      fprintf(stderr,"Could not load REAL8 data from frame stream.\n");
-	      fflush(stderr);
-	      exit(errcode);
-	    }
-	  /*
-	   * REAL8-->REAL4 Workaround (tmp solution factor into units struct!)
-	   * eventually we will rework this technique to use REAL8
-	   * effectively!!!! In order to recover higher freq
-	   * componenet in time series we will high pass the REAL8 data
-	   * first before factoring it.
-	   */
-	  /******************************************/
-	  /*
-	   * Perform low and or high  pass filtering on 
-	   * the input data stream if requested
-	   */
-	  if (params->verbosity >= verbose)
-	    {
-	      fprintf(stdout,"Frame Reader needs to high pass input(>=40Hz) for casting!\n");
-	      fflush(stdout);
-	    }
-
-	  if (params->lowPass > 0)
-	    {
-	      if (params->verbosity >= verbose)
-		{
-		  fprintf(stdout,"FRAME READER: You requested a low pass filter of the data at %f Hz\n",params->lowPass);
-		  fflush(stdout);
-		}
-	      bandPassParams.name=NULL;
-	      bandPassParams.nMax=20;
-	      /* F < f1 kept, F > f2 kept */
-	      bandPassParams.f1=params->lowPass;
-	      bandPassParams.f2=0;
-	      bandPassParams.a1=0.9;
-	      bandPassParams.a2=0;
-	      /*
-	       * Band pass is achieved by low pass first then high pass!
-	       * Call the low pass filter function.
-	       */
-	      errcode=XLALButterworthREAL8TimeSeries(convertibleREAL8Data, 
-						     &bandPassParams);
-	      if (errcode != 0)
-		{
-		  fprintf(stderr,"Low pass filter in frame reading routine failed.\n");
-		  exit(errcode);
-		}
-
-	    }
-	  if (params->highPass > 0)
-	    {
-	      if (params->verbosity >= verbose)
-		{
-		  fprintf(stdout,"FRAME READER: You requested a high pass filter of the data at %f Hz,\n",params->highPass);
-		  fflush(stdout);
-		}
-	      if (params->highPass < 40)
-		{
-		  fprintf(stderr,"FRAME READER: For proper casting high pass filtering of data at 40Hz!\n");
-		  params->highPass = 40;
-		}
-	      bandPassParams.name=NULL;
-	      bandPassParams.nMax=20;
-	      /* F < f1 kept, F > f2 kept */
-	      bandPassParams.f1=0;
-	      bandPassParams.f2=params->highPass;
-	      bandPassParams.a1=0;
-	      bandPassParams.a2=0.9;
-	      errcode=XLALButterworthREAL8TimeSeries(convertibleREAL8Data, 
-						     &bandPassParams);
-	      if (errcode != 0)
-		{
-		  fprintf(stderr,"High pass filter in frame reading routine failed.\n");
-		  exit(errcode);
-		}
-
-	      /*
-	       * End Butterworth filtering
-	       */
-	    }
-	  if (params->highPass < 30)
-	    {
-	      fprintf(stdout,"WARNING! Input data should be high pass filtered!\n");
-	      fprintf(stdout,"Use low frequency cutoff of 30Hz minimum on DARM data!\n");
-	      fprintf(stderr,"Without this the PSD estimate and results are questionable!\n");
-	      fflush(stdout);
-	    };
-	  if ((params->verbosity >= printFiles) && ((params->highPass > 0)||(params->lowPass)))
-	    {
-	      print_real8tseries(convertibleREAL8Data,"FRAME_READER_1_ButterworthFiltered.diag");
-	      print_lalUnit(convertibleREAL8Data->sampleUnits,"FRAME_READER_1_ButterworthFiltered_Units.diag");
-	    };
-	  /*
-	   * End the high pass filter
-	   *****************************************
-	   */
-	  /*
-	   * Factor the data by 10^20! See Xavi email.
-	   */
-	  if (params->verbosity >= printFiles)
-	    {
-	      print_real8tseries(convertibleREAL8Data,"FRAME_READER_2_PreFactoredREAL8.diag");
-	      print_lalUnit(convertibleREAL8Data->sampleUnits,"FRAME_READER_2_PreFactoredREAL8_Units.diag");
-	    }
-	  if (params->verbosity >= verbose)
-	    {	    
-	      fprintf(stderr,"We are factoring the input data for casting.\n");
-	      fprintf(stderr,"Factoring out : 10e20\n");
-	      fprintf(stderr,"Factor place in data units structure.\n");
-	    }
-	  /* Factoring out 10^-20 and to unitsstructure! */
-	  for (i=0;i<convertibleREAL8Data->data->length;i++)
-	    convertibleREAL8Data->data->data[i]=
-	      convertibleREAL8Data->data->data[i]*pow(10,20);
-	  convertibleREAL8Data->sampleUnits.powerOfTen=-20;
-	  if (params->verbosity >= printFiles)
-	    {
-	      print_real8tseries(convertibleREAL8Data,"FRAME_READER_3_FactoredREAL8.diag");
-	      print_lalUnit(convertibleREAL8Data->sampleUnits,"FRAME_READER_3_FactoredREAL8_Units.diag");
-	      LALappsPSD_Check(convertibleREAL8Data);
-
-	    }
-
-	  /* Prepare to copy/cast REAL8 data into REAL4 structure */
-	  /* Copy REAL8 data into new REAL4 Structure */
-	  LALappsCreateR4FromR8TimeSeries(status,&tmpData,convertibleREAL8Data);
-	  if (tmpREAL8Data)
-	    XLALDestroyREAL8TimeSeries(tmpREAL8Data);
-	  if (convertibleREAL8Data)
-	    XLALDestroyREAL8TimeSeries(convertibleREAL8Data);
->>>>>>> 469f4279
 
   errcode=XLALFrSeek(stream,&bufferedDataStopGPS);
   if (errcode!=0)
@@ -1783,10 +1447,7 @@
 	}
     }
 }
-
-/* End frame reading code */
-
-/* MISSING CLOSE } */
+  /* End frame reading code */
 
 
 /*
@@ -1869,11 +1530,6 @@
    * We want to apply thresholds in a seperate routine 
    */
   /*
-   * if the tssearchparams 'params' variable contains the directive
-   * to apply auto determined lambda thresholds, calculate them for
-   * the map and use them to run the analysis
-   */
-  /*
    * DO THE AUTO ADJUSTMENTS!!!
    */
   if (params.autoLambda)
@@ -1898,7 +1554,6 @@
       outputCurves.linePThreshCut=tsInputs.low;
 
     }
-  /*fprintf(stdout,"Code Marker 03\n");fflush(stdout);*/
   /* Perform the analysis on the data seg given.*/
   tsInputs.allocFlag = 1;
   lal_errhandler = LAL_ERR_RTRN;
@@ -2331,11 +1986,6 @@
   tmpTSA->clippedWith=0;
   tmpTSA->imageBorders=mapMarkerParams;
   tmpTSA->imageRep=tfmap;
-/*   /\* */
-/*    * Dump out PGM of map before we crop it! */
-/*    *\/ */
-/*   if (params.verbosity >= verbose) */
-/*     LALappsTSAWritePGM(status,tmpTSA,NULL);  */
   if ((params.verbosity > quiet) && (params.colsToClip > 0))
     {
       fprintf(stdout,"Cropping TFR ");
@@ -2408,11 +2058,6 @@
 	      mapMarkerParams.mapStartGPS.gpsNanoSeconds,
 	      mapMarkerParams.mapStopGPS.gpsSeconds,
 	      mapMarkerParams.mapStopGPS.gpsNanoSeconds);
-      /*
-       *LALappsTSAWriteMapFile(status,
-       *		     mapBuilder,
-       *		     binaryFilename);
-       */
       LALappsTSAWriteMapFile(status,
 			     mapBuilder,
 			     NULL);
@@ -3538,8 +3183,6 @@
 	  fprintf(stdout,"Removing requested coherent lines, if possible.\n");
 	  fflush(stdout);
 	}
-      /* Iterative over each line to remove, subtracting one at a time*/
-      /* START OF NEW LOOP TO REMOVE ONE LINE AT A TIME */
       for (l=0;l<params.numLinesToRemove;l++)
 	{
 	  /*Setup the proper number of harmonics that should be done!*/
@@ -4295,9 +3938,6 @@
 
 
 /****************************************************************************/
-/****************************************************************************/
-/****************************************************************************/
-/****************************************************************************/
 
 /* ********************************************************************** */
 
@@ -4465,6 +4105,3 @@
  */
 
 /****************************************************************************/
-/****************************************************************************/
-/****************************************************************************/
-/****************************************************************************/