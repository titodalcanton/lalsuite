--- conflicted
+++ resolved
@@ -67,13 +67,8 @@
     { "v1-channel-name",         required_argument, 0, 'z' },
     { "v1-frame-cache",          required_argument, 0, 'Z' },
     { "debug-level",             required_argument, 0, 'd' },
-<<<<<<< HEAD
-    { "low-template-freq",        required_argument, 0, 'e' },
-    { "low-filter-freq",        required_argument, 0, 'H' },
-=======
     { "low-template-freq",       required_argument, 0, 'e' },
     { "low-filter-freq",         required_argument, 0, 'H' },
->>>>>>> 1e23f408
     { "high-filter-freq",        required_argument, 0, 'I' },
     { "highpass-frequency",      required_argument, 0, 'E' },
     { "injection-file",          required_argument, 0, 'i' },
@@ -109,11 +104,7 @@
     { "timing-accuracy",         required_argument, 0, 'G' },
     { 0, 0, 0, 0 }
   };
-<<<<<<< HEAD
-  char args[] = "a:A:b:B:c:d:D:e:E:f:F:h:H:i:I:j:J:k:K:l:L:m:M:n:N:o:O:p:P:q:Q:r:R:s:S:t:T:u:U:V:w:W:x:X:y:Y:z:Z:<:>";
-=======
   char args[] = "a:A:b:B:c:d:D:e:E:f:F:g:G:h:H:i:I:j:J:k:K:l:L:m:M:n:N:o:O:p:P:q:Q:r:R:s:S:t:T:u:U:V:w:W:x:X:y:Y:z:Z:<:>";
->>>>>>> 1e23f408
   char *program = argv[0];
 
   /* set default values for parameters before parsing arguments */
@@ -467,13 +458,6 @@
   {
     error( "--do-null-stream and --sky-error are incompatbile. Null stream on more than one sky point is a bad idea.\n" );
   }
-
-  /* Check that filter frequencies have been given */
-  sanity_check( params->highpassFrequency > 0);
-  sanity_check( params->lowTemplateFrequency > 0);
-  fprintf(stderr, "%e %e %e \n", params->lowTemplateFrequency, params->lowFilterFrequency, params->highFilterFrequency);
-  sanity_check( params->lowFilterFrequency > 0 && params->lowFilterFrequency >= params->lowTemplateFrequency);
-  sanity_check( params->highFilterFrequency > params->lowFilterFrequency);
 
   /* Check that filter frequencies have been given */
   sanity_check( params->highpassFrequency > 0);
