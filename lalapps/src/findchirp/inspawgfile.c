/*
*  Copyright (C) 2007 Duncan Brown, Jolien Creighton, Patrick Brady
*
*  This program is free software; you can redistribute it and/or modify
*  it under the terms of the GNU General Public License as published by
*  the Free Software Foundation; either version 2 of the License, or
*  (at your option) any later version.
*
*  This program is distributed in the hope that it will be useful,
*  but WITHOUT ANY WARRANTY; without even the implied warranty of
*  MERCHANTABILITY or FITNESS FOR A PARTICULAR PURPOSE.  See the
*  GNU General Public License for more details.
*
*  You should have received a copy of the GNU General Public License
*  along with with program; see the file COPYING. If not, write to the
*  Free Software Foundation, Inc., 59 Temple Place, Suite 330, Boston,
*  MA  02111-1307  USA
*/

/*
 * inspawgfile.c
 * Author: Brown, D. A, and Creighton, T. D.
 * $Id$
 */

#include <math.h>
#include <stdlib.h>
#include <lal/LALStdio.h>
#include <lal/LALStdlib.h>
#include <lal/LALConstants.h>
#include <lal/SeqFactories.h>
#include <lal/Units.h>
#include <lal/Random.h>
#include <lal/VectorOps.h>
#include <lal/Inject.h>
#include <lal/SimulateCoherentGW.h>
#include <lal/GeneratePPNInspiral.h>
#include <lal/StreamInput.h>
#include <lal/TimeFreqFFT.h>

NRCSID( INSPAWGFILEC, "$Id$" );

#define INSPAWGFILEC_ENORM  0
#define INSPAWGFILEC_ESUB   1
#define INSPAWGFILEC_EARG   2
#define INSPAWGFILEC_EVAL   3
#define INSPAWGFILEC_EFILE  4
#define INSPAWGFILEC_EINPUT 5
#define INSPAWGFILEC_EMEM   6

#define INSPAWGFILEC_MSGENORM  "Normal exit"
#define INSPAWGFILEC_MSGESUB   "Subroutine failed"
#define INSPAWGFILEC_MSGEARG   "Error parsing arguments"
#define INSPAWGFILEC_MSGEVAL   "Input argument out of valid range"
#define INSPAWGFILEC_MSGEFILE  "Could not open file"
#define INSPAWGFILEC_MSGEINPUT "Error reading file"
#define INSPAWGFILEC_MSGEMEM   "Out of memory"

/* Default parameter settings. */
extern int lalDebugLevel;
#define EPOCH (0)
#define DIST  (0.00002*LAL_MRSUN_SI )
#define M1    (1.4)
#define M2    (1.4)
#define INC   (0.0)
#define PHIC  (0.0)
#define SEC   (0)
#define NSEC  (0)
#define NPT   (1048576)
#define DT    (1.0/16384.0)
#define SIGMA (0.0)

/* Global constants. */
#define MSGLEN (256) /* maximum length of warning/info messages */
#define FSTART (40.0) /* initial frequency of waveform */
#define FSTOP  (3000.0) /* termination frequency of waveform */
#define DELTAT (0.00006103515625) /* sampling interval of amplitude and phase */

/* Usage format string. */
#define USAGE "Usage: %s [-s sourcefile] [-r respfile] [-o outfile] [-e seed]\n" \
"                [-i infile | -n sec nsec npt dt sigma] [-fi lowf] [-fe highf] \n" \
"                [-d debuglevel] [-p]\n"

/* Macros for printing errors and testing subroutines. */
#define ERROR( code, msg, statement )                                \
do                                                                   \
if ( lalDebugLevel & LALERROR )                                      \
{                                                                    \
  LALPrintError( "Error[0] %d: program %s, file %s, line %d, %s\n"   \
		 "        %s %s\n", (code), *argv, __FILE__,         \
		 __LINE__, INSPAWGFILEC, statement ? statement : \
                 "", (msg) );                                        \
}                                                                    \
while (0)

#define INFO( statement )                                            \
do                                                                   \
if ( lalDebugLevel & LALINFO )                                       \
{                                                                    \
  LALPrintError( "Info[0]: program %s, file %s, line %d, %s\n"       \
		 "        %s\n", *argv, __FILE__, __LINE__,          \
		 INSPAWGFILEC, (statement) );                    \
}                                                                    \
while (0)

#define WARNING( statement )                                         \
do                                                                   \
if ( lalDebugLevel & LALWARNING )                                    \
{                                                                    \
  LALPrintError( "Warning[0]: program %s, file %s, line %d, %s\n"    \
		 "        %s\n", *argv, __FILE__, __LINE__,          \
		 INSPAWGFILEC, (statement) );                    \
}                                                                    \
while (0)

#define SUB( func, statusptr )                                       \
do                                                                   \
if ( (func), (statusptr)->statusCode )                               \
{                                                                    \
  ERROR( INSPAWGFILEC_ESUB, INSPAWGFILEC_MSGESUB,            \
         "Function call \"" #func "\" failed:" );                    \
  return INSPAWGFILEC_ESUB;                                      \
}                                                                    \
while (0)

#define CHECKVAL( val, lower, upper )                                \
do                                                                   \
if ( ( (val) <= (lower) ) || ( (val) > (upper) ) )                   \
{                                                                    \
  ERROR( INSPAWGFILEC_EVAL, INSPAWGFILEC_MSGEVAL,            \
         "Value of " #val " out of range:" );                        \
  LALPrintError( #val " = %f, range = (%f,%f]\n", (REAL8)(val),      \
                 (REAL8)(lower), (REAL8)(upper) );                   \
  return INSPAWGFILEC_EVAL;                                      \
}                                                                    \
while (0)

/* A global pointer for debugging. */
#ifndef NDEBUG
char *lalWatch;
#endif

/* A function to convert INT8 nanoseconds to LIGOTimeGPS. */
void
I8ToLIGOTimeGPS( LIGOTimeGPS *output, INT8 input );


int
main(int argc, char **argv)
{
  /* Command-line parsing variables. */
  int arg;                   /* command-line argument counter */
  static LALStatus stat;     /* status structure */
  CHAR *sourcefile = NULL;   /* name of sourcefile */
  CHAR *respfile = NULL;     /* name of respfile */
  CHAR *infile = NULL;       /* name of infile */
  CHAR *outfile = NULL;      /* name of outfile */
  CHAR *specfile = NULL;     /* name of spectrum file */
  INT4 seed = 0;             /* random number seed */
  INT4 sec = SEC;            /* ouput epoch.gpsSeconds */
  INT4 nsec = NSEC;          /* ouput epoch.gpsNanoSeconds */
  INT4 npt = NPT;            /* number of output points */
  REAL8 dt = DT;             /* output sampling interval */
  REAL4 sigma = SIGMA;       /* noise amplitude */
  REAL4 fstart = FSTART;     /* start frequency */
  REAL4 fstop  = FSTOP;      /* stop frequency */

  /* File reading variables. */
  FILE *fp = NULL; /* generic file pointer */
  BOOLEAN ok = 1;  /* whether input format is correct */
  UINT4 i;         /* generic index over file lines */
  INT8 epoch;      /* epoch stored as an INT8 */

  /* Other global variables. */
  RandomParams *params = NULL; /* parameters of pseudorandom sequence */
  DetectorResponse detector;   /* the detector in question */
  REAL4TimeSeries output;      /* detector ADC output */

  lalDebugLevel = LALINFO | LALNMEMDBG;

  /*******************************************************************
   * PARSE ARGUMENTS (arg stores the current position)               *
   *******************************************************************/

  /* Exit gracefully if no arguments were given.
  if ( argc <= 1 ) {
    INFO( "No testing done." );
    return 0;
  } */

  arg = 1;
  while ( arg < argc ) {
    /* Parse source file option. */
    if ( !strcmp( argv[arg], "-s" ) ) {
      if ( argc > arg + 1 ) {
	arg++;
	sourcefile = argv[arg++];
      }else{
	ERROR( INSPAWGFILEC_EARG, INSPAWGFILEC_MSGEARG, 0 );
        LALPrintError( USAGE, *argv );
        return INSPAWGFILEC_EARG;
      }
    }
    /* Parse response file option. */
    else if ( !strcmp( argv[arg], "-r" ) ) {
      if ( argc > arg + 1 ) {
	arg++;
	respfile = argv[arg++];
      }else{
	ERROR( INSPAWGFILEC_EARG, INSPAWGFILEC_MSGEARG, 0 );
        LALPrintError( USAGE, *argv );
        return INSPAWGFILEC_EARG;
      }
    }
    /* Parse input file option. */
    else if ( !strcmp( argv[arg], "-i" ) ) {
      if ( argc > arg + 1 ) {
	arg++;
	infile = argv[arg++];
      }else{
	ERROR( INSPAWGFILEC_EARG, INSPAWGFILEC_MSGEARG, 0 );
        LALPrintError( USAGE, *argv );
        return INSPAWGFILEC_EARG;
      }
    }
    /* Parse noise output option. */
    else if ( !strcmp( argv[arg], "-n" ) ) {
      if ( argc > arg + 5 ) {
	arg++;
	sec = atoi( argv[arg++] );
	nsec = atoi( argv[arg++] );
	npt = atoi( argv[arg++] );
	dt = atof( argv[arg++] );
	sigma = atof( argv[arg++] );
      }else{
	ERROR( INSPAWGFILEC_EARG, INSPAWGFILEC_MSGEARG, 0 );
        LALPrintError( USAGE, *argv );
        return INSPAWGFILEC_EARG;
      }
    }
    /* Parse output file option. */
    else if ( !strcmp( argv[arg], "-o" ) ) {
      if ( argc > arg + 1 ) {
	arg++;
	outfile = argv[arg++];
      }else{
	ERROR( INSPAWGFILEC_EARG, INSPAWGFILEC_MSGEARG, 0 );
        LALPrintError( USAGE, *argv );
        return INSPAWGFILEC_EARG;
      }
    }
    /* Parse debug level option. */
    else if ( !strcmp( argv[arg], "-d" ) ) {
      if ( argc > arg + 1 ) {
	arg++;
	lalDebugLevel = atoi( argv[arg++] );
      }else{
	ERROR( INSPAWGFILEC_EARG, INSPAWGFILEC_MSGEARG, 0 );
        LALPrintError( USAGE, *argv );
        return INSPAWGFILEC_EARG;
      }
    }
    /* Parse start frequency */
    else if ( !strcmp( argv[arg], "-fi" ) ) {
      if ( argc > arg + 1 ) {
	arg++;
	fstart = atof( argv[arg++] );
      }else{
	ERROR( INSPAWGFILEC_EARG, INSPAWGFILEC_MSGEARG, 0 );
        LALPrintError( USAGE, *argv );
        return INSPAWGFILEC_EARG;
      }
    }
    /* Parse stop frequency */
    else if ( !strcmp( argv[arg], "-fe" ) ) {
      if ( argc > arg + 1 ) {
	arg++;
	fstop = atof( argv[arg++] );
      }else{
	ERROR( INSPAWGFILEC_EARG, INSPAWGFILEC_MSGEARG, 0 );
        LALPrintError( USAGE, *argv );
        return INSPAWGFILEC_EARG;
      }
    }
    /* Parse random seed option. */
    else if ( !strcmp( argv[arg], "-e" ) ) {
      if ( argc > arg + 1 ) {
	arg++;
	seed = atoi( argv[arg++] );
      }else{
	ERROR( INSPAWGFILEC_EARG, INSPAWGFILEC_MSGEARG, 0 );
        LALPrintError( USAGE, *argv );
        return INSPAWGFILEC_EARG;
      }
    }
    /* Parse print spectrum */
    else if ( !strcmp( argv[arg], "-p" ) ) {
      if ( argc > arg + 1 ) {
	arg++;
	specfile = argv[arg++];
      }else{
	ERROR( INSPAWGFILEC_EARG, INSPAWGFILEC_MSGEARG, 0 );
        LALPrintError( USAGE, *argv );
        return INSPAWGFILEC_EARG;
      }
    }
    /* Check for unrecognized options. */
    else if ( argv[arg][0] == '-' ) {
      ERROR( INSPAWGFILEC_EARG, INSPAWGFILEC_MSGEARG, 0 );
      LALPrintError( USAGE, *argv );
      return INSPAWGFILEC_EARG;
    }
  } /* End of argument parsing loop. */

  /* Check for redundant or bad argument values. */
  CHECKVAL( npt, 0, 2147483647 );
  CHECKVAL( dt, 0, LAL_REAL4_MAX );


  /*******************************************************************
   * SETUP                                                           *
   *******************************************************************/

  /* Set up output, detector, and random parameter structures. */
  output.data = NULL;
  detector.transfer = (COMPLEX8FrequencySeries *)
    LALMalloc( sizeof(COMPLEX8FrequencySeries) );
  if ( !(detector.transfer) ) {
    ERROR( INSPAWGFILEC_EMEM, INSPAWGFILEC_MSGEMEM, 0 );
    return INSPAWGFILEC_EMEM;
  }
  detector.transfer->data = NULL;
  detector.site = NULL;
  SUB( LALCreateRandomParams( &stat, &params, seed ), &stat );

  /* Set up units. */
  {
    RAT4 negOne = { -1, 0 };
    LALUnit unit;
    LALUnitPair pair;
    output.sampleUnits = lalADCCountUnit;
    pair.unitOne = &lalADCCountUnit;
    pair.unitTwo = &lalStrainUnit;
    SUB( LALUnitRaise( &stat, &unit, pair.unitTwo,
		       &negOne ), &stat );
    pair.unitTwo = &unit;
    SUB( LALUnitMultiply( &stat, &(detector.transfer->sampleUnits),
			  &pair ), &stat );
  }

  /* Read response function. */
  if ( respfile ) {
    REAL4VectorSequence *resp = NULL; /* response as vector sequence */
    COMPLEX8Vector *response = NULL;  /* response as complex vector */
    COMPLEX8Vector *unity = NULL;     /* vector of complex 1's */

    if ( ( fp = fopen( respfile, "r" ) ) == NULL ) {
      ERROR( INSPAWGFILEC_EFILE, INSPAWGFILEC_MSGEFILE,
	     respfile );
      return INSPAWGFILEC_EFILE;
    }

    /* Read header. */
<<<<<<< HEAD
    ok &= ( fscanf( fp, "# epoch = %lld\n", &epoch ) == 1 );
=======
    ok &= ( fscanf( fp, "# epoch = %" LAL_INT8_FORMAT "\n", &epoch ) == 1 );
>>>>>>> 6c5bc7c3
    I8ToLIGOTimeGPS( &( detector.transfer->epoch ), epoch );
    ok &= ( fscanf( fp, "# f0 = %lf\n", &( detector.transfer->f0 ) )
	    == 1 );
    ok &= ( fscanf( fp, "# deltaF = %lf\n",
		    &( detector.transfer->deltaF ) ) == 1 );
    if ( !ok ) {
      ERROR( INSPAWGFILEC_EINPUT, INSPAWGFILEC_MSGEINPUT,
	     respfile );
      return INSPAWGFILEC_EINPUT;
    }

    /* Read and convert body to a COMPLEX8Vector. */
    SUB( LALSReadVectorSequence( &stat, &resp, fp ), &stat );
    fclose( fp );
    if ( resp->vectorLength != 2 ) {
      ERROR( INSPAWGFILEC_EINPUT, INSPAWGFILEC_MSGEINPUT,
	     respfile );
      return INSPAWGFILEC_EINPUT;
    }
    SUB( LALCCreateVector( &stat, &response, resp->length ), &stat );
    memcpy( response->data, resp->data, 2*resp->length*sizeof(REAL4) );
    SUB( LALSDestroyVectorSequence( &stat, &resp ), &stat );

    /* Convert response function to a transfer function. */
    SUB( LALCCreateVector( &stat, &unity, response->length ), &stat );
    for ( i = 0; i < response->length; i++ ) {
      unity->data[i].re = 1.0;
      unity->data[i].im = 0.0;
    }
    SUB( LALCCreateVector( &stat, &( detector.transfer->data ),
			   response->length ), &stat );
    SUB( LALCCVectorDivide( &stat, detector.transfer->data, unity,
			    response ), &stat );
    SUB( LALCDestroyVector( &stat, &response ), &stat );
    SUB( LALCDestroyVector( &stat, &unity ), &stat );
  }

  /* No response file, so generate a unit response. */
  else {
    I8ToLIGOTimeGPS( &( detector.transfer->epoch ), EPOCH );
    detector.transfer->f0 = 0.0;
    detector.transfer->deltaF = 1.5*fstop;
    SUB( LALCCreateVector( &stat, &( detector.transfer->data ), 2 ),
	 &stat );
    detector.transfer->data->data[0].re = 1.0;
    detector.transfer->data->data[1].re = 1.0;
    detector.transfer->data->data[0].im = 0.0;
    detector.transfer->data->data[1].im = 0.0;
  }


  /* Read input data. */
  if ( infile ) {
    REAL4VectorSequence *input = NULL; /* input as vector sequence */
    if ( ( fp = fopen( infile, "r" ) ) == NULL ) {
      ERROR( INSPAWGFILEC_EFILE, INSPAWGFILEC_MSGEFILE,
	     infile );
      return INSPAWGFILEC_EFILE;
    }

    /* Read header. */
<<<<<<< HEAD
    ok &= ( fscanf( fp, "# epoch = %lld\n", &epoch ) == 1 );
=======
    ok &= ( fscanf( fp, "# epoch = %" LAL_INT8_FORMAT "\n", &epoch ) == 1 );
>>>>>>> 6c5bc7c3
    I8ToLIGOTimeGPS( &( output.epoch ), epoch );
    ok &= ( fscanf( fp, "# deltaT = %lf\n", &( output.deltaT ) )
	    == 1 );
    if ( !ok ) {
      ERROR( INSPAWGFILEC_EINPUT, INSPAWGFILEC_MSGEINPUT,
	     infile );
      return INSPAWGFILEC_EINPUT;
    }

    /* Read and convert body. */
    SUB( LALSReadVectorSequence( &stat, &input, fp ), &stat );
    fclose( fp );
    if ( input->vectorLength != 1 ) {
      ERROR( INSPAWGFILEC_EINPUT, INSPAWGFILEC_MSGEINPUT,
	     infile );
      return INSPAWGFILEC_EINPUT;
    }
    SUB( LALSCreateVector( &stat, &( output.data ), input->length ),
	 &stat );
    for ( i = 0; i < input->length; i++ )
      output.data->data[i] = input->data[i];
    SUB( LALSDestroyVectorSequence( &stat, &input ), &stat );
  }

  /* No input file, so generate one randomly. */
  else {
    output.epoch.gpsSeconds = sec;
    output.epoch.gpsNanoSeconds = nsec;
    output.deltaT = dt;
    SUB( LALSCreateVector( &stat, &( output.data ), npt ), &stat );
    if ( sigma == 0 ) {
      memset( output.data->data, 0, npt*sizeof(REAL4) );
    } else {
      SUB( LALNormalDeviates( &stat, output.data, params ), &stat );
    }
  }


  /*******************************************************************
   * INJECTION                                                       *
   *******************************************************************/

  /* Open sourcefile. */
  if ( sourcefile ) {
    if ( ( fp = fopen( sourcefile, "r" ) ) == NULL ) {
      ERROR( INSPAWGFILEC_EFILE, INSPAWGFILEC_MSGEFILE,
	     sourcefile );
      return INSPAWGFILEC_EFILE;
    }
  }

  /* For each line in the sourcefile... */
  while ( ok ) {
    PPNParamStruc ppnParams;       /* wave generation parameters */
    REAL4 m1, m2, dist, inc, phic; /* unconverted parameters */
    CoherentGW waveform;           /* amplitude and phase structure */
    REAL4TimeSeries signalvec;     /* GW signal */
    REAL8 time;                    /* length of GW signal */
    CHAR timeCode;                 /* code for signal time alignment */
    CHAR message[MSGLEN];          /* warning/info messages */

    /* Read and convert input line. */
    if ( sourcefile ) {
      ok &= ( fscanf( fp, "%c %" LAL_INT8_FORMAT " %f %f %f %f %f\n", &timeCode,
		      &epoch, &m1, &m2, &dist, &inc, &phic ) == 7 );
      fprintf(stderr, "%c %" LAL_INT8_FORMAT " %f %f %f %f %f\n", timeCode,
		      epoch, m1, m2, dist, inc, phic );  fflush(stderr);
      ppnParams.mTot = m1 + m2;
      ppnParams.eta = m1*m2/( ppnParams.mTot*ppnParams.mTot );
      ppnParams.d = dist*LAL_PC_SI*1000.0;
      ppnParams.inc = inc*LAL_PI/180.0;
      ppnParams.phi = phic*LAL_PI/180.0;
    } else {
      timeCode = 'i';
      ppnParams.mTot = M1 + M2;
      ppnParams.eta = M1*M2/( ppnParams.mTot*ppnParams.mTot );
      ppnParams.d = DIST;
      ppnParams.inc = INC;
      ppnParams.phi = PHIC;
      epoch = EPOCH;
    }

    if ( ok ) {
      /* Set up other parameter structures. */
      ppnParams.epoch.gpsSeconds = ppnParams.epoch.gpsNanoSeconds = 0;
      ppnParams.position.latitude = ppnParams.position.longitude = 0.0;
      ppnParams.position.system = COORDINATESYSTEM_EQUATORIAL;
      ppnParams.psi = 0.0;
      ppnParams.fStartIn = fstart;
      ppnParams.fStopIn = fstop;
      ppnParams.lengthIn = 0;
      ppnParams.ppn = NULL;
      ppnParams.deltaT = DELTAT;
      memset( &waveform, 0, sizeof(CoherentGW) );

      /* Generate waveform at zero epoch. */
      SUB( LALGeneratePPNInspiral( &stat, &waveform, &ppnParams ),
	   &stat );
      snprintf( message, MSGLEN, "%d: %s", ppnParams.termCode,
          ppnParams.termDescription );
      INFO( message );
      if ( lalDebugLevel & LALINFO )
      {
        LALPrintError( "Info[0]: program %s, file %s, line %d, %s\n"
            "\tWaveform terminared at %e Hz\n", 
            *argv, __FILE__, __LINE__,
            INSPAWGFILEC, ppnParams.fStop );
      }
      if ( ppnParams.dfdt > 2.0 ) {
        snprintf( message, MSGLEN,
		     "Waveform sampling interval is too large:\n"
		     "\tmaximum df*dt = %f", ppnParams.dfdt );
	WARNING( message );
      }

      /* Compute epoch for waveform. */
      time = waveform.a->data->length*DELTAT;
      if ( timeCode == 'f' )
	epoch -= (INT8)( 1000000000.0*time );
      else if ( timeCode == 'c' )
	epoch -= (INT8)( 1000000000.0*ppnParams.tc );
      I8ToLIGOTimeGPS( &( waveform.a->epoch ), epoch );
      waveform.f->epoch = waveform.phi->epoch = waveform.a->epoch;

      /* Generate and inject signal. */
      signalvec.epoch = waveform.a->epoch;
      signalvec.epoch.gpsSeconds -= 1;
      signalvec.deltaT = output.deltaT/4.0;
      signalvec.f0 = 0;
      signalvec.data = NULL;
      time = ( time + 2.0 )/signalvec.deltaT;
      SUB( LALSCreateVector( &stat, &( signalvec.data ), (UINT4)time ),
	   &stat );
      SUB( LALSimulateCoherentGW( &stat, &signalvec, &waveform,
				  &detector ), &stat );
      SUB( LALSSInjectTimeSeries( &stat, &output, &signalvec ),
	   &stat );
      SUB( LALSDestroyVectorSequence( &stat, &( waveform.a->data ) ),
	   &stat );
      SUB( LALSDestroyVector( &stat, &( waveform.f->data ) ), &stat );
      SUB( LALDDestroyVector( &stat, &( waveform.phi->data ) ), &stat );
      LALFree( waveform.a );
      LALFree( waveform.f );
      LALFree( waveform.phi );
      SUB( LALSDestroyVector( &stat, &( signalvec.data ) ), &stat );
    }

    /* If there is no source file, inject only one source. */
    if ( !sourcefile )
      ok = 0;
  }

  /* Input file is exhausted (or has a badly-formatted line ). */
  if ( sourcefile )
    fclose( fp );

  /*******************************************************************
   * COMPUTE POWER SPECTRUM                                          *
   *******************************************************************/

  /* write diagnostic info to disk */
  if ( specfile ){
    fprintf(stderr, "error, unable to compute power spectrum.\n" );
    fprintf(stderr, "LALRealAverageSpectrum has been removed from LAL.\n" );
    fprintf(stderr, "Fix code to use new LALREAL4AverageSpectrum routine.\n" );
    fprintf(stderr, "Aborting.\n" );
    abort();
#if 0
      REAL4FrequencySeries     *fseries;
      RealDFTParams            *dftparams        = NULL;
      LALWindowParams           winParams;
      INT4 length=2048;

      /* Set up the window parameters */
      winParams.type=0;
      winParams.length=length;

      /* assign temporary memory for the frequency data */
      fseries = (REAL4FrequencySeries *) 
          LALMalloc (sizeof(REAL4FrequencySeries));
      strncpy( fseries->name, "anonymous", LALNameLength );
      fseries->data = NULL;
      SUB( LALCreateVector (&stat, &fseries->data, 
                  length/2 + 1), &stat ); 

      /* create the dft params */
      SUB( LALCreateRealDFTParams(&stat , &dftparams, &winParams, 1),
              &stat);

      /* compute the average spectrum */
      SUB( LALRealAverageSpectrum (&stat, fseries, &output, dftparams,
                  0), &stat );
      LALSPrintFrequencySeries ( fseries, specfile );

      SUB( LALDestroyRealDFTParams(&stat, &dftparams), &stat);
      SUB( LALDestroyVector(&stat, &fseries->data), &stat);
      LALFree( fseries );
#endif
  }


  /*******************************************************************
   * CLEANUP                                                         *
   *******************************************************************/

  /* Print output file. */
  if ( outfile ) {
    if ( ( fp = fopen( outfile, "w" ) ) == NULL ) {
      ERROR( INSPAWGFILEC_EFILE, INSPAWGFILEC_MSGEFILE,
	     outfile );
      return INSPAWGFILEC_EFILE;
    }
    for ( i = 0; i < output.data->length; i++ )
      fprintf( fp, "%e\n", output.data->data[i] );
    fclose( fp );
  }

  /* Destroy remaining memory. */
  SUB( LALDestroyRandomParams( &stat, &params ), &stat );
  SUB( LALSDestroyVector( &stat, &( output.data ) ), &stat );
  SUB( LALCDestroyVector( &stat, &( detector.transfer->data ) ),
       &stat );
  LALFree( detector.transfer );

  /* Done! */
  LALCheckMemoryLeaks();
  INFO( INSPAWGFILEC_MSGENORM );
  return INSPAWGFILEC_ENORM;
}


/* A function to convert INT8 nanoseconds to LIGOTimeGPS. */
void
I8ToLIGOTimeGPS( LIGOTimeGPS *output, INT8 input )
{
  INT8 s = input / 1000000000LL;
  output->gpsSeconds = (INT4)( s );
  output->gpsNanoSeconds = (INT4)( input - 1000000000LL*s );
  return;
}<|MERGE_RESOLUTION|>--- conflicted
+++ resolved
@@ -361,11 +361,7 @@
     }
 
     /* Read header. */
-<<<<<<< HEAD
-    ok &= ( fscanf( fp, "# epoch = %lld\n", &epoch ) == 1 );
-=======
     ok &= ( fscanf( fp, "# epoch = %" LAL_INT8_FORMAT "\n", &epoch ) == 1 );
->>>>>>> 6c5bc7c3
     I8ToLIGOTimeGPS( &( detector.transfer->epoch ), epoch );
     ok &= ( fscanf( fp, "# f0 = %lf\n", &( detector.transfer->f0 ) )
 	    == 1 );
@@ -427,11 +423,7 @@
     }
 
     /* Read header. */
-<<<<<<< HEAD
-    ok &= ( fscanf( fp, "# epoch = %lld\n", &epoch ) == 1 );
-=======
     ok &= ( fscanf( fp, "# epoch = %" LAL_INT8_FORMAT "\n", &epoch ) == 1 );
->>>>>>> 6c5bc7c3
     I8ToLIGOTimeGPS( &( output.epoch ), epoch );
     ok &= ( fscanf( fp, "# deltaT = %lf\n", &( output.deltaT ) )
 	    == 1 );
