--- conflicted
+++ resolved
@@ -1243,13 +1243,8 @@
 
   /* If the currentParams are not in the prior, overwrite and pick paramaters from the priors. OVERWRITE EVEN USER CHOICES. 
   (necessary for complicated prior shapes where LALInferenceCyclicReflectiveBound() is not enought */
-<<<<<<< HEAD
-  if(state->prior(state, currentParams)<=-DBL_MAX){
-    fprintf(stderr, "Warning initial parameter randomly drawn from prior. (in %s, line %d)\n",__FILE__, __LINE__);
-=======
   while(state->prior(state, currentParams)<=-DBL_MAX){
     fprintf(stderr, "Warning initial parameter randlomy drawn from prior. (in %s, line %d)\n",__FILE__, __LINE__);
->>>>>>> 6c2bb0b4
     LALInferenceVariables *temp; //
     temp=XLALCalloc(1,sizeof(LALInferenceVariables));
     memset(temp,0,sizeof(LALInferenceVariables));
