--- conflicted
+++ resolved
@@ -343,10 +343,7 @@
     int ndims = ND;
     int nPar = ndims + 3;
     if (LALInferenceCheckVariable(runState->currentParams,"f_ref")) nPar++;  // add space for f_ref
-<<<<<<< HEAD
-=======
     if (SKY_FRAME==1) nPar += 3;
->>>>>>> 51f66fb7
     int nClsPar = fmin(2,ND);
     int updInt = Ntrain;
     double Ztol = -1.e90;
