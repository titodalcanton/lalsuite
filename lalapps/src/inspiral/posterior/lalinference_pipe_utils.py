--- conflicted
+++ resolved
@@ -782,17 +782,13 @@
           zipfilename='postproc_'+evstring+'.tar.gz'
         else:
           zipfilename=None
-<<<<<<< HEAD
-        respagenode=self.add_results_page_node(resjob=self.cotest_results_page_job,outdir=pagedir,parent=mergenode,gzip_output=zipfilename)  
+        respagenode=self.add_results_page_node(resjob=self.cotest_results_page_job,outdir=pagedir,parent=mergenode,gzip_output=zipfilename)
+        respagenode.set_psd_files(enginenodes[0])  
         if (self.config.has_option('input','injection-file') or self.config.has_option('input','burst-injection-file')) and event.event_id is not None:
           if self.config.has_option('input','injection-file'):
             respagenode.set_injection(self.config.get('input','injection-file'),event.event_id)
           else:
             respagenode.set_injection(self.config.get('input','burst-injection-file'),event.event_id)
-=======
-        respagenode=self.add_results_page_node(resjob=self.cotest_results_page_job,outdir=pagedir,parent=mergenode,gzip_output=zipfilename)
-        respagenode.set_psd_files(enginenodes[0])
->>>>>>> 236029c3
         mkdirs(os.path.join(self.basepath,'coherence_test'))
         par_mergenodes=[]
         for ifo in enginenodes[0].ifos:
