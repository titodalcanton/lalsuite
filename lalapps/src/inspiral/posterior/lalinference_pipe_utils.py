#flow DAG Class definitions for LALInference Pipeline
# (C) 2012 John Veitch, Kiersten Ruisard, Kan Wang

import itertools
import glue
from glue import pipeline,segmentsUtils,segments
import os
import socket
from lalapps import inspiralutils
import uuid
import ast
import pdb
import string
from math import floor,ceil,log,pow
import sys
import random
from glue.ligolw import table
from glue.ligolw import ligolw
from glue.ligolw import lsctables
from glue.ligolw import utils

# We use the GLUE pipeline utilities to construct classes for each
# type of job. Each class has inputs and outputs, which are used to
# join together types of jobs into a DAG.


class LIGOLWContentHandlerExtractSimBurstTable(ligolw.LIGOLWContentHandler):
    def __init__(self,document):
      ligolw.LIGOLWContentHandler.__init__(self,document)
      self.tabname=lsctables.SimBurstTable.tableName
      self.intable=False
      self.tableElementName=''
    def startElement(self,name,attrs):
      if attrs.has_key('Name') and attrs['Name']==self.tabname:
        self.tableElementName=name
        # Got the right table, let's see if it's the right event
        ligolw.LIGOLWContentHandler.startElement(self,name,attrs)
        self.intable=True
      elif self.intable: # We are in the correct table
        ligolw.LIGOLWContentHandler.startElement(self,name,attrs)
    def endElement(self,name):
      if self.intable: ligolw.LIGOLWContentHandler.endElement(self,name)
      if self.intable and name==self.tableElementName: self.intable=False

lsctables.use_in(LIGOLWContentHandlerExtractSimBurstTable)

class Event():
  """
  Represents a unique event to run on
  """
  new_id=itertools.count().next

  def __init__(self,trig_time=None,SimInspiral=None,SnglInspiral=None,CoincInspiral=None,SimBurst=None,event_id=None,timeslide_dict=None,GID=None,ifos=None, duration=None,srate=None,trigSNR=None,fhigh=None):
    self.trig_time=trig_time
    self.injection=SimInspiral
    self.sngltrigger=SnglInspiral
    if timeslide_dict is None:
      self.timeslides={}
    else:
      self.timeslides=timeslide_dict
    self.GID=GID
    self.coinctrigger=CoincInspiral
    self.burstinjection=SimBurst
    if ifos is None:
      self.ifos = []
    else:
      self.ifos = ifos
    self.duration = duration
    self.srate = srate
    self.trigSNR = trigSNR
    self.fhigh = fhigh
    if event_id is not None:
        self.event_id=event_id
    else:
        self.event_id=Event.new_id()
    if self.injection is not None:
        self.trig_time=self.injection.get_end()
        if event_id is None: self.event_id=int(str(self.injection.simulation_id).split(':')[2])
    if self.burstinjection is not None:
        self.trig_time=self.burstinjection.get_end()
        if event_id is None: self.event_id=int(str(self.burstinjection.simulation_id).split(':')[2])
    if self.sngltrigger is not None:
        self.trig_time=self.sngltrigger.get_end()
        self.event_id=int(str(self.sngltrigger.event_id).split(':')[2])
    if self.coinctrigger is not None:
        self.trig_time=self.coinctrigger.end_time + 1.0e-9 * self.coinctrigger.end_time_ns
    if self.GID is not None:
        self.event_id=int(''.join(i for i in self.GID if i.isdigit()))

dummyCacheNames=['LALLIGO','LALVirgo','LALAdLIGO','LALAdVirgo','LALSimLIGO','LALSimAdLIGO','LALSimVirgo','LALSimAdVirgo']

def readLValert(SNRthreshold=0,gid=None,flow=40.0,gracedb="gracedb"):
  """
  Parse LV alert file, continaing coinc, sngl, coinc_event_map.
  and create a list of Events as input for pipeline
  Based on Chris Pankow's script
  """ 
  output=[]
  from glue.ligolw import utils
  from glue.ligolw import lsctables
  from glue.ligolw import ligolw
  from glue.ligolw import param
  from glue.ligolw import array
  from pylal import series as lalseries
  import numpy as np
  import subprocess
  from subprocess import Popen, PIPE
  print "gracedb download %s coinc.xml" % gid
  subprocess.call([gracedb,"download", gid ,"coinc.xml"])
  xmldoc=utils.load_filename("coinc.xml")
  coinctable = lsctables.getTablesByType(xmldoc, lsctables.CoincInspiralTable)[0]
  coinc_events = [event for event in coinctable]
  sngltable = lsctables.getTablesByType(xmldoc, lsctables.SnglInspiralTable)[0]
  sngl_events = [event for event in sngltable]
  #Issues to identify IFO with good data that did not produce a trigger
  #search_summary = lsctables.getTablesByType(xmldoc, lsctables.SearchSummaryTable)[0]
  #ifos = search_summary[0].ifos.split(",")
  coinc_table = lsctables.getTablesByType(xmldoc, lsctables.CoincTable)[0]
  ifos = coinc_table[0].instruments.split(",")
  trigSNR = coinctable[0].snr
  # Parse PSD
  srate_psdfile=16384
  print "gracedb download %s psd.xml.gz" % gid
  subprocess.call([gracedb,"download", gid ,"psd.xml.gz"])
  psdasciidic=None
  fhigh=None
  if os.path.exists("psd.xml.gz"):
    psdasciidic=get_xml_psds(os.path.realpath("./psd.xml.gz"),ifos,os.path.realpath('./PSDs'),end_time=None)
    combine=np.loadtxt(psdasciidic[psdasciidic.keys()[0]])
    srate_psdfile = pow(2.0, ceil( log(float(combine[-1][0]), 2) ) ) * 2
  else:
    print "Failed to gracedb download %s psd.xml.gz. lalinference will estimate the psd itself." % gid
  # Logic for template duration and sample rate disabled
  coinc_map = lsctables.getTablesByType(xmldoc, lsctables.CoincMapTable)[0]
  for coinc in coinc_events:
    these_sngls = [e for e in sngl_events if e.event_id in [c.event_id for c in coinc_map if c.coinc_event_id == coinc.coinc_event_id] ]
    #if these_sngls[0].template_duration:
      #dur = min([e.template_duration for e in these_sngls]) + 2.0 # Add 2s padding CAREFULL, DEPENDS ON THE LOW FREQUENCY CUTOFF OF THE DETECTION PIPELINE
      #srate = pow(2.0, ceil( log(max([e.f_final]), 2) ) ) # Round up to power of 2
    #else:
    dur=[]
    srate=[]
    for e in these_sngls:
      p=Popen(["lalapps_chirplen","--flow",str(flow),"-m1",str(e.mass1),"-m2",str(e.mass2)],stdout=PIPE, stderr=PIPE, stdin=PIPE)
      strlen = p.stdout.read()
      dur.append(pow(2.0, ceil( log(max(8.0,float(strlen.splitlines()[2].split()[5]) + 2.0), 2) ) ) )
      srate.append(pow(2.0, ceil( log(float(strlen.splitlines()[1].split()[5]), 2) ) ) * 2 )
    if max(srate)<srate_psdfile:
      srate = max(srate)
    else:
      srate = srate_psdfile
      fhigh = srate_psdfile/2.0 * 0.95 # Because of the drop-off near Nyquist of the PSD from gstlal
    ev=Event(CoincInspiral=coinc, GID=gid, ifos = ifos, duration = max(dur), srate = srate, trigSNR = trigSNR, fhigh = fhigh)
    if(coinc.snr>SNRthreshold): output.append(ev)
  
  print "Found %d coinc events in table." % len(coinc_events)
  return output

def open_pipedown_database(database_filename,tmp_space):
    """
    Open the connection to the pipedown database
    """
    if not os.access(database_filename,os.R_OK):
	raise Exception('Unable to open input file: %s'%(database_filename))
    from glue.ligolw import dbtables
    import sqlite3
    working_filename=dbtables.get_connection_filename(database_filename,tmp_path=tmp_space)
    connection = sqlite3.connect(working_filename)
    if tmp_space:
	dbtables.set_temp_store_directory(connection,tmp_space)
    dbtables.DBTable_set_connection(connection)
    return (connection,working_filename) 


def get_zerolag_pipedown(database_connection, dumpfile=None, gpsstart=None, gpsend=None, max_cfar=-1):
	"""
	Returns a list of Event objects
	from pipedown data base. Can dump some stats to dumpfile if given,
	and filter by gpsstart and gpsend to reduce the nunmber or specify
	max_cfar to select by combined FAR
	"""
	output={}
	if gpsstart is not None: gpsstart=float(gpsstart)
	if gpsend is not None: gpsend=float(gpsend)
	# Get coincs
	get_coincs = "SELECT sngl_inspiral.end_time+sngl_inspiral.end_time_ns*1e-9,sngl_inspiral.ifo,coinc_event.coinc_event_id,sngl_inspiral.snr,sngl_inspiral.chisq,coinc_inspiral.combined_far \
		FROM sngl_inspiral join coinc_event_map on (coinc_event_map.table_name=='sngl_inspiral' and coinc_event_map.event_id ==\
		sngl_inspiral.event_id) join coinc_event on (coinc_event.coinc_event_id==coinc_event_map.coinc_event_id) \
		join coinc_inspiral on (coinc_event.coinc_event_id==coinc_inspiral.coinc_event_id) \
		WHERE coinc_event.time_slide_id=='time_slide:time_slide_id:10049'\
		"
	if gpsstart is not None:
		get_coincs=get_coincs+' and coinc_inspiral.end_time+coinc_inspiral.end_time_ns*1.0e-9 > %f'%(gpsstart)
	if gpsend is not None:
		get_coincs=get_coincs+' and coinc_inspiral.end_time+coinc_inspiral.end_time_ns*1.0e-9 < %f'%(gpsend)
	if max_cfar !=-1:
		get_coincs=get_coincs+' and coinc_inspiral.combined_far < %f'%(max_cfar)
	db_out=database_connection.cursor().execute(get_coincs)
    	extra={}
	for (sngl_time, ifo, coinc_id, snr, chisq, cfar) in db_out:
      		coinc_id=int(coinc_id.split(":")[-1])
	  	if not coinc_id in output.keys():
			output[coinc_id]=Event(trig_time=sngl_time,timeslide_dict={},event_id=int(coinc_id))
			extra[coinc_id]={}
		output[coinc_id].timeslides[ifo]=0
		output[coinc_id].ifos.append(ifo)
		extra[coinc_id][ifo]={'snr':snr,'chisq':chisq,'cfar':cfar}
	if dumpfile is not None:
		fh=open(dumpfile,'w')
		for co in output.keys():
			for ifo in output[co].ifos:
				fh.write('%s %s %s %s %s %s %s\n'%(str(co),ifo,str(output[co].trig_time),str(output[co].timeslides[ifo]),str(extra[co][ifo]['snr']),str(extra[co][ifo]['chisq']),str(extra[co][ifo]['cfar'])))
		fh.close()
	return output.values()
	

def get_timeslides_pipedown(database_connection, dumpfile=None, gpsstart=None, gpsend=None, max_cfar=-1):
	"""
	Returns a list of Event objects
	with times and timeslide offsets
	"""
	output={}
	if gpsstart is not None: gpsstart=float(gpsstart)
	if gpsend is not None: gpsend=float(gpsend)
	db_segments=[]
	sql_seg_query="SELECT search_summary.out_start_time, search_summary.out_end_time from search_summary join process on process.process_id==search_summary.process_id where process.program=='thinca'"
	db_out = database_connection.cursor().execute(sql_seg_query)
	for d in db_out:
		if d not in db_segments:
			db_segments.append(d)
	seglist=segments.segmentlist([segments.segment(d[0],d[1]) for d in db_segments])
	db_out_saved=[]
	# Get coincidences
	get_coincs="SELECT sngl_inspiral.end_time+sngl_inspiral.end_time_ns*1e-9,time_slide.offset,sngl_inspiral.ifo,coinc_event.coinc_event_id,sngl_inspiral.snr,sngl_inspiral.chisq,coinc_inspiral.combined_far \
		    FROM sngl_inspiral join coinc_event_map on (coinc_event_map.table_name == 'sngl_inspiral' and coinc_event_map.event_id \
		    == sngl_inspiral.event_id) join coinc_event on (coinc_event.coinc_event_id==coinc_event_map.coinc_event_id) join time_slide\
		    on (time_slide.time_slide_id == coinc_event.time_slide_id and time_slide.instrument==sngl_inspiral.ifo)\
		    join coinc_inspiral on (coinc_inspiral.coinc_event_id==coinc_event.coinc_event_id) where coinc_event.time_slide_id!='time_slide:time_slide_id:10049'"
	joinstr = ' and '
	if gpsstart is not None:
		get_coincs=get_coincs+ joinstr + ' coinc_inspiral.end_time+coinc_inspiral.end_time_ns*1e-9 > %f'%(gpsstart)
	if gpsend is not None:
		get_coincs=get_coincs+ joinstr+' coinc_inspiral.end_time+coinc_inspiral.end_time_ns*1e-9 <%f'%(gpsend)
	if max_cfar!=-1:
		get_coincs=get_coincs+joinstr+' coinc_inspiral.combined_far < %f'%(max_cfar)
	db_out=database_connection.cursor().execute(get_coincs)
	from pylal import SnglInspiralUtils
	extra={}
	for (sngl_time, slide, ifo, coinc_id, snr, chisq, cfar) in db_out:
		coinc_id=int(coinc_id.split(":")[-1])
		seg=filter(lambda seg:sngl_time in seg,seglist)[0]
		slid_time = SnglInspiralUtils.slideTimeOnRing(sngl_time,slide,seg)
		if not coinc_id in output.keys():
			output[coinc_id]=Event(trig_time=slid_time,timeslide_dict={},event_id=int(coinc_id))
			extra[coinc_id]={}
		output[coinc_id].timeslides[ifo]=slid_time-sngl_time
		output[coinc_id].ifos.append(ifo)
		extra[coinc_id][ifo]={'snr':snr,'chisq':chisq,'cfar':cfar}
	if dumpfile is not None:
		fh=open(dumpfile,'w')
		for co in output.keys():
			for ifo in output[co].ifos:
				fh.write('%s %s %s %s %s %s %s\n'%(str(co),ifo,str(output[co].trig_time),str(output[co].timeslides[ifo]),str(extra[co][ifo]['snr']),str(extra[co][ifo]['chisq']),str(extra[co][ifo]['cfar'])))
		fh.close()
	return output.values()

def mkdirs(path):
  """
  Helper function. Make the given directory, creating intermediate
  dirs if necessary, and don't complain about it already existing.
  """
  if os.access(path,os.W_OK) and os.path.isdir(path): return
  else: os.makedirs(path)

def chooseEngineNode(name):
  if name=='lalinferencenest':
    return LALInferenceNestNode
  if name=='lalinferencemcmc':
    return LALInferenceMCMCNode
  if name=='lalinferencebambi' or name=='lalinferencebambimpi':
    return LALInferenceBAMBINode
  return EngineNode

def scan_timefile(timefile):
    import re
    p=re.compile('[\d.]+')
    times=[]
    timefilehandle=open(timefile,'r')
    for time in timefilehandle:
      if not p.match(time):
	continue
      if float(time) in times:
	print 'NOT Skipping duplicate time %s (lalinfernece_pipe_utils.py 268)'%(time)
	#continue
      print 'Read time %s'%(time)
      times.append(float(time))
    timefilehandle.close()
    return times
    
def get_xml_psds(psdxml,ifos,outpath,end_time=None):
  """
  Get a psd.xml.gz file and:
  1) Reads it
  2) Converts PSD (10e-44) -> ASD ( ~10e-22)
  3) Checks the psd file contains all the IFO we want to analyze
  4) Writes down the ASDs into an ascii file for each IFO in psd.xml.gz. The name of the file contains the trigtime (if given) and the ifo name.
  Input:
    psdxml: psd.xml.gz file
    ifos: list of ifos used for the analysis
    outpath: path where the ascii ASD will be written to
    (end_time): trigtime for this event. Will be used a part of the ASD file name
  """
  lal=1
  from glue.ligolw import utils
  try: from lal import Aseries
  except ImportError:
    from pylal import series
    lal=0
  import numpy as np

  out={}
  if not os.path.isdir(outpath):
    os.makedirs(outpath)
  if end_time is not None:
    time=repr(float(end_time))
  else:
    time=''
  #check we don't already have ALL the psd files #
  got_all=1
  for ifo in ifos:
    path_to_ascii_psd=os.path.join(outpath,ifo+'_psd_'+time+'.txt')
    # Check we don't already have that ascii (e.g. because we are running parallel runs of the save event 
    if os.path.isfile(path_to_ascii_psd):
      got_all*=1
    else:
      got_all*=0
  if got_all==1:
    #print "Already have PSD files. Nothing to do...\n"
    for ifo in ifos:
      out[ifo]=os.path.join(outpath,ifo+'_psd_'+time+'.txt')
    return out
 
  # We need to convert the PSD for one or more IFOS. Open the file
  if not os.path.isfile(psdxml):
    print "ERROR: impossible to open the psd file %s. Exiting...\n"%psdxml
    sys.exit(1)
  xmlpsd =  series.read_psd_xmldoc(utils.load_filename(psdxml))
  # Check the psd file contains all the IFOs we want to analize
  for ifo in ifos:
    if not ifo in [i.encode('ascii') for i in xmlpsd.keys()]:
      print "ERROR. The PSD for the ifo %s does not seem to be contained in %s\n"%(ifo,psdxml)
      sys.exit(1)
  #loop over ifos in psd xml file
  for instrument in xmlpsd.keys():
    #name of the ascii file we are going to write the PSD into
    path_to_ascii_psd=os.path.join(outpath,instrument.encode('ascii')+'_psd_'+time+'.txt')
    # Check we don't already have that ascii (e.g. because we are running parallel runs of the save event 
    if os.path.isfile(path_to_ascii_psd):
      continue  
    # get data for the IFO
    ifodata=xmlpsd[instrument]
    #check data is not empty
    if ifodata is None:
      continue
    # we have data. Get psd array
    if lal==0:
      #pylal stores the series in ifodata.data
      data=ifodata
    else:
      # lal stores it in ifodata.data.data
      data=ifodata.data
    # Fill a two columns array of (freq, psd) and save it in the ascii file
    f0=ifodata.f0
    deltaF=ifodata.deltaF
    
    combine=[]
  
    for i in np.arange(len(data.data)) :
      combine.append([f0+i*deltaF,np.sqrt(data.data[i])])
    np.savetxt(path_to_ascii_psd,combine)
    ifo=instrument.encode('ascii') 
    # set node.psds dictionary with the path to the ascii files
    out[ifo]=os.path.join(outpath,ifo+'_psd_'+time+'.txt')
  return out
  
class LALInferencePipelineDAG(pipeline.CondorDAG):
  def __init__(self,cp,dax=False):
    self.subfiles=[]
    self.config=cp
    self.engine=cp.get('analysis','engine')
    self.EngineNode=chooseEngineNode(self.engine)
    if cp.has_option('paths','basedir'):
      self.basepath=cp.get('paths','basedir')
    else:
      self.basepath=os.getcwd()
      print 'No basepath specified, using current directory: %s'%(self.basepath)
    mkdirs(self.basepath)
    self.posteriorpath=os.path.join(self.basepath,'posterior_samples')
    mkdirs(self.posteriorpath)
    daglogdir=cp.get('paths','daglogdir')
    mkdirs(daglogdir)
    self.daglogfile=os.path.join(daglogdir,'lalinference_pipeline-'+str(uuid.uuid1())+'.log')
    pipeline.CondorDAG.__init__(self,self.daglogfile,dax)
    if cp.has_option('paths','cachedir'):
      self.cachepath=cp.get('paths','cachedir')
    else:
      self.cachepath=os.path.join(self.basepath,'caches')
    mkdirs(self.cachepath)
    if cp.has_option('paths','logdir'):
      self.logpath=cp.get('paths','logdir')
    else:
      self.logpath=os.path.join(self.basepath,'log')
    mkdirs(self.logpath)
    if cp.has_option('analysis','ifos'):
      self.ifos=ast.literal_eval(cp.get('analysis','ifos'))
    else:
      self.ifos=['H1','L1','V1']
    self.segments={}
    if cp.has_option('datafind','veto-categories'):
      self.veto_categories=cp.get('datafind','veto-categories')
    else: self.veto_categories=[]
    for ifo in self.ifos:
      self.segments[ifo]=[]
    self.dq={}
    self.frtypes=ast.literal_eval(cp.get('datafind','types'))
    self.channels=ast.literal_eval(cp.get('data','channels'))
    self.mdcchannels=None
    self.mdccaches=None
    if cp.has_option('input','mdc-caches'):
        self.mdccaches=ast.literal_eval( cp.get('input','mdc-caches'))
        if cp.has_option('input','mdc-channels'):
            self.mdcchannels=ast.literal_eval( cp.get('input','mdc-channels'))
        else:
            print "ERROR: you must provide mdc-channels with mdc-caches\n"
            exit(1)
            
    self.use_available_data=False
    self.webdir=cp.get('paths','webdir')
    if cp.has_option('analysis','dataseed'):
      self.dataseed=cp.getint('analysis','dataseed')
    else:
      self.dataseed=None
    # Set up necessary job files.
    self.datafind_job = pipeline.LSCDataFindJob(self.cachepath,self.logpath,self.config)
    self.datafind_job.set_universe('vanilla')
    self.datafind_job.add_opt('url-type','file')
    self.datafind_job.set_sub_file(os.path.join(self.basepath,'datafind.sub'))
    self.engine_job = EngineJob(self.config, os.path.join(self.basepath,'lalinference.sub'),self.logpath)
    self.results_page_job = ResultsPageJob(self.config,os.path.join(self.basepath,'resultspage.sub'),self.logpath)
    self.merge_job = MergeNSJob(self.config,os.path.join(self.basepath,'merge_runs.sub'),self.logpath)
    self.coherence_test_job = CoherenceTestJob(self.config,os.path.join(self.basepath,'coherence_test.sub'),self.logpath)
    self.gracedbjob = GraceDBJob(self.config,os.path.join(self.basepath,'gracedb.sub'),self.logpath)
    # Process the input to build list of analyses to do
    self.events=self.setup_from_inputs()
    self.times=[e.trig_time for e in self.events]

    # Sanity checking
    if len(self.events)==0:
      print 'No input events found, please check your config. Will generate an empty DAG'
    
    # Set up the segments
    (mintime,maxtime)=self.get_required_data(self.times)
    if not self.config.has_option('input','gps-start-time'):
      self.config.set('input','gps-start-time',str(int(floor(mintime))))
    if not self.config.has_option('input','gps-end-time'):
      self.config.set('input','gps-end-time',str(int(ceil(maxtime))))
    self.add_science_segments()
    
    # Save the final configuration that is being used
    conffilename=os.path.join(self.basepath,'config.ini')
    with open(conffilename,'wb') as conffile:
      self.config.write(conffile)
    # Generate the DAG according to the config given
    if self.engine=='lalinferencenest':
      for event in self.events: self.add_full_analysis_lalinferencenest(event)
    elif self.engine=='lalinferencemcmc':
      for event in self.events: self.add_full_analysis_lalinferencemcmc(event)
    elif self.engine=='lalinferencebambi' or self.engine=='lalinferencebambimpi':
      for event in self.events: self.add_full_analysis_lalinferencebambi(event)

    self.dagfilename="lalinference_%s-%s"%(self.config.get('input','gps-start-time'),self.config.get('input','gps-end-time'))
    self.set_dag_file(os.path.join(self.basepath,self.dagfilename))
    
  def get_required_data(self,times):
    """
    Calculate the data that will be needed to process all events
    """
    #psdlength = self.config.getint('input','max-psd-length')
    padding=self.config.getint('input','padding')
    if self.config.has_option('engine','seglen') or self.config.has_option('lalinference','seglen'):
      if self.config.has_option('engine','seglen'):
        seglen = self.config.getfloat('engine','seglen')
      if self.config.has_option('lalinference','seglen'):
        seglen = self.config.getfloat('lalinference','seglen')

      if os.path.exists("psd.xml.gz"):
        psdlength = 0
      else:
        psdlength = 32*seglen
    else:
      seglen = max(e.duration for e in self.events)
      if os.path.exists("psd.xml.gz"):
        psdlength = 0
      else:
        psdlength = 32*seglen
    # Assume that the data interval is (end_time - seglen -padding , end_time + psdlength +padding )
    # -> change to (trig_time - seglen - padding - psdlength + 2 , trig_time + padding + 2) to estimate the psd before the trigger for online follow-up.
    # Also require padding before start time
    return (min(times)-padding-seglen-psdlength+2,max(times)+padding+2)

  def setup_from_times(self,times):
    """
    Generate a DAG from a list of times
    """
    for time in self.times:
      self.add_full_analysis_lalinferencenest(Event(trig_time=time))
      
  def select_events(self):
    """
    Read events from the config parser. Understands both ranges and comma separated events, or combinations
    eg. events=[0,1,5:10,21] adds to the analysis the events: 0,1,5,6,7,8,9,10 and 21
    """
    events=[]
    times=[]
    raw_events=self.config.get('input','events').replace('[','').replace(']','').split(',')
    for raw_event in raw_events:
        if ':' in raw_event:
            limits=raw_event.split(':')
            if len(limits) != 2:
                print "Error: in event config option; ':' must separate two numbers."
                exit(0)
            low=int(limits[0])
            high=int(limits[1])
            if low>high:
                events.extend(range(int(high),int(low)+1))
            elif high>low:
                events.extend(range(int(low),int(high)+1))
        else:
            events.append(int(raw_event))
    return events

  def setup_from_inputs(self):
    """
    Scan the list of inputs, i.e.
    gps-time-file, injection-file, sngl-inspiral-file, coinc-inspiral-file, pipedown-database
    in the [input] section of the ini file.
    And process the events found therein
    """
    gpsstart=None
    gpsend=None
    inputnames=['gps-time-file','injection-file','burst-injection-file','sngl-inspiral-file','coinc-inspiral-file','pipedown-db','gid']#,'lvalert-file']
    if sum([ 1 if self.config.has_option('input',name) else 0 for name in inputnames])!=1:
        print 'Plese specify only one input file'
        sys.exit(1)
    if self.config.has_option('input','events'):
      selected_events=self.config.get('input','events')
      print 'Selected events %s'%(str(selected_events))
      
      if selected_events=='all':
          selected_events=None
      else:
          selected_events=self.select_events()
    else:
        selected_events=None
    if self.config.has_option('input','gps-start-time'):
      gpsstart=self.config.getfloat('input','gps-start-time')
    if self.config.has_option('input','gps-end-time'):
      gpsend=self.config.getfloat('input','gps-end-time')
    # ASCII list of GPS times
    if self.config.has_option('input','gps-time-file'):
      times=scan_timefile(self.config.get('input','gps-time-file'))
      if self.config.has_option('input','timeslides-ascii'):
          dest=self.config.get('input','timeslides-ascii')
          if not os.path.isfile(dest):
              print "ERROR the ascii file %s containing the timeslides do not exist\n"%dest
              exit(1)
          else:
              from numpy import loadtxt
              data=loadtxt(dest)
              if len(self.ifos)!= len(data[0,:]):
                  print "ERROR: ascii timeslide file must contain a column for each IFO used in the analysis!\n"
                  exit(1)
              if len(times)!=len(data[:,0]):
                  print 'ERROR: ascii timeslide must contain a row for each trigtime. Exiting...\n'
                  exit(1)
                  
              timeslides={}
              this_time=0
              for time in times:
                  timeslides[time]={}
                  this_ifo=0
                  for ifo in self.ifos:
                      timeslides[time][ifo]=data[this_time,this_ifo]
                      this_ifo+=1
                  this_time+=1
          events=[Event(trig_time=time,timeslide_dict=timeslides[time]) for time in times]
      else:
          events=[Event(trig_time=time) for time in times]
    # Siminspiral Table
    if self.config.has_option('input','injection-file'):
      from pylal import SimInspiralUtils
      injTable=SimInspiralUtils.ReadSimInspiralFromFiles([self.config.get('input','injection-file')])
      events=[Event(SimInspiral=inj) for inj in injTable]
    if self.config.has_option('input','burst-injection-file'):
      from pylal import SimBurstUtils
      injfile=self.config.get('input','burst-injection-file')
      xmldoc = utils.load_filename(injfile,contenthandler=LIGOLWContentHandlerExtractSimBurstTable)
      injTable=table.get_table(xmldoc,lsctables.SimBurstTable.tableName)
      #injection=siminspiraltable[eventnum]
      #injTable=SimBurstUtils.ReadSimBurstFromFiles([self.config.get('input','burst-injection-file')])
      events=[Event(SimBurst=inj) for inj in injTable]
    # SnglInspiral Table
    if self.config.has_option('input','sngl-inspiral-file'):
      from pylal import SnglInspiralUtils
      trigTable=SnglInspiralUtils.ReadSnglInspiralFromFiles([self.config.get('input','sngl-inspiral-file')])
      events=[Event(SnglInspiral=trig) for trig in trigTable]
    if self.config.has_option('input','coinc-inspiral-file'):
      from pylal import CoincInspiralUtils
      coincTable = CoincInspiralUtils.readCoincInspiralFromFiles([self.config.get('input','coinc-inspiral-file')])
      events = [Event(CoincInspiral=coinc) for coinc in coincTable]
    # LVAlert CoincInspiral Table
    #if self.config.has_option('input','lvalert-file'):
    if self.config.has_option('input','gid'):
      gid=self.config.get('input','gid')
      flow=40.0
      if self.config.has_option('lalinference','flow'):
        flow=min(ast.literal_eval(self.config.get('lalinference','flow')))
      events = readLValert(gid=gid,flow=flow,gracedb=self.config.get('condor','gracedb'))
    # pipedown-database
    else: gid=None
    if self.config.has_option('input','pipedown-db'):
      db_connection = open_pipedown_database(self.config.get('input','pipedown-db'),None)[0]
      # Timeslides
      if self.config.has_option('input','time-slide-dump'):
        timeslidedump=self.config.get('input','time-slide-dump')
      else:
        timeslidedump=None
      if self.config.has_option('input','max-cfar'):
	maxcfar=self.config.getfloat('input','max-cfar')
      else:
	maxcfar=-1
      if self.config.get('input','timeslides').lower()=='true':
	events=get_timeslides_pipedown(db_connection, gpsstart=gpsstart, gpsend=gpsend,dumpfile=timeslidedump,max_cfar=maxcfar)
      else:
	events=get_zerolag_pipedown(db_connection, gpsstart=gpsstart, gpsend=gpsend, dumpfile=timeslidedump,max_cfar=maxcfar)
    if(selected_events is not None):
        used_events=[]
        for i in selected_events:
            e=events[i]
            e.event_id=i
            used_events.append(e)
        events=used_events
    if gpsstart is not None:
        events = filter(lambda e:e.trig_time>gpsstart, events)
    if gpsend is not None:
        events = filter(lambda e:e.trig_time<gpsend, events)
    return events

  def add_full_analysis_lalinferencenest(self,event):
    """
    Generate an end-to-end analysis of a given event (Event class)
    For LALinferenceNest code. Uses parallel runs if specified
    """
    evstring=str(event.event_id)
    if event.trig_time is not None:
        evstring=str(event.trig_time)+'-'+str(event.event_id)
    Npar=self.config.getint('analysis','nparallel')
    # Set up the parallel engine nodes
    enginenodes=[]
    for i in range(Npar):
      n=self.add_engine_node(event)
      if n is not None: enginenodes.append(n)
    if len(enginenodes)==0:
      return False
    myifos=enginenodes[0].get_ifos()
    # Merge the results together
    pagedir=os.path.join(self.webdir,evstring,myifos)
    mkdirs(pagedir)
    mergenode=MergeNSNode(self.merge_job,parents=enginenodes)
    mergenode.set_pos_output_file(os.path.join(self.posteriorpath,'posterior_%s_%s.dat'%(myifos,evstring)))
    self.add_node(mergenode)
    respagenode=self.add_results_page_node(outdir=pagedir,parent=mergenode)
    # Call finalize to build final list of available data
    enginenodes[0].finalize()
    respagenode.set_bayes_coherent_noise(mergenode.get_B_file())
    respagenode.set_snr_path(enginenodes[0].get_snr_file())

    if (self.config.has_option('input','injection-file') or self.config.has_option('input','burst-injection-file')) and event.event_id is not None:
        if self.config.has_option('input','injection-file'):
            respagenode.set_injection(self.config.get('input','injection-file'),event.event_id)
        else:
            respagenode.set_injection(self.config.get('input','burst-injection-file'),event.event_id)
           
    if event.GID is not None:
      if self.config.has_option('analysis','upload-to-gracedb'):
        if self.config.getboolean('analysis','upload-to-gracedb'):
          self.add_gracedb_log_node(respagenode,event.GID)
    if self.config.getboolean('analysis','coherence-test') and len(enginenodes[0].ifos)>1:
        mkdirs(os.path.join(self.basepath,'coherence_test'))
        par_mergenodes=[]
        for ifo in enginenodes[0].ifos:
            cotest_nodes=[self.add_engine_node(event,ifos=[ifo]) for i in range(Npar)]
            for co in cotest_nodes:
              co.set_psdstart(enginenodes[0].GPSstart)
              co.set_psdlength(enginenodes[0].psdlength)
            pmergenode=MergeNSNode(self.merge_job,parents=cotest_nodes)
            pmergenode.set_pos_output_file(os.path.join(self.posteriorpath,'posterior_%s_%s.dat'%(ifo,evstring)))
            self.add_node(pmergenode)
            par_mergenodes.append(pmergenode)
            presultsdir=os.path.join(pagedir,ifo)
            mkdirs(presultsdir)
            subresnode=self.add_results_page_node(outdir=presultsdir,parent=pmergenode)
            subresnode.set_bayes_coherent_noise(pmergenode.get_B_file())
            subresnode.set_snr_path(cotest_nodes[0].get_snr_file())
            if self.config.has_option('input','injection-file') and event.event_id is not None:
                subresnode.set_injection(self.config.get('input','injection-file'),event.event_id)
            if self.config.has_option('input','burst-injection-file') and event.event_id is not None:
                subresnode.set_injection(self.config.get('input','burst-injection-file'),event.event_id)
        coherence_node=CoherenceTestNode(self.coherence_test_job,outfile=os.path.join(self.basepath,'coherence_test','coherence_test_%s_%s.dat'%(myifos,evstring)))
        coherence_node.add_coherent_parent(mergenode)
        map(coherence_node.add_incoherent_parent, par_mergenodes)
        self.add_node(coherence_node)
        respagenode.add_parent(coherence_node)
        respagenode.set_bayes_coherent_incoherent(coherence_node.get_output_files()[0])
    return True
	
  def add_full_analysis_lalinferencemcmc(self,event):
    """
    Generate an end-to-end analysis of a given event
    For LALInferenceMCMC.
    """
    evstring=str(event.event_id)
    if event.trig_time is not None:
        evstring=str(event.trig_time)+'-'+str(event.event_id)
    Npar=self.config.getint('analysis','nparallel')
    enginenodes=[]
    for i in range(Npar):
        enginenodes.append(self.add_engine_node(event))
    myifos=enginenodes[0].get_ifos()
    pagedir=os.path.join(self.webdir,evstring,myifos)
    mkdirs(pagedir)
    respagenode=self.add_results_page_node(outdir=pagedir)
    map(respagenode.add_engine_parent, enginenodes)
    if event.GID is not None:
      if self.config.has_option('analysis','upload-to-gracedb'):
        if self.config.getboolean('analysis','upload-to-gracedb'):
          self.add_gracedb_log_node(respagenode,event.GID)

  def add_full_analysis_lalinferencebambi(self,event):
    """
    Generate an end-to-end analysis of a given event
    For LALInferenceBAMBI.
    """
    evstring=str(event.event_id)
    if event.trig_time is not None:
        evstring=str(event.trig_time)+'-'+str(event.event_id)
    enginenodes=[]
    enginenodes.append(self.add_engine_node(event))
    myifos=enginenodes[0].get_ifos()
    pagedir=os.path.join(self.webdir,evstring,myifos)
    mkdirs(pagedir)
    respagenode=self.add_results_page_node(outdir=pagedir)
    respagenode.set_bayes_coherent_noise(enginenodes[0].get_B_file())
    respagenode.set_header_file(enginenodes[0].get_header_file())
    map(respagenode.add_engine_parent, enginenodes)
    if event.GID is not None:
      if self.config.has_option('analysis','upload-to-gracedb'):
        if self.config.getboolean('analysis','upload-to-gracedb'):
          self.add_gracedb_log_node(respagenode,event.GID)

  def add_science_segments(self):
    # Query the segment database for science segments and
    # add them to the pool of segments
    if self.config.has_option('input','ignore-science-segments'):
      if self.config.getboolean('input','ignore-science-segments'):
        start=self.config.getfloat('input','gps-start-time')
        end=self.config.getfloat('input','gps-end-time')
        i=0
        for ifo in self.ifos:
          sciseg=pipeline.ScienceSegment((i,start,end,end-start))
          df_node=self.get_datafind_node(ifo,self.frtypes[ifo],int(sciseg.start()),int(sciseg.end()))
          sciseg.set_df_node(df_node)
          self.segments[ifo].append(sciseg)
          i+=1
        return
    # Look up science segments as required
    segmentdir=os.path.join(self.basepath,'segments')
    mkdirs(segmentdir)
    curdir=os.getcwd()
    os.chdir(segmentdir)
    for ifo in self.ifos:
      (segFileName,dqVetoes)=inspiralutils.findSegmentsToAnalyze(self.config, ifo, self.veto_categories, generate_segments=True,\
	use_available_data=self.use_available_data , data_quality_vetoes=False)
      self.dqVetoes=dqVetoes
      segfile=open(segFileName)
      segs=segmentsUtils.fromsegwizard(segfile)
      segs.coalesce()
      segfile.close()
      for seg in segs:
	    sciseg=pipeline.ScienceSegment((segs.index(seg),seg[0],seg[1],seg[1]-seg[0]))
	    df_node=self.get_datafind_node(ifo,self.frtypes[ifo],int(sciseg.start()),int(sciseg.end()))
	    sciseg.set_df_node(df_node)
	    self.segments[ifo].append(sciseg)
    os.chdir(curdir)
  
  def get_datafind_node(self,ifo,frtype,gpsstart,gpsend):
    node=pipeline.LSCDataFindNode(self.datafind_job)
    node.set_observatory(ifo[0])
    node.set_type(frtype)
    node.set_start(gpsstart)
    node.set_end(gpsend)
    #self.add_node(node)
    return node
  
  def add_engine_node(self,event,ifos=None,extra_options=None):
    """
    Add an engine node to the dag. Will find the appropriate cache files automatically.
    Will determine the data to be read and the output file.
    Will use all IFOs known to the DAG, unless otherwise specified as a list of strings
    """
    if ifos is None and len(event.ifos)>0:
      ifos=event.ifos
    if ifos is None:
      ifos=self.ifos
    node=self.EngineNode(self.engine_job)
    end_time=event.trig_time
    node.set_trig_time(end_time)
    node.set_seed(random.randint(1,2**31))
    if event.srate: node.set_srate(event.srate)
    if event.trigSNR: node.set_trigSNR(event.trigSNR)
    
    """ The reason for the following is that LALInferenceReadData will increment dataseed by one for each IFO (keeping the order given in self.ifos). But for the coherence test, the runs with a single IFO won't have their seeds updated, and that will result in the BCI to be wrong. We thus increment by one the seed here"""
    idx=0
    if len(ifos)==len(self.ifos):
      idx=0
    elif len(ifos)==1:
      thisifo=ifos[0]
      idx=self.ifos.index(thisifo)
      
      
    if self.dataseed:
      node.set_dataseed(self.dataseed+5*event.event_id+idx)
    gotdata=0
    for ifo in ifos:
      if event.timeslides.has_key(ifo):
        slide=event.timeslides[ifo]
      else:
        slide=0
      for seg in self.segments[ifo]:
        if end_time >= seg.start() and end_time < seg.end():
          if self.mdcchannels:
            mdcchannel=self.mdcchannels[ifo]
          else:
            mdcchannel=None
          if self.mdccaches:
            mdccache=self.mdccaches[ifo]
            node.add_var_opt('inject_from_mdc','')
          else:
            mdccache=None
          gotdata+=node.add_ifo_data(ifo,seg,self.channels[ifo],mdccache=mdccache,mdcchannel=mdcchannel,timeslide=slide)
    if self.config.has_option('lalinference','fake-cache'):
      node.cachefiles=ast.literal_eval(self.config.get('lalinference','fake-cache'))
      node.channels=ast.literal_eval(self.config.get('data','channels'))
      if len(ifos)==0: node.ifos=node.cachefiles.keys()
      else: node.ifos=ifos
      node.timeslides=dict([ (ifo,0) for ifo in node.ifos])
      gotdata=1
    if self.config.has_option('lalinference','psd-xmlfile'):
      psdpath=os.path.realpath(self.config.get('lalinference','psd-xmlfile'))
      node.psds=get_xml_psds(psdpath,ifos,os.path.join(self.basepath,'PSDs'),end_time=end_time) 
      if len(ifos)==0: node.ifos=node.cachefiles.keys()
      else: node.ifos=ifos
      gotdata=1
    if self.config.has_option('input','gid'):
      if os.path.isfile(os.path.join(self.basepath,'psd.xml.gz')):
        psdpath=os.path.join(self.basepath,'psd.xml.gz')
        node.psds=get_xml_psds(psdpath,ifos,os.path.join(self.basepath,'PSDs'),end_time=None) 
    if self.config.has_option('lalinference','flow'):
      node.flows=ast.literal_eval(self.config.get('lalinference','flow'))
    if event.fhigh:
      for ifo in ifos:
        node.fhighs[ifo]=str(event.fhigh)
    if self.config.has_option('lalinference','ER2-cache'):
      node.cachefiles=ast.literal_eval(self.config.get('lalinference','ER2-cache'))
      node.channels=ast.literal_eval(self.config.get('data','channels'))
      node.psds=ast.literal_eval(self.config.get('lalinference','psds'))
      for ifo in ifos:
        node.add_input_file(os.path.join(self.basepath,node.cachefiles[ifo]))
        node.cachefiles[ifo]=os.path.join(self.basepath,node.cachefiles[ifo])
        node.add_input_file(os.path.join(self.basepath,node.psds[ifo]))
        node.psds[ifo]=os.path.join(self.basepath,node.psds[ifo])
      if len(ifos)==0: node.ifos=node.cachefiles.keys()
      else: node.ifos=ifos
      node.timeslides=dict([ (ifo,0) for ifo in node.ifos])
      gotdata=1
    else:
      # Add the nodes it depends on
      for seg in node.scisegs.values():
        dfnode=seg.get_df_node()
        if dfnode is not None and dfnode not in self.get_nodes():
    	  self.add_node(dfnode)
    if gotdata:
      self.add_node(node)
    else:
      'Print no data found for time %f'%(end_time)
      return None
    if extra_options is not None:
      for opt in extra_options.keys():
	    node.add_var_arg('--'+opt+' '+extra_options[opt])
    # Add control options
    if self.config.has_option('input','injection-file'):
       node.set_injection(self.config.get('input','injection-file'),event.event_id)
    if self.config.has_option('input','burst-injection-file'):
       node.set_injection(self.config.get('input','burst-injection-file'),event.event_id)
    if self.config.has_option('lalinference','seglen'):
      node.set_seglen(self.config.getfloat('lalinference','seglen'))
    elif  self.config.has_option('engine','seglen'):
      node.set_seglen(self.config.getfloat('engine','seglen'))
    else:
      node.set_seglen(event.duration)
    if self.config.has_option('input','psd-length'):
      node.set_psdlength(self.config.getint('input','psd-length'))
    if self.config.has_option('input','psd-start-time'):
      node.set_psdstart(self.config.getfloat('input','psd-start-time'))
    if self.config.has_option('input','padding'):
      node.set_psdpadding(self.config.getint('input','padding'))
    node.set_max_psdlength(self.config.getint('input','max-psd-length'))
    node.set_padding(self.config.getint('input','padding'))
    out_dir=os.path.join(self.basepath,'engine')
    mkdirs(out_dir)
    node.set_output_file(os.path.join(out_dir,node.engine+'-'+str(event.event_id)+'-'+node.get_ifos()+'-'+str(node.get_trig_time())+'-'+str(node.id)))
    node.set_snr_path(os.path.join(self.basepath, 'SNR','snr_'+node.get_ifos()+'_'+str(node.get_trig_time())+".dat"))
    return node
    
  def add_results_page_node(self,outdir=None,parent=None,extra_options=None):
    node=ResultsPageNode(self.results_page_job)
    if parent is not None:
      node.add_parent(parent)
      infile=parent.get_pos_file()
      node.add_file_arg(infile)
    node.set_output_path(outdir)
    self.add_node(node)
    return node

  def add_gracedb_log_node(self,respagenode,gid):
    node=GraceDBNode(self.gracedbjob,parent=respagenode,gid=gid)
    node.add_parent(respagenode)
    self.add_node(node)
    return node

class EngineJob(pipeline.CondorDAGJob):
  def __init__(self,cp,submitFile,logdir):
    self.engine=cp.get('analysis','engine')
    basepath=cp.get('paths','basedir')
    snrpath=os.path.join(basepath,'SNR')
    self.snrpath=snrpath
    mkdirs(snrpath)
    if self.engine=='lalinferencemcmc':
      exe=cp.get('condor','mpirun')
      self.binary=cp.get('condor',self.engine)
      #universe="parallel"
      universe="vanilla"
      self.write_sub_file=self.__write_sub_file_mcmc_mpi
    elif self.engine=='lalinferencebambimpi':
      exe=cp.get('condor','mpirun')
      self.binary=cp.get('condor','lalinferencebambi')
      universe="vanilla"
      self.write_sub_file=self.__write_sub_file_mcmc_mpi
    else:
      exe=cp.get('condor',self.engine)
      universe="standard"
    pipeline.CondorDAGJob.__init__(self,universe,exe)
    # Set the options which are always used
    self.set_sub_file(submitFile)
    if self.engine=='lalinferencemcmc' or self.engine=='lalinferencebambimpi':
      #openmpipath=cp.get('condor','openmpi')
      self.machine_count=cp.get('mpi','machine-count')
      self.machine_memory=cp.get('mpi','machine-memory')
      #self.add_condor_cmd('machine_count',machine_count)
      #self.add_condor_cmd('environment','CONDOR_MPI_PATH=%s'%(openmpipath))
      try:
        hostname=socket.gethostbyaddr(socket.gethostname())[0]
      except:
        hostname='Unknown'
      if hostname=='pcdev1.phys.uwm.edu':
        self.add_condor_cmd('Requirements','CAN_RUN_MULTICORE')
        self.add_condor_cmd('+RequiresMultipleCores','True')
      self.add_condor_cmd('request_cpus',self.machine_count)
      self.add_condor_cmd('request_memory',str(float(self.machine_count)*float(self.machine_memory)))
      self.add_condor_cmd('getenv','true')
      if cp.has_option('condor','queue'):
        self.add_condor_cmd('+'+cp.get('condor','queue'),'True')
        self.add_condor_cmd('Requirements','(TARGET.'+cp.get('condor','queue')+' =?= True)')
    if cp.has_section(self.engine):
      self.add_ini_opts(cp,self.engine)
    if  cp.has_section('engine'):
      self.add_ini_opts(cp,'engine')
    self.add_opt('snrpath',snrpath)
    self.set_stdout_file(os.path.join(logdir,'lalinference-$(cluster)-$(process)-$(node).out'))
    self.set_stderr_file(os.path.join(logdir,'lalinference-$(cluster)-$(process)-$(node).err'))
  
  def __write_sub_file_mcmc_mpi(self):
    """
    Nasty hack to insert the MPI stuff into the arguments
    when write_sub_file is called
    """
    # First write the standard sub file
    pipeline.CondorDAGJob.write_sub_file(self)
    # Then read it back in to mangle the arguments line
    outstring=""
    MPIextraargs= ' -np '+self.machine_count+' '+self.binary#'--verbose --stdout cluster$(CLUSTER).proc$(PROCESS).mpiout --stderr cluster$(CLUSTER).proc$(PROCESS).mpierr '+self.binary+' -- '
    subfilepath=self.get_sub_file()
    subfile=open(subfilepath,'r')
    for line in subfile:
       if line.startswith('arguments = "'):
          print 'Hacking sub file for MPI'
          line=line.replace('arguments = "','arguments = "'+MPIextraargs,1)
       outstring=outstring+line
    subfile.close()
    subfile=open(subfilepath,'w')
    subfile.write(outstring)
    subfile.close()
 
class EngineNode(pipeline.CondorDAGNode):
  new_id = itertools.count().next
  def __init__(self,li_job):
    pipeline.CondorDAGNode.__init__(self,li_job)
    self.ifos=[]
    self.scisegs={}
    self.channels={}
    self.mdcchannels={}
    self.psds={}
    self.flows={}
    self.fhighs={}
    self.timeslides={}
    self.seglen=None
    self.psdlength=None
    self.padding=None
    self.maxlength=None
    self.psdstart=None
    self.psdpadding=None
    self.cachefiles={}
    self.mdccaches={}
    self.id=EngineNode.new_id()
    self.__finaldata=False
    self.snrpath=None

  def set_seglen(self,seglen):
    self.seglen=seglen

  def set_psdlength(self,psdlength):
    self.psdlength=psdlength

  def set_max_psdlength(self,psdlength):
    self.maxlength=psdlength
  
  def set_padding(self,padding):
    self.padding=padding
  
  def set_psdstart(self,psdstart):
    self.psdstart=psdstart

  def set_psdpadding(self,padding):
    self.psdpadding=padding

  def set_seed(self,seed):
    self.add_var_opt('randomseed',str(seed))
  
  def set_srate(self,srate):
    self.add_var_opt('srate',str(srate))

  def set_trigSNR(self,trigSNR):
    self.add_var_opt('trigSNR',str(trigSNR))

  def set_dataseed(self,seed):
    self.add_var_opt('dataseed',str(seed))

  def get_ifos(self):
    return ''.join(map(str,self.ifos))
      
  def get_snr_file(self):
    ifos=''
    for i in self.ifos: ifos='%s%s'%(ifos,i)
    return os.path.join(self.job.snrpath,'snr_%s_%10.1f.dat'%(ifos,float(self.get_trig_time())))
  
  def set_trig_time(self,time):
    """
    Set the end time of the signal for the centre of the prior in time
    """
    self.__trigtime=float(time)
    self.add_var_opt('trigtime',str(time))
    
  def set_event_number(self,event):
    """
    Set the event number in the injection XML.
    """
    if event is not None:
      self.__event=int(event)
      self.add_var_opt('event',str(event))
  
  def set_injection(self,injfile,event):
    """
    Set a software injection to be performed.
    """
    self.add_file_opt('inj',injfile)
    self.set_event_number(event)

  def get_trig_time(self): return self.__trigtime
  
  def add_ifo_data(self,ifo,sciseg,channelname,mdccache=None,mdcchannel=None,timeslide=0):
    self.ifos.append(ifo)
    self.scisegs[ifo]=sciseg
    parent=sciseg.get_df_node()
    if parent is not None:
        self.add_parent(parent)
        self.cachefiles[ifo]=parent.get_output_files()[0]
        self.add_input_file(self.cachefiles[ifo])
        self.timeslides[ifo]=timeslide
        self.channels[ifo]=channelname
        if mdcchannel:
            self.mdcchannels[ifo]=mdcchannel
        if mdccache:
            self.mdccaches[ifo]=mdccache

        return 1
    else: return 0
  
  def finalize(self):
    if not self.__finaldata:
      self._finalize_ifo_data()
    pipeline.CondorDAGNode.finalize(self)
    
  def _finalize_ifo_data(self):
      """
      Add final list of IFOs and data to analyse to command line arguments.
      """
      ifostring='['
      cachestring='['
      psdstring='['
      flowstring='['
      fhighstring='['
      channelstring='['
      slidestring='['
      mdccachestring='['
      mdcchannelstring='['
      first=True
      for ifo in self.ifos:
        if first:
          delim=''
          first=False
        else: delim=','
        ifostring=ifostring+delim+ifo
        cachestring=cachestring+delim+self.cachefiles[ifo]
        if self.mdcchannels: mdcchannelstring=mdcchannelstring+delim+self.mdcchannels[ifo]
        if self.mdccaches: mdccachestring=mdccachestring+delim+self.mdccaches[ifo]
        if self.psds: psdstring=psdstring+delim+self.psds[ifo]
        if self.flows: flowstring=flowstring+delim+self.flows[ifo]
        if self.fhighs: fhighstring=fhighstring+delim+self.fhighs[ifo]
        channelstring=channelstring+delim+self.channels[ifo]
        slidestring=slidestring+delim+str(self.timeslides[ifo])
      ifostring=ifostring+']'
      cachestring=cachestring+']'
      psdstring=psdstring+']'
      flowstring=flowstring+']'
      fhighstring=fhighstring+']'
      channelstring=channelstring+']'
      slidestring=slidestring+']'
      mdccachestring=mdccachestring+']'
      mdcchannelstring=mdcchannelstring+']'
      self.add_var_opt('ifo',ifostring)
      self.add_var_opt('channel',channelstring)
      self.add_var_opt('cache',cachestring)
      if self.psds: self.add_var_opt('psd',psdstring)
      if self.flows: self.add_var_opt('flow',flowstring)
      if self.mdcchannels: self.add_var_opt('MDC-channel',mdcchannelstring)
      if self.mdccaches: self.add_var_opt('MDC-cache',mdccachestring)
      if self.fhighs: self.add_var_opt('fhigh',fhighstring)
      if any(self.timeslides):
        self.add_var_opt('timeslide',slidestring)
      # Start at earliest common time
      # NOTE: We perform this arithmetic for all ifos to ensure that a common data set is
      # Used when we are running the coherence test.
      # Otherwise the noise evidence will differ.
      #print int(self.scisegs[self.ifos[0]].start()),int(self.scisegs[self.ifos[1]].start())
      #print int(self.scisegs[self.ifos[0]].end()),int(self.scisegs[self.ifos[1]].end())

      if self.scisegs!={}:
        starttime=max([int(self.scisegs[ifo].start()) for ifo in self.ifos])
        endtime=min([int(self.scisegs[ifo].end()) for ifo in self.ifos])
      else:
        (starttime,endtime)=self.get_required_data(self.get_trig_time())
        starttime=floor(starttime)
        endtime=ceil(endtime)
        #starttime=self.get_trig_time()-self.padding-self.seglen-self.psdlength#-0.5*self.maxlength
        #endtime=starttime+self.padding#+self.maxlength
      self.GPSstart=starttime
      self.__GPSend=endtime
      length=endtime-starttime
      
      # Now we need to adjust the start time and length to make sure the maximum data length
      # is not exceeded.
      trig_time=self.get_trig_time()
      maxLength=self.maxlength
      psdpad=self.psdpadding
      #print "using psd pad %s length %s MaxLength %s\n"%(psdpad,length,maxLength)
      if(length > maxLength):
        while(self.GPSstart+maxLength+psdpad<trig_time and self.GPSstart+maxLength+psdpad<self.__GPSend):
          #print "moving gpsstart from %s to %s\n"%(self.GPSstart,self.GPSstart+(psdpad+maxLength)/2.0)
          #print "checking new start smaller than trigtime..."
          #if self.GPSstart+(psdpad+maxLength)/2.0+maxLength+psdpad<trig_time:
          #    print "TRUE\n"
          #else: print "FALSE\n"
          #print "checking new start smaller than end..."
          #if self.GPSstart+(psdpad+maxLength)/2.0+maxLength<self.__GPSend:
          #    print "TRUE\n"
          #else: print "FALSE\n"

          self.GPSstart+=(maxLength+psdpad)/2.0
      if  self.GPSstart-ceil(self.GPSstart+maxLength+psdpad -trig_time) > starttime:
          self.GPSstart-=ceil(self.GPSstart+maxLength+psdpad-trig_time)
      else: 
          print "trigtime %s too close to starttime %s (diff %s). Trying to calculate PSD on the right\n"%(trig_time,starttime,trig_time-starttime)
          if (endtime > trig_time+psdpad+maxLength):
              self.GPSstart=trig_time+psdpad
          else:
              if trig_time-psdpad-starttime>endtime-psdpad-trig_time:
                  self.psdlength=trig_time-psdpad-starttime-1.
                  side="left"
                  self.GPSstart=startime+1.
              else:
                  self.psdlength=endtime-trig_time-psdpad-1.
                  side="right"
                  self.GPSstart=trig_time+psdpad

              print "There is not enough science time on the left or right of the trigtime to use %s secs for the PSD estimation. Using the largest possible stretch. That is %s secs on the %s of trigtime (gpsstart=%s)"%(maxLength,self.psdlength,side,self.GPSstart)
      # Override calculated start time if requested by user in ini file
      if self.psdstart is not None:
        self.GPSstart=self.psdstart
        print 'Over-riding start time to user-specified value %f'%(self.GPSstart)
        #if self.GPSstart<starttime or self.GPSstart>endtime:
        #  print 'ERROR: Over-ridden time lies outside of science segment!'
        #  raise Exception('Bad psdstart specified') 
      self.add_var_opt('psdstart',str(self.GPSstart))
      if self.psdlength is None:
        self.psdlength=self.__GPSend-self.GPSstart-2*self.padding-self.seglen-1
        if(self.psdlength>self.maxlength):
          self.psdlength=self.maxlength
      self.add_var_opt('psdlength',self.psdlength)
      self.add_var_opt('seglen',self.seglen)
      if (trig_time > self.GPSstart and trig_time<self.GPSstart+maxLength+psdpad ):
          print "WARNING: trigtime %s will be inside PSD segment (start=%s length+pad= %s)!\n"%(trig_time,self.GPSstart,maxLength+psdpad)
      self.__finaldata=True

class LALInferenceNestNode(EngineNode):
  def __init__(self,li_job):
    EngineNode.__init__(self,li_job)
    self.engine='lalinferencenest'
    self.outfilearg='outfile'
    
  def set_output_file(self,filename):
    self.nsfile=filename+'.dat'
    self.add_file_opt(self.outfilearg,self.nsfile,file_is_output_file=True)
    self.paramsfile=self.nsfile+'_params.txt'
    self.Bfilename=self.nsfile+'_B.txt'
    self.headerfile=self.nsfile+'_params.txt'
  def set_snr_path(self,snrpath):
      self.snrpath=snrpath
  def get_B_file(self):
    return self.Bfilename

  def get_ns_file(self):
    return self.nsfile

  def get_header_file(self):
    return self.headerfile
  def get_snr_file(self):
      return self.snrpath
      
      
      
class LALInferenceMCMCNode(EngineNode):
  def __init__(self,li_job):
    EngineNode.__init__(self,li_job)
    self.engine='lalinferencemcmc'
    self.outfilearg='outfile'

  def set_output_file(self,filename):
    self.posfile=filename+'.00'
    self.add_file_opt(self.outfilearg,filename)
    self.add_output_file(self.posfile)

  def get_pos_file(self):
    return self.posfile

class LALInferenceBAMBINode(EngineNode):
  def __init__(self,li_job):
    EngineNode.__init__(self,li_job)
    self.engine='lalinferencebambi'
    self.outfilearg='outfile'

  def set_output_file(self,filename):
    self.fileroot=filename+'_'
    self.posfile=self.fileroot+'post_equal_weights.dat'
    self.paramsfile=self.fileroot+'params.txt'
    self.Bfilename=self.fileroot+'evidence.dat'
    self.headerfile=self.paramsfile
    self.add_file_opt(self.outfilearg,self.fileroot)

  def get_B_file(self):
    return self.Bfilename

  def get_pos_file(self):
    return self.posfile

  def get_header_file(self):
    return self.headerfile

class ResultsPageJob(pipeline.CondorDAGJob):
  def __init__(self,cp,submitFile,logdir):
    exe=cp.get('condor','resultspage')
    pipeline.CondorDAGJob.__init__(self,"vanilla",exe)
    self.set_sub_file(submitFile)
    self.set_stdout_file(os.path.join(logdir,'resultspage-$(cluster)-$(process).out'))
    self.set_stderr_file(os.path.join(logdir,'resultspage-$(cluster)-$(process).err'))
    self.add_condor_cmd('getenv','True')
    self.add_condor_cmd('RequestMemory','2000')
    self.add_ini_opts(cp,'resultspage')
    # self.add_opt('Nlive',cp.get('analysis','nlive'))
    
    if cp.has_option('results','skyres'):
        self.add_opt('skyres',cp.get('results','skyres'))

class ResultsPageNode(pipeline.CondorDAGNode):
    def __init__(self,results_page_job,outpath=None):
        pipeline.CondorDAGNode.__init__(self,results_page_job)
        if outpath is not None:
            self.set_output_path(path)
    def set_output_path(self,path):
        self.webpath=path
        self.add_var_opt('outpath',path)
        mkdirs(path)
        self.posfile=os.path.join(path,'posterior_samples.dat')
    def set_injection(self,injfile,eventnumber):
        self.injfile=injfile
        self.add_var_arg('--inj '+injfile)
        self.set_event_number(eventnumber)
    def set_event_number(self,event):
        """
        Set the event number in the injection XML.
        """
        if event is not None:
            self.__event=int(event)
            self.add_var_arg('--eventnum '+str(event))
    def add_engine_parent(self,node):
      """
      Add a parent node which is one of the engine nodes
      And automatically set options accordingly
      """
      self.add_parent(node)
      self.add_file_arg(node.get_pos_file())
      if node.snrpath is not None:
        self.set_snr_file(node.get_snr_file())
      if isinstance(node,LALInferenceMCMCNode):
	      self.add_var_opt('lalinfmcmc','')
      if os.path.exists("coinc.xml"):
        self.add_var_opt('trig','coinc.xml')
    def get_pos_file(self): return self.posfile
    def set_bayes_coherent_incoherent(self,bcifile):
        self.add_var_arg('--bci '+bcifile)
    def set_bayes_coherent_noise(self,bsnfile):
        self.add_var_arg('--bsn '+bsnfile)
    def set_snr_path(self,snrfile):
        self.add_var_arg('--snr '+snrfile)
    def set_snr_file(self,snrfile):
        self.add_var_arg('--snr '+snrfile)
<<<<<<< HEAD
=======
    def set_header_file(self,headerfile):
        self.add_var_arg('--header '+headerfile)
        
>>>>>>> 80cbee0c
class CoherenceTestJob(pipeline.CondorDAGJob):
    """
    Class defining the coherence test job to be run as part of a pipeline.
    """
    def __init__(self,cp,submitFile,logdir):
      exe=cp.get('condor','coherencetest')
      pipeline.CondorDAGJob.__init__(self,"vanilla",exe)
      self.add_opt('coherent-incoherent','')
      self.add_condor_cmd('getenv','True')
      self.set_stdout_file(os.path.join(logdir,'coherencetest-$(cluster)-$(process).out'))
      self.set_stderr_file(os.path.join(logdir,'coherencetest-$(cluster)-$(process).err'))
      self.set_sub_file(submitFile)

class CoherenceTestNode(pipeline.CondorDAGNode):
    """
    Class defining the node for the coherence test
    """
    def __init__(self,coherencetest_job,outfile=None):
      pipeline.CondorDAGNode.__init__(self,coherencetest_job)
      self.incoherent_parents=[]
      self.coherent_parent=None
      self.finalized=False
      if outfile is not None:
        self.add_file_opt('outfile',outfile,file_is_output_file=True)

    def add_coherent_parent(self,node):
      """
      Add a parent node which is an engine node, and process its outputfiles
      """
      self.coherent_parent=node
      self.add_parent(node)
    def add_incoherent_parent(self,node):
      """
      Add a parent node which provides one of the single-ifo evidence values
      """
      self.incoherent_parents.append(node)
      self.add_parent(node)
    def finalize(self):
      """
      Construct command line
      """
      if self.finalized==True: return
      self.finalized=True
      self.add_file_arg(self.coherent_parent.get_B_file())
      for inco in self.incoherent_parents:
        self.add_file_arg(inco.get_B_file())

class MergeNSJob(pipeline.CondorDAGJob):
    """
    Class defining a job which merges several parallel nested sampling jobs into a single file
    Input arguments:
    cp        - A configparser object containing the setup of the analysis
    submitFile    - Path to store the submit file
    logdir        - A directory to hold the stderr, stdout files of the merge runs
    """
    def __init__(self,cp,submitFile,logdir):
      exe=cp.get('condor','mergescript')
      pipeline.CondorDAGJob.__init__(self,"vanilla",exe)
      self.set_sub_file(submitFile)
      self.set_stdout_file(os.path.join(logdir,'merge-$(cluster)-$(process).out'))
      self.set_stderr_file(os.path.join(logdir,'merge-$(cluster)-$(process).err'))
      self.add_condor_cmd('getenv','True')
      if cp.has_option('engine','nlive'):
        self.add_opt('Nlive',cp.get('engine','nlive'))
      elif cp.has_option('engine','Nlive'):
        self.add_opt('Nlive',cp.get('engine','Nlive'))
      if cp.has_option('merge','npos'):
      	self.add_opt('npos',cp.get('merge','npos'))


class MergeNSNode(pipeline.CondorDAGNode):
    """
    Class defining the DAG node for a merge job
    Input arguments:
    merge_job = A MergeJob object
    parents = iterable of parent LALInferenceNest nodes (must have get_ns_file() method)
    """
    def __init__(self,merge_job,parents=None):
        pipeline.CondorDAGNode.__init__(self,merge_job)
        if parents is not None:
          for parent in parents:
            self.add_engine_parent(parent)

    def add_engine_parent(self,parent):
        self.add_parent(parent)
        self.add_file_arg(parent.get_ns_file())
        self.add_file_opt('headers',parent.get_header_file())

    def set_pos_output_file(self,file):
        self.add_file_opt('pos',file,file_is_output_file=True)
        self.posfile=file
    
    def get_pos_file(self): return self.posfile
    def get_B_file(self): return self.posfile+'_B.txt'

class GraceDBJob(pipeline.CondorDAGJob):
    """
    Class for a gracedb job
    """
    def __init__(self,cp,submitFile,logdir):
      exe=cp.get('condor','gracedb')
      #pipeline.CondorDAGJob.__init__(self,"vanilla",exe)
      pipeline.CondorDAGJob.__init__(self,"scheduler",exe)
      self.set_sub_file(submitFile)
      self.set_stdout_file(os.path.join(logdir,'gracedb-$(cluster)-$(process).out'))
      self.set_stderr_file(os.path.join(logdir,'gracedb-$(cluster)-$(process).err'))
      self.add_condor_cmd('getenv','True')
      self.baseurl=cp.get('paths','baseurl')
      self.basepath=cp.get('paths','webdir')

class GraceDBNode(pipeline.CondorDAGNode):
    """
    Run the gracedb executable to report the results
    """
    def __init__(self,gracedb_job,gid=None,parent=None):
        pipeline.CondorDAGNode.__init__(self,gracedb_job)
        self.resultsurl=""
        if gid: self.set_gid(gid)
        if parent: self.set_parent_resultspage(parent,gid)
        self.__finalized=False
        
    def set_page_path(self,path):
        """
        Set the path to the results page, after self.baseurl.
        """
        self.resultsurl=os.path.join(self.job().baseurl,path)

    def set_gid(self,gid):
        """
        Set the GraceDB ID to log to
        """
        self.gid=gid

    def set_parent_resultspage(self,respagenode,gid):
        """
        Setup to log the results from the given parent results page node
        """
        res=respagenode
        #self.set_page_path(res.webpath.replace(self.job().basepath,self.job().baseurl))
        self.resultsurl=res.webpath.replace(self.job().basepath,self.job().baseurl)
        self.set_gid(gid)
    def finalize(self):
        if self.__finalized:
            return
        self.add_var_arg('log')
        self.add_var_arg(str(self.gid))
        #self.add_var_arg('"Parameter estimation finished. <a href=\"'+self.resultsurl+'/posplots.html\">'+self.resultsurl+'/posplots.html</a>"')
        self.add_var_arg('Parameter estimation finished. '+self.resultsurl+'/posplots.html')
        self.__finalized=True<|MERGE_RESOLUTION|>--- conflicted
+++ resolved
@@ -1373,12 +1373,9 @@
         self.add_var_arg('--snr '+snrfile)
     def set_snr_file(self,snrfile):
         self.add_var_arg('--snr '+snrfile)
-<<<<<<< HEAD
-=======
     def set_header_file(self,headerfile):
         self.add_var_arg('--header '+headerfile)
         
->>>>>>> 80cbee0c
 class CoherenceTestJob(pipeline.CondorDAGJob):
     """
     Class defining the coherence test job to be run as part of a pipeline.
