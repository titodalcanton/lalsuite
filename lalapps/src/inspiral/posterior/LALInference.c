--- conflicted
+++ resolved
@@ -108,7 +108,6 @@
 return;
 }
 
-<<<<<<< HEAD
 ProcessParamsTable *getProcParamVal(ProcessParamsTable *procparams,const char *name)
 {
 ProcessParamsTable *this=procparams;
@@ -140,11 +139,9 @@
     ++i;
   }
   if (j!=2) printf(" : ERROR: argument vector '%s' not well-formed!\n", input);
-
   /* now allocate memory for results: */
   *strings  = (char**)  malloc(sizeof(char*) * (*n));
   for (i=0; i<(*n); ++i) (*strings)[i] = (char*) malloc(sizeof(char)*512);
-
   i=0; j=0; 
   k=0; /* string counter    */
   l=0; /* character counter */
@@ -161,15 +158,9 @@
       if (l>=511) {
         printf(" : WARNING: character argument too long!\n");
         printf(" : \"%s\"\n",(*strings)[k]);
-      }
-      else {
         (*strings)[k][l] = input[i];
         ++l;
-      }
-    }
-    ++i;
   } 
-=======
 
 ProcessParamsTable *parseCommandLine(int argc, char *argv[])
 /* parse command line and set up & fill in 'ProcessParamsTable' linked list.          */
@@ -183,7 +174,6 @@
   head = (ProcessParamsTable*) calloc(1, sizeof(ProcessParamsTable));
   strcpy(head->program, argv[0]);
   ptr = head;
-
   i=1;
   while ((i<argc) & (state<=3)) {
     // check for a double-dash at beginning of argument #i:
@@ -238,5 +228,4 @@
     }
   }
   return(head);
->>>>>>> 9a940a86
 }