/* Nested Sampler Using LAL bayesian framework
 (C) John Veitch 2009

 */

#include <stdlib.h>
#include <getopt.h>
#include <sys/stat.h>
#include <lal/LALStdlib.h>
#include <lal/LALStdio.h>
#include <lal/FrameCache.h>
#include <lal/FrameStream.h>
#include <lal/Units.h>
#include "LALInspiralMCMC.h"
#include "LALInspiralMCMCUser.h"
#include <lal/LIGOLwXMLInspiralRead.h>
#include <lal/Random.h>
#include <lal/TimeFreqFFT.h>
#include <lal/LALDetectors.h>
#include <lal/GeneratePPNInspiral.h>
#include <lal/SimulateCoherentGW.h>
#include <lal/LALStatusMacros.h>
#include <lal/LALNoiseModels.h>
#include <lal/Date.h>
#include <lal/LALInspiral.h>
#include <lal/GenerateInspiral.h>
#include <lal/FrequencySeries.h>
#include <lal/ResampleTimeSeries.h>
#include <lal/TimeSeries.h>
#include <lal/VectorOps.h>
#include <LALAppsVCSInfo.h>
#include <lalapps.h>
#include <fftw3.h>

#include "nest_calc.h"

RCSID(LALAPPS_VCS_IDENT_ID);

#define MAXSTR 128
#define TIMESLIDE 10 /* Length of time to slide data to lose coherency */
#define DEBUG 1
#define USAGE "lalapps_inspnest ARGUMENTS [OPTIONS]\n \
Necessary ARGUMENTS:\n \
-o outfile\t:\tOutput samples to outfile\n \
--length duration\t:\tUse duration seconds of data to compute PSD\n \
--Nsegs INT\t:\tNumber of data segments for PSd estimation\n \
-I IFO\t:\tSpecify interferometer, one of H1, H1, L1, V1, or G1\n \
-C STRING\t:\tSpecify reading data from frame channel STRING\n \
-i cachefile\t:\tRead data from LIGO cache file cachefile.\n \
\tif cachefile is LALLIGO, LAL2kLIGO, LALGEO, LALVirgo, LALAdLIGO or LALEGO\n \
\tfake noise will be generated using the approprate noise curve.\n \
\tUse more [... -i FC -I IFO -C Channel] for as many data sources as desired\n \
\n\n\tYou must specify one of the following trigger types\n \
[--XMLfile PATH\t:\tRead SnglInspiralTable from PATH]\n \
[--inj PATH\t:\tRead SimInspiralTable from PATH and perform injection (Use [-F] to fake injection)]\n \
[--end_time GPSTIME\t:\tSpecify end time prior centred at GPSTIME]\n \
 \n\n \
Optional OPTIONS:\n \
[--Nlive INT (1000)\t:\tNumber of live points in nested sampler]\n \
[--Nmcmc INT (100)\t:\tNumber of MCMC points in chain for each sample]\n \
[--Nruns INT (1)\t:\tRun INT parallel samplings of the shrinking distribution\n \
[--seed INT\t:\tSpecify nested sampling random seed, default will use date]\n \
[--dataseed INT\t:\t Seed for faking data]\n \
[-v, --verbose\t:\tProduce statistics while running]\n \
[--GPSstart datastart\t:\tStart PSD estimation from time datastart, will guess if not specified]\n \
[--srate rate (4096)\t:\tDownsample data to rate Hz]\n \
[--pad padding (1s)\t:\tPadding for PSD Tukey window\n \
[--event INT (0)\t:\tUse event INT from Sim or Sngl InspiralTable]\n \
[--Mmin FLOAT, --Mmax FLOAT\t:\tSpecify min and max prior chirp masses\n \
[--Dmin FLOAT (1), --Dmax FLOAT (100)\t:\tSpecify min and max prior distances in Mpc\n \
[--approximant STRING (TaylorF2)\t:\tUse a different approximant where STRING is (TaylorF2|TaylorT2|TaylorT3|TaylorT4|AmpCorPPN|IMRPhenomFA|IMRPhenomFB|IMRPhenomFB_NS|IMRPhenomFB_Chi|EOBNR|SpinTaylor|IMRPhenomFB_Chi_low)|IMRPhenomB_Chi_low]\n \
[--amporder INT\t:\tAmplitude order to use, requires --approximant AmpCorPPN]\n \
[--phaseorder INT\t:\tPhase PN order to use, multiply by two, i.e. 3.5PN=7. (Default 4 = 2.0PN)]\n\
[--H1GPSshift FLOAT\t: Specify timeslide in H1]\n \
[--L1GPSshift FLOAT\t: Specify timeslide in L1]\n \
[--V1GPSshift FLOAT\t: Specify timeslide in V1]\n \
[--timeslide\t:\tTimeslide data]\n \
[--studentt\t:\tuse student-t likelihood function]\n \
[--ra FLOAT --dec FLOAT\t:\tSpecify fixed RA and dec to use (DEGREES)]\n \
[--grb\t:\tuse GRB prior ]\n[--skyloc\t:\tuse trigger masses]\n \
[--decohere offset\t:\tOffset injection in each IFO]\n \
[--deta FLOAT\t:\twidth of eta window]\n \
[--dt FLOAT (0.01)\t:\ttime window (0.01s)]\n \
[--injSNR FLOAT\t:\tScale injection to have network SNR of FLOAT]\n \
[--SNRfac FLOAT\t:\tScale injection SNR by a factor FLOAT]\n \
[--enable-calamp\t:\tEnable amplitude calibration error simulation.\n \
[--calamp-fac\t:\tAmplitude calibration error pre-factors. Used if --enable-calamp is passed. One for each IFO is required and will be applied to the IFOs in the order in which the IFOs were added by -I etc.\n \
[--enable-calfreq\t:\tEnable frequency dependent calibration error simulations. Both phase and Amplitude can be affected.]\n \
[--injONLY\t:\tOnly writes the SNR of the injected waveform and exit. It does not perform any calculations.]\n \
[--pinparams STRING\t:\tList parameters to be fixed to their injected values (, separated) i.e. --pinparams mchirp,longitude\n \
[--version\t:\tPrint version information and exit]\n \
[--datadump DATA.txt\t:\tOutput frequency domain PSD and data segment to DATA.txt]\n \
[--flow NUM\t:\t:Set low frequency cutoff (default 40Hz)]\n\
[--chimin NUM\t:\tMin value of chi spin parameter]\n\
[--chimax NUM\t:\tMax value of chi spin parameter]\n\
\n\n \
Optional PhenSpinTaylorRD_template OPTIONS:\n \
[--onespin_flag INT\t:\tSet S2=(0,0,0) in PhenSpinTaylorRD template waveform]\n \
[--nospin_flag INT\t:\tSet S1=S2=(0,0,0) in PhenSpinTaylorRD template waveform]\n \
[--m_tot_min FLOAT\t:\tSet lower limit on total mass for PhenSpinTaylorRD template waveform. Default is 2 solar masses]\n \
[--m_tot_max FLOAT\t:\tSet upper limit on total mass for PhenSpinTaylorRD template waveform. Default is 35 solar masses]\n \
[--d_min FLOAT\t:\tSet lower limit on source distance for PhenSpinTaylorRD template waveform. Default is 1Mpc.]\n \
[--d_max FLOAT\t:\tSet upper limit on source distance for PhenSpinTaylorRD template waveform. Default is 100Mpc.]\n \
[--s1_mag_min FLOAT\t:\tSet lower limit on spin magnitude of body 1 for PhenSpinTaylorRD template waveform. Default is 0.]\n \
[--s1_mag_max FLOAT\t:\tSet upper limit on spin magnitude of body 1 for PhenSpinTaylorRD template waveform. Default is 1.]\n \
[--s1_theta_min FLOAT\t:\tSet lower limit on spin polar angle for body 1 for PhenSpinTaylorRD template waveform. Default is 0.]\n \
[--s1_theta_max FLOAT\t:\tSet upper limit on spin polar angle for body 1 for PhenSpinTaylorRD template waveform. Default is PI.]\n \
[--s2_mag_min FLOAT\t:\tSet lower limit on spin magnitude of body 2 for PhenSpinTaylorRD template waveform. Default is 0.]\n \
[--s2_mag_max FLOAT\t:\tSet upper limit on spin magnitude of body 2 for PhenSpinTaylorRD template waveform. Default is 1.]\n \
[--s2_theta_min FLOAT\t:\tSet lower limit on spin polar angle for body 2 for PhenSpinTaylorRD template waveform. Default is 0.]\n \
[--s2_theta_max FLOAT\t:\tSet upper limit on spin polar angle for body 2 for PhenSpinTaylorRD template waveform. Default is PI.]\n \
[--s_phi_min FLOAT\t:\tSet lower limit on spin1-spin2 azimuthal angle for PhenSpinTaylorRD template waveform. Default is 0.]\n \
[--s_phi_max FLOAT\t:\tSet upper limit on spin1-spin2 azimuthal angle for PhenSpinTaylorRD template waveform. Default is 2PI.]\n \
[--lat_min FLOAT\t:\tSet lower limit on source plane declination for PhenSpinTaylorRD template waveform. Default is -PI/2.]\n \
[--lat_max FLOAT\t:\tSet upper limit on source plane declination for PhenSpinTaylorRD template waveform. Default is PI/2.]\n \
[--long_min FLOAT\t:\tSet lower limit on source plane RA for PhenSpinTaylorRD template waveform. Default is 0.]\n \
[--long_max FLOAT\t:\tSet upper limit on source plane RA for PhenSpinTaylorRD template waveform. Default is 2PI.]\n \
[--iota_min FLOAT\t:\tSet lower limit on source plane inclination for PhenSpinTaylorRD template waveform. Default is 0.]\n \
[--iota_max FLOAT\t:\tSet upper limit on source plane inclination for PhenSpinTaylorRD template waveform. Default is PI.]\n \
[--cal_seed FLOAT\t:\tSeed for the calibration errors random sampling]\n \
[--help\t:\tPrint this message]\n \
"

#ifdef __GNUC__
#define UNUSED __attribute__ ((unused))
#else
#define UNUSED
#endif

extern CHAR outfile[FILENAME_MAX];
CHAR *datadump=NULL;
extern double etawindow;
extern double timewindow;
CHAR **CacheFileNames = NULL;
CHAR **ChannelNames = NULL;
CHAR **IFOnames = NULL;
CHAR UserChannel[512];
CHAR **UserChannelNames = NULL;
double *CalAmpFacs = NULL;
int nChannel=0;
UINT4 nIFO=0;
int fakeinj =0;
REAL8 duration=0;
LIGOTimeGPS datastart;
INT4 SampleRate=0;
REAL8 minFreq=48.0;
REAL4 padding=1.0;
INT4 nSegs=0;
INT4 Nruns=1;
INT4 dataseed=0;
REAL4 fLow=40.0; /* Low-frequency cutoff */
UINT4 Nlive=1000;
CHAR *inputXMLFile;
CHAR *injXMLFile=NULL;
CHAR approx[128]="TaylorF2";
UINT4 event=0;
REAL8 manual_end_time=0;
REAL8 manual_mass_low=2.0;
REAL8 manual_mass_high=35.0;
REAL8 manual_RA=-4200.0;
REAL8 manual_dec=-4200.0;
REAL8 manual_dist_max=100.0;
REAL8 manual_dist_min=1.0;
int Nmcmc = 100;
double injSNR=-1.0;
extern INT4 seed;
int NINJA=0;
int verbose=0;
int timeslides=0;
int specifictimeslides=0;
int studentt=0;
int estimatenoise=1;
int SkyPatch=0;
int FakeFlag=0;
int GRBflag=0;
int SkyLocFlag=0;
REAL8 SNRfac=1.0;
REAL4 H1GPSshift = 0.0, L1GPSshift = 0.0, V1GPSshift = 0.0;
int HighMassFlag=0;
int decohereflag=0;
int onespin_flag=0;
int nospin_flag=0;
REAL8 offset=0.0;
extern const LALUnit strainPerCount;
INT4 ampOrder=0;
int enable_calamp=0;
unsigned int nCalAmpFacs=0;
int enable_calfreq=0;
int injONLY=0;
REAL8 calibration_percent=1.0;
int zero_V1=0;
REAL8 calibration_out_max=1.0;
REAL8 calibration_systematic_L1_AM=0.15; // systematic errors as read from the calibration document. They are added in quadrature to the random errors in calibpolar.
REAL8 calibration_systematic_H1_AM=0.035;
REAL8 calibration_systematic_V1_AM=0.0; 
REAL8 calibration_systematic_L1_PH=0.0;//3.8; // systematic errors as read from the calibration document. They are added in quadrature to the random errors in calibpolar.
REAL8 calibration_systematic_H1_PH=2.6;
REAL8 calibration_systematic_V1_PH=0.0;
REAL8 injTime=0.0;
int isWavesDir=0;
// types for the selection of the calibration functions //
typedef REAL8 (AmplitudeCalib)(REAL8 f);
typedef REAL8 (PhaseCalib)(REAL8 f);
// pointers to the calibration functions //
AmplitudeCalib *R_A;
PhaseCalib *R_PH;

REAL8 Amp_H1(REAL8 f);
REAL8 Amp_L1(REAL8 f);
REAL8 Amp_V1(REAL8 f);
REAL8 Ph_H1(REAL8 f);
REAL8 Ph_L1(REAL8 f);
REAL8 Ph_V1(REAL8 f);
INT4 phaseOrder=4;
char *pinned_params=NULL;
UINT4 fLowFlag=0;

REAL8TimeSeries *readTseries(CHAR *cachefile, CHAR *channel, LIGOTimeGPS start, REAL8 length);
int checkParamInList(const char *list, const char *param);

/* variables for NestInitManualPhenSpinRD_manual */
double compmassmin=1.;
double m_tot_min=2.;
double m_tot_max=35.;
double m_tot_min_highmass=30.;
double m_tot_max_highmass=300.;
double d_min=1.;
double d_max=100.;
double s1_mag_min=0.;
double s1_mag_max=0.95;
double s2_mag_min=0.;
double s2_mag_max=0.95;
double s1_theta_min=0.;
double s2_theta_min=0.;
double s_phi_min=0.;
double s1_theta_max=LAL_PI;
double s2_theta_max=LAL_PI;
double s_phi_max=LAL_TWOPI;
double iota_min=0.;
double iota_max=LAL_PI;
double long_min=0.;
double long_max=LAL_TWOPI;
double lat_min=-LAL_PI/2.;
double lat_max=LAL_PI/2.;
double manual_chi_min=-1.;
double manual_chi_max=1.;
int mc_flag=0;
double m_c_min=1.;

REAL8 cal_seed=0;
/* */

void NestInitManual(LALMCMCParameter *parameter, void *iT);
void NestInitManualIMRB(LALMCMCParameter *parameter, void *iT);
void NestInitManualIMRBChi(LALMCMCParameter *parameter, void *iT);
void NestInitNINJAManual(LALMCMCParameter *parameter, void *iT);
void NestInitSkyPatch(LALMCMCParameter *parameter, void *iT);
void NestInitGRB(LALMCMCParameter *parameter, void *iT);
void NestInitSkyLoc(LALMCMCParameter *parameter, void *iT);
void NestInitInj(LALMCMCParameter *parameter, void *iT);
void NestInitManualPhenSpinRD(LALMCMCParameter *parameter, void *iT);
void initialise(int argc, char *argv[]);

void CalibPolar(COMPLEX16FrequencySeries *injF, COMPLEX16FrequencySeries *calibInjF, CHAR *IFOname);
REAL8 GenerateFrequencySamples(REAL8 f_min, REAL8 f_max, UINT4 length);
REAL8 SampleCalibrationErrorsAmplitude(REAL8 *logF, CHAR *ifoname);
REAL8 SampleCalibrationErrorsPhase(REAL8 *logF, CHAR *ifoname);

/* function to return a frequency array logarithmic spaced */
REAL8 GenerateFrequencySamples(REAL8 f_min, REAL8 f_max, UINT4 length){
    REAL8 logFreq[length];
    UINT4 i;
    REAL8 step=(log(f_max)-log(f_min))/length;
    for (i=0; i<length; i++) {
        logFreq[i]=log(f_min)-step*i;
    }
    return *logFreq;
}
/* function to return the random amplitude calibration errors in the logfrequency array */

REAL8 SampleCalibrationErrorsAmplitude(REAL8 *logF, CHAR *IFOname){
    UINT4 i;
    UINT4 length;
/*  H1:{0.104,0.154,0.242};
    L1:{0.144,0.139,0.138};
    V1:{0.144,0.139,0.138}; same as L1 for the moment */
    REAL8 stddev[3]={0.0};
    int IFO;
    if(!strcmp(IFOname,"H1")){IFO =1;}
    if(!strcmp(IFOname,"L1")){IFO =2;}
    if(!strcmp(IFOname,"V1")){IFO =3;}
    switch (IFO) {
        case 1:
            stddev[0]=0.104;
            stddev[1]=0.154;
            stddev[2]=0.242;
            break;
        case 2:
            stddev[0]=0.144;
            stddev[1]=0.139;
            stddev[2]=0.138;
            break;
        case 3:
            stddev[0]=0.144;
            stddev[1]=0.139;
            stddev[2]=0.138;
            break;
        default:
            fprintf(stderr,"Unknown IFO! Valid codes are H1, L1, V1. Aborting\n");
            exit(-1);
            break;
    }
    
    length = sizeof(logF)/sizeof(*logF);
    REAL8 errors[length];
    for (i=0; i<length; i++) {
        if (logF[i]>log(40.0) && logF[i]<log(2000.0)) {
            errors[i]=gsl_ran_gaussian(stddev[0]);
        } else if (logF[i]>=log(2000.0) && logF[i]<log(4000.0)){
            errors[i]=gsl_ran_gaussian(stddev[1]);
        } else if (logF[i]>=log(2000.0) && logF[i]<log(4000.0)){
            errors[i]=gsl_ran_gaussian(stddev[2]);}
    }
    return *errors;    
}

/* function to return the random phase calibration errors in the logfrequency array */

REAL8 SampleCalibrationErrorsPhase(REAL8 *logF, CHAR *IFOname){
    UINT4 i;
    UINT4 length;
/*  H1:{4.5,4.9,5.8};
    L1:{4.2,3.6,3.3};
    V1:{4.2,3.6,3.3}; same as L1 for the moment */
    REAL8 stddev[3]={0.0};
    int IFO;
    if(!strcmp(IFOname,"H1")){IFO =1;}
    if(!strcmp(IFOname,"L1")){IFO =2;}
    if(!strcmp(IFOname,"V1")){IFO =3;}
    switch (IFO) {
        case 1:
            stddev[0]=4.5;
            stddev[1]=4.9;
            stddev[2]=5.8;
            break;
        case 2:
            stddev[0]=4.2;
            stddev[1]=3.6;
            stddev[2]=3.3;
            break;
        case 3:
            stddev[0]=4.2;
            stddev[1]=3.6;
            stddev[2]=3.3;
            break;
        default:
            fprintf(stderr,"Unknown IFO! Valid codes are H1, L1, V1. Aborting\n");
            exit(-1);
            break;
    }
    
    length = sizeof(logF)/sizeof(*logF);
    REAL8 errors[length];
    for (i=0; i<length; i++) {
        if (logF[i]>log(40.0) && logF[i]<log(2000.0)) {
            errors[i]=gsl_ran_gaussian(stddev[0]);
        } else if (logF[i]>=log(2000.0) && logF[i]<log(4000.0)){
            errors[i]=gsl_ran_gaussian(stddev[1]);
        } else if (logF[i]>=log(2000.0) && logF[i]<log(4000.0)){
            errors[i]=gsl_ran_gaussian(stddev[2]);}
    }
    return *errors; /* this is in DEGREES! */   
}

void CalibPolar(COMPLEX16FrequencySeries *injF, COMPLEX16FrequencySeries *calibInjF, CHAR *IFOname){
	REAL8 amplitude=0.0;
        REAL8 phase=0.0;
        REAL8 deltaf=0.0;
        UINT4 j;
        /*FILE *calibout;
        char caliboutname[100];
        if(isWavesDir == 1){
            fprintf(stderr,"waves directory is present\n");
            fprintf(stderr,"Writing calibrated waves \n");
            sprintf(caliboutname,"./waves/calibwave_%s_%9.0f.dat",IFOname,InjTime);}
        else {
			fprintf(stderr,"waves directory is not present\n");
            fprintf(stderr,"Writing calibrated waves on the run  directory.\n");
            sprintf(caliboutname,"calibwave_%s_%9.0f.dat",IFOname,InjTime);}
 
        calibout=fopen(caliboutname,"w");
 */                
      deltaf=injF->deltaF;
		int IFO;
		if(!strcmp(IFOname,"H1")){IFO =1;}
		if(!strcmp(IFOname,"L1")){IFO =2;}
		if(!strcmp(IFOname,"V1")){IFO =3;}
		switch(IFO) {
			case 1:
				R_A=&Amp_H1;
				R_PH=&Ph_H1;
				break;
			case 2:
				R_A=&Amp_L1;
				R_PH=&Ph_L1;
				break;
			case 3:
				R_A=&Amp_V1;
				R_PH=&Ph_V1;
				break;
			default:
				fprintf(stderr,"Unknown interferometer %s. Valid codes: H1 L1 V1\n",IFOname); exit(-1);
		}
		for(j=0;j<injF->data->length;j++){
            	if(!enable_calamp){
                amplitude=R_A(j*deltaf)*sqrt(pow(injF->data->data[j].re,2.0)+pow(injF->data->data[j].im,2.0));
                }
                else {
                amplitude=sqrt(pow(injF->data->data[j].re,2.0)+pow(injF->data->data[j].im,2.0));
                }
              	phase=R_PH(j*deltaf)+atan2(injF->data->data[j].im,injF->data->data[j].re);
		calibInjF->data->data[j].re=amplitude*cos(phase);
               	calibInjF->data->data[j].im=amplitude*sin(phase);
		//fprintf(calibout,"%g\t%g\t%g\n",j*deltaf,amplitude,phase);
       		}
	//fclose(calibout);
       	}

REAL8TimeSeries *readTseries(CHAR *cachefile, CHAR *channel, LIGOTimeGPS start, REAL8 length)
{
	LALStatus status;
	FrCache *cache = NULL;
	FrStream *stream = NULL;
	REAL8TimeSeries *out = NULL;
	fprintf(stdout,"Attempting to open %s at time %lf\n",cachefile,start.gpsSeconds+1e-9*start.gpsNanoSeconds);
	cache  = XLALFrImportCache( cachefile );
	if(cache==NULL) {fprintf(stderr,"ERROR: Unable to import cache file %s\n",cachefile); exit(-1);}
	stream = XLALFrCacheOpen( cache );
	if(stream==NULL) {fprintf(stderr,"ERROR: Unable to open stream from frame cache file\n"); exit(-1);}
	out = XLALFrInputREAL8TimeSeries( stream, channel, &start, length , 0 );
	if(out==NULL) fprintf(stderr,"ERROR: unable to read channel %s from %s at time %i\nCheck the specified data duration is not too long\n",channel,cachefile,start.gpsSeconds);
	LALDestroyFrCache(&status,&cache);
	LALFrClose(&status,&stream);
	return out;
}
// Until we have something for V1, we use L1 quantities.
REAL8 Amp_H1(REAL8 f){
		double output = 1.0;

		if(f>60.0 && f<=100.0)
			output = 0.000144921*f+0.953962+2.19779*pow(f,-1.0);

		if(f>100.0 && f<=150.0)
			output = -1.65116e-05*f+0.991484+0.07191*pow(f,-1.0);

		if(f>150.0 && f<=318.0)
			output = 1.42451e-05*f+0.98561+0.271245*pow(f,-1.0);

		if(f>318.0 && f<=500.0)
			output = 3.04006e-05*f+0.977116+1.35158*pow(f,-1.0);

		// return a constant 
		output= output-1.0;
		return 1+(sqrt(output*output + calibration_systematic_H1_AM*calibration_systematic_H1_AM))*calibration_percent;
}
REAL8 Amp_L1(REAL8 f){
		double output = 1.0;

		if(f>60.0 && f<=150.0)
output = -1.95484+0.170278*f-0.388292e-02*pow(f,2)+0.448703e-04*pow(f,3)-2.71089e-07*pow(f,4)+7.35001e-10*pow(f,5)-1.11474e-13*pow(f,6)-2.309e-15*pow(f,7);
	        if(f>150.0 && f<=500.0)
output = 0.808333+0.453077e-02*f-0.390407e-04*pow(f,2)+1.77562e-07*pow(f,3)-4.72241e-10*pow(f,4)+7.34368e-13*pow(f,5)-6.15246e-16*pow(f,6)+2.12688e-19*pow(f,7);
		// return a constant
		output = output-1.0;
		return 1+(sqrt(output*output + calibration_systematic_L1_AM*calibration_systematic_L1_AM))*calibration_percent;
}
REAL8 Amp_V1(REAL8 f){
		double output = 1.0;

                if(log10(f)>1 && log10(f)<=1.48443)
                { 
		output = -0.876892 + 6.65445*pow(log10(f),1.0) - 8.81424*pow(log10(f), 2.0) + 5.12016*pow(log10(f),3.0) - 1.09537*pow(log10(f),4.0);
                }
	 	else if(log10(f)>1.48443 && log10(f)<=2.02130)
	        {
		output = -16.7486 + 41.0096*pow(log10(f),1.0) - 35.1488*pow(log10(f), 2.0) + 13.2676*pow(log10(f),3.0) - 1.86709*pow(log10(f),4.0);
	        }
		else if(log10(f)>2.02130 && log10(f)<=2.45144)
	        {
		output = 172.466866 - 304.746*pow(log10(f),1.0) + 202.191*pow(log10(f), 2.0) - 59.3845*pow(log10(f),3.0) + 6.51706*pow(log10(f),4.0);
               	} 
	 	else if(log10(f)>2.45144 && log10(f)<= 3.08153)
	        {
		output = 43.05292 - 60.222*pow(log10(f),1.0) + 32.2545*pow(log10(f), 2.0) - 7.66187*pow(log10(f),3.0) + 0.681219*pow(log10(f),4.0);
	        }
		
                //return a constant
		output = output-1.0;
		return 1+(sqrt(output*output + calibration_systematic_V1_AM*calibration_systematic_V1_AM))*calibration_percent;;

}
REAL8 Ph_H1(REAL8 f){
		double output = 0.0;

		if(f>60.0 && f<=80.0)
			output = 114.005-6.23854*f+0.127996*pow(f,2)-0.00116878*pow(f,3)+4.00732e-06*pow(f,4);
		if(f>80.0 && f<=500.0)
			output = -0.0701154 +0.0170887*log(0.914066*f)-15.5936*pow(f,-1);
                /* convert in rads */
		return (LAL_PI*sqrt(output*output + calibration_systematic_H1_PH*calibration_systematic_H1_PH)/180.0)*calibration_percent;
}
REAL8 Ph_L1(REAL8 f){
		double output = 0.0;

		if(f>60.0 && f<=110.0)
			output = -69.493+4.77314*f-0.123966*pow(f,2)+0.0015403*pow(f,3)-9.24682e-06*pow(f,4)+2.16121e-08*pow(f,5);

		if(f>110.0 && f<=500.0)
			output = -0.040558+0.315112+0.012216*f-0.00022649*pow(f,2)+9.75241e-07*pow(f,3)-1.72514e-09*pow(f,4)+1.11536e-12*pow(f,5);

                /* convert in rads */
		return  (LAL_PI*sqrt(output*output+calibration_systematic_L1_PH*calibration_systematic_L1_PH)/180.0)*calibration_percent;
}
REAL8 Ph_V1(REAL8 f){
		double output = 0.0;

                if(log10(f)>1 && log10(f)<=1.64080)
            	{
		output = 5.1621 - 16.1787*pow(log10(f),1.0) + 18.7131*pow(log10(f), 2.0) - 9.45203*pow(log10(f),3.0) + 1.75489*pow(log10(f),4.0);
	        }
		else if(log10(f)>1.64080 && log10(f)<=2.15234)
	        {
		output = -76.8328 + 164.194*pow(log10(f),1.0) - 131.131*pow(log10(f), 2.0) + 46.3381*pow(log10(f),3.0) - 6.10831*pow(log10(f),4.0);
	        }
		else if(log10(f)>2.15234 && log10(f)<=3.2)
	        {
		output = -0.392164e-02 + 2.66324 - 3.48059*pow(log10(f),1.0) + 1.76342*pow(log10(f), 2.0) - 0.415683*pow(log10(f),3.0) + 0.0393829*pow(log10(f),4.0);
	        }
               /* Virgo data are already in rads */
		return sqrt(output*output+calibration_systematic_V1_PH*calibration_systematic_V1_PH)*calibration_percent;
}

void initialise(int argc, char *argv[]){
	int i;
	int nCache=0; /* records the number of caches */
	int nifo=0;
	double GPS;
	/*	sprintf(outfile,"default.dat"); */
	/* Sets up global variables from the command line */
	static struct option long_options[]=
	{	{"cache",required_argument,0,'i'},
		{"seed",required_argument,0,'z'},
		{"dataseed",required_argument,0,'D'},
		{"GPSstart",required_argument,0,'G'},
		{"length",required_argument,0,'T'},
		{"srate",required_argument,0,'R'},
		{"pad",required_argument,0,'P'},
		{"Nsegs",required_argument,0,'S'},
		{"IFO",required_argument,0,'I'},
		{"Nlive",required_argument,0,'N'},
		{"XMLfile",required_argument,0,'X'},
		{"Nmcmc",required_argument,0,'M'},
		{"Nruns",required_argument,0,'r'},
		{"grb",no_argument,0,'b'},
		{"out",required_argument,0,'o'},
		{"inj",required_argument,0,'j'},
		{"fake",no_argument,0,'F'},
		{"injSNR",required_argument,0,'p'},
		{"deta",required_argument,0,'e'},
		{"dt",required_argument,0,'t'},
		{"event",required_argument,0,'E'},
		{"NINJA",no_argument,0,'n'},
		{"end_time",required_argument,0,'Z'},
		{"Mmin",required_argument,0,'m'},
		{"Mmax",required_argument,0,'g'},
		{"verbose",no_argument,0,'v'},
		{"approximant",required_argument,0,'A'},
		{"timeslide",no_argument,0,'L'},
		{"H1GPSshift",required_argument,0,31},
		{"L1GPSshift",required_argument,0,32},
		{"V1GPSshift",required_argument,0,33},
		{"studentt",no_argument,0,'l'},
		{"ra",required_argument,0,'O'},
		{"dec",required_argument,0,'a'},
		{"SNRfac",required_argument,0,14},
		{"skyloc",no_argument,0,13},
		{"channel",required_argument,0,'C'},
		{"highmass",no_argument,0,15},
		{"decohere",required_argument,0,16},
		{"amporder",required_argument,0,17},
		{"phaseorder",required_argument,0,20},
		{"Dmin",required_argument,0,18},
		{"Dmax",required_argument,0,19},
		{"version",no_argument,0,'V'},
		{"help",no_argument,0,'h'},
       		{"enable-calamp",no_argument,0,265},
       		{"calamp-fac",required_argument,0,266},
		{"enable-calfreq",no_argument,0,300},
                {"injONLY",no_argument,0,301},
                {"pinparams",required_argument,0,21},
		{"datadump",required_argument,0,22},
		{"flow",required_argument,0,23},
                {"gradual_cal",required_argument,0,302},
		{"nospin",required_argument,0,25},
		{"onespin",required_argument,0,26},
		{"M_min",required_argument,0,40},
		{"M_max",required_argument,0,41},
		{"d_min",required_argument,0,42},
		{"d_max",required_argument,0,43},
		{"s1_mag_min",required_argument,0,44},
		{"s1_mag_max",required_argument,0,45},
		{"s2_mag_min",required_argument,0,46},
		{"s2_mag_max",required_argument,0,47},
		{"s1_theta_min",required_argument,0,48},
		{"s1_theta_max",required_argument,0,49},
		{"s2_theta_min",required_argument,0,50},
		{"s2_theta_max",required_argument,0,51},
		{"s_phi_min",required_argument,0,52},
		{"s_phi_max",required_argument,0,53},
		{"lat_min",required_argument,0,56},
		{"lat_max",required_argument,0,57},
		{"long_min",required_argument,0,58},
		{"long_max",required_argument,0,59},
		{"iota_min",required_argument,0,60},
		{"iota_max",required_argument,0,61},
		{"m_tot_min",required_argument,0,62},
		{"m_tot_max",required_argument,0,63},
		{"chimin",required_argument,0,64}, /* N.B. ASCII codes 65 - 90 and 97-122 are letters */
		{"chimax",required_argument,0,91},
		{"m_c_min",required_argument,0,99},
		{"mc_flag",no_argument,0,100},
        {"cal_seed",required_argument,0,123},
		{0,0,0,0}};

	if(argc<=1) {fprintf(stderr,USAGE); exit(-1);}
	while((i=getopt_long(argc,argv,"hi:D:G:T:R:g:m:z:P:C:S:I:N:t:X:O:a:M:o:j:e:Z:A:E:nlFVvb",long_options,&i))!=-1){ switch(i) {
		case 100:
			mc_flag=1;
			break;
		case 99:
			m_c_min=atof(optarg);
			break;
		case 64:
			manual_chi_min=atof(optarg);
			break;
		case 91:
			manual_chi_max=atof(optarg);
			break;
		case 40:
			m_tot_min=atof(optarg);
			break;
		case 41:
			m_tot_max=atof(optarg);
			break;
		case 42:
			d_min=atof(optarg);
			break;
		case 43:
			d_max=atof(optarg);
			break;
		case 44:
			s1_mag_min=atof(optarg);
			if (s1_mag_min<0.) {fprintf(stderr,"ERROR: The minimum spin amplituade is 0, please set --s1_mag_min 0 or more.\n");exit(1);}
			break;
		case 45:
			s1_mag_max=atof(optarg);
            if (s1_mag_max>1.) {fprintf(stderr,"ERROR: The maxmimum spin amplituade is 1, please set --s1_mag_max 1 or less.\n");exit(1);}
			break;
		case 46:
			s2_mag_min=atof(optarg);
			if (s2_mag_min<0.) {fprintf(stderr,"ERROR: The minimum spin amplituade is 0, please set --s2_mag_min 0 or more.\n");exit(1);}
			break;
		case 47:
			s2_mag_max=atof(optarg);
            if (s2_mag_max>1.) {fprintf(stderr,"ERROR: The maxmimum spin amplituade is 1, please set --s2_mag_max 1 or less.\n");exit(1);}			
			break;
		case 48:
			s1_theta_min=atof(optarg);
			if (s1_theta_min<0.) {fprintf(stderr,"ERROR: The minimum spin polar angle is 0, please set --s1_theta_min 0 or more.\n");exit(1);}
			break;
		case 49:
			s1_theta_max=atof(optarg);
            if (s1_theta_max>LAL_PI) {fprintf(stderr,"ERROR: The maximum spin polar angle is pi, please set --s1_theta_max pi or less.\n");exit(1);}
			break;
		case 50:
            s2_theta_min=atof(optarg);
            if (s2_theta_min<0.) {fprintf(stderr,"ERROR: The minimum spin polar angle is 0, please set --s1_theta_min 0 or more.\n");exit(1);}
            break;
		case 51:
            s2_theta_max=atof(optarg);
            if (s2_theta_max>LAL_PI) {fprintf(stderr,"ERROR: The maximum spin polar angle is pi, please set --s1_theta_max pi or less.\n");exit(1);}
			break;
		case 52:
			s_phi_min=atof(optarg);
			if (s_phi_min<0.) {fprintf(stderr,"ERROR: The minimum spin1-spin2 azimuthal angle is 0, please set --s_phi_min 0 or more.\n");exit(1);}
			break;
		case 53:
            s_phi_min=atof(optarg);
            if (s_phi_min>LAL_TWOPI) {fprintf(stderr,"ERROR: The maximum spin1-spin2 azimuthal angle is 2pi, please set --s_phi_max 2pi or less.\n");exit(1);}
            break;
		case 56:
			lat_min=atof(optarg);
			if (lat_min<-LAL_PI/2.) {fprintf(stderr,"ERROR: The minimum latitude is -pi/2, please set --lat_min -pi/2 or more.\n");exit(1);}
			break;
		case 57:
			lat_max=atof(optarg);
			if (lat_max>LAL_PI/2.) {fprintf(stderr,"ERROR: The maximum latitude is pi/2, please set --lat_max pi/2 or less.\n");exit(1);}
			break;
		case 58:
			long_min=atof(optarg);
			if (long_min<0.) {fprintf(stderr,"ERROR: The minimum longitude is 0, please set --long_min 0 or more.\n");exit(1);}
			break;
		case 59:
			long_max=atof(optarg);
			if (long_max>LAL_TWOPI) {fprintf(stderr,"ERROR: The maximum longitude is 2pi, please set --long_max 2pi or less.\n");exit(1);}
			break;
		case 60:
			iota_min=atof(optarg);
			if (iota_min<0.) {fprintf(stderr,"ERROR: The minimum inclination is 0, please set --iota_min 0 or more.\n");exit(1);}
			break;
		case 61:
			iota_max=atof(optarg);
			if (iota_max>LAL_PI) {fprintf(stderr,"ERROR: The maximum inclination is pi, please set --iota_max pi or less.\n");exit(1);} 
			break;
		case 62:
			m_tot_min=atof(optarg);
			if (m_tot_min<0.) {fprintf(stderr,"ERROR: Masses must be positive.\n");exit(1);}
			break;
		case 63:
			m_tot_max=atof(optarg);
			if (m_tot_max>35.) {fprintf(stderr,"Warning: Highmass flag not set.\n");exit(1);}
			break;
		case 25:
			 nospin_flag=atof(optarg);
		   	 break;
		case 26:
			onespin_flag=atof(optarg);
			break;
		case 'h':
			fprintf(stdout,USAGE);
			exit(0);
			break;
		case 21:
			pinned_params=calloc(strlen(optarg)+1 ,sizeof(char));
			memcpy(pinned_params,optarg,strlen(optarg)+1);
			break;
		case 'V':
			fprintf(stdout,"LIGO/LSC Bayesian parameter estimation and evidence calculation code\nfor CBC signals, using nested sampling algorithm.\nJohn Veitch <john.veitch@ligo.org>\n");
			XLALOutputVersionString(stderr,0);
			exit(0);
			break;
		case 18:
			manual_dist_min=atof(optarg);
			break;
		case 19:
			manual_dist_max=atof(optarg);
			break;
		case 17:
			ampOrder=atoi(optarg);
			if(ampOrder>5) {fprintf(stderr,"ERROR: The maximum amplitude order is 5, please set --ampOrder 5 or less\n"); exit(1);}
			break;
		case 14:
			SNRfac=atof(optarg);
			break;
		case 31:
			H1GPSshift = atof(optarg);
			specifictimeslides=1;
			break;
		case 32:
			L1GPSshift = atof(optarg);
			specifictimeslides=1;
			break;
		case 33:
			V1GPSshift = atof(optarg);
			specifictimeslides=1;
			break;
		case 16:
			decohereflag=1;
			offset=atof(optarg);
			break;
		case 15:
			HighMassFlag=1;
			break;
		case 20:
			phaseOrder=atoi(optarg);
			break;
		case 'i': /* This type of arragement builds a list of file names for later use */
			if(nCache==0) CacheFileNames=malloc(sizeof(char *));
			else		CacheFileNames=realloc(CacheFileNames,(nCache+1)*sizeof(char *));
			CacheFileNames[nCache]=malloc(strlen(optarg)+1);
			strcpy(CacheFileNames[nCache++],optarg);
			break;
		case 'C':
			if(nChannel==0) UserChannelNames=malloc(sizeof(char *));
			else UserChannelNames=realloc(UserChannelNames,(nChannel+1)*sizeof(char *));
			UserChannelNames[nChannel]=malloc(strlen(optarg)+1);
			strcpy(UserChannelNames[nChannel++],optarg);
			break;
		case 13: SkyLocFlag=1; break;
		case 'D':
			dataseed=atoi(optarg);
			break;
		case 'O':
			manual_RA=atof(optarg)*LAL_PI/180.0;
			SkyPatch=1;
			break;
		case 'b':
			GRBflag=1;
			break;
		case 'a':
			manual_dec=atof(optarg)*LAL_PI/180.0;
			SkyPatch=1;
			break;
		case 'A':
			strncpy(approx,optarg,128);
			break;
		case 'l':
			studentt=1;
			break;
		case 'v':
			verbose=1;
			break;
		case 'm':
			manual_mass_low=atof(optarg);
			printf("setting m_low=%e\n",manual_mass_low);
			break;
		case 'g':
			manual_mass_high=atof(optarg);
			printf("setting m_high=%e\n",manual_mass_high);
			break;
		case 't':
			timewindow=atof(optarg);
			break;
		case 'z':
			seed=atoi(optarg);
			break;
		case 'E':
			event=atoi(optarg);
			break;
		case 'p':
			injSNR=atof(optarg);
			break;
		case 'Z':
			manual_end_time=atof(optarg);
			break;
		case 'e':
			etawindow=atof(optarg);
			break;
		case 'r':
			Nruns=atoi(optarg);
			break;
		case 'F':
			fakeinj=1;
			break;
		case 'S':
			nSegs=atoi(optarg);
			break;
		case 'M':
			Nmcmc = atof(optarg);
			break;
		case 'j':
			injXMLFile=(CHAR *)malloc(strlen(optarg)+1);
			strcpy(injXMLFile,optarg);
			break;
		case 'X':
			inputXMLFile=(CHAR *)malloc(strlen(optarg)+1);
			strcpy(inputXMLFile,optarg);
			break;
		case 22:
			datadump=(CHAR *)malloc(strlen(optarg)+1);
			strcpy(datadump,optarg);
			break;
		case 'N':
			Nlive=atoi(optarg);
			break;
		case 'I':
			if(nifo==0) {IFOnames=malloc(sizeof(char **)); ChannelNames=malloc(sizeof(char **));}
			else	{IFOnames=realloc(IFOnames,(nifo+1)*sizeof(CHAR **)); ChannelNames=realloc(ChannelNames,(nChannel+1)*sizeof(char **));}
			IFOnames[nifo]=malloc(strlen(optarg)+1);
            printf("strlen(optarg)=%zu, optarg=%s\n",strlen(optarg),optarg);
			ChannelNames[nifo]=malloc(MAXSTR+1);
			/*strcpy(IFOnames[nifo],optarg);*/
            sprintf(IFOnames[nifo],"%s",optarg);
            nifo=nifo+1;
			break;
		case 'o':
			strcpy(outfile,optarg);
			break;
		case 'G':
			GPS=atof(optarg);
			XLALGPSSetREAL8(&datastart,GPS);
			break;
		case 'T':
			duration=atof(optarg);
			break;
		case 'R':
			SampleRate=atoi(optarg);
			break;
		case 'P':
			padding=atof(optarg);
			break;
		case 'n':
			NINJA=1;
			fLow=30.0;
			break;
		case 'L':
			timeslides=1;
			break;
        case 265:
			enable_calamp=1;
			break;
        case 266:
			if(nCalAmpFacs==0) CalAmpFacs=malloc(sizeof(double));
			else CalAmpFacs=realloc(CalAmpFacs,(nCalAmpFacs+1)*sizeof(double));
			CalAmpFacs[nCalAmpFacs]=atof(optarg);
            		nCalAmpFacs++;
                        break;
        case 300:
                        enable_calfreq=1;
			break;
        case 301:
                        injONLY=1;
                        break;
         case 302:
                        calibration_percent=atof(optarg);
                        break;
		case 23:
			fLow=atof(optarg);
			fLowFlag=1;
			break;
        case 123:
            cal_seed=atof(optarg);
            break;

		default:
			fprintf(stdout,USAGE); exit(0);
			break;
	}
	}

	if(inputXMLFile==NULL && injXMLFile==NULL && manual_end_time==0){fprintf(stderr,"Error, you must specify --inj or --XMLfile for trigger list\nOr --end_time, --dt, --Mmin and --Mmax for manual search"); exit(-1);}
	/* Check that the channel/cache combo adds up */
	if(nifo!=nCache || nCache==0) {fprintf(stderr,"Error: You must have equal numbers of IFOs and frame caches, and they must be paired in the correct order!\n");
	exit(-1); }
	if(nChannel>0 && nChannel!=nCache) {fprintf(stderr,"Error: You must specify a channel for each cache file\n"); exit(-1);}
	nIFO=nifo;
	/*	for(i=0;i<nIFO;i++) fprintf(stdout,"%s\t|%s\t| %s\n",IFOnames[i],CacheFileNames[i],ChannelNames[i]); */
	if(Nmcmc==0){fprintf(stderr,"Error: --Nmcmc not specified or zero, use >0\n"); exit(-1);}
	if(SampleRate==0){fprintf(stderr,"Error: --srate not specified. Using 4096 Hz which may NOT be what you want!\n"); SampleRate=4096;}
	if(nSegs==0){fprintf(stderr,"Error: --Nsegs must be greater than 0\n"); exit(-1);}
	if(Nlive<=1){fprintf(stderr,"Error: Nlive must be >1"); exit(-1);}
	if(studentt) estimatenoise=0;
    if(enable_calamp && nIFO!=nCalAmpFacs){fprintf(stderr,"Error: You must specify an amplitude calibration factor for each IFO (even if it is just 1.0)\n");exit(-1);}
	//if(enable_calamp && enable_calfreq){fprintf(stderr,"Error: You cannot specify a constant amplitude calibration factor and a frequency dependent one at the same time. Exiting\n");exit(-1);}
	return;
}

/* =========================== MAIN ==================================== */

int main( int argc, char *argv[])
{
	struct stat st;
	static LALStatus status;
	LALMCMCParameter **Live = NULL; /* Structure which holds the parameters */
	LALMCMCInput	inputMCMC;
	LALMCMCInput	inputMCMC_N;
	REAL8TimeSeries *RawData;
	UINT4			seglen=0;
	SnglInspiralTable *inputCurrent = NULL;
	SimInspiralTable *injTable = NULL;
	INT4 numTmplts = 0;
	UINT4 i,j;
	REAL8FFTPlan *fwdplan = NULL;
	REAL8FFTPlan *revplan = NULL;
	REAL8Window  *windowplan = NULL;
	INT4 stride=0;
	REAL8 strideDur=0.0;
	REAL8 evidence=0;
	INT4 UNUSED segnum=0;
	RandomParams *randparam=NULL;
	RandomParams *datarandparam=NULL;
	REAL4 TSoffset;
	LIGOTimeGPS realstart,segmentStart;
	REAL8 networkSNR=0.0;

	seed=0;
	etawindow=1.0;
	timewindow=0.05;
	initialise(argc,argv); /* Get the arguments and act on them */
	if( timeslides && specifictimeslides ){
		fprintf( stderr, "Error: can not use both random and specific timeslides.\n");
		exit( 1 );
	}
	if(inputXMLFile!=NULL){
		/* read in the input file */
		numTmplts = LALSnglInspiralTableFromLIGOLw( &inputCurrent, inputXMLFile, 0, -1);
		if ( numTmplts < 0 )
		{
			fprintf( stderr, "Error: unable to read trigger %i from %s\n", event,inputXMLFile );
			exit( 1 );
		}
		i=0;
		while(i<event) {i++; inputCurrent = inputCurrent->next;}
	}
	REAL8 segDur = duration/(REAL8)nSegs;
	realstart=datastart;
	/* Number of sample in a segment */
	seglen=(UINT4)(segDur*SampleRate);
	/*	seglen=(INT4)pow(2.0,ceil(log2((REAL8)seglen)));*/  /* Make it a power of two for the FFT */
	segDur = seglen/SampleRate;
	nSegs =(INT4)floor(duration/segDur);

	fprintf(stderr,"Choosing %i segments length %i, (%f s)\n",nSegs,seglen,segDur);

	stride = seglen; /* Overlap the padding */
	strideDur = stride / SampleRate;


	if(segDur<=2.0*padding){fprintf(stderr,"ERROR: Seg length %lf s too small for padding %lf s\n",segDur,padding);exit(-1);}
	if(segDur-2.0*padding<6.0){fprintf(stderr,"WARNING: using <6s segments (excl. padding) unadvisable, your current unpadded seglen is %lf s\n",segDur-2.0*padding);}

	int check=0;
	fwdplan = XLALCreateForwardREAL8FFTPlan( seglen, 0 );
	revplan = XLALCreateReverseREAL8FFTPlan( seglen, 0 );
	memset(&inputMCMC,0,sizeof(inputMCMC)); /* CLEAR THE INPUT STRUCTURE! */
	memset(&inputMCMC_N,0,sizeof(inputMCMC_N)); /* CLEAR THE INPUT STRUCTURE! */
	inputMCMC.deltaT=(REAL8 )(1.0/SampleRate);
	inputMCMC.verbose=verbose;
	char strainname[20]="LSC-STRAIN";
	if(NINJA) sprintf(strainname,"STRAIN"); /* Different strain channel name for NINJA */

	/* Make a copy of the detectors list */
	LALDetector *localCachedDetectors=calloc(LAL_NUM_DETECTORS,sizeof(LALDetector));
	for(i=0;i<LAL_NUM_DETECTORS;i++) memcpy(&(localCachedDetectors[i]),&lalCachedDetectors[i],sizeof(LALDetector));

	/* Set up Detector structures */
	for(i=0;i<nIFO;i++){
		if(!strcmp(IFOnames[i],"H1")) {
			inputMCMC.detector[i]=&localCachedDetectors[LALDetectorIndexLHODIFF];
			if(nChannel>0) sprintf(ChannelNames[i],"%s",UserChannelNames[i]);
			else sprintf((ChannelNames[i]),"H1:%s",strainname);
			continue;}
		if(!strcmp(IFOnames[i],"H2")) {
			inputMCMC.detector[i]=&localCachedDetectors[LALDetectorIndexLHODIFF];
			if (nChannel>0) sprintf(ChannelNames[i],"%s",UserChannelNames[i]);
			else sprintf((ChannelNames[i]),"H2:%s",strainname);
			continue;}
		if(!strcmp(IFOnames[i],"LLO")||!strcmp(IFOnames[i],"L1")) {
			inputMCMC.detector[i]=&localCachedDetectors[LALDetectorIndexLLODIFF];
			if (nChannel>0) sprintf(ChannelNames[i],"%s",UserChannelNames[i]);
			else sprintf((ChannelNames[i]),"L1:%s",strainname);
			continue;}
		if(!strcmp(IFOnames[i],"V1")||!strcmp(IFOnames[i],"VIRGO")) {
			inputMCMC.detector[i]=&localCachedDetectors[LALDetectorIndexVIRGODIFF];
			if(!NINJA) sprintf((ChannelNames[i]),"V1:h_16384Hz");
			else sprintf((ChannelNames[i]),"V1:STRAIN");
			if (nChannel>0) sprintf(ChannelNames[i],"%s",UserChannelNames[i]);
			continue;}
		if(!strcmp(IFOnames[i],"GEO")||!strcmp(IFOnames[i],"G1")) {
			inputMCMC.detector[i]=&localCachedDetectors[LALDetectorIndexGEO600DIFF];
			if (nChannel>0) sprintf(ChannelNames[i],"%s",UserChannelNames[i]);
			else sprintf((ChannelNames[i]),"G1:DER_DATA_H");
			continue;}
		inputMCMC_N.detector[i]=inputMCMC.detector[i];
		/*		if(!strcmp(IFOnames[i],"TAMA")||!strcmp(IFOnames[i],"T1")) {inputMCMC.detector[i]=&lalCachedDetectors[LALDetectorIndexTAMA300DIFF]; continue;}*/
		fprintf(stderr,"Unknown interferometer %s. Valid codes: H1 H2 L1 V1 GEO\n",IFOnames[i]); exit(-1);
	}

	inputMCMC.fLow = fLow;
	inputMCMC_N.fLow = inputMCMC.fLow;


	/* Prepare for injections */
	UINT4 Ninj=0;
	PPNParamStruc InjParams;
	LIGOTimeGPS injstart;
	memset(&injstart,0,sizeof(LIGOTimeGPS));
	memset(&InjParams,0,sizeof(PPNParamStruc));
	if(NULL!=injXMLFile) {Ninj=SimInspiralTableFromLIGOLw(&injTable,injXMLFile,0,0);
		if(Ninj<event) {fprintf(stderr,"Error reading event %i from %s\n",event,injXMLFile); exit(-1);}
		i=0;
		while(i<event) {i++; injTable = injTable->next;} /* Select event */
		if (!fLowFlag){
			if(injTable->f_lower>0.0) inputMCMC.fLow = injTable->f_lower;
			else {injTable->f_lower = inputMCMC.fLow;
				fprintf(stderr,"Warning, injection does not specify f_lower, using default %lf\n",inputMCMC.fLow);}
		}
//		InjParams.deltaT=1.0/SampleRate;
//		InjParams.fStartIn=(REAL4)inputMCMC.fLow;
//		memset(&InjectGW,0,sizeof(CoherentGW));
		fprintf(stderr,"Injected event %i:\tMass1: %lf\tMass2: %lf\n\tDistance: %lf Mpc\teta: %lf\n",event,injTable->mass1,injTable->mass2,injTable->distance,injTable->eta);
		/*		memcpy(&(InjParams.epoch),&(injTable->geocent_end_time),sizeof(LIGOTimeGPS)); */
//		Approximant injapprox;
//		fprintf(stderr,"INJ: end time = %lf\n",injTable->geocent_end_time.gpsSeconds + injTable->geocent_end_time.gpsNanoSeconds*1.e-9);
//		LALGetApproximantFromString(&status,injTable->waveform,&injapprox);
//		if(injapprox!=GeneratePPN) {fprintf(stderr,"WARNING!!!!! Not using GeneratePPN approximant may result in offset of the end time!\n");}
//		LALGenerateInspiral(&status,&InjectGW,injTable,&InjParams);
//		if(status.statusCode!=0) {fprintf(stderr,"Error generating injection!!!\n"); REPORTSTATUS(&status); }
		/****************************************************************************************************/
		/********** THIS IS ONLY NECESSARY WHILE THE LALGenerateInspiral and LALInspiralParameterCalc *******/
		/********** GIVE DIFFERENT CHIRP TIMES !                                                      *******/

//		insptemplate.totalMass=InjParams.mTot;
//		insptemplate.eta = InjParams.eta;
//		insptemplate.approximant = TaylorF2;
//		insptemplate.order = LAL_PNORDER_TWO;
//		insptemplate.fLower = inputMCMC.fLow;
//		insptemplate.massChoice = totalMassAndEta;
//		LALInspiralParameterCalc(&status,&insptemplate);
		/*InjParams.tc = insptemplate.tC;*/
//		fprintf(stderr,"GenerateInspiral chirp time=%lf, ParameterCalc chirp time = %lf\n",InjParams.tc,insptemplate.tC);
		/*****************************************************************************************************/

//		injstart = injTable->geocent_end_time;
//		XLALGPSAdd(&injstart, -InjParams.tc); /* makes injstart the time at fLow */
		/*		fprintf(stderr,"start time = %lf\n",injstart.gpsSeconds + injstart.gpsNanoSeconds*1.e-9); */
//		fprintf(stderr,"INJ: Injected wave chirp time: %lf s\n",InjParams.tc);
//		if(InjectGW.h) memcpy(&(InjectGW.h->epoch),&injstart,sizeof(LIGOTimeGPS));
//		if(InjectGW.a) memcpy(&(InjectGW.a->epoch),&injstart,sizeof(LIGOTimeGPS));
//		if(InjectGW.f) memcpy(&(InjectGW.f->epoch),&injstart,sizeof(LIGOTimeGPS));
//		if(InjectGW.phi) memcpy(&(InjectGW.phi->epoch),&injstart,sizeof(LIGOTimeGPS));
//		if(InjectGW.shift) memcpy(&(InjectGW.shift->epoch),&injstart,sizeof(LIGOTimeGPS));
	}

	/* Get the end time of the trigger or injection */
	int ETgpsSeconds,ETgpsNanoseconds;
	if(NULL!=injXMLFile) {
		ETgpsSeconds=injTable->geocent_end_time.gpsSeconds;
		ETgpsNanoseconds=injTable->geocent_end_time.gpsNanoSeconds;}
	else if(NULL!=inputXMLFile) {
		ETgpsSeconds = inputCurrent->end_time.gpsSeconds;
		ETgpsNanoseconds=inputCurrent->end_time.gpsNanoSeconds;}
	else {
		ETgpsNanoseconds = (INT4)1.e9*fmod(manual_end_time,1.0);
		ETgpsSeconds = (INT4) floor(manual_end_time);
	}

	/* If the data segment is not specified, try to guess it from the trigger time */
	
	if(datastart.gpsSeconds==0){
		fprintf(stderr,"You did not specify a data start time, attempt to guess.\nAdjusting GPSstart to %i for trigger %i\n",ETgpsSeconds-(INT4)duration/2,event);
		datastart.gpsSeconds=ETgpsSeconds-(INT4)duration/2;
		datastart.gpsNanoSeconds=0;
		realstart=datastart;
	}

	if(ETgpsSeconds>datastart.gpsSeconds+duration) {fprintf(stderr,"Error, trigger lies outwith data range %i - %i\n",datastart.gpsSeconds,datastart.gpsSeconds+(INT4)duration); exit(-1);}


    //unsigned int injTries=0;
	
    //SimInspiralTable this_injection;
    //memcpy(&this_injection,injTable,sizeof(SimInspiralTable));
    //this_injection.next=NULL;
	// MASTER - datarandparam=XLALCreateRandomParams(dataseed);

	/* Read in the data for each IFO */
	for(i=0,j=0;i<nIFO;i++){
		INT4 TrigSegStart,TrigSample;
		inputMCMC.ifoID[i] = IFOnames[i];
		inputMCMC.deltaF = (REAL8)SampleRate/seglen;
		inputMCMC_N.ifoID[i] = inputMCMC.ifoID[i];
		inputMCMC_N.deltaF = inputMCMC.deltaF;
		datastart=realstart; /* Reset the datastart in case it has been slid previously */
		segmentStart = datastart;
                datarandparam=XLALCreateRandomParams(dataseed + (INT2) IFOnames[i][0] + (INT2) IFOnames[i][1]);     // Initialize the random chain using the dataseed and the name of the IFO

		/* Check for synthetic data */
		if(!(strcmp(CacheFileNames[i],"LALLIGO") && strcmp(CacheFileNames[i],"LALVirgo") && strcmp(CacheFileNames[i],"LALGEO") && strcmp(CacheFileNames[i],"LALEGO") && strcmp(CacheFileNames[i],"LALAdLIGO")))
		{
			typedef void (NoiseFunc)(LALStatus *status,REAL8 *psd,REAL8 f);
			NoiseFunc *PSD=NULL;
			FakeFlag=1;
			REAL8 scalefactor=1;
			/* Selection of the noise curve */
			if(!strcmp(CacheFileNames[i],"LALLIGO")) {PSD = &LALLIGOIPsd; scalefactor=9E-46;}
			if(!strcmp(CacheFileNames[i],"LALVirgo")) {PSD = &LALVIRGOPsd; scalefactor=1.0;}
			if(!strcmp(CacheFileNames[i],"LALGEO")) {PSD = &LALGEOPsd; scalefactor=1E-46;}
			if(!strcmp(CacheFileNames[i],"LALEGO")) {PSD = &LALEGOPsd; scalefactor=1.0;}
			if(!strcmp(CacheFileNames[i],"LALAdLIGO")) {PSD = &LALAdvLIGOPsd; scalefactor = 1E-49;}
			if(!strcmp(CacheFileNames[i],"LAL2kLIGO")) {PSD = &LALAdvLIGOPsd; scalefactor = 36E-46;}
			if(PSD==NULL) {fprintf(stderr,"Error: unknown simulated PSD: %s\n",CacheFileNames[i]); exit(-1);}
			inputMCMC.invspec[i]=(REAL8FrequencySeries *)XLALCreateREAL8FrequencySeries("inverse spectrum",&realstart,0.0,(REAL8)(SampleRate)/seglen,&lalDimensionlessUnit,seglen/2 +1);
  		      inputMCMC_N.invspec[i]=(REAL8FrequencySeries *)XLALCreateREAL8FrequencySeries("inverse spectrum",&realstart,0.0,(REAL8)(SampleRate)/seglen,&lalDimensionlessUnit,seglen/2 +1);
			/* Create fake data power spectral DENSITY */
			for(j=0;j<inputMCMC.invspec[i]->data->length;j++){ PSD(&status,&(inputMCMC.invspec[i]->data->data[j]),j*inputMCMC.deltaF);}
			/* Allocate buffer for fake freq domain data */
			inputMCMC.stilde[i] = (COMPLEX16FrequencySeries *)XLALCreateCOMPLEX16FrequencySeries("stilde",&realstart,0.0,inputMCMC.deltaF,&lalDimensionlessUnit,seglen/2 +1);
			inputMCMC_N.stilde[i] = (COMPLEX16FrequencySeries *)XLALCreateCOMPLEX16FrequencySeries("stilde",&realstart,0.0,inputMCMC_N.deltaF,&lalDimensionlessUnit,seglen/2 +1);
			memcpy(&(inputMCMC.stilde[i]->epoch),&segmentStart,sizeof(LIGOTimeGPS));
			/*			inputMCMC.stilde[i]->epoch = datastart;
			 XLALGPSAdd(&(inputMCMC.stilde[i]->epoch), (REAL8)TrigSegStart/(REAL8)SampleRate);*/
			
			/* Create the fake data */
			for(j=0;j<inputMCMC.invspec[i]->data->length;j++){
                                inputMCMC.invspec[i]->data->data[j]=1.0/(scalefactor*inputMCMC.invspec[i]->data->data[j]);
		                       	inputMCMC.stilde[i]->data->data[j].re=XLALNormalDeviate(datarandparam)/(2.0*sqrt(inputMCMC.invspec[i]->data->data[j]*inputMCMC.deltaF));
								inputMCMC.stilde[i]->data->data[j].im=XLALNormalDeviate(datarandparam)/(2.0*sqrt(inputMCMC.invspec[i]->data->data[j]*inputMCMC.deltaF));
			}					
			
			if(enable_calamp || enable_calfreq){
              fprintf(stderr,"Applying calibration errors to %s noise \n", IFOnames[i]);
<<<<<<< HEAD


                int IFOnum=0;
=======
 
              								
			/* Modify the fake noise datastream  */
                
                FILE *uncalib_noiseout;
                char uncalib_noisename[100];
                FILE *calib_noiseout;
                char calib_noisename[100];
                FILE *uncalib_invspecout;
                FILE *calib_invspecout;
                char uncalib_invspecname[100];
                char calib_invspecname[100];
                
                injTime = injTable->geocent_end_time.gpsSeconds + 1.0E-9 * injTable->geocent_end_time.gpsNanoSeconds;
                
                if(stat("./waves",&st) == 0){
                     isWavesDir=1;
                      fprintf(stderr,"waves directory is present\n");
                     fprintf(stderr,"Writing uncalibrated noise \n");
                     sprintf(uncalib_noisename,"./waves/uncalibnoise_%s_%9.0f.dat",IFOnames[i],injTime);
                     sprintf(calib_noisename,"./waves/calibnoise_%s_%9.0f.dat",IFOnames[i],injTime);
                     sprintf(uncalib_invspecname,"./waves/uncalib_invspec_%s_%9.0f.dat",IFOnames[i],injTime);
                     sprintf(calib_invspecname,"./waves/calib_invspec_%s_%9.0f.dat",IFOnames[i],injTime);
                }
                else { isWavesDir=0;
                      fprintf(stderr,"waves directory is not present\n");
                      fprintf(stderr,"Writing uncalibrated noises on the run directory.\n");
                      sprintf(uncalib_noisename,"uncalibnoise_%s_%9.0f.dat",IFOnames[i],injTime);
                      sprintf(calib_noisename,"calibnoise_%s_%9.0f.dat",IFOnames[i],injTime);
                      sprintf(uncalib_invspecname,"uncalib_invspec_%s_%9.0f.dat",IFOnames[i],injTime);
                      sprintf(calib_invspecname,"calib_invspec_%s_%9.0f.dat",IFOnames[i],injTime);}
                      
                     uncalib_noiseout=fopen(uncalib_noisename,"w");
                    for(j=0;j<inputMCMC.invspec[i]->data->length;j++) fprintf(uncalib_noiseout,"%g\t%g\t%g\n",j*(inputMCMC.deltaF),inputMCMC.stilde[i]->data->data[j].re,inputMCMC.stilde[i]->data->data[j].im);
                    fclose(uncalib_noiseout);
                    
                    uncalib_invspecout=fopen(uncalib_invspecname,"w");
					for(j=0;j<inputMCMC.invspec[i]->data->length;j++) 
					fprintf(uncalib_invspecout,"%g\t%g\n",j*(inputMCMC.deltaF),inputMCMC.invspec[i]->data->data[j]);
                    fclose(uncalib_invspecout);
int IFOnum=0;
>>>>>>> 6b674b96
                if(!strcmp(IFOnames[i],"H1")){IFOnum =1;}
                if(!strcmp(IFOnames[i],"L1")){IFOnum =2;}
                if(!strcmp(IFOnames[i],"V1")){IFOnum =3;}
                   switch(IFOnum) {
                       case 1:
                                    R_A=&Amp_H1;
                                    break;
                                    case 2:
                                    R_A=&Amp_L1;
                                    break;
                                    case 3:
                                    R_A=&Amp_V1;
                                    break;
                                    default:
                                     exit(-1);
                                 }
                /* Modify the fake noise PSD */
                for(j=0;j<inputMCMC.invspec[i]->data->length;j++){
					if(enable_calamp){  inputMCMC.invspec[i]->data->data[j]/=((REAL8)CalAmpFacs[i]*(REAL8)CalAmpFacs[i]);}
					else if(enable_calfreq){ inputMCMC.invspec[i]->data->data[j]/=(R_A(j*inputMCMC.deltaF)*R_A(j*inputMCMC.deltaF));}
				}
                     
 
                if(enable_calamp){
                    for(j=0;j<inputMCMC.invspec[i]->data->length;j++) {
                        inputMCMC.stilde[i]->data->data[j].re*=(REAL8)CalAmpFacs[i];
                        inputMCMC.stilde[i]->data->data[j].im*=(REAL8)CalAmpFacs[i];
                        }
                }
 
                if(enable_calfreq){
                    COMPLEX16FrequencySeries *CalibNoise=(COMPLEX16FrequencySeries *)XLALCreateCOMPLEX16FrequencySeries("CalibNoiseFD", &segmentStart,0.0,inputMCMC.deltaF,&lalDimensionlessUnit,seglen/2 +1);
                    CalibPolar(inputMCMC.stilde[i],CalibNoise,IFOnames[i]);
                    //,injTime,isWavesDir);
 

                    for(j=0;j<inputMCMC.invspec[i]->data->length;j++){
                            inputMCMC.stilde[i]->data->data[j].re = CalibNoise->data->data[j].re;
                            inputMCMC.stilde[i]->data->data[j].im = CalibNoise->data->data[j].im;
                        }
                    XLALDestroyCOMPLEX16FrequencySeries(CalibNoise);
                }
                 fprintf(stderr,"is waves equal to %d \n", isWavesDir);
                
        	calib_noiseout=fopen(calib_noisename,"w");
			for(j=0;j<inputMCMC.invspec[i]->data->length;j++) fprintf(calib_noiseout,"%10.10lf \t %10.40lf\t%10.40lf \n",j*inputMCMC.deltaF,inputMCMC.stilde[i]->data->data[j].re,inputMCMC.stilde[i]->data->data[j].im);
			fclose(calib_noiseout);
			calib_invspecout=fopen(calib_invspecname,"w");
					for(j=0;j<inputMCMC.invspec[i]->data->length;j++) 
					fprintf(calib_invspecout,"%g\t%g\n",j*(inputMCMC.deltaF),inputMCMC.invspec[i]->data->data[j]);
                    fclose(calib_invspecout);
			} /* end if calamp or calfreq */
			
		}
		else FakeFlag=0;

		if(timeslides&&!FakeFlag){ /* Set up time slides by randomly offsetting the data */
			LALCreateRandomParams(&status,&randparam,seed);
			LALUniformDeviate(&status,&TSoffset,randparam);
			TSoffset=(TSoffset-0.5)*TIMESLIDE;
			datastart = realstart;
			XLALGPSAdd(&datastart, TSoffset);
			fprintf(stderr,"Slid %s by %f s from %10.10lf to %10.10lf\n",IFOnames[i],TSoffset,realstart.gpsSeconds+1e-9*realstart.gpsNanoSeconds,datastart.gpsSeconds+1e-9*datastart.gpsNanoSeconds);
			XLALDestroyRandomParams(randparam);
		}
		
		if(specifictimeslides && !FakeFlag){ /* Set up time slides by offsetting the data by user defined value */
			if( ( !strcmp(IFOnames[i],"H1") && H1GPSshift != 0.0 ) || ( !strcmp(IFOnames[i],"L1") &&
					L1GPSshift != 0.0 ) || ( !strcmp(IFOnames[i],"V1") && V1GPSshift != 0.0 ) ) {
				if(!strcmp(IFOnames[i],"H1"))
					TSoffset=H1GPSshift;
				else if(!strcmp(IFOnames[i],"L1"))
					TSoffset=L1GPSshift;
				else if(!strcmp(IFOnames[i],"V1"))
					TSoffset=V1GPSshift;
				datastart = realstart;
				XLALGPSAdd(&datastart, TSoffset);
				fprintf(stderr,"Slid %s by %f s from %10.10lf to %10.10lf\n",IFOnames[i],TSoffset,realstart.gpsSeconds+1e-9*realstart.gpsNanoSeconds,datastart.gpsSeconds+1e-9*datastart.gpsNanoSeconds);
			}
		}
		
		TrigSample=(INT4)(SampleRate*(ETgpsSeconds - realstart.gpsSeconds));
		TrigSample+=(INT4)(1e-9*SampleRate*ETgpsNanoseconds - 1e-9*SampleRate*realstart.gpsNanoSeconds);
		/*TrigSegStart=TrigSample+SampleRate*(0.5*(segDur-InjParams.tc)) - seglen; */ /* Centre the injection */
		TrigSegStart=TrigSample+ (2*SampleRate) - seglen; /* Put trigger 2 s before end of segment */
		if(InjParams.tc>segDur) fprintf(stderr,"Warning! Your template is longer than the data segment\n");
		XLALGPSAdd(&segmentStart, (REAL8)TrigSegStart/(REAL8)SampleRate);
		memcpy(&(inputMCMC.epoch),&segmentStart,sizeof(LIGOTimeGPS));
		
		/* set up a Tukey Window */
		if (inputMCMC.window==NULL) inputMCMC.window = windowplan = XLALCreateTukeyREAL8Window( seglen, 0.1*(8.0/(seglen/SampleRate))); /* 0.1 agreed on beta parameter for review with 8s window*/
		/* if (inputMCMC.window==NULL) inputMCMC.window = windowplan = XLALCreateTukeyREAL8Window( seglen,(REAL8)2.0*padding*SampleRate/(REAL8)seglen); */ /* Original window, commented out for review */
		/* Read the data from disk into a vector (RawData) */
		if(!FakeFlag){
			RawData = readTseries(CacheFileNames[i],ChannelNames[i],datastart,duration); /* This reads the raw data from the cache */
			if(RawData==NULL){fprintf(stderr,"Error opening %s in %s\n",ChannelNames[i],CacheFileNames[i]); exit(-1);}
			if(timeslides || specifictimeslides){
				memcpy(&(RawData->epoch),&realstart,sizeof(LIGOTimeGPS));
				memcpy(&datastart,&realstart,sizeof(LIGOTimeGPS));
			}
			/* Resample the time series */
			if(SampleRate) check=XLALResampleREAL8TimeSeries(RawData,1.0/SampleRate);
			if(check) {fprintf(stderr,"check=%d, failed to resample from %lf Hz to %d Hz\n",check,1.0/RawData->deltaT,SampleRate); exit(-1);}
			/* Need to resize the raw data to be an integer multiple of the seglen */
			fprintf(stderr,"Shrinking... (lost %d samples from end)\n",RawData->data->length-(seglen*nSegs));
			RawData=(REAL8TimeSeries *)XLALShrinkREAL8TimeSeries(RawData,(size_t) 0, (size_t) seglen*nSegs);
			/* Estimate the noise PSD */
			if(estimatenoise){ /* Spectrum not used with student-t likelihood */
				/* Set up inverse spectrum structure */
				inputMCMC.invspec[i] = (REAL8FrequencySeries *)XLALCreateREAL8FrequencySeries("inverse spectrum",&RawData->epoch,0.0,(REAL8)(SampleRate)/seglen,&lalDimensionlessUnit,seglen/2 +1);
				inputMCMC_N.invspec[i] = (REAL8FrequencySeries *)XLALCreateREAL8FrequencySeries("inverse spectrum",&RawData->epoch,0.0,(REAL8)(SampleRate)/seglen,&lalDimensionlessUnit,seglen/2 +1);

				/* Compute power spectrum */
				if(DEBUG) fprintf(stderr,"Computing power spectrum, seglen %i\n",seglen);
				check=XLALREAL8AverageSpectrumMedian( inputMCMC.invspec[i] ,RawData,(UINT4)seglen,(UINT4)stride,windowplan,fwdplan);
				check|=XLALREAL8SpectrumInvertTruncate( inputMCMC.invspec[i], inputMCMC.fLow, seglen, (seglen-stride)/4, fwdplan, revplan );

				if(check) {fprintf(stderr,"Cannot create spectrum, check=%x\n",check); exit(-1);}
				/* POWER SPECTRUM SHOULD HAVE UNITS OF TIME! */
			}

			/* Set up to read trigger time independently */
			/* Shift the data if requested like for PSD */
			LIGOTimeGPS realsegstart;
			memcpy(&realsegstart,&segmentStart,sizeof(LIGOTimeGPS));
               		if(timeslides&&!FakeFlag){ /* Set up time slides by randomly offsetting the data */
                        	LALCreateRandomParams(&status,&randparam,seed);
                        	LALUniformDeviate(&status,&TSoffset,randparam);
                        	TSoffset=(TSoffset-0.5)*TIMESLIDE;
                        	XLALGPSAdd(&segmentStart, TSoffset);
	                        fprintf(stderr,"Slid %s by %f s from %10.10lf to %10.10lf\n",IFOnames[i],TSoffset,realstart.gpsSeconds+1e-9*realstart.gpsNanoSeconds,datastart.gpsSeconds+1e-9*datastart.gpsNanoSeconds);
        	                XLALDestroyRandomParams(randparam);
			}
			if(specifictimeslides && !FakeFlag){ /* Set up time slides by offsetting the data by user defined value */
                        	if( ( !strcmp(IFOnames[i],"H1") && H1GPSshift != 0.0 ) || ( !strcmp(IFOnames[i],"L1") &&
                                        L1GPSshift != 0.0 ) || ( !strcmp(IFOnames[i],"V1") && V1GPSshift != 0.0 ) ) {
                                if(!strcmp(IFOnames[i],"H1"))
                                        TSoffset=H1GPSshift;
                                else if(!strcmp(IFOnames[i],"L1"))
                                        TSoffset=L1GPSshift;
                                else if(!strcmp(IFOnames[i],"V1"))
                                        TSoffset=V1GPSshift;
                                XLALGPSAdd(&segmentStart, TSoffset);
                                fprintf(stderr,"Slid %s by %f s from %10.10lf to %10.10lf\n",IFOnames[i],TSoffset,realsegstart.gpsSeconds+1e-9*realsegstart.gpsNanoSeconds,segmentStart.gpsSeconds+1e-9*segmentStart.gpsNanoSeconds);
                        	}
                	}
			inputMCMC.segment[i]=readTseries(CacheFileNames[i],ChannelNames[i],segmentStart,(REAL8)seglen/SampleRate);
			/* Copy the real start time into vector */
			memcpy(&segmentStart,&realsegstart,sizeof(LIGOTimeGPS));
			memcpy(&(inputMCMC.segment[i]->epoch),&realsegstart,sizeof(LIGOTimeGPS));

			if(SampleRate) check=XLALResampleREAL8TimeSeries(inputMCMC.segment[i],1.0/SampleRate);

			if(InjParams.tc>segDur-padding) fprintf(stderr,"Warning, flat-top is shorter than injected waveform!\n");
			/* Store the appropriate data in the input structure */

			memcpy(&(inputMCMC.invspec[i]->epoch),&(inputMCMC.segment[i]->epoch),sizeof(LIGOTimeGPS));
			if(DEBUG) fprintf(stderr,"Data segment %d in %s from %f to %f, including padding\n",i,IFOnames[i],((float)TrigSegStart)/((float)SampleRate),((float)(TrigSegStart+seglen))/((float)SampleRate) );

			inputMCMC.stilde[i] = (COMPLEX16FrequencySeries *)XLALCreateCOMPLEX16FrequencySeries("stilde",&realstart,0.0,inputMCMC.deltaF,&lalDimensionlessUnit,seglen/2 +1);
			inputMCMC_N.stilde[i] = (COMPLEX16FrequencySeries *)XLALCreateCOMPLEX16FrequencySeries("stilde",&realstart,0.0,inputMCMC_N.deltaF,&lalDimensionlessUnit,seglen/2 +1);
			XLALDestroyREAL8TimeSeries(RawData);

			/* Window and FFT the data */
			XLALDDVectorMultiply(inputMCMC.segment[i]->data,inputMCMC.segment[i]->data,windowplan->data);
			check=XLALREAL8TimeFreqFFT(inputMCMC.stilde[i],inputMCMC.segment[i],fwdplan); /* XLALREAL8TimeFreqFFT multiplies by deltaT */
			for(j=0;j<inputMCMC.stilde[i]->data->length;j++) {
				inputMCMC.stilde[i]->data->data[j].re/=sqrt(windowplan->sumofsquares / windowplan->data->length);
				inputMCMC.stilde[i]->data->data[j].im/=sqrt(windowplan->sumofsquares / windowplan->data->length);
			}
			
			
			 if((enable_calamp || enable_calfreq) && !FakeFlag){
              fprintf(stderr,"Applying calibration errors to %s real noise \n", IFOnames[i]);
              
              FILE *uncalib_noiseout;
                char uncalib_noisename[100];
                FILE *calib_noiseout;
                char calib_noisename[100];
                FILE *uncalib_invspecout;
                FILE *calib_invspecout;
                char uncalib_invspecname[100];
                char calib_invspecname[100];
                
                injTime = injTable->geocent_end_time.gpsSeconds + 1.0E-9 * injTable->geocent_end_time.gpsNanoSeconds;
                
                if(stat("./waves",&st) == 0){
                     isWavesDir=1;
                      fprintf(stderr,"waves directory is present\n");
                     fprintf(stderr,"Writing uncalibrated noise \n");
                     sprintf(uncalib_noisename,"./waves/uncalibnoise_%s_%9.0f.dat",IFOnames[i],injTime);
                     sprintf(calib_noisename,"./waves/calibnoise_%s_%9.0f.dat",IFOnames[i],injTime);
                     sprintf(uncalib_invspecname,"./waves/uncalib_invspec_%s_%9.0f.dat",IFOnames[i],injTime);
                     sprintf(calib_invspecname,"./waves/calib_invspec_%s_%9.0f.dat",IFOnames[i],injTime);
                }
                else { isWavesDir=0;
                      fprintf(stderr,"waves directory is not present\n");
                      fprintf(stderr,"Writing uncalibrated noises on the run directory.\n");
                      sprintf(uncalib_noisename,"uncalibnoise_%s_%9.0f.dat",IFOnames[i],injTime);
                      sprintf(calib_noisename,"calibnoise_%s_%9.0f.dat",IFOnames[i],injTime);
                      sprintf(uncalib_invspecname,"uncalib_invspec_%s_%9.0f.dat",IFOnames[i],injTime);
                      sprintf(calib_invspecname,"calib_invspec_%s_%9.0f.dat",IFOnames[i],injTime);}
                      
                     uncalib_noiseout=fopen(uncalib_noisename,"w");
                    for(j=0;j<inputMCMC.invspec[i]->data->length;j++) fprintf(uncalib_noiseout,"%g\t%g\t%g\n",j*(inputMCMC.deltaF),inputMCMC.stilde[i]->data->data[j].re,inputMCMC.stilde[i]->data->data[j].im);
                    fclose(uncalib_noiseout);
                    
                    uncalib_invspecout=fopen(uncalib_invspecname,"w");
					for(j=0;j<inputMCMC.invspec[i]->data->length;j++) 
					fprintf(uncalib_invspecout,"%g\t%g\n",j*(inputMCMC.deltaF),inputMCMC.invspec[i]->data->data[j]);
                    fclose(uncalib_invspecout);
                    
                int IFOnum=0;
                if(!strcmp(IFOnames[i],"H1")){IFOnum =1;}
                if(!strcmp(IFOnames[i],"L1")){IFOnum =2;}
                if(!strcmp(IFOnames[i],"V1")){IFOnum =3;}
                   switch(IFOnum) {
                       case 1:
                                    R_A=&Amp_H1;
                                    break;
                                    case 2:
                                    R_A=&Amp_L1;
                                    break;
                                    case 3:
                                    R_A=&Amp_V1;
                                    break;
                                    default:
                                     exit(-1);
                                 }
                /* Modify the noise PSD */
                for(j=0;j<inputMCMC.invspec[i]->data->length;j++){
                if(enable_calamp){  inputMCMC.invspec[i]->data->data[j]/=((REAL8)CalAmpFacs[i]*(REAL8)CalAmpFacs[i]);}
                else if(enable_calfreq){ inputMCMC.invspec[i]->data->data[j]/=(R_A(j*inputMCMC.deltaF)*R_A(j*inputMCMC.deltaF));}
                                }
                /* Modify the noise datastream  */
              
                if(enable_calamp){
                    for(j=0;j<inputMCMC.invspec[i]->data->length;j++) {
                        inputMCMC.stilde[i]->data->data[j].re*=(REAL8)CalAmpFacs[i];
                        inputMCMC.stilde[i]->data->data[j].im*=(REAL8)CalAmpFacs[i];
                    }
                 }

				if(enable_calfreq){
                    COMPLEX16FrequencySeries *CalibRealNoise=(COMPLEX16FrequencySeries*)XLALCreateCOMPLEX16FrequencySeries("CalibRealNoiseFD", &segmentStart,0.0,inputMCMC.deltaF,&lalDimensionlessUnit,seglen/2 +1);
					CalibPolar(inputMCMC.stilde[i],CalibRealNoise,IFOnames[i]);
                
					for(j=0;j<inputMCMC.invspec[i]->data->length;j++){
						inputMCMC.stilde[i]->data->data[j].re = CalibRealNoise->data->data[j].re;
						inputMCMC.stilde[i]->data->data[j].im = CalibRealNoise->data->data[j].im;
						}
					XLALDestroyCOMPLEX16FrequencySeries(CalibRealNoise);
                }
                                
            calib_noiseout=fopen(calib_noisename,"w");
            for(j=0;j<inputMCMC.invspec[i]->data->length;j++) fprintf(calib_noiseout,"%10.10lf \t %10.40lf\t%10.40lf \n",j*inputMCMC.deltaF,inputMCMC.stilde[i]->data->data[j].re,inputMCMC.stilde[i]->data->data[j].im);
             fclose(calib_noiseout);
             calib_invspecout=fopen(calib_invspecname,"w");
			for(j=0;j<inputMCMC.invspec[i]->data->length;j++) 
			fprintf(calib_invspecout,"%g\t%g\n",j*(inputMCMC.deltaF),inputMCMC.invspec[i]->data->data[j]);
            fclose(calib_invspecout); 
             
			
		}/*End if calamp or calfreq */	
		} /* End if(!FakeFlag) */

		/* Perform injection in time domain */
		if(NULL!=injXMLFile && fakeinj==0) {
			DetectorResponse det;
			REAL8 SNR=0.0;
			LIGOTimeGPS realSegStart;
			memset(&det,0,sizeof(DetectorResponse));
			det.site=inputMCMC.detector[i];
			/* Inject incoherently */
			if(decohereflag){
				memcpy(&realSegStart,&segmentStart,sizeof(realSegStart));
				//XLALGPSAdd(&segmentStart,((REAL8) i+1)*offset);
				if(!strcmp(IFOnames[i],"H1")) offset=0.000010;
                                else if (!strcmp(IFOnames[i],"L1")) offset=1.0*calibration_percent*calibration_out_max;
                                else if (!strcmp(IFOnames[i],"V1")) offset=0.000020;
                                XLALGPSAdd(&segmentStart,(1.00000)*offset);
                                fprintf(stderr,"Offset injection by %lf s\n",(1.0)*offset);
			}
			/* Create a buffer long enough to hold the signal */
			UINT4 bufferlength = (UINT4)(100.0/inputMCMC.deltaT);
			if(bufferlength<seglen) bufferlength=seglen;
			LIGOTimeGPS bufferstart;
			memcpy(&bufferstart,&segmentStart,sizeof(LIGOTimeGPS));
			XLALGPSAdd(&bufferstart,((REAL8)seglen*inputMCMC.deltaT));
			XLALGPSAdd(&bufferstart,-((REAL8)bufferlength*inputMCMC.deltaT));

			REAL4TimeSeries *injWave=(REAL4TimeSeries *)XLALCreateREAL4TimeSeries(IFOnames[i],&(bufferstart),0.0,inputMCMC.deltaT,&lalADCCountUnit,(size_t)bufferlength);

			for (j=0;j<injWave->data->length;j++) injWave->data->data[j]=0.0;
//			LALSimulateCoherentGW(&status,injWave,&InjectGW,&det);
			COMPLEX8FrequencySeries *resp = XLALCreateCOMPLEX8FrequencySeries("response",&bufferstart,0.0,inputMCMC.deltaF,(const LALUnit *)&strainPerCount,seglen);
			for(j=0;j<resp->data->length;j++) {resp->data->data[j].re=(REAL4)1.0; resp->data->data[j].im=0.0;}
			SimInspiralTable this_injection;
			memcpy(&this_injection,injTable,sizeof(SimInspiralTable));
			this_injection.next=NULL;
			LALFindChirpInjectSignals(&status,injWave,&this_injection,resp);
			XLALDestroyCOMPLEX8FrequencySeries(resp);
			printf("Finished InjectSignals\n");
			fprintf(stderr,"Cutting injection buffer from %d to %d\n",bufferlength,seglen);

			TrigSegStart=(INT4)((segmentStart.gpsSeconds-injWave->epoch.gpsSeconds)*SampleRate);
			TrigSegStart+=(INT4)((segmentStart.gpsNanoSeconds - injWave->epoch.gpsNanoSeconds)*1e-9*SampleRate);

			injWave=(REAL4TimeSeries *)XLALCutREAL4TimeSeries(injWave,TrigSegStart,seglen);
			fprintf(stderr,"Cut buffer start time=%lf, segment start time=%lf\n",injWave->epoch.gpsSeconds+1e-9*injWave->epoch.gpsNanoSeconds,inputMCMC.stilde[i]->epoch.gpsSeconds + 1.0e-9*inputMCMC.stilde[i]->epoch.gpsNanoSeconds);
			REPORTSTATUS(&status);
			if(decohereflag) {
				memcpy(&segmentStart,&realSegStart,sizeof(realSegStart));
				memcpy(&(injWave->epoch),&realSegStart,sizeof(realSegStart));
			}
			REAL8TimeSeries *inj8Wave=(REAL8TimeSeries *)XLALCreateREAL8TimeSeries("injection",&segmentStart,0.0,inputMCMC.deltaT,&lalDimensionlessUnit,(size_t)seglen);
			for (j=0;j<injWave->data->length;j++) inj8Wave->data->data[j]=(REAL8)injWave->data->data[j]; /* Move into a REAL8 vector */
			
			
			/* Compute the frequency domain wave for SNR calculation */
			RealFFTPlan *inj_plan = XLALCreateForwardREAL4FFTPlan( seglen, 0 );
			COMPLEX16FrequencySeries *injF = (COMPLEX16FrequencySeries *)XLALCreateCOMPLEX16FrequencySeries("injFD",&(segmentStart),0.0,inputMCMC.deltaF,&lalDimensionlessUnit,seglen/2 +1);
			/* Window the data */
			REAL4 WinNorm = sqrt(windowplan->sumofsquares/windowplan->data->length);
			for(j=0;j<inj8Wave->data->length;j++) inj8Wave->data->data[j]*=SNRfac*windowplan->data->data[j]/WinNorm;
			XLALREAL8TimeFreqFFT(injF,inj8Wave,fwdplan); /* This calls XLALREAL8TimeFreqFFT which normalises by deltaT */
			
			REPORTSTATUS(&status);

      //          REAL8 injTime = injTable->geocent_end_time.gpsSeconds + 1.0E-9 * injTable->geocent_end_time.gpsNanoSeconds;
//
                /* Modify the waveform and the noise if a calibration error is present. This is done before the SNR is calculated */
                if(enable_calamp || enable_calfreq){

                
                FILE *uncalib_waveout;
                char uncalib_wavename[100];
				FILE *calib_waveout;
                char calib_wavename[100];
                
                if(isWavesDir){
                     fprintf(stderr,"waves directory is present\n");
                     fprintf(stderr,"Writing uncalibrated waves \n");
                     sprintf(uncalib_wavename,"./waves/uncalibwave_%s_%9.0f.dat",IFOnames[i],injTime);
                     sprintf(calib_wavename,"./waves/calibwave_%s_%9.0f.dat",IFOnames[i],injTime);}

                else {
                      fprintf(stderr,"waves directory is not present\n");
                      fprintf(stderr,"Writing uncalibrated waves on the run directory.\n");
                      sprintf(uncalib_wavename,"uncalibwave_%s_%9.0f.dat",IFOnames[i],injTime);
                      sprintf(calib_wavename,"calibwave_%s_%9.0f.dat",IFOnames[i],injTime);}

                    uncalib_waveout=fopen(uncalib_wavename,"w");

                    for(j=0;j<injF->data->length;j++) fprintf(uncalib_waveout,"%g\t%g\t%g\n",j*(injF->deltaF),sqrt(pow(injF->data->data[j].re,2.0)+pow(injF->data->data[j].im,2.0)) ,atan2(injF->data->data[j].im,injF->data->data[j].re) );
                    fclose(uncalib_waveout);

                if(enable_calamp){
                    for(j=0;j<injF->data->length;j++) {
                        injF->data->data[j].re*=(REAL8)CalAmpFacs[i];
                        injF->data->data[j].im*=(REAL8)CalAmpFacs[i];
                        }

                }

                if(enable_calfreq){
                    COMPLEX16FrequencySeries *CalibInj=(COMPLEX16FrequencySeries *)XLALCreateCOMPLEX16FrequencySeries("CalibInjFD", &segmentStart,0.0,inputMCMC.deltaF,&lalDimensionlessUnit,seglen/2 +1);

                    CalibPolar(injF,CalibInj,IFOnames[i]);    

                        for(j=0;j<injF->data->length;j++){
                            injF->data->data[j].re = CalibInj->data->data[j].re;
                            injF->data->data[j].im = CalibInj->data->data[j].im;
                        }
                    XLALDestroyCOMPLEX16FrequencySeries(CalibInj);
                }
                
                calib_waveout=fopen(calib_wavename,"w");
                for(j=0;j<injF->data->length;j++) fprintf(calib_waveout,"%g\t%g\t%g\n",j*(injF->deltaF),sqrt(pow(injF->data->data[j].re,2.0)+pow(injF->data->data[j].im,2.0)) ,atan2(injF->data->data[j].im,injF->data->data[j].re) );
                fclose(calib_waveout);
                    
                }/*end if calamp or calfreq*/

			if(estimatenoise){
				for(j=(UINT4) (inputMCMC.fLow/inputMCMC.invspec[i]->deltaF),SNR=0.0;j<inputMCMC.invspec[i]->data->length;j++){
					SNR+=((REAL8)injF->data->data[j].re)*((REAL8)injF->data->data[j].re)*inputMCMC.invspec[i]->data->data[j];
					SNR+=((REAL8)injF->data->data[j].im)*((REAL8)injF->data->data[j].im)*inputMCMC.invspec[i]->data->data[j];}
				SNR*=4.0*inputMCMC.invspec[i]->deltaF; /* Get units correct - factor of 4 for 1-sided */
			}
			LALDestroyREAL4FFTPlan(&status,&inj_plan);

			networkSNR+=SNR;
			SNR=sqrt(SNR);

			/* Actually inject the waveform */
			if(!FakeFlag) for(j=0;j<inj8Wave->data->length;j++) inputMCMC.segment[i]->data->data[j]+=(REAL8)inj8Wave->data->data[j];
			for(j=0;j<injF->data->length;j++) {
				inputMCMC_N.stilde[i]->data->data[j].re=inputMCMC.stilde[i]->data->data[j].re;
			  	inputMCMC_N.stilde[i]->data->data[j].im=inputMCMC.stilde[i]->data->data[j].im;
			  	inputMCMC_N.invspec[i]->data->data[j]=inputMCMC.invspec[i]->data->data[j];			
				inputMCMC.stilde[i]->data->data[j].re+=(REAL8)injF->data->data[j].re;
				inputMCMC.stilde[i]->data->data[j].im+=(REAL8)injF->data->data[j].im;
			}
#if DEBUG
			FILE *waveout;
			char wavename[100];
			sprintf(wavename,"wave_%s.dat",IFOnames[i]);
			waveout=fopen(wavename,"w");
			for(j=0;j<injF->data->length;j++) fprintf(waveout,"%10.10lf %10.10e %10.10e\n",j*inputMCMC.deltaF,injF->data->data[j].re,injF->data->data[j].im);
			fclose(waveout);
#endif
			XLALDestroyCOMPLEX16FrequencySeries(injF);
                XLALDestroyREAL4TimeSeries(injWave);
                XLALDestroyREAL8TimeSeries(inj8Wave);

                if(status.statusCode==0) {fprintf(stderr,"Injected signal into %s. SNR=%lf\n",IFOnames[i],SNR);}
                else {fprintf(stderr,"injection failed!!!\n"); REPORTSTATUS(&status); exit(-1);}

               FILE *snrout;
	//			REAL8 injTime = injTable->geocent_end_time.gpsSeconds + 1.0E-9 * injTable->geocent_end_time.gpsNanoSeconds;
				char snr_wavename[100];

				if(stat("./SNR",&st) == 0){
					fprintf(stderr,"SNR directory is present\n");
                                        fprintf(stderr,"Writing...\n");	
					sprintf(snr_wavename,"./SNR/snr_%s_%10.1lf.dat",IFOnames[i],injTime );
					if(stat(snr_wavename,&st)){
                                        snrout=fopen(snr_wavename,"w");
					fprintf(snrout,"%10.1lf  %3.1lf",injTime,SNR);
                                        fclose(snrout);
				}   
                                } 

            

        } /* End if(NULL!=injXMLFile && fakeinj==0) { */
        } /* End loop over IFOs */

        //
        if (injONLY) {
        fprintf(stderr,"Injection performed correctly. SNRs wrote. Exiting\n");
        exit(0);   
        }

	/* Data is now all in place in the inputMCMC structure for all IFOs and for one trigger */
	XLALDestroyRandomParams(datarandparam);

	if(estimatenoise && DEBUG){
                injTime = injTable->geocent_end_time.gpsSeconds + 1.0E-9 * injTable->geocent_end_time.gpsNanoSeconds;
		for(j=0;j<nIFO;j++){
			char filename[100];
			sprintf(filename,"indata_%s_%9.0f.dat",IFOnames[j],injTime);
			FILE *outinit=fopen(filename,"w");
			for(i=0;i<inputMCMC.stilde[j]->data->length;i++) fprintf(outinit,"%e %e %e %e %e %e\n",
						 inputMCMC.stilde[j]->f0 + i*inputMCMC.stilde[0]->deltaF,
						 inputMCMC.stilde[j]->data->data[i].re,
				 		 inputMCMC.stilde[j]->data->data[i].im,
						 1./inputMCMC.invspec[j]->data->data[i],
						 inputMCMC_N.stilde[j]->data->data[i].re,
				 		 inputMCMC_N.stilde[j]->data->data[i].im);	
			fclose(outinit);
		}
	}

	/* Set up the structure */
	inputMCMC.injectionTable = injTable;
	inputMCMC.numberDataStreams = nIFO;
	inputMCMC_N.numberDataStreams = nIFO;
	
	inputMCMC.numPoints = seglen;
	inputMCMC.stride = stride;
	inputMCMC.inspiralTable = inputCurrent;
	inputMCMC.fwdplan = fwdplan;
	inputMCMC.revplan = revplan;
	inputMCMC.numberDraw = Nmcmc;
	inputMCMC.annealingTemp = 0.1;
	/* randparams need to be handled differently from the MCMC code*/
	LALCreateRandomParams(&status,&(inputMCMC.randParams),seed);


	/* Set up the approximant to use in the likelihood function */
	CHAR TT2[]="TaylorT2"; CHAR TT3[]="TaylorT3"; CHAR TT4[]="TaylorT4"; CHAR TF2[]="TaylorF2"; CHAR BBH[]="IMRPhenomFA"; CHAR BBHSpin1[]="IMRPhenomFB_NS"; CHAR BBHSpin2[]="IMRPhenomFB"; CHAR BBHSpin3[]="IMRPhenomFB_Chi"; CHAR EBNR[]="EOBNR"; CHAR AMPCOR[]="AmpCorPPN"; CHAR ST[]="SpinTaylor"; CHAR LowMassIMRFB[]="IMRPhenomFB_Chi_low"; CHAR LowMassIMRB[]="IMRPhenomB_Chi_low"; CHAR PSTRD[]="PhenSpinTaylorRD";
	/*CHAR PSTRD[]="PhenSpinTaylorRD"; */ /* Commented out until PhenSpin waveforms are in master */
	inputMCMC.approximant = TaylorF2; /* Default */
	if(!strcmp(approx,TF2)) inputMCMC.approximant=TaylorF2;
	else if(!strcmp(approx,TT2)) inputMCMC.approximant=TaylorT2;
	else if(!strcmp(approx,TT3)) inputMCMC.approximant=TaylorT3;
    else if(!strcmp(approx,TT4)) inputMCMC.approximant=TaylorT4;
	else if(!strcmp(approx,BBH)) inputMCMC.approximant=IMRPhenomFA;
    else if(!strcmp(approx,BBHSpin1)) inputMCMC.approximant=IMRPhenomFB;
    else if(!strcmp(approx,BBHSpin2)) inputMCMC.approximant=IMRPhenomFB;
    else if(!strcmp(approx,BBHSpin3)) inputMCMC.approximant=IMRPhenomFB;
    else if(!strcmp(approx,LowMassIMRFB)) inputMCMC.approximant=IMRPhenomFB;
    else if(!strcmp(approx,LowMassIMRB)) inputMCMC.approximant=IMRPhenomB;
    else if(!strcmp(approx,EBNR)) inputMCMC.approximant=EOBNR;
	else if(!strcmp(approx,AMPCOR)) inputMCMC.approximant=AmpCorPPN;
	else if(!strcmp(approx,ST)) inputMCMC.approximant=SpinTaylor;
	else if(!strcmp(approx,PSTRD)) inputMCMC.approximant=PhenSpinTaylorRD;
	else {fprintf(stderr,"Unknown approximant: %s\n",approx); exit(-1);}

	if(inputMCMC.approximant!=AmpCorPPN && ampOrder!=0){
		fprintf(stderr,"Warning, setting amp order %i but not using AmpCorPPN. Amplitude corrected waveforms will NOT be generated!\n",ampOrder);
	}
	inputMCMC.ampOrder=ampOrder;

	if(phaseOrder>7 && inputMCMC.approximant!=EOBNR)
	{
		fprintf(stderr,"Error: Cannot go above 3.5PN in phase using this template!\n");
		exit(1);
	}
	switch(phaseOrder)
	{
		case 0:
		{
			inputMCMC.phaseOrder=LAL_PNORDER_NEWTONIAN;
			break;
		}
		case 1:
		{
			inputMCMC.phaseOrder=LAL_PNORDER_HALF;
			break;
		}
		case 2:
		{
			inputMCMC.phaseOrder=LAL_PNORDER_ONE;
			break;
		}
		case 3:
		{
			inputMCMC.phaseOrder=LAL_PNORDER_ONE_POINT_FIVE;
			break;
		}
		case 4:
		{
			inputMCMC.phaseOrder=LAL_PNORDER_TWO;
			break;
		}
		case 5:
		{
			inputMCMC.phaseOrder=LAL_PNORDER_TWO_POINT_FIVE;
			break;
		}
		case 6:
		{
			inputMCMC.phaseOrder=LAL_PNORDER_THREE;
			break;
		}
		case 7:
		{
			inputMCMC.phaseOrder=LAL_PNORDER_THREE_POINT_FIVE;
			break;
		}
		case 8:
		{
			inputMCMC.phaseOrder=LAL_PNORDER_PSEUDO_FOUR;
			break;
		}
		default:
			inputMCMC.phaseOrder=LAL_PNORDER_TWO;
	}

	/* Set the initialisation and likelihood functions */
	if(SkyPatch) {inputMCMC.funcInit = NestInitSkyPatch; goto doneinit;}
	if(SkyLocFlag) {inputMCMC.funcInit = NestInitSkyLoc; goto doneinit;}
	if(NULL!=inputXMLFile) inputMCMC.funcInit = NestInit2PN;
	else if(NINJA && NULL==injXMLFile) inputMCMC.funcInit = NestInitNINJAManual;
	else if(NINJA) inputMCMC.funcInit = NestInitInjNINJA;
	else {if(NULL!=injXMLFile) inputMCMC.funcInit = NestInitInj;
	else inputMCMC.funcInit = NestInitManual;}
doneinit:
	if(studentt) inputMCMC.funcLikelihood = MCMCSTLikelihoodMultiCoherentF;
	else inputMCMC.funcLikelihood = MCMCLikelihoodMultiCoherentF;
	if(inputMCMC.approximant==AmpCorPPN) inputMCMC.funcLikelihood = MCMCLikelihoodMultiCoherentAmpCor;

	inputMCMC.funcPrior = NestPrior;
	if(GRBflag) {inputMCMC.funcPrior = GRBPrior;
		inputMCMC.funcInit = NestInitGRB;
	}
	if(HighMassFlag) inputMCMC.funcPrior = NestPriorHighMass;

    if(!strcmp(approx,BBHSpin1)) {
        inputMCMC.funcPrior = NestPriorHighMass;
        inputMCMC.funcLikelihood = MCMCLikelihoodMultiCoherentF;
        inputMCMC.funcInit = NestInitManual;
    }

    if(!strcmp(approx,BBHSpin2)) {
        inputMCMC.funcPrior = NestPriorHighMass;
        inputMCMC.funcLikelihood = MCMCLikelihoodMultiCoherentF;
        inputMCMC.funcInit = NestInitManualIMRB;
    }

    if(!strcmp(approx,BBHSpin3)) {
        inputMCMC.funcPrior = NestPriorHighMass;
        inputMCMC.funcLikelihood = MCMCLikelihoodMultiCoherentF;
        inputMCMC.funcInit = NestInitManualIMRBChi;
    }
    if((!strcmp(approx,LowMassIMRB)) || (!strcmp(approx,LowMassIMRFB)) ){
	inputMCMC.funcPrior = NestPrior;
	inputMCMC.funcLikelihood = MCMCLikelihoodMultiCoherentF;
	inputMCMC.funcInit = NestInitManualIMRBChi;
    }
   
    	if(!strcmp(approx,PSTRD)) {
	  inputMCMC.funcPrior = NestPriorPhenSpin;
	  inputMCMC.funcLikelihood = MCMCLikelihoodMultiCoherentF_PhenSpin;
	  inputMCMC.likelihoodPlan = NULL;
	  inputMCMC.funcInit = NestInitManualPhenSpinRD;
	  inputMCMC.Fwfc = XLALCreateREAL4Vector(inputMCMC.numPoints);
	  inputMCMC.Fwfp = XLALCreateREAL4Vector(inputMCMC.numPoints);
          InspiralTemplate template; 
		template.fCutoff=SampleRate/2.-1.;
		template.tSampling=SampleRate;
		template.approximant=PhenSpinTaylorRD;
		template.totalMass=mc2mass1(m_c_min,0.24)+mc2mass2(m_c_min,0.24);
		
		template.eta=0.24;
		template.massChoice=totalMassAndEta;
		template.fLower=inputMCMC.fLow;
        template.order=inputMCMC.phaseOrder;
        template.nStartPad = 0;
        template.nEndPad =0;
        template.startTime = 0.0;
        template.ieta = 1;

		LALInspiralParameterCalc(&status,&template);
		LALInspiralWaveLength(&status, &inputMCMC.mylength, template);
	        if(inputMCMC.mylength>inputMCMC.numPoints){	
		printf("myl = %d ,total mass=%11.4E\n",inputMCMC.mylength,template.totalMass);
		
		LALCreateForwardREAL4FFTPlan(&status,&inputMCMC.longplan,inputMCMC.mylength,FFTW_ESTIMATE);}
          #if DEBUGMODEL !=0 
          fprintf(stdout,"\n   Creating FFTW plan...\n");
          #endif
          LALCreateForwardREAL4FFTPlan(&status,&inputMCMC.likelihoodPlan,inputMCMC.numPoints,FFTW_ESTIMATE);
          #if DEBUGMODEL !=0
          fprintf(stdout,"    Done.\n");
          #endif
        

	} 
     
	/* Live is an array of LALMCMCParameter * types */
	Live = (LALMCMCParameter **)LALMalloc(Nlive*sizeof(LALMCMCParameter *));
	for (i=0;i<Nlive;i++) Live[i]=(LALMCMCParameter *)LALMalloc(sizeof(LALMCMCParameter));

	if(networkSNR!=0.0) fprintf(stdout,"Injected signal network SNR= %lf\n",sqrt(networkSNR));

	double ReducedChiSq=0;
	/* variance of dimensionful real part d(f_k) (= variance of imaginary part) is zeta^2 */
	/* zeta^2 = N/(4deltaT) * S(f_k)  (S(f_k) dimensionful one-sided) */

	if(estimatenoise){
		for (i=(int)fLow/inputMCMC.invspec[0]->deltaF;i<inputMCMC.stilde[0]->data->length;i++) ReducedChiSq+=(pow(inputMCMC.stilde[0]->data->data[i].re,2.0)+pow(inputMCMC.stilde[0]->data->data[i].im,2.0))*inputMCMC.invspec[0]->data->data[i];
		ReducedChiSq *= 2.0*inputMCMC.invspec[0]->deltaF/(inputMCMC.stilde[0]->data->length-(fLow/inputMCMC.invspec[0]->deltaF)); /* should be N */
	}
	fprintf(stdout,"reduced chi squared = %e\n",ReducedChiSq);
	fprintf(stdout,"Number of points in F-domain above fLow = %i\n",(int)inputMCMC.stilde[0]->data->length-(int)(fLow/(double)inputMCMC.stilde[0]->deltaF));

	/* Output data if requested */
	if(datadump)
	{
		CHAR dumpfile[FILENAME_MAX];
		for(j=0;j<inputMCMC.numberDataStreams;j++){
			sprintf(dumpfile,"%s_%s.dat",datadump,IFOnames[j]);
			FILE *dataoutfile=fopen(dumpfile,"w");
			for(i=0;i<inputMCMC.stilde[j]->data->length;i++)
			{
				if(estimatenoise)
					fprintf(dataoutfile,"%12.5e  %14.8e  %14.8e  %14.8e  %14.8e  %14.8e\n",(REAL8)i*inputMCMC.invspec[j]->deltaF,1./inputMCMC.invspec[j]->data->data[i],inputMCMC.stilde[j]->data->data[i].re,inputMCMC.stilde[j]->data->data[i].im,inputMCMC_N.stilde[j]->data->data[i].re,inputMCMC_N.stilde[j]->data->data[i].im);
				else
					fprintf(dataoutfile,"%12.5e  %14.8e  %14.8e  %14.8e  %14.8e\n",(REAL8)i*inputMCMC.stilde[j]->deltaF,inputMCMC.stilde[j]->data->data[i].re,inputMCMC.stilde[j]->data->data[i].im,inputMCMC_N.stilde[j]->data->data[i].re,inputMCMC_N.stilde[j]->data->data[i].im);
			}
			fclose(dataoutfile);
		}
	}

			evidence=computeZ(&inputMCMC_N);
	#if DEBUG
	  fprintf(stdout,"Evidence of noise w/o injection: %18.8e\n",evidence);
	#endif
	
	evidence = nestZ(Nruns,Nlive,Live,&inputMCMC);
	fprintf(stdout,"logZ = %lf\n",evidence);

	/* Clean up */
	XLALDestroyREAL8Window(windowplan);
	if(!strcmp(approx,PSTRD)){
	XLALDestroyREAL4Vector(inputMCMC.Fwfc);
	XLALDestroyREAL4Vector(inputMCMC.Fwfp);
	}
	for(i=0;i<nIFO;i++){
		XLALDestroyCOMPLEX16FrequencySeries(inputMCMC.stilde[i]);
		if(estimatenoise) XLALDestroyREAL8FrequencySeries(inputMCMC.invspec[i]);
		XLALDestroyREAL8TimeSeries(inputMCMC.segment[i]);
	}
	return(0);
} /* End main() */
void NestInitManualPhenSpinRD(LALMCMCParameter *parameter, void *iT)
{
  (void)iT;

  double dmin=d_min;
  double dmax=d_max;
 

  double singleMassMin=compmassmin;
  double totalMassMin=m_tot_min;
  double totalMassMax=m_tot_max;
  if ( (manual_mass_high > manual_mass_low) && (manual_mass_low>2.*singleMassMin) ) {
    totalMassMin=manual_mass_low;
    totalMassMax=manual_mass_high;
  }
  else {
    if (HighMassFlag) {
      totalMassMin=m_tot_min_highmass;
      totalMassMax=m_tot_max_highmass;
    }
  }
  
  double m1min = 1.;
  double m2min = 1.;
  double mmaxhalf = 17.5;


  double etamin=0.25 - etawindow;
  double eta=etamin+gsl_rng_uniform(RNG)*(0.25-etamin);

  double logMc;
//  double mcmax=0.435275*totalMassMax;
 // double mcmin = m2mc(m1min,m2min);
 // double mcmax = m2mc(m1maxhalf,m2maxhalf);

  double mu_pow_min=pow((m1min*m2min)/(m1min +m2min),0.6);
  double mcmin=pow((m1min+m2min),0.4)*mu_pow_min;
  if(mc_flag){
	mcmin=m_c_min;
		}
  double mu_pow_max=pow(mmaxhalf*mmaxhalf/(mmaxhalf +mmaxhalf),0.6);
  double mcmax=pow((mmaxhalf+mmaxhalf),0.4)*mu_pow_max;
  double lMcmin=log(mcmin);
  double lMcmax=log(mcmax);


  parameter->param=NULL;
  parameter->dimension = 0;
  
  logMc=log((gsl_rng_uniform(RNG)*(33.)+2.)*pow(eta,3./5.));

    XLALMCMCAddParam(parameter,"logMc",logMc,lMcmin,lMcmax,0);

    XLALMCMCAddParam(parameter,"eta",eta,etamin,0.25,0);

    XLALMCMCAddParam(parameter,"time",(gsl_rng_uniform(RNG)-0.5)*timewindow +manual_end_time,manual_end_time-0.5*timewindow,manual_end_time+0.5*timewindow,0);
    XLALMCMCAddParam(parameter,"phi", LAL_TWOPI*gsl_rng_uniform(RNG),0.0,LAL_TWOPI,1);
    XLALMCMCAddParam(parameter,"distMpc", (dmax-dmin)*gsl_rng_uniform(RNG)+dmin,dmin,dmax,0);
   
    if ((long_min<=0.)&&(long_max>=2.*LAL_PI))
    XLALMCMCAddParam(parameter,"ra",gsl_rng_uniform(RNG)*2.*LAL_PI,0.,2.*LAL_PI,1);
    else
    XLALMCMCAddParam(parameter,"ra",gsl_rng_uniform(RNG)*(long_max-long_min)+long_min,long_min,long_max,0);

    XLALMCMCAddParam(parameter,"dec", lat_min+gsl_rng_uniform(RNG)*(lat_max-lat_min),lat_min,lat_max,0);
    XLALMCMCAddParam(parameter,"psi",gsl_rng_uniform(RNG)*LAL_PI,0,LAL_PI,1);
    XLALMCMCAddParam(parameter,"iota", gsl_rng_uniform(RNG)*(iota_max-iota_min)+iota_min ,iota_min,iota_max,0);
 
    if(onespin_flag==0 && nospin_flag==0){
    
    double spin1min=s1_mag_min;
    double spin1max=s1_mag_max;

    double spin2min=s2_mag_min;
    double spin2max=s2_mag_max;
    
    double spin1thetamin=s1_theta_min;
    double spin1thetamax=s1_theta_max;
        
    double spin2thetamin=s2_theta_min;
    double spin2thetamax=s2_theta_max;

    double spinphimin=s_phi_min;
    double spinphimax=s_phi_max;


    XLALMCMCAddParam(parameter,"Spin1",    (spin1max-spin1min)*gsl_rng_uniform(RNG)+spin1min,  spin1min, spin1max, 0);
    XLALMCMCAddParam(parameter,"Spin1theta",(spin1thetamax-spin1thetamin)*gsl_rng_uniform(RNG)+spin1thetamin, spin1thetamin, spin1thetamax, 0);

    XLALMCMCAddParam(parameter,"Spin2",     (spin2max-spin2min)*gsl_rng_uniform(RNG)+spin2min,  spin2min, spin2max,0);
    XLALMCMCAddParam(parameter,"Spin2theta",(spin2thetamax-spin2thetamin)*gsl_rng_uniform(RNG)+spin2thetamin,  spin2thetamin, spin2thetamax, 0);

    if ((spinphimax>=2.*LAL_PI)&&(spinphimin<=0.))
    XLALMCMCAddParam(parameter,"Spinphi",  2.*LAL_PI*gsl_rng_uniform(RNG), 0., 2.*LAL_PI,1);
   	else
    XLALMCMCAddParam(parameter,"Spinphi",  (spinphimax-spinphimin)*gsl_rng_uniform(RNG)+spinphimin,  spinphimin, spinphimax, 0);
					}
	
	else{
		if(onespin_flag==1 && nospin_flag==0){
			double spin2min=s2_mag_min;
			double spin2max=s2_mag_max;
        		double spin2thetamin=s2_theta_min;
			double spin2thetamax=s2_theta_max;

			XLALMCMCAddParam(parameter,"Spin2",     (spin2max-spin2min)*gsl_rng_uniform(RNG)+spin2min,  spin2min, spin2max,0);
			XLALMCMCAddParam(parameter,"Spin2theta",(spin2thetamax-spin2thetamin)*gsl_rng_uniform(RNG)+spin2thetamin,  spin2thetamin, spin2thetamax, 0);
		}
	}
    return;
}

void NestInitGRB(LALMCMCParameter *parameter, void *iT){
	REAL8 grb_time;
	SimInspiralTable *injTable = (SimInspiralTable *)iT;
	REAL4 localetawin;
	REAL8 mcmin,mcmax,m1min,m1max,m2min,m2max;
	REAL8 deltaLong=0.01;
	REAL8 deltaLat=0.01;
	REAL8 trueLong=0.0,trueLat=0.0;

	parameter->param = NULL;
	parameter->dimension = 0;

	if(iT!=NULL){
		grb_time = (REAL8) injTable->geocent_end_time.gpsSeconds + (REAL8)injTable->geocent_end_time.gpsNanoSeconds *1.0e-9;
		trueLong = (REAL8)injTable->longitude;
		trueLat = (REAL8)injTable->latitude;
	}
	/*else*/   {
		grb_time = manual_end_time;
		if(manual_RA!=-4200.0) trueLong = manual_RA;
		if(manual_dec!=-4200.0) trueLat = manual_dec;
    }
	double etamin;
	/*etamin = etamin<0.01?0.01:etamin;*/
	etamin=0.01;
	double etamax = 0.25;

	/* GRB priors are below */
	m1min=1.0;
	m1max=3.0;
	m2min=1.0;
	m2max=35.0;

	mcmin = m2mc(m1min,m2min);
	mcmax = m2mc(m1max,m2max);
	etamin = 0.027;

	localetawin=etamax-etamin;
	double lmmin=log(mcmin);
	double lmmax=log(mcmax);
	XLALMCMCAddParam(parameter,"logM",lmmin+(lmmax-lmmin)*gsl_rng_uniform(RNG),lmmin,lmmax,0);

	/*  XLALMCMCAddParam(parameter,"mchirp",mcmin+(mcmax-mcmin)*gsl_rng_uniform(RNG),mcmin,mcmax,0);*/
	XLALMCMCAddParam(parameter, "eta", gsl_rng_uniform(RNG)*localetawin+etamin , etamin, etamax, 0);
	XLALMCMCAddParam(parameter, "time",             (gsl_rng_uniform(RNG)-0.5)*timewindow + grb_time ,grb_time-0.5*timewindow,grb_time+0.5*timewindow,0);
	XLALMCMCAddParam(parameter, "phi",              LAL_TWOPI*gsl_rng_uniform(RNG),0.0,LAL_TWOPI,1);
	XLALMCMCAddParam(parameter, "distMpc", 99.0*gsl_rng_uniform(RNG)+1.0, 1.0, 100.0, 0);

	XLALMCMCAddParam(parameter,"ra",trueLong,trueLong-0.5*deltaLong,trueLong+0.5*deltaLong,-1);
	XLALMCMCAddParam(parameter,"dec",trueLat,trueLat-0.5*deltaLat,trueLat+0.5*deltaLat,-1);

	XLALMCMCAddParam(parameter,"psi",LAL_PI*gsl_rng_uniform(RNG),0,LAL_PI,1);
	XLALMCMCAddParam(parameter,"iota",LAL_PI*gsl_rng_uniform(RNG),0,LAL_PI,0);


	return;
}

void NestInitSkyLoc(LALMCMCParameter *parameter, void *iT)
{
	SimInspiralTable *injTable = (SimInspiralTable *) iT;
	parameter->param=NULL;
	parameter->dimension=0;
	double inM1 = injTable->mass1;
	double inM2 = injTable->mass2;
	double inEta = injTable->eta;
	double inTime = injTable->geocent_end_time.gpsSeconds + 1e-9*injTable->geocent_end_time.gpsNanoSeconds;
	double inMc = m2mc(inM1,inM2);
	double deltaM=0.05; double deltaEta=0.01;
	double etaMin=inEta-0.5*deltaEta; double etaMax=inEta+0.5*deltaEta;
	etaMin=etaMin<0.0?0.0:etaMin;
	etaMax=etaMax>0.25?0.25:etaMax;
	deltaEta=etaMax-etaMin;
	double lmmin=log(inMc-deltaM);
	double lmmax=log(inMc+deltaM);
	XLALMCMCAddParam(parameter,"logM",lmmin+(lmmax-lmmin)*gsl_rng_uniform(RNG),lmmin,lmmax,0);

	/*  XLALMCMCAddParam(parameter,"mchirp",(gsl_rng_uniform(RNG)-0.5)*deltaM + inMc,inMc-0.5*deltaM,inMc+0.5*deltaM,0);*/
	XLALMCMCAddParam(parameter,"eta",(gsl_rng_uniform(RNG))*deltaEta + etaMin,etaMin,etaMax,0);
	XLALMCMCAddParam(parameter,"time",(gsl_rng_uniform(RNG)-0.5)*timewindow+inTime,inTime-0.5*timewindow,inTime+0.5*timewindow,0);
	XLALMCMCAddParam(parameter,"phi",		LAL_TWOPI*gsl_rng_uniform(RNG),0.0,LAL_TWOPI,1);
	XLALMCMCAddParam(parameter,"distMpc", 99.0*gsl_rng_uniform(RNG)+1.0, 1.0, 100.0, 0);
	XLALMCMCAddParam(parameter,"ra",LAL_TWOPI*gsl_rng_uniform(RNG),0,LAL_TWOPI,1);
	XLALMCMCAddParam(parameter,"dec",LAL_PI*(gsl_rng_uniform(RNG)-0.5),-LAL_PI/2.0,LAL_PI/2.0,0);
	XLALMCMCAddParam(parameter,"psi",LAL_PI*gsl_rng_uniform(RNG),0,LAL_PI,1);
	XLALMCMCAddParam(parameter,"iota",LAL_PI*gsl_rng_uniform(RNG),0,LAL_PI,0);
	return;
}

/* FIXME: parameter iT is unused */
void NestInitSkyPatch(LALMCMCParameter *parameter, void UNUSED *iT)
{
	double etamin=0.01;
	double mcmin,mcmax;
	double deltaLong=0.001;
	double deltaLat=0.001;
	parameter->param=NULL;
	parameter->dimension = 0;
	fprintf(stderr,"Using longitude = %f, latitude = %f\n",manual_RA,manual_dec);
	mcmin=m2mc(manual_mass_low/2.0,manual_mass_low/2.0);
	mcmax=m2mc(manual_mass_high/2.0,manual_mass_high/2.0);

	double lmmin=log(mcmin);
	double lmmax=log(mcmax);
	XLALMCMCAddParam(parameter,"logM",lmmin+(lmmax-lmmin)*gsl_rng_uniform(RNG),lmmin,lmmax,0);

	/*	XLALMCMCAddParam(parameter,"mchirp",mcmin+(mcmax-mcmin)*gsl_rng_uniform(RNG),mcmin,mcmax,0);*/
	/*	XLALMCMCAddParam(parameter,"mtotal",manual_mass_low+mwin*gsl_rng_uniform(RNG),manual_mass_low,manual_mass_high,0);*/
	XLALMCMCAddParam(parameter,"eta",etamin+gsl_rng_uniform(RNG)*(0.25-etamin),etamin,0.25,0);
	XLALMCMCAddParam(parameter,"time",(gsl_rng_uniform(RNG)-0.5)*timewindow +manual_end_time,manual_end_time-0.5*timewindow,manual_end_time+0.5*timewindow,0);
	XLALMCMCAddParam(parameter,"phi",		LAL_TWOPI*gsl_rng_uniform(RNG),0.0,LAL_TWOPI,1);
	XLALMCMCAddParam(parameter,"distMpc", 99.0*gsl_rng_uniform(RNG)+1.0, 1.0, 100.0, 0);
	XLALMCMCAddParam(parameter,"ra",manual_RA,manual_RA-0.5*deltaLong,manual_RA+0.5*deltaLong,-1);
	XLALMCMCAddParam(parameter,"dec",manual_dec,manual_dec-0.5*deltaLat,manual_dec+0.5*deltaLat,-1);
	XLALMCMCAddParam(parameter,"psi",LAL_PI*gsl_rng_uniform(RNG), 0, LAL_PI, 1);
	XLALMCMCAddParam(parameter,"iota",LAL_PI*gsl_rng_uniform(RNG),0,LAL_PI,0);
	return;
}

/* FIXME: parameter iT is unused */
void NestInitManual(LALMCMCParameter *parameter, void UNUSED *iT)
{
	double etamin=0.03;
	double mcmin,mcmax;
	parameter->param=NULL;
	parameter->dimension = 0;
	mcmin=m2mc(manual_mass_low/2.0,manual_mass_low/2.0);
	mcmax=m2mc(manual_mass_high/2.0,manual_mass_high/2.0);
	double lmmin=log(mcmin);
	double lmmax=log(mcmax);
	double lDmin=log(manual_dist_min);
	double lDmax=log(manual_dist_max);

	XLALMCMCAddParam(parameter,"logM",lmmin+(lmmax-lmmin)*gsl_rng_uniform(RNG),lmmin,lmmax,0);
	/*	XLALMCMCAddParam(parameter,"mchirp",mcmin+(mcmax-mcmin)*gsl_rng_uniform(RNG),mcmin,mcmax,0);*/
	/*	XLALMCMCAddParam(parameter,"mtotal",manual_mass_low+mwin*gsl_rng_uniform(RNG),manual_mass_low,manual_mass_high,0);*/
	XLALMCMCAddParam(parameter,"eta",etamin+gsl_rng_uniform(RNG)*(0.25-etamin),etamin,0.25,0);
	XLALMCMCAddParam(parameter,"time",(gsl_rng_uniform(RNG)-0.5)*timewindow +manual_end_time,manual_end_time-0.5*timewindow,manual_end_time+0.5*timewindow,0);
	XLALMCMCAddParam(parameter,"phi",		LAL_TWOPI*gsl_rng_uniform(RNG),0.0,LAL_TWOPI,1);
/*	XLALMCMCAddParam(parameter,"distMpc", (dmax-dmin)*gsl_rng_uniform(RNG)+dmin,dmin,dmax, 0);*/
	XLALMCMCAddParam(parameter,"logdist",lDmin+gsl_rng_uniform(RNG)*(lDmax-lDmin),lDmin,lDmax,0);
	XLALMCMCAddParam(parameter,"ra",LAL_TWOPI*gsl_rng_uniform(RNG),0,LAL_TWOPI,1);
	XLALMCMCAddParam(parameter,"dec",LAL_PI*(gsl_rng_uniform(RNG)-0.5),-LAL_PI/2.0,LAL_PI/2.0,0);
	XLALMCMCAddParam(parameter,"psi",LAL_PI*gsl_rng_uniform(RNG),0,LAL_PI,1);
	XLALMCMCAddParam(parameter,"iota",LAL_PI*gsl_rng_uniform(RNG),0,LAL_PI,0);

	return;
}

/* FIXME: parameter iT is unused */
void NestInitManualIMRB(LALMCMCParameter *parameter, void UNUSED *iT)
{
	double etamin=0.03;
	double mcmin,mcmax;
	parameter->param=NULL;
	parameter->dimension = 0;
	mcmin=m2mc(manual_mass_low/2.0,manual_mass_low/2.0);
	mcmax=m2mc(manual_mass_high/2.0,manual_mass_high/2.0);

    double lmmin=log(mcmin);
	double lmmax=log(mcmax);

    double ldmin=log(manual_dist_min);
    double ldmax=log(manual_dist_max);

    double spin1zmin=-1.;
    double spin1zmax=1.;

    double spin2zmin=-1.;
    double spin2zmax=1.;

	XLALMCMCAddParam(parameter,"logM",lmmin+(lmmax-lmmin)*gsl_rng_uniform(RNG),lmmin,lmmax,0);
	/*	XLALMCMCAddParam(parameter,"mchirp",mcmin+(mcmax-mcmin)*gsl_rng_uniform(RNG),mcmin,mcmax,0);*/
	/*	XLALMCMCAddParam(parameter,"mtotal",manual_mass_low+mwin*gsl_rng_uniform(RNG),manual_mass_low,manual_mass_high,0);*/
	XLALMCMCAddParam(parameter,"eta",etamin+gsl_rng_uniform(RNG)*(0.25-etamin),etamin,0.25,0);
	XLALMCMCAddParam(parameter,"time",(gsl_rng_uniform(RNG)-0.5)*timewindow +manual_end_time,manual_end_time-0.5*timewindow,manual_end_time+0.5*timewindow,0);
	XLALMCMCAddParam(parameter,"phi",		LAL_TWOPI*gsl_rng_uniform(RNG),0.0,LAL_TWOPI,1);
/*	XLALMCMCAddParam(parameter,"distMpc", (dmax-dmin)*gsl_rng_uniform(RNG)+dmin,dmin,dmax, 0);*/
	XLALMCMCAddParam(parameter,"logdist",ldmin+gsl_rng_uniform(RNG)*(ldmax-ldmin),ldmin,ldmax,0);
	XLALMCMCAddParam(parameter,"ra",LAL_TWOPI*gsl_rng_uniform(RNG),0,LAL_TWOPI,1);
	XLALMCMCAddParam(parameter,"dec",LAL_PI*(gsl_rng_uniform(RNG)-0.5),-LAL_PI/2.0,LAL_PI/2.0,0);
	XLALMCMCAddParam(parameter,"psi",LAL_PI*gsl_rng_uniform(RNG),0,LAL_PI,1);
	XLALMCMCAddParam(parameter,"iota",LAL_PI*gsl_rng_uniform(RNG),0,LAL_PI,0);

    XLALMCMCAddParam(parameter,"spin1z",(spin1zmax-spin1zmin)*gsl_rng_uniform(RNG)+spin1zmin,spin1zmin,spin1zmax,0);
    XLALMCMCAddParam(parameter,"spin2z",(spin2zmax-spin2zmin)*gsl_rng_uniform(RNG)+spin2zmin,spin2zmin,spin2zmax,0);
	return;
}

/* FIXME: parameter iT is unused */
void NestInitManualIMRBChi(LALMCMCParameter *parameter, void UNUSED *iT)
{
	double etamin=0.03;
	double mcmin,mcmax;
	parameter->param=NULL;
	parameter->dimension = 0;
	mcmin=manual_mass_low;
	mcmax=manual_mass_high;

    double lmmin=log(mcmin);
	double lmmax=log(mcmax);

    double ldmin=log(manual_dist_min);
    double ldmax=log(manual_dist_max);
    double chiSpinmin=manual_chi_min;
    double chiSpinmax=manual_chi_max;

	XLALMCMCAddParam(parameter,"logM",lmmin+(lmmax-lmmin)*gsl_rng_uniform(RNG),lmmin,lmmax,0);
	/*	XLALMCMCAddParam(parameter,"mchirp",mcmin+(mcmax-mcmin)*gsl_rng_uniform(RNG),mcmin,mcmax,0);*/
	/*	XLALMCMCAddParam(parameter,"mtotal",manual_mass_low+mwin*gsl_rng_uniform(RNG),manual_mass_low,manual_mass_high,0);*/
	XLALMCMCAddParam(parameter,"eta",etamin+gsl_rng_uniform(RNG)*(0.25-etamin),etamin,0.25,0);
	XLALMCMCAddParam(parameter,"time",(gsl_rng_uniform(RNG)-0.5)*timewindow +manual_end_time,manual_end_time-0.5*timewindow,manual_end_time+0.5*timewindow,0);
	XLALMCMCAddParam(parameter,"phi",		LAL_TWOPI*gsl_rng_uniform(RNG),0.0,LAL_TWOPI,1);
/*	XLALMCMCAddParam(parameter,"distMpc", (dmax-dmin)*gsl_rng_uniform(RNG)+dmin,dmin,dmax, 0);*/
	XLALMCMCAddParam(parameter,"logdist",ldmin+gsl_rng_uniform(RNG)*(ldmax-ldmin),ldmin,ldmax,0);
	XLALMCMCAddParam(parameter,"ra",LAL_TWOPI*gsl_rng_uniform(RNG),0,LAL_TWOPI,1);
	XLALMCMCAddParam(parameter,"dec",LAL_PI*(gsl_rng_uniform(RNG)-0.5),-LAL_PI/2.0,LAL_PI/2.0,0);
	XLALMCMCAddParam(parameter,"psi",LAL_PI*gsl_rng_uniform(RNG),0,LAL_PI,1);
	XLALMCMCAddParam(parameter,"iota",LAL_PI*gsl_rng_uniform(RNG),0,LAL_PI,0);

    XLALMCMCAddParam(parameter,"chiSpin",(chiSpinmax-chiSpinmin)*gsl_rng_uniform(RNG)+chiSpinmin,chiSpinmin,chiSpinmax,0);

    return;
}

/* FIXME: parameter iT is unused */
void NestInitNINJAManual(LALMCMCParameter *parameter, void UNUSED *iT){
	REAL8 trg_time,mcmin,mcmax;
	REAL4 localetawin;
	parameter->param = NULL;
	parameter->dimension = 0;
	trg_time = manual_end_time;

	/*double etamin = eta-0.5*etawindow;
	 etamin = etamin<0.01?0.01:etamin;*/
	double etamin=0.01;
	/*double etamax = eta+0.5*etawindow;
	 etamax = etamax>0.25?0.25:etamax;*/
	double etamax=0.25;
	localetawin=etamax-etamin;
	mcmin=m2mc(25.,25.);
	mcmax=m2mc(75.,75.);
	/*              parameter structure, name of parameter, initial value of parameter, minimum value parameter, maximum value of parameter, wrapped?) */
	XLALMCMCAddParam(parameter,"mchirp",mcmin+(mcmax-mcmin)*gsl_rng_uniform(RNG),mcmin,mcmax,0);
	/*XLALMCMCAddParam(parameter,"mtotal",gsl_rng_uniform(RNG)*100.0+50.0,50.0,150.0,0);*/
	/*XLALMCMCAddParam(parameter,"mtotal",3.0+27.0*gsl_rng_uniform(RNG),3.0,30.0,0);*/
	XLALMCMCAddParam(parameter, "eta", gsl_rng_uniform(RNG)*localetawin+etamin , etamin, etamax, 0);
	XLALMCMCAddParam(parameter, "time",             (gsl_rng_uniform(RNG)-0.5)*timewindow + trg_time ,trg_time-0.5*timewindow,trg_time+0.5*timewindow,0);
	XLALMCMCAddParam(parameter, "phi",              LAL_TWOPI*gsl_rng_uniform(RNG),0.0,LAL_TWOPI,1);
	XLALMCMCAddParam(parameter, "distMpc", 499.0*gsl_rng_uniform(RNG)+1.0, 1.0, 500.0, 0);
	XLALMCMCAddParam(parameter,"ra",LAL_TWOPI*gsl_rng_uniform(RNG),0,LAL_TWOPI,1);
	XLALMCMCAddParam(parameter,"dec",LAL_PI*(gsl_rng_uniform(RNG)-0.5),-LAL_PI/2.0,LAL_PI/2.0,0);
	XLALMCMCAddParam(parameter,"psi",LAL_PI*gsl_rng_uniform(RNG),0,LAL_PI,1);
	XLALMCMCAddParam(parameter,"iota",LAL_PI*gsl_rng_uniform(RNG),0,LAL_PI,0);


	return;
}

void NestInitInj(LALMCMCParameter *parameter, void *iT){
	REAL8 trg_time;
	SimInspiralTable *injTable = (SimInspiralTable *)iT;
	REAL4 UNUSED mtot, UNUSED eta, UNUSED mwindow, localetawin;
	REAL8 UNUSED mc, mcmin, mcmax, lmmin, lmmax;
	parameter->param = NULL;
	parameter->dimension = 0;
	trg_time = (REAL8) injTable->geocent_end_time.gpsSeconds + (REAL8)injTable->geocent_end_time.gpsNanoSeconds *1.0e-9;
	mtot = injTable->mass1 + injTable->mass2;
	eta = injTable->eta;
	mwindow = 0.2;
	double etamin;
	/*etamin = etamin<0.01?0.01:etamin;*/
	etamin=0.01;
	double etamax = 0.25;
	mc=m2mc(injTable->mass1,injTable->mass2);
	mcmin=m2mc(manual_mass_low/2.0,manual_mass_low/2.0);

	mcmax=m2mc(manual_mass_high/2.0,manual_mass_high/2.0);

	lmmin=log(mcmin);
	lmmax=log(mcmax);
	localetawin=etamax-etamin;
	
	LALMCMCParam *head;
	
	if(checkParamInList(pinned_params,"logM")||checkParamInList(pinned_params,"mchirp"))
		XLALMCMCAddParam(parameter,"logM",log(injTable->mchirp),lmmin,lmmax,-1);
	else
		XLALMCMCAddParam(parameter,"logM",lmmin+(lmmax-lmmin)*gsl_rng_uniform(RNG),lmmin,lmmax,0);
	/*XLALMCMCAddParam(parameter,"mchirp",mcmin+(mcmax-mcmin)*gsl_rng_uniform(RNG),mcmin,mcmax,0);*/

	if(checkParamInList(pinned_params,"eta"))
		XLALMCMCAddParam(parameter,"eta",injTable->eta,etamin,etamax,-1);
	else
		XLALMCMCAddParam(parameter, "eta", gsl_rng_uniform(RNG)*localetawin+etamin , etamin, etamax, 0);
	
	if(checkParamInList(pinned_params,"time"))
		XLALMCMCAddParam(parameter,"time",trg_time,trg_time-0.5*timewindow,trg_time+0.5*timewindow,-1);
	else
		XLALMCMCAddParam(parameter, "time",		(gsl_rng_uniform(RNG)-0.5)*timewindow + trg_time,trg_time-0.5*timewindow,trg_time+0.5*timewindow,0);
	
	if(checkParamInList(pinned_params,"phi"))
		XLALMCMCAddParam(parameter,"phi",injTable->coa_phase,0,LAL_TWOPI,-1);
	else
		XLALMCMCAddParam(parameter, "phi",		LAL_TWOPI*gsl_rng_uniform(RNG),0.0,LAL_TWOPI,1);
	
	if(checkParamInList(pinned_params,"dist") || checkParamInList(pinned_params,"logdist") || checkParamInList(pinned_params,"distance") || checkParamInList(pinned_params,"logdistance"))
		XLALMCMCAddParam(parameter,"logdist",log(injTable->distance),log(manual_dist_min),log(manual_dist_max),-1);
	else
		XLALMCMCAddParam(parameter,"logdist",(log(manual_dist_max)-log(manual_dist_min))*gsl_rng_uniform(RNG)+log(manual_dist_min) ,log(manual_dist_min),log(manual_dist_max),0);

	if(checkParamInList(pinned_params,"ra")||checkParamInList(pinned_params,"longitude")||checkParamInList(pinned_params,"RA"))
		XLALMCMCAddParam(parameter,"ra",injTable->longitude,0,LAL_TWOPI,-1);
	else
		XLALMCMCAddParam(parameter,"ra",gsl_rng_uniform(RNG)*LAL_TWOPI,0,LAL_TWOPI,1);
	if(checkParamInList(pinned_params,"dec") || checkParamInList(pinned_params,"latitude") || checkParamInList(pinned_params,"dec"))
		XLALMCMCAddParam(parameter,"dec",injTable->latitude,-LAL_PI/2.0,LAL_PI/2.0,-1);
	else
		XLALMCMCAddParam(parameter,"dec", acos(2.0*gsl_rng_uniform(RNG)-1.0)-LAL_PI/2.0,-LAL_PI/2.0,LAL_PI/2.0,0);

	if(checkParamInList(pinned_params,"psi")||checkParamInList(pinned_params,"polarization"))
		XLALMCMCAddParam(parameter,"psi",injTable->polarization,0,LAL_PI,-1);
	else
		XLALMCMCAddParam(parameter,"psi",gsl_rng_uniform(RNG)*LAL_PI,0,LAL_PI,1);
	
	if(checkParamInList(pinned_params,"iota") || checkParamInList(pinned_params,"inclination"))
		XLALMCMCAddParam(parameter,"iota", injTable->inclination, 0, LAL_PI, -1);
		XLALMCMCAddParam(parameter,"iota", acos(2.0*gsl_rng_uniform(RNG)-1.0) ,0,LAL_PI,0);

	for (head=parameter->param;head;head=head->next)
	{
		if(head->core->wrapping==-1)
			fprintf(stdout,"Fixed parameter %s to %lf\n",head->core->name,head->value);
	}

	return;

}

int checkParamInList(const char *list, const char *param)
{
	/* Check for param in comma-seperated list */
	char *post=NULL,*pos=NULL;
	if (list==NULL) return 0;
	if (param==NULL) return 0;

	if(!(pos=strstr(list,param))) return 0;
	
	/* The string is a substring. Check that it is a token */
	/* Check the character before and after */
	if(pos!=list)
		if(*(pos-1)!=',')
			return 0;

	post=&(pos[strlen(param)]);
	if(*post!='\0')
		if(*post!=',')
			return 0;
	return 1;
}
<|MERGE_RESOLUTION|>--- conflicted
+++ resolved
@@ -1200,14 +1200,8 @@
 			
 			if(enable_calamp || enable_calfreq){
               fprintf(stderr,"Applying calibration errors to %s noise \n", IFOnames[i]);
-<<<<<<< HEAD
-
-
-                int IFOnum=0;
-=======
- 
-              								
-			/* Modify the fake noise datastream  */
+
+		/* Modify the fake noise datastream  */
                 
                 FILE *uncalib_noiseout;
                 char uncalib_noisename[100];
@@ -1245,8 +1239,7 @@
 					for(j=0;j<inputMCMC.invspec[i]->data->length;j++) 
 					fprintf(uncalib_invspecout,"%g\t%g\n",j*(inputMCMC.deltaF),inputMCMC.invspec[i]->data->data[j]);
                     fclose(uncalib_invspecout);
-int IFOnum=0;
->>>>>>> 6b674b96
+		int IFOnum=0;
                 if(!strcmp(IFOnames[i],"H1")){IFOnum =1;}
                 if(!strcmp(IFOnames[i],"L1")){IFOnum =2;}
                 if(!strcmp(IFOnames[i],"V1")){IFOnum =3;}
