#ifndef _LALINSPIRALMCMC_H
#define _LALINSPIRALMCMC_H

# include <math.h>
# include <stdio.h>
# include <stdlib.h>


# include <lal/LALStdlib.h>
# include <lal/LALConstants.h>
# include <lal/SimulateCoherentGW.h>
# include <lal/GeneratePPNInspiral.h>
# include <lal/LIGOMetadataTables.h>
# include <lal/LALDatatypes.h>
# include <lal/FindChirp.h>
#include <lal/Window.h>
#include <lal/LALDetectors.h>
#include <gsl/gsl_linalg.h>
#include <gsl/gsl_errno.h>
#include <gsl/gsl_math.h>
#include <gsl/gsl_min.h>
#include <gsl/gsl_vector.h>
#include <gsl/gsl_matrix.h>
#include <gsl/gsl_blas.h>
#include <gsl/gsl_linalg.h>
#include <gsl/gsl_eigen.h>

#ifdef  __cplusplus
extern "C" {
#endif

/**
\author Dietz, A. & Veitch, J.
\file
\ingroup inspiral
\brief Header file for the MCMC tools code.

\heading{Synopsis}
\code
#include <lal/LALInspiralMCMC.h>
\endcode

This header file covers routines that are used for the Markov Chain Monte Carlo algorithm tools.

\heading{Structures}

<ol>
<li> \c LALMCMCParameter:
Main structure that holds the different parameters that are used within the MCMC. The number, names or ranges is freely choosable for each of the parameter.

<dl>
<dt>tagLALMCMCParam</dt><dd> Pointer to a \c LALMCMCParam structure, which is a linked list over all parameters</dd>
<dt>UINT4 dimension</dt><dd> Dimension of the parameter space</dd>
<dt>REAL8 logLikelihood</dt><dd> The logarithm of the likelihood associated with this set of parameters </dd>
<dt>REAL4 logPrior</dt><dd> The logarithm of the prior associated with this set of parameters </dd>
</dl></li>

<li> \c LALMCMCParam:
Structure that contain the linked list structure and holds the current value.

<dl>
<dt>LALMCMCParam next</dt><dd> Pointer to the next \c LALMCMCParam structure (or a NULL pointer for the last element in this linked list).</dd>
<dt>LALMCMCSubParam core</dt><dd> Pointer to a \c LALMCMCSubParam structure that holds fixed values related to this parameter (see next structure).</dd>
<dt>REAL8 value</dt><dd> Actual value of this parameter</dd>
</dl></li>


<li> \c LALMCMCSubParam:
Structure that holds fixed properties for a single parameter.

<dl>
<dt>char name</dt><dd> Name of this parameter.</dd>
<dt>REAL8 minVal</dt><dd> Minimal allowed value for this parameter.</dd>
<dt>REAL8 maxVal</dt><dd> Maximal allowed value for this parameter.</dd>
<dt>INT4 wrapping</dt><dd> If set to 1, the value is being wrapped between \c minVal and \c maxVal (e.g. for any angle like a phase or right ascension).</dd>
<dt>REAL4VECTOR chain</dt><dd>  A \c REAL4Vector structure that holds the values of the chain for this parameter.</dd>
</dl></li>

<li> \c LALMCMCInput:
Structure that holds all data needed for the MCMC algorithm. It contains input data, output data, as well as flags and parameters used for the MCMC algorithm.

<dl>
<dt>RandomParams randParams</dt><dd> Parameter for random number generation.</dd>
<dt>FindChirpFilterInput fcFilterInput</dt><dd> A FindChirpFilterInput structure containing the input data</dd>
<dt>FindChirpFilterParams fcFilterParams</dt><dd> A FindChirpFilterParams structure containing the parameters</dd>
<dt>FindChirpDataParams fcDataParams</dt><dd> Parameters describing the data </dd>
<dt>SnglInspiralTable     *inspiralTable</dt><dd> A pointer to a single_inspiral table containing parameters of the trigger</dd>
<dt>MCMCInitFunction *funcInit</dt><dd> A pointer to a function that initializes the parameter structure</dd>
<dt>MCMCLikelihoodFunction *funcLikelihood</dt><dd> A pointer to a function that calculates the logarithm of the likelihood</dd>
<dt>MCMCPriorFunction *funcPrior</dt><dd> A pointer to a function that calculates the logarithm of the prior</dd>
<dt>InspiralTemplate tmpltPtr</dt><dd> A InspiralTemplate structure to hold the parameters to create a template </dd>
<dt>FindChirpTmpltParams fcTmpltParams</dt><dd> A FindChirpTmpltParams structure to hold parameters for creating the template</dd>
<dt>Approximant approximant</dt><dd> The approximant used to filter the data (NA)</dd>
<dt>UINT4 verbose</dt><dd> The verbosity flag (NA)</dd>


<dt>UINT4 dim</dt><dd> Number of dimensions of the parameter space</dd>
<dt>UINT4 counter</dt><dd> Counter of the MCMC iteration in general</dd>
<dt>UINT4 counterState</dt><dd> Counter of the MCMC iteration within the current state</dd>
<dt>UINT4 counterAccept</dt><dd> Counter of the MCMC iteration within the accepted steps</dd>
<dt>UINT4 counterAcceptDraw</dt><dd> Counter of the MCMC iteration which are the drawn ones</dd>

<dt>UINT4 numberDraw</dt><dd> Number of values to be drawn after all the possible methods below came into place\\</dd>

<dt>UINT4 useAnnealing</dt><dd> Flag to activate annealing</dd>
<dt>UINT4 numberAnneal</dt><dd> Number of iterations used for matrix annealing.</dd>
<dt>REAL4 annealTempBegin</dt><dd> Initial annealing temperature</dd>
<dt>REAL4 annealTemp</dt><dd> Actual annealing temperature</dd>
<dt>UINT4 annealingSteps</dt><dd> TO BE SPECIFIED</dd>

<dt>UINT4 useScaling</dt><dd> Flag to activate the scaling method</dd>
<dt>REAL4 scaling</dt><dd> Initial scaling value (should be named Begin or so,. see annealing)</dd>
<dt>REAL4 scalePeak</dt><dd> Initial scaling value (e.g. 50.0)</dd>
<dt>REAL4 scaleNormal</dt><dd> Normal scaling value (1.0)</dd>
<dt>REAL4 scaleQ</dt><dd> an internal parameter </dd>
<dt>REAL4 scalePA</dt><dd> an internal parameter </dd>

<dt>UINT4 flagAcceptRatio</dt><dd> Flag to activate the acceptance-ratio method</dd>
<dt>UINT4 acceptRatioCounter</dt><dd> Factor for acceptance ratio method</dd>
<dt>UINT4 acceptRatioNorm</dt><dd> Norming factor for acceptance ratio method</dd>
<dt>REAL4 acceptThreshold</dt><dd> Threshold </dd>
<dt>Approximant approximant</dt><dd> Approximant to use</dd>

<dt>UINT4 useUpdate</dt><dd> Flag to activate matrix updating.</dd>
<dt>UINT4 updateNumber</dt><dd> Number of iterations used to update the covariance matrix.</dd>
<dt>UINT4 updateOffset</dt><dd> Offset value used in matrix updating</dd>
<dt>UINT4 updateCounter</dt><dd> Internal counter used by the updating algorithm</dd>
<dt>REAL8* mean</dt><dd> A vector containing the mean values of each parameter</dd>
<dt>REAL8* xdiff</dt><dd> A vector used for updating the matrix</dd>
<dt>REAL8* ndiff</dt><dd> A vector used for updating the matrix</dd>


<dt>UINT4 flagBurnin</dt><dd> Flag to activate the burn-in method</dd>
<dt>UINT4 burninNumber</dt><dd> Minimum steps after which the burn-in period is checked</dd>
<dt>UINT4 burninStep</dt><dd> The number of steps between two checks for burn-in</dd>
<dt>UINT4 burninCounter</dt><dd> Internal counter</dd>
<dt>UINT4 burninTime</dt><dd> The number of iteration will be stored after the burn-in is reached</dd>
<dt>REAL4 burninThreshold</dt><dd> Threshold for this chain of having reached burnin.

</dd>
</dl>

</li>
</ol>

*/

/**\name Error Codes */ /*@{*/
#define LALINSPIRALH_ENULL           1
#define LALINSPIRALH_EMEM            2
#define LALINSPIRALH_EDIV0           3
#define LALINSPIRALH_ESIZE           4
#define LALINSPIRALH_ECHOICE         5
#define LALINSPIRALH_EORDER          6
#define LALINSPIRALH_EAPPROXIMANT    7

#define LALINSPIRALH_MSGENULL         "Arguments contained an unexpected null pointer"
#define LALINSPIRALH_MSGEMEM          "Memory allocation error"
#define LALINSPIRALH_MSGEDIV0         "Division by zero"
#define LALINSPIRALH_MSGESIZE         "Invalid input range"
#define LALINSPIRALH_MSGECHOICE       "Invalid choice for an input parameter"
#define LALINSPIRALH_MSGEORDER        "unknown order specified"
#define LALINSPIRALH_MSGEAPPROXIMANT  "Invalid model"
#define MAXDET 5			/* Maximum number of data streams/detectors to accept */
/*@}*/



/*
  prototypes for MCMC
*/

/** enum containing the different ways in which the mcmc is set up **/
typedef enum
{
  unknownMode,
  modeTest,
  modeEOB,
  modeSpinning,
  modeTaylor
}
MCMCmode;




typedef struct
tagLALMCMCSubParam
{
  char        name[30];
  REAL8       minVal;
  REAL8       maxVal;
  INT4        wrapping; /* 0=no, 1=yes, -1=fixed */
  REAL4Vector *chain;

}  LALMCMCSubParam;




typedef struct
tagLALMCMCParam
{
  struct tagLALMCMCParam    *next;
  struct tagLALMCMCSubParam *core;
  REAL8                     value;
}  LALMCMCParam;




typedef struct
tagLALMCMCParameter
{
  struct tagLALMCMCParam* param;
  UINT4                   dimension;
  REAL8                   logLikelihood;
  REAL8                   logPrior;
}  LALMCMCParameter;



typedef void (MCMCInitFunction)(
  LALMCMCParameter  *parameter,
  void *input);


struct tagLALMCMCInput;


typedef REAL8 (MCMCLikelihoodFunction)(
    struct tagLALMCMCInput *inputMCMC,
    LALMCMCParameter  *parameter);



typedef REAL8 (MCMCPriorFunction)(
   struct tagLALMCMCInput      *inputMCMC,
   LALMCMCParameter  *parameter);



typedef struct
tagLALMCMCInput
{
  RandomParams *randParams;

  UINT4                     numberDataStreams;
  CHAR*                     ifoID[MAXDET];
  CHAR*						dumpfile; /* Likelihod function should dump data if this is not null */
  REAL8TimeSeries*          segment[MAXDET];
  REAL8FrequencySeries*     invspec[MAXDET];
  COMPLEX16FrequencySeries* stilde[MAXDET];
  LALDetector*				detector[MAXDET];

  SnglInspiralTable         *inspiralTable;
  SimInspiralTable			*injectionTable;
  REAL8FFTPlan *fwdplan;
  REAL8FFTPlan *revplan;
  REAL4FFTPlan *likelihoodPlan;
  REAL4FFTPlan *likelihoodRevPlan;
  REAL8Window *window; /* Window for FFTing the data */
  LIGOTimeGPS epoch;
  REAL4   fLow;
  REAL8   deltaT;
  REAL8   deltaF;
  UINT4   numseg;
  UINT4   numPoints; /* numPoints */
  UINT4   stride;   /* ovrlap */
  Approximant approximant; /* Approximant to use for this model */
  INT4	  ampOrder; /* Amplitude order to use with Higher Harmonic waveforms */
	                /* Setting = 0 means Newtonian amplitude */
  LALPNOrder phaseOrder;
  MCMCmode mode;
  MCMCLikelihoodFunction *funcLikelihood; /* engine for likelihood */
  MCMCInitFunction       *funcInit;       /* engine for init function */
  MCMCPriorFunction      *funcPrior;      /* engine for prior */

  UINT4 verbose;    /* verbosity flag */

  UINT4 dim;           /* dimension of the parameter space */
  UINT4 counter;      /* overall counter of the actual iteration */
  UINT4 counterState; /* counter of the iteration within current state */
  UINT4 counterAccept; /* overal counter of accetped steps */
  UINT4 counterAcceptDraw;

  /* some user arguments */
  UINT4 numberDraw;

  /* parameters related to annealing */
  UINT4 useAnnealing;   /* switch for usinh annealing */
  UINT4 numberAnneal;
  REAL4 annealingTempBegin;  /* starting annealing temperature */
  REAL4 annealingTemp ;       /* actual annealing temperature */
  UINT4 annealingSteps;      /* X */

  /* parameters related to scaling */
  UINT4 useScaling;
  REAL4 scaling;         /* actual scaling factor */
  REAL4 scalePeak;       /* peaking scaling factor */
  REAL4 scaleNormal;     /* normal scaling factor, should be 1.0 */
  REAL4 scaleQ;
  REAL4 scalePA;

  /* parameters related to covariance updating */
  UINT4 useUpdate;         /* switch for using matrix updating */
  UINT4 updateNumber ;     /* number of draws for matrix updating */
  UINT4 updateOffset ;
  UINT4 updateCounter ;    /* internal counter used for the updating process */
  REAL8* mean;
  REAL8* xdiff;
  REAL8* ndiff;

  /* parameters related to burn-in */
  UINT4 flagBurnin;      /* switch to check if burn-in period is reached */
  UINT4 burninNumber;   /* minimum steps for burnin checking */
  UINT4 burninStep;     /* The number of steps used to check burn-in */
  UINT4 burninCounter;   /* Internal counter used */
  UINT4 burninTime ;     /* step at which the chain is 'burnt-in */
  REAL4 burninThreshold;
  UINT4 burninMaxNumber;  /* maximum number of trials */

	/* Parameter for nested sampling */
  UINT4 Nlive;
  LALMCMCParameter **Live;

/* For plus and cross polarisations in PhenSpinRD */
  REAL4Vector* Fwfp;
  REAL4Vector* Fwfc;
  REAL4FFTPlan *longplan;
  REAL8Window  *longWindow;
  UINT4 mylength;

  /* Flags for PhenSpin approximant */  
  InputAxis axisChoice;
  UINT4 fixedStep;
  UINT4 inspiralOnly;
<<<<<<< HEAD
 /* Flag for spinning waveforms*/                                                                LALSimInspiralInteraction spinInteraction;
=======
 /* Flag for spinning waveforms*/                                                                
 LALSimInspiralInteraction  spinInteraction;
 /*For debuggin purposes */
 UINT4 scrivi;
>>>>>>> 9c5f2898
}  LALMCMCInput;





typedef enum
{
  unknownState,
  doScaling,
  doAnnealing,
  doUpdating,
  doDrawing
}
StateMCMC;





/* Function prototypes */

/* --- MCMC code ---- */







void
printMatrix( gsl_matrix *covMat, int dim);

void
printState( StateMCMC mode );




void
XLALMCMCBasicMetro(
   LALMCMCParameter **parameter,
   LALMCMCInput *inputMCMC);

UINT4
XLALMCMCBasicSample(
   LALMCMCInput *inputMCMC,
   LALMCMCParameter **pparameter,
   REAL4 *posterior);

void
XLALMCMCBasicJump(
   LALMCMCInput *inputMCMC,
   LALMCMCParameter *parameter);


void
XLALMCMCMetro(
   LALMCMCParameter **parameter,
   LALMCMCInput *inputMCMC);

void
XLALMCMCCheckAnnealing(
  gsl_matrix *covMat,
  gsl_matrix *inputMat,
  LALMCMCInput *inputMCMC);

INT4
XLALMCMCCheckBurnin(
  LALMCMCInput *inputMCMC,
  LALMCMCParameter *parameter);

void
XLALMCMCCheckUpdate(
   LALMCMCInput *inputMCMC,
   LALMCMCParameter *parameter,
   gsl_matrix *covMat);

void
XLALMCMCCheckAcceptRatio(
  LALMCMCInput *inputMCMC,
  int move);

UINT4
XLALMCMCSample(
   LALMCMCInput *inputMCMC,
   LALMCMCParameter **pparameter,
   REAL4 *posterior,
   gsl_matrix *covMat);

void
XLALMCMCJump(
   LALMCMCInput *inputMCMC,
   LALMCMCParameter *parameter,
   gsl_matrix *covMat);

void
XLALMCMCJumpIntrinsic(
  LALMCMCInput     *inputMCMC,
  LALMCMCParameter *parameter,
  gsl_matrix       *covMat
  );

void XLALMCMCCyclicReflectiveBound(LALMCMCParameter *parameter);


void XLALMCMCGetCartesianPos(REAL8 vec[3],LALMCMCParameter *parameter);

void CartesianToSkyPos(REAL8 pos[3],LALMCMCParameter *parameter);


void crossProduct(REAL8 out[3],REAL8 x[3],REAL8 y[3]);

INT4 XLALMCMCDifferentialEvolution(
        LALMCMCInput *inputMCMC,
        LALMCMCParameter *parameter);

INT4 XLALMCMCReflectDetPlane(
	LALMCMCInput *inputMCMC,
	LALMCMCParameter *parameter);


void XLALMCMCRotateSky(
	LALMCMCInput *inputMCMC,
	LALMCMCParameter *parameter
	);

INT4 XLALMCMCJumpHarmonic(
  LALMCMCInput *inputMCMC,
  LALMCMCParameter *parameter
     );

void XLALMCMCJumpSingle(
  LALMCMCInput *inputMCMC,
  LALMCMCParameter *parameter,
  gsl_matrix       *covMat
);

int XLALMCMC1PNMasseta(LALMCMCInput *inputMCMC, LALMCMCParameter *parameter);

INT4 XLALMCMCCheckParameter(
			   LALMCMCParameter *parameter,
			   const char *name);

void
XLALMCMCAddParam(
   LALMCMCParameter   *parameter,
   const char         *name,
   REAL8              value,
   REAL8              minValue,
   REAL8              maxValue,
   INT4               wrapping);

LALMCMCParam*
XLALMCMCGetParam(
   LALMCMCParameter* parameter,
   const char *name);

REAL8
XLALMCMCGetParameter(
   LALMCMCParameter* parameter,
   const char *name);


void
XLALMCMCSetParameter(
   LALMCMCParameter* parameter,
   const char* name,
   REAL8 value);


void
XLALMCMCCopyPara(
   LALMCMCParameter **parameterOut,
   LALMCMCParameter *parameterIn);


void
XLALMCMCFreePara(
    LALMCMCParameter *parameter);


void
XLALMCMCDestroyPara(
    LALMCMCParameter **parameter);

void
XLALMultiStudentDeviates(
   REAL4Vector  *vector,
   gsl_matrix   *matrix,
   UINT4         dim,
   UINT4         n,
   RandomParams *randParam);


void
XLALMultiNormalDeviates(
   REAL4Vector  *vector,
   gsl_matrix   *matrix,
   UINT4         dim,
   RandomParams *randParam);


UINT4
XLALCheckPositiveDefinite(
   gsl_matrix       *matrix,
   UINT4         dim);

INT4 XLALMCMCCheckWrapping(LALMCMCParameter *parameter,
						   const char *name);

int PriorIsSane(LALMCMCParameter *parameter);

void XLALMCMCRotateSpins(
  LALMCMCInput     *inputMCMC,
  LALMCMCParameter *parameter
  );
void XLALMCMCChangeSpinsMagnitude(
  LALMCMCInput     *inputMCMC,
  LALMCMCParameter *parameter,
  gsl_matrix       *covMat
  );
void
XLALMCMCJumpSpins(
  LALMCMCInput     *inputMCMC,
  LALMCMCParameter *parameter,
  gsl_matrix       *covMat
  );

#ifdef  __cplusplus
}
#endif

#endif /* _LALINSPIRAL_H */<|MERGE_RESOLUTION|>--- conflicted
+++ resolved
@@ -335,14 +335,10 @@
   InputAxis axisChoice;
   UINT4 fixedStep;
   UINT4 inspiralOnly;
-<<<<<<< HEAD
- /* Flag for spinning waveforms*/                                                                LALSimInspiralInteraction spinInteraction;
-=======
  /* Flag for spinning waveforms*/                                                                
  LALSimInspiralInteraction  spinInteraction;
  /*For debuggin purposes */
  UINT4 scrivi;
->>>>>>> 9c5f2898
 }  LALMCMCInput;
 
 
