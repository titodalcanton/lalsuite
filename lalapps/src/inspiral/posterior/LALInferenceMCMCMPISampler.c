/* 
 *  LALInferenceMCMC.c:  Bayesian Followup, MCMC algorithm.
 *
 *  Copyright (C) 2009 Ilya Mandel, Vivien Raymond, Christian Roever, Marc van der Sluys and John Veitch
 *
 *
 *  This program is free software; you can redistribute it and/or modify
 *  it under the terms of the GNU General Public License as published by
 *  the Free Software Foundation; either version 2 of the License, or
 *  (at your option) any later version.
 *
 *  This program is distributed in the hope that it will be useful,
 *  but WITHOUT ANY WARRANTY; without even the implied warranty of
 *  MERCHANTABILITY or FITNESS FOR A PARTICULAR PURPOSE.  See the
 *  GNU General Public License for more details.
 *
 *  You should have received a copy of the GNU General Public License
 *  along with with program; see the file COPYING. If not, write to the
 *  Free Software Foundation, Inc., 59 Temple Place, Suite 330, Boston,
 *  MA  02111-1307  USA
 */

#include <stdio.h>
#include <stdlib.h>
#include <lal/LALInspiral.h>
#include <lal/SeqFactories.h>
#include <lal/Date.h>
#include <lal/VectorOps.h>
#include <lal/TimeFreqFFT.h>
#include <lal/GenerateInspiral.h>
#include <lal/TimeDelay.h>
#include <lalapps.h>
#include <mpi.h>
#include "LALInference.h"
//#include "mpi.h"
#include "LALInferenceMCMCMPISampler.h"
#include "LALInferencePrior.h"

#include <LALAppsVCSInfo.h>
#include <lal/LALStdlib.h>

RCSID("$Id$");
#define PROGRAM_NAME "LALInferenceMCMCMPISampler.c"
#define CVS_ID_STRING "$Id$"
#define CVS_REVISION "$Revision$"
#define CVS_SOURCE "$Source$"
#define CVS_DATE "$Date$"
#define CVS_NAME_STRING "$Name$"

//Test LALAlgorithm
void PTMCMCAlgorithm(struct tagLALInferenceRunState *runState)
{
	int i,t,p,lowerRank,upperRank; //indexes for for() loops
	int tempSwapCount=0;
	REAL8 tempDelta;
	int nChain;
	int count = 0;		//temporary counters to monitor the number of swaps between chains
	int MPIrank, MPIsize;
	LALStatus status;
	memset(&status,0,sizeof(status));
	//REAL8 dummyR8 = 0.0;
	REAL8 temperature = 1.0;
	REAL8 nullLikelihood;
	REAL8 logChainSwap = 0.0;
	int tempIndex;
	int *tempIndexVec = NULL;
	int dummyTemp;
	REAL8 *tempLadder = NULL;			//the temperature ladder
	double *TcurrentLikelihood = NULL; //the current likelihood for each chain
	REAL8 *sigmaVec = NULL;
	//LALVariables* TcurrentParams = malloc(sizeof(LALVariables));	//the current parameters for each chains
	//LALVariables dummyLALVariable;
	
	INT4 nPar = getVariableDimensionNonFixed(runState->currentParams);
	INT4 Niter = *(INT4*) getVariable(runState->algorithmParams, "Niter");
	INT4 Nskip = *(INT4*) getVariable(runState->algorithmParams, "Nskip");
	REAL8 tempMax = *(REAL8*) getVariable(runState->algorithmParams, "tempMax");   //max temperature in the temperature ladder
	UINT4 randomseed = *(UINT4*) getVariable(runState->algorithmParams,"random_seed");
	UINT4 nIFO=0;
	LALIFOData *ifodata1=runState->data;
	while(ifodata1){
		nIFO++;
		ifodata1=ifodata1->next;
	}
	

	MPI_Comm_size(MPI_COMM_WORLD, &MPIsize);
	MPI_Comm_rank(MPI_COMM_WORLD, &MPIrank);

	nChain = MPIsize;		//number of parallel chain
	tempIndex = MPIrank;		//set initial temp indices

	tempLadder = malloc(nChain * sizeof(REAL8));			//the temperature ladder
	
	if(MPIrank == 0){	
		sigmaVec = (REAL8 *)malloc(MPIsize*nPar*sizeof(REAL8));//matrix of sigmas per parameter and temperature for adaptatio
		
		for (p=0;p<(nChain*nPar);++p){
			sigmaVec[p]=1.0;
		}				
	}
	//REAL8 *sigma = (REAL8*)calloc(nPar,sizeof(REAL8));
	REAL8 s_gamma = 1.0;
	REAL8Vector *sigma = XLALCreateREAL8Vector(nPar);
		for (p=0; p<nPar; ++p) {
			//sigma->data[p]=1.0;
			sigma->data[p]=0.1;
		}
	
	//REAL8 sigma = 0.1;
  //  gsl_matrix **sigma=calloc(1,sizeof(gsl_matrix *));
	//gsl_matrix * sigma = gsl_matrix_calloc(nChain,nPar);
//	if(NULL==(*sigma=gsl_matrix_alloc(nChain,nPar))) {fprintf(stderr,"Unable to allocate matrix memory\n"); exit(1);}
//	for (i = 0; i < nChain; i++){
//		for (j = 0; j < nPar; j++){
//			gsl_matrix_set (*sigma, i, j, i*j);
//		}
//	}
	
	
	if (nChain==1){ 
		tempLadder[0]=1.0;
		tempMax=1.0;
	}
	else {
		tempDelta = log(tempMax)/(REAL8)(nChain-1);
		for (t=0; t<nChain; ++t) tempLadder[t]=exp(t*tempDelta);
		}
	
	if (MPIrank == 0) {
		tempIndexVec = (int*) malloc(sizeof(int)*nChain);	//initialize temp index
		TcurrentLikelihood = (double*) malloc(sizeof(double)*nChain);

		for (t=0; t<nChain; ++t) {
			tempIndexVec[t] = t;
			printf("tempLadder[%d]=%f\n",t,tempLadder[t]);
		}
	}
	
	
        if (runState->likelihood==&TimeDomainLogLikelihood) {
          fprintf(stderr, "Computing null likelihood in time domain.\n");
          nullLikelihood = TimeDomainNullLogLikelihood(runState->data);
        } else if (runState->likelihood==&UndecomposedFreqDomainLogLikelihood ||
                   runState->likelihood==&FreqDomainLogLikelihood) {
          nullLikelihood = NullLogLikelihood(runState->data);
        } else {
          fprintf(stderr, "Unrecognized log(L) function (in %s, line %d)\n", 
                  __FILE__, __LINE__);
          exit(1);
        }

	// initialize starting likelihood value:
	runState->currentLikelihood = runState->likelihood(runState->currentParams, runState->data, runState->template);
	runState->currentPrior = runState->prior(runState, runState->currentParams);
	
	
	FILE **chainoutput = (FILE**)calloc(nChain,sizeof(FILE*));
	//char outfileName[99];

	char **outfileName = (char**)calloc(nChain,sizeof(char*));
	
	//"waveform" and "pnorder" are ints to label the template used. Just to comform to SPINspiral output format. Should be temporary, and replaced by the command line used.
	
	int waveform= *(INT4 *)getVariable(runState->currentParams,"LAL_APPROXIMANT");
	int pnorder = *(INT4 *)getVariable(runState->currentParams,"LAL_PNORDER");
	
	for (t=0; t<nChain; ++t) {
		outfileName[t] = (char*)calloc(99,sizeof(char*));
		sprintf(outfileName[t],"PTMCMC.output.%u.%2.2d",randomseed,t);
		if (MPIrank == 0) {
			chainoutput[t] = fopen(outfileName[t],"w");
			fprintf(chainoutput[t], "  LALInference version:%s,%s,%s,%s,%s\n\n", LALAPPS_VCS_ID,LALAPPS_VCS_DATE,LALAPPS_VCS_BRANCH,LALAPPS_VCS_AUTHOR,LALAPPS_VCS_STATUS);
			fprintf(chainoutput[t], "%10s  %10s  %6s  %20s  %6s %8s   %6s  %8s  %10s  %12s  %9s  %9s  %8s\n",
					"nIter","Nburn","seed","null likelihood","Ndet","nCorr","nTemps","Tmax","Tchain","Network SNR","Waveform","pN order","Npar");
			fprintf(chainoutput[t], "%10d  %10d  %u  %20.10lf  %6d %8d   %6d%10d%12.1f%14.6f  %9i  %9.1f  %8i\n",
					Niter,0,randomseed,nullLikelihood,nIFO,0,nChain,(int)tempMax,tempLadder[t],0.0,waveform,(double)pnorder,nPar);
			fprintf(chainoutput[t], "\n%16s  %16s  %10s  %10s  %10s  %10s  %20s  %15s  %12s  %12s  %12s\n",
					"Detector","SNR","f_low","f_high","before tc","after tc","Sample start (GPS)","Sample length","Sample rate","Sample size","FT size");
			ifodata1=runState->data;
			while(ifodata1){
				fprintf(chainoutput[t], "%16s  %16.8lf  %10.2lf  %10.2lf  %10.2lf  %10.2lf  %20.8lf  %15.7lf  %12d  %12d  %12d\n",
							ifodata1->detector->frDetector.name,0.0,ifodata1->fLow,ifodata1->fHigh,atof(getProcParamVal(runState->commandLine,"--seglen")->value)-2.0,2.00,
							XLALGPSGetREAL8(&(ifodata1->epoch)),atof(getProcParamVal(runState->commandLine,"--seglen")->value),atoi(getProcParamVal(runState->commandLine,"--srate")->value),(int)atof(getProcParamVal(runState->commandLine,"--seglen")->value)*atoi(getProcParamVal(runState->commandLine,"--srate")->value),(int)atof(getProcParamVal(runState->commandLine,"--seglen")->value)*atoi(getProcParamVal(runState->commandLine,"--srate")->value));
				ifodata1=ifodata1->next;
			}
			fprintf(chainoutput[t], "\n\n%31s","");
<<<<<<< HEAD
                        if (waveform == SpinTaylor) {
							fprintf(chainoutput[t], " %9i %9i %9i %9i %9i %9i %9i %9i %9i %9i %9i %9i %9i %9i %9i",83,84,81,73,74,71,55,52,33,31,23,41,11,62,61);
							fprintf(chainoutput[t],"\n");
							fprintf(chainoutput[t], "%8s %12s %9s %9s","cycle","logpost","logl", "logprior");
							fprintf(chainoutput[t], " %9s %9s %9s %9s %9s %9s %9s %9s %9s %9s %9s %9s %9s %9s %9s %9s %9s",
                                  "phi2", "theta2", "a2", "phi1", "theta1", "a1", "iota", "psi", "dec", "ra", "dist", "phi_orb", "time", "eta", "mc", "temp", "mpirank");
                        } else {
							fprintf(chainoutput[t], " %9i %9i %9i %9i %9i %9i %9i %9i %9i",55,52,33,31,23,41,11,62,61);
							fprintf(chainoutput[t],"\n");
							fprintf(chainoutput[t], "%8s %12s %9s %9s","cycle","logpost","logl", "logprior");
							fprintf(chainoutput[t], " %9s %9s %9s %9s %9s %9s %9s %9s %9s %9s %9s","iota","psi","dec","ra","dist","phi_orb","time","eta","Mc", "temp", "mpirank");
=======
			fprintf(chainoutput[t], " %9i %9i %9i %9i %9i %9i %9i %9i %9i",55,52,33,31,23,41,11,62,61);
			//fprintf(chainoutput[t], " %9i",185);
			fprintf(chainoutput[t],"\n");
			fprintf(chainoutput[t], "%8s %12s %9s","cycle","logpost", "logprior");
                        if (waveform == SpinTaylor) {
                          fprintf(chainoutput[t], " %9s %9s %9s %9s %9s %9s %9s %9s %9s %9s %9s %9s %9s %9s %9s %9s %9s %9s",
                                  "phi2", "theta2", "a2", "phi1", "theta1", "a1", "iota", "psi", "dec", "ra", "dist", "phi_orb", "time", "eta", "mc", "logl", "temp", "mpirank");
                        } else {
                          fprintf(chainoutput[t], " %9s %9s %9s %9s %9s %9s %9s %9s %9s %9s %9s %9s","iota","psi","dec","ra","dist","phi_orb","time","eta","Mc", "logl", "temp", "mpirank");
>>>>>>> 7d3b260b
                        }
			//fprintf(chainoutput[t], " %9s","x1");
			fprintf(chainoutput[t],"\n");
			fprintf(chainoutput[t], "%d\t%f\t%f\t", 0,(runState->currentLikelihood - nullLikelihood)+runState->currentPrior, runState->currentPrior);
			fprintSampleNonFixed(chainoutput[t],runState->currentParams);
                        fprintf(chainoutput[t],"%f\t",runState->currentLikelihood - nullLikelihood);
			fprintf(chainoutput[t],"%f\t",tempLadder[t]);
			fprintf(chainoutput[t],"%d\t",MPIrank);
			fprintf(chainoutput[t],"\n");
			fclose(chainoutput[t]);
		}	
		//fprintf(chainoutput[t],"This is temperature chain %d of %d.\n", t, nChain);
		//fclose(chainoutput[t]);
		chainoutput[t] = fopen(outfileName[t],"a");
	} 
	

	/*
	TcurrentParams.head=NULL;
	TcurrentParams.dimension=0;
	copyVariables(runState->currentParams,&(TcurrentParams));  //initiallize all chains
	*/
	
	/*
	dummyLALVariable.head=NULL;
	dummyLALVariable.dimension=0;
	copyVariables(runState->currentParams,&(dummyLALVariable));
	*/
	INT4 parameter=0;
	addVariable(runState->proposalArgs, "temperature", &temperature,  REAL8_t, PARAM_LINEAR);	
	//addVariable(runState->proposalArgs, "sigma", sigma,  gslMatrix_t, PARAM_LINEAR);
	addVariable(runState->proposalArgs, "sigma", &sigma,  REAL8Vector_t, PARAM_LINEAR);
	addVariable(runState->proposalArgs, "s_gamma", &s_gamma, REAL8_t, PARAM_LINEAR);
	addVariable(runState->algorithmParams, "nChain", &nChain,  INT4_t, PARAM_FIXED);
	addVariable(runState->algorithmParams, "nPar", &nPar,  INT4_t, PARAM_FIXED);
	addVariable(runState->proposalArgs, "parameter",&parameter, INT4_t, PARAM_LINEAR);
	addVariable(runState->proposalArgs, "tempIndex", &tempIndex,  INT4_t, PARAM_LINEAR);
	addVariable(runState->proposalArgs, "nullLikelihood", &nullLikelihood, REAL8_t, PARAM_FIXED);
	
	
	//for(t=0; t<nChain; t++) { TcurrentLikelihood[t] = runState->currentLikelihood; } // initialize the liklelihood for all chains
	
	if (MPIrank == 0) {
		printf(" PTMCMCAlgorithm(); starting parameter values:\n");
		printVariables(runState->currentParams);
		printf(" MCMC iteration: 0\t");
		printf("%f\t", runState->currentLikelihood - nullLikelihood); 
		printf("0\n");
	}
	MPI_Barrier(MPI_COMM_WORLD);
	// iterate:
	for (i=1; i<=Niter; i++) {
		//printf(" MCMC iteration: %d\t", i+1);
		//copyVariables(&(TcurrentParams),runState->currentParams);
		setVariable(runState->proposalArgs, "temperature", &(tempLadder[tempIndex]));  //update temperature of the chain
		setVariable(runState->proposalArgs, "tempIndex", &(tempIndex));
		//s_gamma=10.0*exp(-(1.0/6.0)*log((double)i));
		//setVariable(runState->proposalArgs, "s_gamma", &(s_gamma));
		//setVariable(runState->proposalArgs, "sigma", sigmaVec[tempIndex]);
		//dummyR8 = runState->currentLikelihood;
		//	if (runState->currentLikelihood != dummyR8) {
		//		printf(" accepted! new parameter values:\n");
		//		printVariables(runState->currentParams);
		//	}
		//copyVariables(runState->currentParams,&(TcurrentParams));
		//TcurrentLikelihood[t] = runState->currentLikelihood; // save the parameters and temperature.
		runState->evolve(runState); //evolve the chain with the parameters TcurrentParams[t] at temperature tempLadder[t]
		if ((i % Nskip) == 0){
			//chainoutput[tempIndex] = fopen(outfileName[tempIndex],"a");
			//fprintf(chainoutput[tempIndex], "%8d %12.5lf %9.6lf", i,runState->currentLikelihood - nullLikelihood,1.0);
                  fprintf(chainoutput[tempIndex], "%d\t%f\t%f\t", i,(runState->currentLikelihood - nullLikelihood)+runState->currentPrior,runState->currentPrior);
			/*fprintf(chainoutput[tempIndex]," %9.5f",*(REAL8 *)getVariable(runState->currentParams,"chirpmass"));
			 fprintf(chainoutput[tempIndex]," %9.5f",*(REAL8 *)getVariable(runState->currentParams,"massratio"));
			 fprintf(chainoutput[tempIndex]," %9.5f",*(REAL8 *)getVariable(runState->currentParams,"time"));
			 fprintf(chainoutput[tempIndex]," %9.5f",*(REAL8 *)getVariable(runState->currentParams,"distance"));
			 fprintf(chainoutput[tempIndex]," %9.5f",*(REAL8 *)getVariable(runState->currentParams,"rightascension"));
			 fprintf(chainoutput[tempIndex]," %9.5f",*(REAL8 *)getVariable(runState->currentParams,"declination"));
			 fprintf(chainoutput[tempIndex]," %9.5f",*(REAL8 *)getVariable(runState->currentParams,"inclination"));
			 fprintf(chainoutput[tempIndex]," %9.5f",*(REAL8 *)getVariable(runState->currentParams,"phase"));
			 fprintf(chainoutput[tempIndex]," %9.5f",*(REAL8 *)getVariable(runState->currentParams,"polarisation"));*/
			//fprintf(chainoutput[tempIndex]," %9.5f",*(REAL8 *)getVariable(runState->currentParams,"x0"));
			fprintSampleNonFixed(chainoutput[tempIndex],runState->currentParams);
                        fprintf(chainoutput[tempIndex],"%f\t",runState->currentLikelihood - nullLikelihood);
			fprintf(chainoutput[tempIndex],"%f\t",tempLadder[tempIndex]);
			fprintf(chainoutput[tempIndex],"%d\t",MPIrank);
			fprintf(chainoutput[tempIndex],"\n");
			fflush(chainoutput[tempIndex]);
			//fclose(chainoutput[tempIndex]);
			}
		

		//if (tempIndex == 0) {
		/*	fprintf(stdout, "%8d %12.5lf %9.6lf", i,runState->currentLikelihood - nullLikelihood,1.0);
			
			fprintf(stdout," %9.5f",*(REAL8 *)getVariable(runState->currentParams,"x0"));*/

		/*	fprintf(stdout," %9.5f",*(REAL8 *)getVariable(&(TcurrentParams[t]),"chirpmass"));
			fprintf(stdout," %9.5f",*(REAL8 *)getVariable(&(TcurrentParams[t]),"massratio"));
			fprintf(stdout," %9.5f",*(REAL8 *)getVariable(&(TcurrentParams[t]),"inclination"));
			fprintf(stdout," %9.5f",*(REAL8 *)getVariable(&(TcurrentParams[t]),"phase"));
			fprintf(stdout," %9.5f",*(REAL8 *)getVariable(&(TcurrentParams[t]),"time"));
			fprintf(stdout," %9.5f",*(REAL8 *)getVariable(&(TcurrentParams[t]),"rightascension"));
			fprintf(stdout," %9.5f",*(REAL8 *)getVariable(&(TcurrentParams[t]),"declination"));
			fprintf(stdout," %9.5f",*(REAL8 *)getVariable(&(TcurrentParams[t]),"polarisation"));
			fprintf(stdout," %9.5f",*(REAL8 *)getVariable(&(TcurrentParams[t]),"distance"));*/
			
		//	fprintf(stdout,"\n");
		//}
		MPI_Gather(&(runState->currentLikelihood), 1, MPI_DOUBLE, TcurrentLikelihood, 1, MPI_DOUBLE, 0, MPI_COMM_WORLD);
		//MPI_Gather(sigma->data,nPar,MPI_DOUBLE,sigmaVec,nPar,MPI_DOUBLE,0,MPI_COMM_WORLD);
		MPI_Barrier(MPI_COMM_WORLD);	
			
		//printVariables(&(TcurrentParams[0]));
		if (MPIrank == 0) {
			for(lowerRank=0;lowerRank<nChain-1;lowerRank++) { //swap parameters and likelihood between chains
				for(upperRank=lowerRank+1;upperRank<nChain;upperRank++) {
					
					logChainSwap = (1.0/tempLadder[tempIndexVec[lowerRank]]-1.0/tempLadder[tempIndexVec[upperRank]]) * (TcurrentLikelihood[upperRank]-TcurrentLikelihood[lowerRank]);
					
					if ((logChainSwap > 0)
						|| (log(gsl_rng_uniform(runState->GSLrandom)) < logChainSwap )) { //Then swap... 

						/*
						copyVariables(&(TcurrentParams[tempj]),&(dummyLALVariable));
						copyVariables(&(TcurrentParams[tempi]),&(TcurrentParams[tempj]));
						copyVariables(&(dummyLALVariable),&(TcurrentParams[tempi]));
						*/
						
						dummyTemp = tempIndexVec[upperRank];
						tempIndexVec[upperRank] = tempIndexVec[lowerRank];
						tempIndexVec[lowerRank] = dummyTemp;
						++tempSwapCount;
						/*
						dummyR8 = TcurrentLikelihood[tempj];
						TcurrentLikelihood[tempj] = TcurrentLikelihood[tempi];
						TcurrentLikelihood[tempi] = dummyR8;
						count++;
						*/
						//for (p=0; p<(nPar); ++p){
						//	dummyR8=sigmaVec[p+nPar*upperRank];
						//	sigmaVec[p+nPar*upperRank]=sigmaVec[p+nPar*lowerRank];
						//	sigmaVec[p+nPar*lowerRank]=dummyR8;
						//}
					}
				} //upperRank
			} //lowerRank
		} //MPIrank==0
		MPI_Scatter(tempIndexVec, 1, MPI_INT, &tempIndex, 1, MPI_INT, 0, MPI_COMM_WORLD);
		//MPI_Scatter(sigmaVec,nPar,MPI_DOUBLE,sigma->data,nPar,MPI_DOUBLE,0, MPI_COMM_WORLD);
		MPI_Barrier(MPI_COMM_WORLD);
		//printf("%d\n",count);
		count = 0;
	}// for(i=0; i<100; i++)
	MPI_Barrier(MPI_COMM_WORLD);
	if (MPIrank == 0) printf("Temp swaps %d times\n", tempSwapCount);

	for (t=0; t<nChain; ++t) {
		fclose(chainoutput[t]);
	}
	
	free(chainoutput);

	for (t=0; t<nChain; ++t) {
		free(outfileName[t]);
	}
	
	free(outfileName);

	free(tempLadder);

	if (MPIrank == 0) {
		free(tempIndexVec);
		free(TcurrentLikelihood);
	}
}


//Test LALEvolveOneStepFunction
void PTMCMCOneStep(LALInferenceRunState *runState)
// Metropolis-Hastings sampler.
{
	REAL8 logPriorCurrent, logPriorProposed;
	REAL8 logLikelihoodCurrent, logLikelihoodProposed;
	LALVariables proposedParams;
	REAL8 logProposalRatio = 0.0;  // = log(P(backward)/P(forward))
	REAL8 logAcceptanceProbability;
	REAL8 temperature;
	
	// current values:
	//logPriorCurrent      = runState->prior(runState, runState->currentParams);
	logPriorCurrent      = runState->currentPrior;
	logLikelihoodCurrent = runState->currentLikelihood;
	temperature = *(REAL8*) getVariable(runState->proposalArgs, "temperature");
//	REAL8 nullLikelihood = *(REAL8*) getVariable(runState->proposalArgs, "nullLikelihood");
	
	// generate proposal:
	proposedParams.head = NULL;
	proposedParams.dimension = 0;
	runState->proposal(runState, &proposedParams);
	if (checkVariable(runState->proposalArgs, "logProposalRatio"))
		logProposalRatio = *(REAL8*) getVariable(runState->proposalArgs, "logProposalRatio");
	
	// compute prior & likelihood:
	logPriorProposed = runState->prior(runState, &proposedParams);
	if (logPriorProposed > -DBL_MAX)
		logLikelihoodProposed = runState->likelihood(&proposedParams, runState->data, runState->template);
	else
		logLikelihoodProposed = -DBL_MAX;
	
	// determine acceptance probability:
	logAcceptanceProbability = (1.0/temperature)*(logLikelihoodProposed - logLikelihoodCurrent) 
	+ (logPriorProposed - logPriorCurrent)
	+ logProposalRatio;
	
	//fprintf(stdout," %9.5f=(1.0 / %9.5f)*(%9.5f-%9.5f)+(%9.5f-%9.5f)+%9.5f\n",logAcceptanceProbability,temperature,logLikelihoodProposed,logLikelihoodCurrent,logPriorProposed,logPriorCurrent,logProposalRatio);
	//double temp = log(gsl_rng_uniform(runState->GSLrandom));
	// accept/reject:
	if ((logAcceptanceProbability > 0) 
		|| (log(gsl_rng_uniform(runState->GSLrandom)) < logAcceptanceProbability)) {   //accept
		//|| (temp < logAcceptanceProbability)) {   //accept
		//if(logLikelihoodProposed>nullLikelihood){
		copyVariables(&proposedParams, runState->currentParams);
		runState->currentLikelihood = logLikelihoodProposed;
		runState->currentPrior = logPriorProposed;
		//}
	}
	//fprintf(stdout,"%9.5f < %9.5f\t(%9.5f)\n",temp,logAcceptanceProbability,temperature);
	
	destroyVariables(&proposedParams);	
}

//Test LALEvolveOneStepFunction
void PTMCMCAdaptationOneStep(LALInferenceRunState *runState)
// Metropolis-Hastings sampler.
{
	INT4 p=0;
	REAL8 logPriorCurrent, logPriorProposed;
	REAL8 logLikelihoodCurrent, logLikelihoodProposed;
	LALVariables proposedParams;
	REAL8 logProposalRatio = 0.0;  // = log(P(backward)/P(forward))
	REAL8 logAcceptanceProbability;
	REAL8 temperature;
	REAL8 *sigma=NULL;
	sigma=(REAL8 *)(*(REAL8Vector **)getVariable(runState->proposalArgs,"sigma"))->data;
	INT4 nPar  = *(INT4*) getVariable(runState->algorithmParams, "nPar");
	REAL8 s_gamma = *(REAL8*) getVariable(runState->proposalArgs, "s_gamma");
	gsl_rng * GSLrandom=runState->GSLrandom;
	
	// current values:
	logPriorCurrent      = runState->prior(runState, runState->currentParams);
	logLikelihoodCurrent = runState->currentLikelihood;
	temperature = *(REAL8*) getVariable(runState->proposalArgs, "temperature");
	//REAL8 nullLikelihood = *(REAL8*) getVariable(runState->proposalArgs, "nullLikelihood");
	
	// generate proposal:
	proposedParams.head = NULL;
	proposedParams.dimension = 0;
	
	
	if(gsl_ran_flat(GSLrandom,0.0,1.0)<=0.1){
	
	PTMCMCLALAdaptationProposal(runState, &proposedParams);
	if (checkVariable(runState->proposalArgs, "logProposalRatio"))
		logProposalRatio = *(REAL8*) getVariable(runState->proposalArgs, "logProposalRatio");
	
	// compute prior & likelihood:
	logPriorProposed = runState->prior(runState, &proposedParams);
	if (logPriorProposed > -DBL_MAX)
		logLikelihoodProposed = runState->likelihood(&proposedParams, runState->data, runState->template);
	else
		logLikelihoodProposed = -DBL_MAX;
	
	// determine acceptance probability:
	logAcceptanceProbability = (1.0/temperature)*(logLikelihoodProposed - logLikelihoodCurrent) 
	+ (logPriorProposed - logPriorCurrent)
	+ logProposalRatio;
	
	//fprintf(stdout," %9.5f=(1.0 / %9.5f)*(%9.5f-%9.5f)+(%9.5f-%9.5f)+%9.5f\n",logAcceptanceProbability,temperature,logLikelihoodProposed,logLikelihoodCurrent,logPriorProposed,logPriorCurrent,logProposalRatio);
	//double temp = log(gsl_rng_uniform(runState->GSLrandom));
	// accept/reject:
	if ((logAcceptanceProbability > 0) 
		|| (log(gsl_rng_uniform(runState->GSLrandom)) < logAcceptanceProbability)) {   //accept
		//|| (temp < logAcceptanceProbability)) {   //accept
		//if(logLikelihoodProposed>nullLikelihood){
		copyVariables(&proposedParams, runState->currentParams);
		runState->currentLikelihood = logLikelihoodProposed;
		for (p=0; p<(nPar); ++p){
			sigma[p]=sigma[p]+s_gamma*(1.0-0.234);
		}
		//}
	}else{
		for (p=0; p<(nPar); ++p){
			sigma[p]=sigma[p]-s_gamma*(0.234);
			if(sigma[p]<0.0){sigma[p]=0.0;}
		}
	}
	
	}else {
		
		for (p=0; p<(nPar); ++p){
		setVariable(runState->proposalArgs, "parameter",&p);
			
		PTMCMCLALAdaptationSingleProposal(runState, &proposedParams);
		if (checkVariable(runState->proposalArgs, "logProposalRatio"))
			logProposalRatio = *(REAL8*) getVariable(runState->proposalArgs, "logProposalRatio");
		
		// compute prior & likelihood:
		logPriorProposed = runState->prior(runState, &proposedParams);
		if (logPriorProposed > -DBL_MAX)
			logLikelihoodProposed = runState->likelihood(&proposedParams, runState->data, runState->template);
		else
			logLikelihoodProposed = -DBL_MAX;
		
		// determine acceptance probability:
		logAcceptanceProbability = (1.0/temperature)*(logLikelihoodProposed - logLikelihoodCurrent) 
		+ (logPriorProposed - logPriorCurrent)
		+ logProposalRatio;
		
		//fprintf(stdout," %9.5f=(1.0 / %9.5f)*(%9.5f-%9.5f)+(%9.5f-%9.5f)+%9.5f\n",logAcceptanceProbability,temperature,logLikelihoodProposed,logLikelihoodCurrent,logPriorProposed,logPriorCurrent,logProposalRatio);
		//double temp = log(gsl_rng_uniform(runState->GSLrandom));
		// accept/reject:
		if ((logAcceptanceProbability > 0) 
			|| (log(gsl_rng_uniform(runState->GSLrandom)) < logAcceptanceProbability)) {   //accept
			//|| (temp < logAcceptanceProbability)) {   //accept
			//if(logLikelihoodProposed>nullLikelihood){
			copyVariables(&proposedParams, runState->currentParams);
			runState->currentLikelihood = logLikelihoodProposed;
							sigma[p]=sigma[p]+s_gamma*(1.0-0.234);
			//}
		}else{
				sigma[p]=sigma[p]-s_gamma*(0.234);
				if(sigma[p]<0.0){sigma[p]=0.0;}
			}
		}
		
	}
	//fprintf(stdout,"%9.5f < %9.5f\t(%9.5f)\n",temp,logAcceptanceProbability,temperature);
	//setVariable(runState->proposalArgs, "sigma", &sigma);
	
	destroyVariables(&proposedParams);	
}



//Test LALPriorFunction
//REAL8 PTUniformLALPrior(LALInferenceRunState *runState, LALVariables *params)
/****************************************/
/* Returns unnormalized (!),            */
/* logarithmic (!) prior density.      	*/
/****************************************/
/* Assumes the following parameters	*/
/* exist (e.g., for TaylorT1):		*/
/* chirpmass, massratio, inclination,	*/
/* phase, time, rightascension,		*/
/* desclination, polarisation, distance.*/
/* Prior is flat if within range	*/
/****************************************/
//{
//	REAL8 mc, eta, iota, phi, tc, ra, dec, psi, dist;	
//	REAL8 logdensity;
//	
//	mc   = *(REAL8*) getVariable(params, "chirpmass");		/* solar masses*/
//	eta  = *(REAL8*) getVariable(params, "massratio");		/* dim-less    */
//	iota = *(REAL8*) getVariable(params, "inclination");		/* radian      */
//	tc   = *(REAL8*) getVariable(params, "time");			/* GPS seconds */
//	phi  = *(REAL8*) getVariable(params, "phase");		/* radian      */
//	ra   = *(REAL8*) getVariable(params, "rightascension");	/* radian      */
//	dec  = *(REAL8*) getVariable(params, "declination");		/* radian      */
//	psi  = *(REAL8*) getVariable(params, "polarisation"); 	/* radian      */
//	dist = *(REAL8*) getVariable(params, "distance");		/* Mpc         */
//	
//	if(mc>2.41 && mc<=9.64 && eta>0.03 && eta<=0.25 && iota>=0.0 && iota<=LAL_PI && phi>=0.0 && phi<=LAL_TWOPI 
//	   && ra>=0.0 && ra<=LAL_TWOPI && dec>=-LAL_PI_2 && dec<=LAL_PI_2 && psi>=0.0 && psi<=LAL_PI && dist>0.0 && dist<=100.0
//	   && tc>=968654557.90 && tc<=968654558.20)	
//		logdensity = 0.0;
//	else
//		logdensity = -DBL_MAX;
//	//TODO: should be properly normalized; pass in range via priorArgs?	
//	
//	return(logdensity);
//}

void PTMCMCLALProposal(LALInferenceRunState *runState, LALVariables *proposedParams)
{
	UINT4 nIFO=0;
	LALIFOData *ifo=runState->data;
	REAL8 randnum;
	REAL8 BLOCKFRAC=0.05,
	SINGLEFRAC=0.9,
	SKYFRAC=0.05;
top:
	randnum=gsl_rng_uniform(runState->GSLrandom);
	/* Choose a random type of jump to propose */
	if(randnum<BLOCKFRAC)
		PTMCMCLALBlockProposal(runState, proposedParams);
	else if(randnum<BLOCKFRAC + SINGLEFRAC)
		PTMCMCLALSingleProposal(runState,proposedParams);
	else if(randnum<BLOCKFRAC + SINGLEFRAC + SKYFRAC){
		/* Check number of detectors */
		while(ifo){ifo=ifo->next; nIFO++;}
		
		if(nIFO<2) goto top;
		if(nIFO<3) 
			PTMCMCLALInferenceRotateSky(runState, proposedParams);
		else {
			/* Choose to rotate or reflect */
			if(randnum- (BLOCKFRAC + SINGLEFRAC)>SKYFRAC/2.0)
				PTMCMCLALInferenceRotateSky(runState, proposedParams);
			else{
				PTMCMCLALInferenceReflectDetPlane(runState, proposedParams);
				PTMCMCLALBlockProposal(runState,proposedParams);
			}
		}
	}

}


void PTMCMCLALBlockProposal(LALInferenceRunState *runState, LALVariables *proposedParams)
{
	gsl_rng * GSLrandom=runState->GSLrandom;
	LALVariableItem *paraHead=NULL;
	INT4 i;
	copyVariables(runState->currentParams, proposedParams);

        REAL8 T = *(REAL8 *)getVariable(runState->proposalArgs, "temperature");
	
	REAL8 sigma = 0.1*sqrt(T); /* Adapt to temperature. */
	REAL8 big_sigma = 1.0;
	
	if(gsl_ran_ugaussian(GSLrandom) < 1.0e-3) big_sigma = 1.0e1;    //Every 1e3 iterations, take a 10x larger jump in all parameters
	if(gsl_ran_ugaussian(GSLrandom) < 1.0e-4) big_sigma = 1.0e2;    //Every 1e4 iterations, take a 100x larger jump in all parameters
	
	/* loop over all parameters */
	for (paraHead=proposedParams->head,i=0; paraHead; paraHead=paraHead->next)
	{ 
		if(paraHead->vary==PARAM_LINEAR || paraHead->vary==PARAM_CIRCULAR){
			
			if (!strcmp(paraHead->name,"massratio") || !strcmp(paraHead->name,"time") || !strcmp(paraHead->name,"a_spin2") || !strcmp(paraHead->name,"a_spin1")){
				*(REAL8 *)paraHead->value += gsl_ran_ugaussian(GSLrandom)*big_sigma*sigma*0.001;
			}else if (!strcmp(paraHead->name,"polarisation") || !strcmp(paraHead->name,"phase") || !strcmp(paraHead->name,"inclination")){
				*(REAL8 *)paraHead->value += gsl_ran_ugaussian(GSLrandom)*big_sigma*sigma*0.1;
			}else{
				*(REAL8 *)paraHead->value += gsl_ran_ugaussian(GSLrandom)*big_sigma*sigma*0.01;
			}
			i++;
		}
	}
	
	LALInferenceCyclicReflectiveBound(proposedParams, runState->priorArgs);
	
}



void PTMCMCLALSingleProposal(LALInferenceRunState *runState, LALVariables *proposedParams)
{
	gsl_rng * GSLrandom=runState->GSLrandom;
	LALVariableItem *paraHead=NULL;
	copyVariables(runState->currentParams, proposedParams);

        REAL8 T = *(REAL8 *)getVariable(runState->proposalArgs, "temperature");
	
	REAL8 sigma = 0.1*sqrt(T); /* Adapt step to temperature. */
	REAL8 big_sigma = 1.0;
	
	if(gsl_ran_ugaussian(GSLrandom) < 1.0e-3) big_sigma = 1.0e1;    //Every 1e3 iterations, take a 10x larger jump in a parameter
	if(gsl_ran_ugaussian(GSLrandom) < 1.0e-4) big_sigma = 1.0e2;    //Every 1e4 iterations, take a 100x larger jump in a parameter
	
	do {
          paraHead=getItemNr(proposedParams,1+(int)gsl_rng_uniform_int(GSLrandom,proposedParams->dimension));
	} while ((paraHead->vary==PARAM_FIXED || paraHead->vary==PARAM_OUTPUT));
	//printf("%s\n",paraHead->name);
		
	if (!strcmp(paraHead->name,"massratio") || !strcmp(paraHead->name,"time") || !strcmp(paraHead->name,"a_spin2") || !strcmp(paraHead->name,"a_spin1")){
		*(REAL8 *)paraHead->value += gsl_ran_ugaussian(GSLrandom)*big_sigma*sigma*0.001;
	}else if (!strcmp(paraHead->name,"polarisation") || !strcmp(paraHead->name,"phase") || !strcmp(paraHead->name,"inclination")){
		*(REAL8 *)paraHead->value += gsl_ran_ugaussian(GSLrandom)*big_sigma*sigma*0.1;
	}else{
		*(REAL8 *)paraHead->value += gsl_ran_ugaussian(GSLrandom)*big_sigma*sigma*0.01;
	}
	
	LALInferenceCyclicReflectiveBound(proposedParams, runState->priorArgs);
	
}




//Test LALProposalFunction
//void PTMCMCLALProposaltemp(LALInferenceRunState *runState, LALVariables *proposedParams)
/****************************************/
/* Assumes the following parameters		*/
/* exist (e.g., for TaylorT1):			*/
/* chirpmass, massratio, inclination,	*/
/* phase, time, rightascension,			*/
/* desclination, polarisation, distance.*/
/* Simply picks a new value based on	*/
/* fixed Gaussian;						*/
/* need smarter wall bounces in future.	*/
/****************************************/
//{
//	REAL8 mc, eta, iota, phi, tc, ra, dec, psi, dist;
//	REAL8 a_spin1, a_spin2, theta_spin1, theta_spin2, phi_spin1, phi_spin2;
//	REAL8 mc_proposed, eta_proposed, iota_proposed, phi_proposed, tc_proposed, 
//	ra_proposed, dec_proposed, psi_proposed, dist_proposed;
//	REAL8 a_spin1_proposed, a_spin2_proposed, theta_spin1_proposed, 
//	theta_spin2_proposed, phi_spin1_proposed, phi_spin2_proposed;
//	REAL8 logProposalRatio = 0.0;  // = log(P(backward)/P(forward))
//	gsl_rng * GSLrandom=runState->GSLrandom;
//	LALVariables * currentParams = runState->currentParams;
//	copyVariables(currentParams, proposedParams);
//	
//	REAL8 sigma = 0.1;
//	REAL8 big_sigma = 1.0;
//	
//	if(gsl_ran_ugaussian(GSLrandom) < 1.0e-3) big_sigma = 1.0e1;    //Every 1e3 iterations, take a 10x larger jump in all parameters
//	if(gsl_ran_ugaussian(GSLrandom) < 1.0e-4) big_sigma = 1.0e2;    //Every 1e4 iterations, take a 100x larger jump in all parameters
//	
//	
//	mc   = *(REAL8*) getVariable(currentParams, "chirpmass");		/* solar masses*/
//	eta  = *(REAL8*) getVariable(currentParams, "massratio");		/* dim-less    */
//	iota = *(REAL8*) getVariable(currentParams, "inclination");		/* radian      */
//	tc   = *(REAL8*) getVariable(currentParams, "time");				/* GPS seconds */
//	phi  = *(REAL8*) getVariable(currentParams, "phase");			/* radian      */
//	ra   = *(REAL8*) getVariable(currentParams, "rightascension");	/* radian      */
//	dec  = *(REAL8*) getVariable(currentParams, "declination");		/* radian      */
//	psi  = *(REAL8*) getVariable(currentParams, "polarisation");		/* radian      */
//	dist = *(REAL8*) getVariable(currentParams, "distance");			/* Mpc         */
//	
//	if (checkVariable(currentParams, "a_spin1")){
//		a_spin1 = *(REAL8*) getVariable(currentParams, "a_spin1");
//		a_spin1_proposed = a_spin1 + gsl_ran_ugaussian(GSLrandom)*big_sigma*sigma*0.001;
//		setVariable(proposedParams, "a_spin1",      &a_spin1_proposed);
//	}
//	if (checkVariable(currentParams, "theta_spin1")){
//		theta_spin1 = *(REAL8*) getVariable(currentParams, "theta_spin1");
//		theta_spin1_proposed = theta_spin1 + gsl_ran_ugaussian(GSLrandom)*big_sigma*sigma*0.01;
//		setVariable(proposedParams, "theta_spin1",      &theta_spin1_proposed);
//	}
//	if (checkVariable(currentParams, "phi_spin1")){
//		phi_spin1 = *(REAL8*) getVariable(currentParams, "phi_spin1");
//		phi_spin1_proposed = phi_spin1 + gsl_ran_ugaussian(GSLrandom)*big_sigma*sigma*0.01;
//		setVariable(proposedParams, "phi_spin1",      &phi_spin1_proposed);
//	}
//	if (checkVariable(currentParams, "a_spin2")){
//		a_spin2 = *(REAL8*) getVariable(currentParams, "a_spin2");
//		a_spin2_proposed = a_spin2 + gsl_ran_ugaussian(GSLrandom)*big_sigma*sigma*0.001;
//		setVariable(proposedParams, "a_spin2",      &a_spin2_proposed);
//	}
//	if (checkVariable(currentParams, "theta_spin2")){
//		theta_spin2 = *(REAL8*) getVariable(currentParams, "theta_spin2");
//		theta_spin2_proposed = theta_spin2 + gsl_ran_ugaussian(GSLrandom)*big_sigma*sigma*0.01;
//		setVariable(proposedParams, "theta_spin2",      &theta_spin2_proposed);
//	}
//	if (checkVariable(currentParams, "phi_spin2")){
//		phi_spin2 = *(REAL8*) getVariable(currentParams, "phi_spin2");
//		phi_spin2_proposed = phi_spin2 + gsl_ran_ugaussian(GSLrandom)*big_sigma*sigma*0.01;
//		setVariable(proposedParams, "phi_spin2",      &phi_spin2_proposed);
//	}
//
//	//mc_proposed   = mc*(1.0+gsl_ran_ugaussian(GSLrandom)*0.01);	/*mc changed by 1% */
//	// (above proposal is not symmetric!)
//	mc_proposed   = mc   + gsl_ran_ugaussian(GSLrandom)*big_sigma*sigma*0.01;	/*mc changed by 0.0001 */
//	//mc_proposed   = mc * exp(gsl_ran_ugaussian(GSLrandom)*sigma*0.01);          /* mc changed by ~0.1% */
//	
//	eta_proposed  = eta  + gsl_ran_ugaussian(GSLrandom)*big_sigma*sigma*0.001; /*eta changed by 0.01*/
//	//TODO: if(eta_proposed>0.25) eta_proposed=0.25-(eta_proposed-0.25); etc.
//	iota_proposed = iota + gsl_ran_ugaussian(GSLrandom)*big_sigma*sigma*0.5;
//	tc_proposed   = tc   + gsl_ran_ugaussian(GSLrandom)*big_sigma*sigma*0.001; /*time changed by 5 ms*/
//	phi_proposed  = phi  + gsl_ran_ugaussian(GSLrandom)*big_sigma*sigma*0.1;
//	ra_proposed   = ra   + gsl_ran_ugaussian(GSLrandom)*big_sigma*sigma*0.01;
//	dec_proposed  = dec  + gsl_ran_ugaussian(GSLrandom)*big_sigma*sigma*0.01;
//	psi_proposed  = psi  + gsl_ran_ugaussian(GSLrandom)*big_sigma*sigma*0.1;
//	//dist_proposed = dist + gsl_ran_ugaussian(GSLrandom)*0.5;
//	dist_proposed = dist * exp(gsl_ran_ugaussian(GSLrandom)*sigma*0.1); // ~10% change
//	
//	
//	
//	setVariable(proposedParams, "chirpmass",      &mc_proposed);		
//	setVariable(proposedParams, "massratio",      &eta_proposed);
//	setVariable(proposedParams, "inclination",    &iota_proposed);
//	setVariable(proposedParams, "phase",          &phi_proposed);
//	setVariable(proposedParams, "time",           &tc_proposed); 
//	setVariable(proposedParams, "rightascension", &ra_proposed);
//	setVariable(proposedParams, "declination",    &dec_proposed);
//	setVariable(proposedParams, "polarisation",   &psi_proposed);
//	setVariable(proposedParams, "distance",       &dist_proposed);
//	
//	LALInferenceCyclicReflectiveBound(proposedParams, runState->priorArgs);
//	
//	dist_proposed = *(REAL8*) getVariable(proposedParams, "distance");
//	logProposalRatio *= dist_proposed / dist;
//	//logProposalRatio *= mc_proposed / mc;   // (proposal ratio for above "scaled log-normal" proposal)
//	
//	// return ratio of proposal densities (for back & forth jumps) 
//	// in "runState->proposalArgs" vector:
//	if (checkVariable(runState->proposalArgs, "logProposalRatio"))
//		setVariable(runState->proposalArgs, "logProposalRatio", &logProposalRatio);
//	else
//		addVariable(runState->proposalArgs, "logProposalRatio", &logProposalRatio, REAL8_t, PARAM_OUTPUT);
//}



void PTMCMCLALAdaptationProposal(LALInferenceRunState *runState, LALVariables *proposedParams)
/****************************************/
/* Assumes the following parameters		*/
/* exist (e.g., for TaylorT1):			*/
/* chirpmass, massratio, inclination,	*/
/* phase, time, rightascension,			*/
/* desclination, polarisation, distance.*/
/* Simply picks a new value based on	*/
/* fixed Gaussian;						*/
/* need smarter wall bounces in future.	*/
/****************************************/
{
	REAL8 mc, eta, iota, phi, tc, ra, dec, psi, dist;
	REAL8 mc_proposed, eta_proposed, iota_proposed, phi_proposed, tc_proposed, 
	ra_proposed, dec_proposed, psi_proposed, dist_proposed;
	REAL8 logProposalRatio = 1.0;  // = log(P(backward)/P(forward))
	gsl_rng * GSLrandom=runState->GSLrandom;
	LALVariables * currentParams = runState->currentParams;
	//REAL8 sigmat = 0.1;
	//INT4 nPar = getVariableDimensionNonFixed(runState->currentParams);
	//INT4 i,j;
	
	//INT4 nPar  = *(INT4*) getVariable(runState->algorithmParams, "nPar");
	//INT4 nChain  = *(INT4*) getVariable(runState->algorithmParams, "nChain");
	//INT4 tempIndex  = *(INT4*) getVariable(runState->proposalArgs, "tempIndex");
	REAL8 big_sigma = 1.0;
	
	if(gsl_ran_ugaussian(GSLrandom) < 1.0e-3) big_sigma = 1.0e1;    //Every 1e3 iterations, take a 10x larger jump in all parameters
	if(gsl_ran_ugaussian(GSLrandom) < 1.0e-4) big_sigma = 1.0e2;    //Every 1e4 iterations, take a 100x larger jump in all parameters


	REAL8 *sigma=NULL;
	sigma=(REAL8 *)(*(REAL8Vector **)getVariable(runState->proposalArgs,"sigma"))->data;
	
	//gsl_matrix *sigma = *(gsl_matrix **)getVariable(runState->proposalArgs, "sigma");
	
	//printf ("m(%d,%d) = %g\n", 1, 1, gsl_matrix_get (sigma, 1, 1));
	
//	for (i = 0; i < nChain; i++){
//		for (j = 0; j < nPar; j++){
//			printf ("m(%d,%d) = %g\n", i, j, gsl_matrix_get (sigma, i, j));
//		}
//	}
//	printf("%f\n",sigma[0][0]);
//	int t,p;
//	for (t=0; t<5; ++t){
//		for (p=0; p<9; ++p){
		//	printf("sigma[%d][%d]=%f\n",t,p,sigma[t][p]);
//		}
//	}
	
	mc   = *(REAL8*) getVariable(currentParams, "chirpmass");		/* solar masses*/
	eta  = *(REAL8*) getVariable(currentParams, "massratio");		/* dim-less    */
	iota = *(REAL8*) getVariable(currentParams, "inclination");		/* radian      */
	tc   = *(REAL8*) getVariable(currentParams, "time");				/* GPS seconds */
	phi  = *(REAL8*) getVariable(currentParams, "phase");			/* radian      */
	ra   = *(REAL8*) getVariable(currentParams, "rightascension");	/* radian      */
	dec  = *(REAL8*) getVariable(currentParams, "declination");		/* radian      */
	psi  = *(REAL8*) getVariable(currentParams, "polarisation");		/* radian      */
	dist = *(REAL8*) getVariable(currentParams, "distance");			/* Mpc         */
	
	//mc_proposed   = mc*(1.0+gsl_ran_ugaussian(GSLrandom)*0.01);	/*mc changed by 1% */
	// (above proposal is not symmetric!)
	//mc_proposed   = mc   + gsl_ran_ugaussian(GSLrandom)*0.0001;	/*mc changed by 0.0001 */
	mc_proposed   = mc * exp(gsl_ran_gaussian(GSLrandom,sigma[8])*big_sigma*0.001);          /* mc changed by ~0.1% */
	logProposalRatio *= mc_proposed / mc;   // (proposal ratio for above "scaled log-normal" proposal)
	eta_proposed  = eta  + gsl_ran_gaussian(GSLrandom,sigma[7])*big_sigma*0.01; /*eta changed by 0.01*/
	//TODO: if(eta_proposed>0.25) eta_proposed=0.25-(eta_proposed-0.25); etc.
	iota_proposed = iota + gsl_ran_gaussian(GSLrandom,sigma[6])*big_sigma*0.1;
	tc_proposed   = tc   + gsl_ran_gaussian(GSLrandom,sigma[5])*big_sigma*0.005; /*time changed by 5 ms*/
	phi_proposed  = phi  + gsl_ran_gaussian(GSLrandom,sigma[4])*big_sigma*0.5;
	ra_proposed   = ra   + gsl_ran_gaussian(GSLrandom,sigma[3])*big_sigma*0.05;
	dec_proposed  = dec  + gsl_ran_gaussian(GSLrandom,sigma[2])*big_sigma*0.05;
	psi_proposed  = psi  + gsl_ran_gaussian(GSLrandom,sigma[1])*big_sigma*0.1;
	//dist_proposed = dist + gsl_ran_ugaussian(GSLrandom)*0.5;
	dist_proposed = dist * exp(gsl_ran_gaussian(GSLrandom,sigma[0])*big_sigma*0.1); // ~10% change
	logProposalRatio *= dist_proposed / dist;
	
	copyVariables(currentParams, proposedParams);
	setVariable(proposedParams, "chirpmass",      &mc_proposed);		
	setVariable(proposedParams, "massratio",      &eta_proposed);
	setVariable(proposedParams, "inclination",    &iota_proposed);
	setVariable(proposedParams, "phase",          &phi_proposed);
	setVariable(proposedParams, "time",           &tc_proposed); 
	setVariable(proposedParams, "rightascension", &ra_proposed);
	setVariable(proposedParams, "declination",    &dec_proposed);
	setVariable(proposedParams, "polarisation",   &psi_proposed);
	setVariable(proposedParams, "distance",       &dist_proposed);
	
	// return ratio of proposal densities (for back & forth jumps) 
	// in "runState->proposalArgs" vector:
	if (checkVariable(runState->proposalArgs, "logProposalRatio"))
		setVariable(runState->proposalArgs, "logProposalRatio", &logProposalRatio);
	else
		addVariable(runState->proposalArgs, "logProposalRatio", &logProposalRatio, REAL8_t, PARAM_OUTPUT);
}


void PTMCMCLALAdaptationSingleProposal(LALInferenceRunState *runState, LALVariables *proposedParams)
/****************************************/
/* Assumes the following parameters		*/
/* exist (e.g., for TaylorT1):			*/
/* chirpmass, massratio, inclination,	*/
/* phase, time, rightascension,			*/
/* desclination, polarisation, distance.*/
/* Simply picks a new value based on	*/
/* fixed Gaussian;						*/
/* need smarter wall bounces in future.	*/
/****************************************/
{
	REAL8 mc, eta, iota, phi, tc, ra, dec, psi, dist;
	REAL8 mc_proposed, eta_proposed, iota_proposed, phi_proposed, tc_proposed, 
	ra_proposed, dec_proposed, psi_proposed, dist_proposed;
	REAL8 logProposalRatio = 1.0;  // = log(P(backward)/P(forward))
	gsl_rng * GSLrandom=runState->GSLrandom;
	LALVariables * currentParams = runState->currentParams;
	//REAL8 sigmat = 0.1;
	//INT4 nPar = getVariableDimensionNonFixed(runState->currentParams);
	//INT4 i,j;
	
	INT4 p = *(INT4*) getVariable(runState->proposalArgs, "parameter");
	//INT4 nPar  = *(INT4*) getVariable(runState->algorithmParams, "nPar");
	//INT4 nChain  = *(INT4*) getVariable(runState->algorithmParams, "nChain");
	//INT4 tempIndex  = *(INT4*) getVariable(runState->proposalArgs, "tempIndex");
	REAL8 big_sigma = 1.0;
	
	if(gsl_ran_ugaussian(GSLrandom) < 1.0e-3) big_sigma = 1.0e1;    //Every 1e3 iterations, take a 10x larger jump in all parameters
	if(gsl_ran_ugaussian(GSLrandom) < 1.0e-4) big_sigma = 1.0e2;    //Every 1e4 iterations, take a 100x larger jump in all parameters
	
	
	REAL8 *sigma=NULL;
	sigma=(REAL8 *)(*(REAL8Vector **)getVariable(runState->proposalArgs,"sigma"))->data;
	
	//gsl_matrix *sigma = *(gsl_matrix **)getVariable(runState->proposalArgs, "sigma");
	
	//printf ("m(%d,%d) = %g\n", 1, 1, gsl_matrix_get (sigma, 1, 1));
	
	//	for (i = 0; i < nChain; i++){
	//		for (j = 0; j < nPar; j++){
	//			printf ("m(%d,%d) = %g\n", i, j, gsl_matrix_get (sigma, i, j));
	//		}
	//	}
	//	printf("%f\n",sigma[0][0]);
	//	int t,p;
	//	for (t=0; t<5; ++t){
	//		for (p=0; p<9; ++p){
	//	printf("sigma[%d][%d]=%f\n",t,p,sigma[t][p]);
	//		}
	//	}
	
	//mc_proposed   = mc*(1.0+gsl_ran_ugaussian(GSLrandom)*0.01);	/*mc changed by 1% */
	// (above proposal is not symmetric!)
	//mc_proposed   = mc   + gsl_ran_ugaussian(GSLrandom)*0.0001;	/*mc changed by 0.0001 */
		copyVariables(currentParams, proposedParams);
	
	switch ( p ) {
		case 8:
			mc   = *(REAL8*) getVariable(currentParams, "chirpmass");		/* solar masses*/
			mc_proposed   = mc * exp(gsl_ran_gaussian(GSLrandom,sigma[8])*big_sigma*0.001);          /* mc changed by ~0.1% */
			logProposalRatio *= mc_proposed / mc;   // (proposal ratio for above "scaled log-normal" proposal)
			setVariable(proposedParams, "chirpmass",      &mc_proposed);
			break;
		case 7:
			eta  = *(REAL8*) getVariable(currentParams, "massratio");		/* dim-less    */
			eta_proposed  = eta  + gsl_ran_gaussian(GSLrandom,sigma[7])*big_sigma*0.01; /*eta changed by 0.01*/
			//TODO: if(eta_proposed>0.25) eta_proposed=0.25-(eta_proposed-0.25); etc.
			setVariable(proposedParams, "massratio",      &eta_proposed);
			break;
		case 6:
			iota = *(REAL8*) getVariable(currentParams, "inclination");		/* radian      */
			iota_proposed = iota + gsl_ran_gaussian(GSLrandom,sigma[6])*big_sigma*0.1;
			setVariable(proposedParams, "inclination",    &iota_proposed);
			break;
		case 5:
			tc   = *(REAL8*) getVariable(currentParams, "time");				/* GPS seconds */
			tc_proposed   = tc   + gsl_ran_gaussian(GSLrandom,sigma[5])*big_sigma*0.005; /*time changed by 5 ms*/
			setVariable(proposedParams, "time",           &tc_proposed);
			break;
		case 4:
			phi  = *(REAL8*) getVariable(currentParams, "phase");			/* radian      */
			phi_proposed  = phi  + gsl_ran_gaussian(GSLrandom,sigma[4])*big_sigma*0.5;
			setVariable(proposedParams, "phase",          &phi_proposed);
			break;
		case 3:
			ra   = *(REAL8*) getVariable(currentParams, "rightascension");	/* radian      */
			ra_proposed   = ra   + gsl_ran_gaussian(GSLrandom,sigma[3])*big_sigma*0.05;
			setVariable(proposedParams, "rightascension", &ra_proposed);
			break;
		case 2:
			dec  = *(REAL8*) getVariable(currentParams, "declination");		/* radian      */
			dec_proposed  = dec  + gsl_ran_gaussian(GSLrandom,sigma[2])*big_sigma*0.05;
			setVariable(proposedParams, "declination",    &dec_proposed);
			break;
		case 1:
			psi  = *(REAL8*) getVariable(currentParams, "polarisation");		/* radian      */
			psi_proposed  = psi  + gsl_ran_gaussian(GSLrandom,sigma[1])*big_sigma*0.1;
			setVariable(proposedParams, "polarisation",   &psi_proposed);
			break;
		case 0:
			dist = *(REAL8*) getVariable(currentParams, "distance");			/* Mpc         */
			//dist_proposed = dist + gsl_ran_ugaussian(GSLrandom)*0.5;
			dist_proposed = dist * exp(gsl_ran_gaussian(GSLrandom,sigma[0])*big_sigma*0.1); // ~10% change
			logProposalRatio *= dist_proposed / dist;
			setVariable(proposedParams, "distance",       &dist_proposed);
			break;
	}
	
	// return ratio of proposal densities (for back & forth jumps) 
	// in "runState->proposalArgs" vector:
	if (checkVariable(runState->proposalArgs, "logProposalRatio"))
		setVariable(runState->proposalArgs, "logProposalRatio", &logProposalRatio);
	else
		addVariable(runState->proposalArgs, "logProposalRatio", &logProposalRatio, REAL8_t, PARAM_OUTPUT);
}




/*REAL8 GaussianLikelihood(LALVariables *currentParams, LALIFOData * data, LALTemplateFunction *template)
{
	
	double result=0.0;
	double sumsq=0.0;
	//double norm=0.0;
	//int i=0;
	double x[20];
	double xmax=0.0;
	double deltax=0.01;
	
	x[0]=*(REAL8 *)getVariable(currentParams,"x0");
	//for(i=0;i<run.nMCMCpar;i++){
	//	x[i]= par->par[run.parRevID[185+i]];
	//}
	
//	for(i=0;i<run.nMCMCpar;i++){
	//	sumsq+=(x[i]-xmax)*(x[i]-xmax)/(2*deltax);
		//norm+=-0.91893853320468-log(sqrt(deltax));
//	}
	sumsq=(x[0]-xmax)*(x[0]-xmax)/(2*deltax);
    //result=log(100*exp(-sumsq));
	//result=15/(2*deltax)-sumsq;
	result=1.0/(2.0*deltax)-sumsq;
	return result;

}*/

/*REAL8 UnityLikelihood(LALVariables *currentParams, LALIFOData * data, LALTemplateFunction *template)
{
	return 1.0;
}*/



/*REAL8 PTUniformGaussianPrior(LALInferenceRunState *runState, LALVariables *params)
{

	REAL8 x0;	
	REAL8 logdensity;
	
	x0   = *(REAL8*) getVariable(params, "x0");

	if(x0>=-1.0 && x0<=1.0)	
		logdensity = 0.0;
	else
		logdensity = -DBL_MAX;
	//TODO: should be properly normalized; pass in range via priorArgs?	
	
	return(logdensity);
	
}*/

/*void PTMCMCGaussianProposal(LALInferenceRunState *runState, LALVariables *proposedParams)
{
	
	REAL8 x0;
	REAL8 x0_proposed;
	REAL8 logProposalRatio = 0.0;  // = log(P(backward)/P(forward))
	gsl_rng * GSLrandom=runState->GSLrandom;
	LALVariables * currentParams = runState->currentParams;
	REAL8 sigma = 0.1;
	
	x0   = *(REAL8*) getVariable(currentParams, "x0");

	x0_proposed   = x0 + gsl_ran_ugaussian(GSLrandom)*sigma;
	//logProposalRatio *= x0_proposed / x0;   // (proposal ratio for above "scaled log-normal" proposal)

	
	copyVariables(currentParams, proposedParams);
	setVariable(proposedParams, "x0",      &(x0_proposed));		

	
	// return ratio of proposal densities (for back & forth jumps) 
	// in "runState->proposalArgs" vector:
	if (checkVariable(runState->proposalArgs, "logProposalRatio"))
		setVariable(runState->proposalArgs, "logProposalRatio", &logProposalRatio);
	else
		addVariable(runState->proposalArgs, "logProposalRatio", &logProposalRatio, REAL8_t, PARAM_OUTPUT);
	
	
	
}*/



void GetCartesianPos(REAL8 vec[3],REAL8 longitude, REAL8 latitude);
void GetCartesianPos(REAL8 vec[3],REAL8 longitude, REAL8 latitude)
{
	vec[0]=cos(longitude)*cos(latitude);
	vec[1]=sin(longitude)*cos(latitude);
	vec[1]=sin(latitude);
	return;
}

void CartesianToSkyPos(REAL8 pos[3],REAL8 *longitude, REAL8 *latitude);
void CartesianToSkyPos(REAL8 pos[3],REAL8 *longitude, REAL8 *latitude)
{
	REAL8 longi,lat,dist;
	dist=sqrt(pos[0]*pos[0]+pos[1]*pos[1]+pos[2]*pos[2]);
	/*XLALMCMCSetParameter(parameter,"distMpc",dist);*/
	longi=atan2(pos[1]/dist,pos[0]/dist);
	if(longi<0.0) longi=LAL_TWOPI+longi;
	lat=asin(pos[2]/dist);
	*longitude=longi;
	*latitude=lat;	
	return;
}

void crossProduct(REAL8 out[3],REAL8 x[3],REAL8 y[3]);
void crossProduct(REAL8 out[3],REAL8 x[3],REAL8 y[3])
{
	out[0]=x[1]*y[2] - x[2]*y[1];
	out[1]=y[0]*x[2] - x[0]*y[2];
	out[2]=x[0]*y[1] - x[1]*y[0];
	return;
}

void normalise(REAL8 vec[3]);
void normalise(REAL8 vec[3]){
	REAL8 my_abs=0.0;
	my_abs=sqrt(vec[0]*vec[0]+vec[1]*vec[1]+vec[2]*vec[2]);
	vec[0]/=my_abs;
	vec[1]/=my_abs;
	vec[2]/=my_abs;
	return;
}


void PTMCMCLALInferenceRotateSky(
						   LALInferenceRunState *state,
						   LALVariables *parameter
						   )
{ /* Function to rotate the current sample around the vector between two random detectors */
	static LALStatus status;
	INT4 IFO1,IFO2;
	REAL4 randnum;
	REAL8 vec[3];
	REAL8 cur[3];
	REAL8 longi,lat;
	REAL8 vec_abs=0.0,theta,c,s;
	UINT4 i,j;
	
	copyVariables(state->currentParams, parameter);
	
	UINT4 nIFO=0;
	LALIFOData *ifodata1=state->data;
	while(ifodata1){
		nIFO++;
		ifodata1=ifodata1->next;
	}
	
	LALIFOData **IFOs=calloc(nIFO,sizeof(LALIFOData *));
	for(i=0,ifodata1=state->data;i<nIFO;i++){
		IFOs[i]=ifodata1;
		ifodata1=ifodata1->next;
	}
	
	
	if(nIFO<2) return;
	if(nIFO==2 && IFOs[0]==IFOs[1]) return;
	
	longi = *(REAL8 *)getVariable(parameter,"rightascension");
	lat = *(REAL8 *)getVariable(parameter,"declination");
	
	/* Convert the RA/dec to geodetic coordinates, as the detectors use these */
	SkyPosition geodetic,equatorial;
	equatorial.longitude=longi;
	equatorial.latitude=lat;
	equatorial.system=COORDINATESYSTEM_EQUATORIAL;
	geodetic.system=COORDINATESYSTEM_GEOGRAPHIC;
	LALEquatorialToGeographic(&status,&geodetic,&equatorial,&(IFOs[0]->epoch));
	longi=geodetic.longitude;
	lat=geodetic.latitude;
	cur[0]=cos(lat)*cos(longi);
	cur[1]=cos(lat)*sin(longi);
	cur[2]=sin(lat);
	
	IFO1 = gsl_rng_uniform_int(state->GSLrandom,nIFO);
	do{ /* Pick random interferometer other than the first one */
		IFO2 = gsl_rng_uniform_int(state->GSLrandom,nIFO);
	}while(IFO2==IFO1 || IFOs[IFO1]->detector==IFOs[IFO2]->detector);
	
	/*	fprintf(stderr,"Rotating around %s-%s vector\n",inputMCMC->ifoID[IFO1],inputMCMC->ifoID[IFO2]);*/
	/* Calc normalised direction vector */
	for(i=0;i<3;i++) vec[i]=IFOs[IFO2]->detector->location[i]-IFOs[IFO1]->detector->location[i];
	for(i=0;i<3;i++) vec_abs+=vec[i]*vec[i];
	vec_abs=sqrt(vec_abs);
	for(i=0;i<3;i++) vec[i]/=vec_abs;
	
	/* Chose random rotation angle */
	randnum=gsl_rng_uniform(state->GSLrandom);
	theta=LAL_TWOPI*randnum;
	c=cos(-theta); s=sin(-theta);
	/* Set up rotation matrix */
	double R[3][3] = {{c+vec[0]*vec[0]*(1.0-c), 
		vec[0]*vec[1]*(1.0-c)-vec[2]*s,
		vec[0]*vec[2]*(1.0-c)+vec[1]*s},
		{vec[1]*vec[0]*(1.0-c)+vec[2]*s,
			c+vec[1]*vec[1]*(1.0-c),
			vec[1]*vec[2]*(1.0-c)-vec[0]*s},
		{vec[2]*vec[0]*(1.0-c)-vec[1]*s,
			vec[2]*vec[1]*(1.0-c)+vec[0]*s,
			c+vec[2]*vec[2]*(1.0-c)}};
	REAL8 new[3]={0.0,0.0,0.0};
	for (i=0; i<3; ++i)
		for (j=0; j<3; ++j)
			new[i] += R[i][j]*cur[j];
	double newlong = atan2(new[1],new[0]);
	if(newlong<0.0) newlong=LAL_TWOPI+newlong;
	
	geodetic.longitude=newlong;
	geodetic.latitude=asin(new[2]);
	/* Convert back into equatorial (sky) coordinates */
	LALGeographicToEquatorial(&status,&equatorial,&geodetic,&(IFOs[0]->epoch));
	newlong=equatorial.longitude;
	double newlat=equatorial.latitude;
	
	/* Compute change in tgeocentre for this change in sky location */
	REAL8 dtold,dtnew,deltat;
	dtold = XLALTimeDelayFromEarthCenter(IFOs[0]->detector->location, longi, lat, &(IFOs[0]->epoch)); /* Compute time delay */
	dtnew = XLALTimeDelayFromEarthCenter(IFOs[0]->detector->location, newlong, newlat, &(IFOs[0]->epoch)); /* Compute time delay */
	deltat=dtold-dtnew; /* deltat is change in arrival time at geocentre */
	deltat+=*(REAL8 *)getVariable(parameter,"time");
	setVariable(parameter,"time",&deltat);	
	setVariable(parameter,"declination",&newlat);
	setVariable(parameter,"rightascension",&newlong);
	/*fprintf(stderr,"Skyrotate: new pos = %lf %lf %lf => %lf %lf\n",new[0],new[1],new[2],newlong,asin(new[2]));*/
	LALInferenceCyclicReflectiveBound(parameter,state->priorArgs);
	free(IFOs);
	return;
}


INT4 PTMCMCLALInferenceReflectDetPlane(
								 LALInferenceRunState *state,
								 LALVariables *parameter
								 )
{ /* Function to reflect a point on the sky about the plane of 3 detectors */
	/* Returns -1 if not possible */
	static LALStatus status;
	UINT4 i;
	int DetCollision=0;
	REAL4 randnum;
	REAL8 longi,lat;
	REAL8 dist;
	REAL8 pos[3];
	REAL8 normal[3];
	REAL8 w1[3]; /* work vectors */
	REAL8 w2[3];
	INT4 IFO1,IFO2,IFO3;
	REAL8 detvec[3];
	
	copyVariables(state->currentParams, parameter);
	
	UINT4 nIFO=0;
	LALIFOData *ifodata1=state->data;
	LALIFOData *ifodata2=NULL;
	while(ifodata1){
		nIFO++;
		ifodata1=ifodata1->next;
	}
	
	LALIFOData **IFOs=calloc(nIFO,sizeof(LALIFOData *));
	if(!IFOs) {
		printf("Unable to allocate memory for %i LALIFOData *s\n",nIFO);
		exit(1);
	}
	for(i=0,ifodata1=state->data;i<nIFO;i++){
		IFOs[i]=ifodata1;
		ifodata1=ifodata1->next;
	}
	
	if(nIFO<3) return(-1) ; /* not enough IFOs to construct a plane */
	for(ifodata1=state->data;ifodata1;ifodata1=ifodata1->next)
		for(ifodata2=ifodata1->next;ifodata2;ifodata2=ifodata2->next)
			if(ifodata1->detector==ifodata2->detector) DetCollision+=1;
	
	if(nIFO-DetCollision<3) return(-1); /* Not enough independent IFOs */
	
	/* Select IFOs to use */
	IFO1=gsl_rng_uniform_int(state->GSLrandom,nIFO);
	do {
		IFO2=gsl_rng_uniform_int(state->GSLrandom,nIFO);
	}while(IFO1==IFO2 || IFOs[IFO1]==IFOs[IFO2]);
	randnum=gsl_rng_uniform(state->GSLrandom);
	do {
		IFO3 = gsl_rng_uniform_int(state->GSLrandom,nIFO);
	}while(IFO3==IFO1
		   || IFO3==IFO2
		   || IFOs[IFO3]==IFOs[IFO1]
		   || IFOs[IFO3]==IFOs[IFO2]);
	/*fprintf(stderr,"Using %s, %s and %s for plane\n",inputMCMC->ifoID[IFO1],inputMCMC->ifoID[IFO2],inputMCMC->ifoID[IFO3]);*/
	
	longi = *(REAL8 *)getVariable(parameter,"rightascension");
	lat = *(REAL8 *)getVariable(parameter,"declination");
	
	double deltalong=0;
	
	/* Convert to earth coordinates */
	SkyPosition geodetic,equatorial;
	equatorial.longitude=longi;
	equatorial.latitude=lat;
	equatorial.system=COORDINATESYSTEM_EQUATORIAL;
	geodetic.system=COORDINATESYSTEM_GEOGRAPHIC;
	LAL_CALL(LALEquatorialToGeographic(&status,&geodetic,&equatorial,&(state->data->epoch)),&status);
	deltalong=geodetic.longitude-equatorial.longitude;
	
	/* Add offset to RA to convert to earth-fixed */
	
	/* Calculate cartesian version of earth-fixed sky position */
	GetCartesianPos(pos,geodetic.longitude,lat); /* Get sky position in cartesian coords */
	
	
	/* calculate the unit normal vector of the detector plane */
	for(i=0;i<3;i++){ /* Two vectors in the plane */
		w1[i]=IFOs[IFO2]->detector->location[i] - IFOs[IFO1]->detector->location[i];
		w2[i]=IFOs[IFO3]->detector->location[i] - IFOs[IFO1]->detector->location[i];
		detvec[i]=IFOs[IFO1]->detector->location[i];
	}
	crossProduct(normal,w1,w2);
	normalise(normal);
	normalise(detvec);
	
	/* Calculate the distance between the point and the plane n.(point-IFO1) */
	for(dist=0.0,i=0;i<3;i++) dist+=pow(normal[i]*(pos[i]-detvec[i]),2.0);
	dist=sqrt(dist);
	/* Reflect the point pos across the plane */
	for(i=0;i<3;i++) pos[i]=pos[i]-2.0*dist*normal[i];
	
	REAL8 newLongGeo,newLat;
	CartesianToSkyPos(pos,&newLongGeo,&newLat);
	REAL8 newLongSky=newLongGeo-deltalong;
	
	
	setVariable(parameter,"rightascension",&newLongSky);
	setVariable(parameter,"declination",&newLat);
	
	/* Compute change in tgeocentre for this change in sky location */
	REAL8 dtold,dtnew,deltat;
	dtold = XLALTimeDelayFromEarthCenter(IFOs[0]->detector->location, longi, lat, &(IFOs[0]->epoch)); /* Compute time delay */
	dtnew = XLALTimeDelayFromEarthCenter(IFOs[0]->detector->location, newLongSky, newLat, &(IFOs[0]->epoch)); /* Compute time delay */
	deltat=dtold-dtnew; /* deltat is change in arrival time at geocentre */
	deltat+=*(REAL8 *)getVariable(parameter,"time");
	setVariable(parameter,"time",&deltat);
	
	LALInferenceCyclicReflectiveBound(parameter,state->priorArgs);
	free(IFOs);
	
	return(0);
}



<|MERGE_RESOLUTION|>--- conflicted
+++ resolved
@@ -185,35 +185,22 @@
 				ifodata1=ifodata1->next;
 			}
 			fprintf(chainoutput[t], "\n\n%31s","");
-<<<<<<< HEAD
-                        if (waveform == SpinTaylor) {
-							fprintf(chainoutput[t], " %9i %9i %9i %9i %9i %9i %9i %9i %9i %9i %9i %9i %9i %9i %9i",83,84,81,73,74,71,55,52,33,31,23,41,11,62,61);
-							fprintf(chainoutput[t],"\n");
-							fprintf(chainoutput[t], "%8s %12s %9s %9s","cycle","logpost","logl", "logprior");
-							fprintf(chainoutput[t], " %9s %9s %9s %9s %9s %9s %9s %9s %9s %9s %9s %9s %9s %9s %9s %9s %9s",
-                                  "phi2", "theta2", "a2", "phi1", "theta1", "a1", "iota", "psi", "dec", "ra", "dist", "phi_orb", "time", "eta", "mc", "temp", "mpirank");
-                        } else {
-							fprintf(chainoutput[t], " %9i %9i %9i %9i %9i %9i %9i %9i %9i",55,52,33,31,23,41,11,62,61);
-							fprintf(chainoutput[t],"\n");
-							fprintf(chainoutput[t], "%8s %12s %9s %9s","cycle","logpost","logl", "logprior");
-							fprintf(chainoutput[t], " %9s %9s %9s %9s %9s %9s %9s %9s %9s %9s %9s","iota","psi","dec","ra","dist","phi_orb","time","eta","Mc", "temp", "mpirank");
-=======
-			fprintf(chainoutput[t], " %9i %9i %9i %9i %9i %9i %9i %9i %9i",55,52,33,31,23,41,11,62,61);
-			//fprintf(chainoutput[t], " %9i",185);
-			fprintf(chainoutput[t],"\n");
-			fprintf(chainoutput[t], "%8s %12s %9s","cycle","logpost", "logprior");
-                        if (waveform == SpinTaylor) {
-                          fprintf(chainoutput[t], " %9s %9s %9s %9s %9s %9s %9s %9s %9s %9s %9s %9s %9s %9s %9s %9s %9s %9s",
+			if (waveform == SpinTaylor) {
+				fprintf(chainoutput[t], " %9i %9i %9i %9i %9i %9i %9i %9i %9i %9i %9i %9i %9i %9i %9i",83,84,81,73,74,71,55,52,33,31,23,41,11,62,61);
+				fprintf(chainoutput[t],"\n");
+				fprintf(chainoutput[t], "%8s %12s %9s","cycle","logpost", "logprior");
+				fprintf(chainoutput[t], " %9s %9s %9s %9s %9s %9s %9s %9s %9s %9s %9s %9s %9s %9s %9s %9s %9s %9s",
                                   "phi2", "theta2", "a2", "phi1", "theta1", "a1", "iota", "psi", "dec", "ra", "dist", "phi_orb", "time", "eta", "mc", "logl", "temp", "mpirank");
-                        } else {
-                          fprintf(chainoutput[t], " %9s %9s %9s %9s %9s %9s %9s %9s %9s %9s %9s %9s","iota","psi","dec","ra","dist","phi_orb","time","eta","Mc", "logl", "temp", "mpirank");
->>>>>>> 7d3b260b
-                        }
-			//fprintf(chainoutput[t], " %9s","x1");
+			} else {
+				fprintf(chainoutput[t], " %9i %9i %9i %9i %9i %9i %9i %9i %9i",55,52,33,31,23,41,11,62,61);
+				fprintf(chainoutput[t],"\n");
+				fprintf(chainoutput[t], "%8s %12s %9s","cycle","logpost", "logprior");
+				fprintf(chainoutput[t], " %9s %9s %9s %9s %9s %9s %9s %9s %9s %9s %9s %9s","iota","psi","dec","ra","dist","phi_orb","time","eta","Mc", "logl", "temp", "mpirank");
+			}
 			fprintf(chainoutput[t],"\n");
 			fprintf(chainoutput[t], "%d\t%f\t%f\t", 0,(runState->currentLikelihood - nullLikelihood)+runState->currentPrior, runState->currentPrior);
 			fprintSampleNonFixed(chainoutput[t],runState->currentParams);
-                        fprintf(chainoutput[t],"%f\t",runState->currentLikelihood - nullLikelihood);
+			fprintf(chainoutput[t],"%f\t",runState->currentLikelihood - nullLikelihood);
 			fprintf(chainoutput[t],"%f\t",tempLadder[t]);
 			fprintf(chainoutput[t],"%d\t",MPIrank);
 			fprintf(chainoutput[t],"\n");
@@ -290,7 +277,7 @@
 			 fprintf(chainoutput[tempIndex]," %9.5f",*(REAL8 *)getVariable(runState->currentParams,"polarisation"));*/
 			//fprintf(chainoutput[tempIndex]," %9.5f",*(REAL8 *)getVariable(runState->currentParams,"x0"));
 			fprintSampleNonFixed(chainoutput[tempIndex],runState->currentParams);
-                        fprintf(chainoutput[tempIndex],"%f\t",runState->currentLikelihood - nullLikelihood);
+			fprintf(chainoutput[tempIndex],"%f\t",runState->currentLikelihood - nullLikelihood);
 			fprintf(chainoutput[tempIndex],"%f\t",tempLadder[tempIndex]);
 			fprintf(chainoutput[tempIndex],"%d\t",MPIrank);
 			fprintf(chainoutput[tempIndex],"\n");
