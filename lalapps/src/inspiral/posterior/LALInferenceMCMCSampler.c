--- conflicted
+++ resolved
@@ -472,11 +472,6 @@
 
 void mcmc_step(LALInferenceRunState *runState, LALInferenceThreadState *thread) {
     // Metropolis-Hastings sampler.
-<<<<<<< HEAD
-    /* memory leackage check code made by hwlee at 26 august 2016
-     */
-=======
->>>>>>> 96fbc563
     INT4 MPIrank;
     REAL8 logPriorCurrent, logPriorProposed;
     REAL8 logLikelihoodCurrent, logLikelihoodProposed;
