--- conflicted
+++ resolved
@@ -553,13 +553,8 @@
 		  while(i<event) {i++; injTable = injTable->next;}
 		}
 		endtime=XLALGPSGetREAL8(&(injTable->geocent_end_time));
-<<<<<<< HEAD
 		fprintf(stderr,"Read trig time %lf from injection XML file\n",endtime);
 		AmpOrder=injTable->amp_order;
-=======
-        fprintf(stderr,"Read trig time %lf from injection XML file\n",endtime);
-		//AmpOrder=injTable->amp_order;
->>>>>>> e87992fd
 		XLALGetOrderFromString(injTable->waveform,&PhaseOrder);
 		XLALGetApproximantFromString(injTable->waveform,&approx);
 		XLALSimInspiralGetFlagsFromString(&flags,injTable->waveform);
