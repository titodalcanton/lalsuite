--- conflicted
+++ resolved
@@ -304,11 +304,7 @@
 bank_nodes = []
 
 # set up sole coarse node to plan out the mini-sbank nodes
-<<<<<<< HEAD
-coarse_sbank_node = SBankNode(sbankJob, dag, "SBANK_COARSE")
-=======
 coarse_sbank_node = SBankNode(sbankJob, dag, "%s_SBANK_COARSE" % options.user_tag)
->>>>>>> 8ea4d93a
 coarse_mm = cp.get("coarse-sbank", "match-min")
 coarse_sbank_node.add_var_opt("match-min", coarse_mm)
 coarse_thresh = cp.get("coarse-sbank", "convergence-threshold")
@@ -327,11 +323,7 @@
 bank_nodes.append(coarse_sbank_node)
 
 # use coarse bank to choose mchirp regions of roughly equal template number
-<<<<<<< HEAD
-sbankChooseMchirpBoundariesJob = SBankChooseMchirpBoundariesJob(cp)
-=======
 sbankChooseMchirpBoundariesJob = SBankChooseMchirpBoundariesJob(cp, tag_base=options.user_tag + "_mchirp_boundaries")
->>>>>>> 8ea4d93a
 sbankChooseMchirpBoundariesNode = SBankChooseMchirpBoundariesNode(sbankChooseMchirpBoundariesJob, dag, xmlCoarse, options.user_tag, pnode)
 mchirp_boundaries_fname, = sbankChooseMchirpBoundariesNode.get_output_files()
 
@@ -339,11 +331,7 @@
 # first compute even numbered split banks
 for j in xrange(0, nbanks, 2):
 
-<<<<<<< HEAD
-    bank_node = SBankNode(sbankJob, dag, "SBANK_SPLIT_BANK_%04d"%j, seed="%d" % (j*nbanks+1), mchirp_boundaries_file=mchirp_boundaries_fname, mchirp_boundaries_index=str(j), p_node=[sbankChooseMchirpBoundariesNode], bank_seed=[xmlCoarse])
-=======
     bank_node = SBankNode(sbankJob, dag, "%s_SBANK_SPLIT_BANK_%04d" % (options.user_tag, j), seed="%d" % (j*nbanks+1), mchirp_boundaries_file=mchirp_boundaries_fname, mchirp_boundaries_index=str(j), p_node=[sbankChooseMchirpBoundariesNode], bank_seed=[xmlCoarse])
->>>>>>> 8ea4d93a
     bank_node.add_var_opt("match-min", mm)
     bank_node.set_priority(1)  # want complete bank before sims
     bank_nodes.append(bank_node)
@@ -360,11 +348,7 @@
         p_node = [bank_nodes[(j+1)/2]]
         bank_seed = [xmlCoarse, bank_names[(j+1)/2]]
 
-<<<<<<< HEAD
-    bank_node = SBankNode(sbankJob, dag, "SBANK_SPLIT_BANK_%04d"%j, seed="%d" % (j*nbanks+1), mchirp_boundaries_file=mchirp_boundaries_fname, mchirp_boundaries_index=str(j), p_node=p_node, bank_seed=bank_seed)
-=======
     bank_node = SBankNode(sbankJob, dag, "%s_SBANK_SPLIT_BANK_%04d" % (options.user_tag, j), seed="%d" % (j*nbanks+1), mchirp_boundaries_file=mchirp_boundaries_fname, mchirp_boundaries_index=str(j), p_node=p_node, bank_seed=bank_seed)
->>>>>>> 8ea4d93a
     bank_node.add_var_opt("match-min", mm)
     bank_node.set_priority(1)  # want complete bank before sims
     bank_nodes.append(bank_node)
