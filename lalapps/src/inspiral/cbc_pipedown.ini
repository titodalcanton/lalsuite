; online inspiral pipeline configuration script.
; 
; $Id$
;
; this is the configuration file for the inspiral DAG generation program 
; lalapps_cbc_post_process that creates a condor DAG to run the cbc
; post-processing dag.

[condor]
;   setup of condor universe and location of executables
universe = vanilla
thinca_to_coinc = ../executables/ligolw_thinca_to_coinc
ligolw_sqlite = ../executables/ligolw_sqlite
dbsimplify = ../executables/ligolw_cbc_dbsimplify
compute_durations = ../executables/ligolw_cbc_compute_durations
dbaddinj = ../executables/ligolw_cbc_dbaddinj
cluster_coincs = ../executables/ligolw_cbc_cluster_coincs
cfar = ../executables/ligolw_cbc_cfar
plotslides = ../executables/ligolw_cbc_plotslides
plotifar = ../executables/ligolw_cbc_plotifar

[pipeline]
;   set node-tmp-dir to be a local directory that exists
;   on all the slave nodes
node-tmp-dir = /usr1/cdcapano

[input]
;   options common to all commands
ihope-segments-directory = ../segments

[plot_input]
;   options common to plotting commands
enable-output =

[thinca_to_coinc]
;   set options for thinca_to_coinc jobs
search = low_mass
;lars-id = 
;effective-snr-factor = 250.

[ligolw_sqlite]
;   set options for ligolw_sqlite jobs
;preserve_ids =
;replace =

[dbsimplify]
;   set options for dbsimplify jobs
;vacuum =

[compute_durations]
;   set options for compute_durations jobs

[dbaddinj]
;   set options for dbaddinj jobs

[cluster_coincs]
;   set static options for cluster_coinc jobs
;   following are required options
cluster-window = 10000
ranking-stat = snr
rank-by = MAX
;   following are optional
param-name = mchirp
param-ranges = [0.87,3.48);[3.48,7.4);[7.4,15.24]
;exclude-coincs = [all in h1,h2];[h1,h2 in all];[h2,l1 in h1,h2,l1]
vacuum =

[cfar-uncombined]
;   set static options for cfar jobs that 
;   compute uncombined false alarm rates
output-column = false_alarm_rate
ranking-stat = snr
rank-by = MAX
;   the following 3 options define a 'category':
;   the first 2, what parameter to bin by
;   the last, whether or not to bin by coincident
;   ifos
param-name = mchirp
param-ranges = [0.87,3.48);[3.48,7.4);[7.4,15.24]
group-by-ifos =
;exclude-coincs = [all in h1,h2];[h1,h2 in all];[h2,l1 in h1,h2,l1]

[cfar-combined]
;   set static options for cfar jobs that 
;   compute combined false alarm rates
output-column = combined_far
ranking-stat = false_alarm_rate
rank-by = MIN
;   no categories are defined when combining;
;   however, if only want to combine over param-bins,
;   uncomment group-by-ifos
;group-by-ifos =

[plotslides]
;   set static options for plotslide jobs

[plotifar]
;   set static options for plotifar jobs
param-name = mchirp
param-ranges = [0.87,3.48);[3.48,7.4);[7.4,15.24]
plot-uncombined =
;group-by-ifos =
plot-combined =
plot-slides =
<<<<<<< HEAD
ifar-dist =
=======
>>>>>>> 3dff8710
show-min-bkg =
show-max-bkg =
show-two-sigma-error =
;x-min =
;x-max =
;y-min =
;y-max =

<|MERGE_RESOLUTION|>--- conflicted
+++ resolved
@@ -102,10 +102,6 @@
 ;group-by-ifos =
 plot-combined =
 plot-slides =
-<<<<<<< HEAD
-ifar-dist =
-=======
->>>>>>> 3dff8710
 show-min-bkg =
 show-max-bkg =
 show-two-sigma-error =
