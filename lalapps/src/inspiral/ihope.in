--- conflicted
+++ resolved
@@ -540,14 +540,9 @@
     if opts.run_search:
       print "Running inspiral hipe for analysis run"
       hipeAnalysisNode = inspiralutils.hipe_setup(fullDir, cp, ifos, \
-<<<<<<< HEAD
-          opts.log_path,dax=opts.dax, vetoFiles = dqVetoes, \
-          tmpltbankCache = tmpltbank_cache, local_exec_dir=tmp_exec_dir)
-=======
-          opts.log_path,dax=opts.dax, \
+          opts.log_path,dax=opts.dax,  vetoFiles = dqVetoes, \
           tmpltbankCache = tmpltbank_cache, local_exec_dir=tmp_exec_dir,
           data_checkpoint = opts.data_checkpoint)
->>>>>>> 6e2b4042
       for cacheFile in hipeAnalysisNode.get_output_files():
         cachelist.append(fullDir + "/" + cacheFile)
       dag.add_node(hipeAnalysisNode)
@@ -574,14 +569,9 @@
     for (injDir, injSeed) in cp.items("injections"):
       if opts.run_search:
         hipeInjNode[injDir] = inspiralutils.hipe_setup(injDir, cp, ifos, \
-<<<<<<< HEAD
-             opts.log_path, injSeed, dax=opts.dax, vetoFiles = dqVetoes, \
-             tmpltbankCache = tmpltbank_cache, local_exec_dir=tmp_exec_dir)
-=======
-             opts.log_path, injSeed, dax=opts.dax, \
+             opts.log_path, injSeed, dax=opts.dax,  vetoFiles = dqVetoes, \
              tmpltbankCache = tmpltbank_cache, local_exec_dir=tmp_exec_dir,
              data_checkpoint = opts.data_checkpoint)
->>>>>>> 6e2b4042
         for cacheFile in hipeInjNode[injDir].get_output_files():
           cachelist.append(injDir + "/" + cacheFile)
         dag.add_node(hipeInjNode[injDir])
@@ -611,14 +601,8 @@
     cp.set ("inspiral","reverse-chirp-bank","")
     print "Running inspiral hipe for reverse playground run"
     hipePlayNode = inspiralutils.hipe_setup("playground_reverse", cp, ifos, \
-<<<<<<< HEAD
          opts.log_path, playOnly = True, dax = opts.dax, vetoFiles = dqVetoes, \
-         tmpltbankCache = tmpltbank_cache, local_exec_dir=tmp_exec_dir, \
-         data_checkpoint = opts.data_checkpoint)
-=======
-         opts.log_path, playOnly = True, dax = opts.dax, \
-         tmpltbankCache = tmpltbank_cache, local_exec_dir=tmp_exec_dir )
->>>>>>> 6e2b4042
+         tmpltbankCache = tmpltbank_cache, local_exec_dir=tmp_exec_dir)
     for cacheFile in hipePlayNode.get_output_files():
       cachelist.append("playground_reverse/" + cacheFile)
     dag.add_node(hipePlayNode)
@@ -629,14 +613,8 @@
     cp.set ("inspiral","reverse-chirp-bank","")
     print "Running inspiral hipe for reverse analysis run"
     hipeAnalysisNode = inspiralutils.hipe_setup("full_data_reverse", cp, ifos, \
-<<<<<<< HEAD
         opts.log_path, dax=opts.dax, vetoFiles = dqVetoes, \
-        tmpltbankCache = tmpltbank_cache, local_exec_dir=tmp_exec_dir, \
-        data_checkpoint = opts.data_checkpoint)
-=======
-        opts.log_path, dax=opts.dax, \
-        tmpltbankCache = tmpltbank_cache, local_exec_dir=tmp_exec_dir )
->>>>>>> 6e2b4042
+        tmpltbankCache = tmpltbank_cache, local_exec_dir=tmp_exec_dir)
     for cacheFile in hipeAnalysisNode.get_output_files():
       cachelist.append("full_data_reverse/" + cacheFile)
     dag.add_node(hipeAnalysisNode)
@@ -649,14 +627,8 @@
     print "Running inspiral hipe for reverse injection runs"
     for (injDir, injSeed) in cp.items("injections_reverse"):
       hipeInjNode[injDir] = inspiralutils.hipe_setup(injDir, cp, ifos, \
-<<<<<<< HEAD
            opts.log_path, injSeed, dax=opts.dax, vetoFiles = dqVetoes, \
-           tmpltbankCache = tmpltbank_cache, local_exec_dir=tmp_exec_dir, \
-           data_checkpoint = opts.data_checkpoint)
-=======
-           opts.log_path, injSeed, dax=opts.dax, \
            tmpltbankCache = tmpltbank_cache, local_exec_dir=tmp_exec_dir )
->>>>>>> 6e2b4042
       for cacheFile in hipeInjNode[injDir].get_output_files():
         cachelist.append(injDir + "/" + cacheFile)
       dag.add_node(hipeInjNode[injDir])
