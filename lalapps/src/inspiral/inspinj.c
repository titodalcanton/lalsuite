/*
 *  Copyright (C) 2007 Chad Hanna, Alexander Dietz, Duncan Brown, Gareth Jones, Jolien Creighton, Nickolas Fotopoulos, Patrick Brady, Stephen Fairhurst, Tania Regimbau
 *
 *  This program is free software; you can redistribute it and/or modify
 *  it under the terms of the GNU General Public License as published by
 *  the Free Software Foundation; either version 2 of the License, or
 *  (at your option) any later version.
 *
 *  This program is distributed in the hope that it will be useful,
 *  but WITHOUT ANY WARRANTY; without even the implied warranty of
 *  MERCHANTABILITY or FITNESS FOR A PARTICULAR PURPOSE.  See the
 *  GNU General Public License for more details.
 *
 *  You should have received a copy of the GNU General Public License
 *  along with with program; see the file COPYING. If not, write to the
 *  Free Software Foundation, Inc., 59 Temple Place, Suite 330, Boston,
 *  MA  02111-1307  USA
 */



/*----------------------------------------------------------------------- 
 * 
 * File Name: inspinj.c
 *
 * Author: Brown, D. A., Creighton, J. D. E. and Dietz A. 
 * 
 * Revision: $Id$
 * 
 *-----------------------------------------------------------------------
 */

#include <ctype.h>
#include <getopt.h>
#include <lalapps.h>
#include <lal/Date.h>
#include <lal/LIGOMetadataTables.h>
#include <lal/LIGOMetadataInspiralUtils.h>
#include <lal/LIGOLwXMLInspiralRead.h>
#include <lal/LIGOLwXML.h>
#include <lal/Random.h>
#include <lal/AVFactories.h>
#include <lal/InspiralInjectionParams.h>
#include <processtable.h>
#include <lal/RingUtils.h>
#include <LALAppsVCSInfo.h>

#include "inspiral.h"

RCSID( "$Id$" );

#define CVS_REVISION "$Revision$"
#define CVS_ID_STRING "$Id$"
#define CVS_SOURCE "$Source$"
#define CVS_DATE "$Date$"
#define CVS_NAME_STRING "$Name$"
#define PROGRAM_NAME "inspinj"

#define ADD_PROCESS_PARAM( pptype, format, ppvalue ) \
  this_proc_param = this_proc_param->next = (ProcessParamsTable *) \
calloc( 1, sizeof(ProcessParamsTable) ); \
snprintf( this_proc_param->program, LIGOMETA_PROGRAM_MAX, "%s", \
    PROGRAM_NAME ); \
snprintf( this_proc_param->param, LIGOMETA_PARAM_MAX, "--%s", \
    long_options[option_index].name ); \
snprintf( this_proc_param->type, LIGOMETA_TYPE_MAX, "%s", pptype ); \
snprintf( this_proc_param->value, LIGOMETA_VALUE_MAX, format, ppvalue );

#ifdef __GNUC__
#define UNUSED __attribute__ ((unused))
#else
#define UNUSED
#endif

/* 
 *  *********************************
 *  Definition of the prototypes 
 *  *********************************
 */
extern int vrbflg;
ProcessParamsTable *next_process_param( const char *name, const char *type,
    const char *fmt, ... );
void read_mass_data( char *filename );
void read_nr_data( char* filename );
void read_source_data( char* filename );
void sourceComplete(void);
void drawFromSource( REAL8 *rightAscension,
    REAL8 *declination,
    REAL8 *distance,
    CHAR  name[LIGOMETA_SOURCE_MAX] );
void drawLocationFromExttrig( SimInspiralTable* table );
void drawMassFromSource( SimInspiralTable* table );
void drawMassSpinFromNR( SimInspiralTable* table );
void drawMassSpinFromNRNinja2( SimInspiralTable* table );

void adjust_snr(SimInspiralTable *inj, REAL8 target_snr, const char *ifos);
REAL8 network_snr(const char *ifos, SimInspiralTable *inj);
REAL8 snr_in_ifo(const char *ifo, SimInspiralTable *inj);

REAL8 probability_redshift(REAL8 rshift);
REAL8 luminosity_distance(REAL8 rshift);
REAL8 mean_time_step_sfr(REAL8 zmax, REAL8 rate_local);
REAL8 drawRedshift(REAL8 zmin, REAL8 zmax, REAL8 pzmax);
REAL8 redshift_mass(REAL8 mass, REAL8 z);

/* 
 *  *************************************
 *  Defining of the used global variables
 *  *************************************
 */

lalinspiral_time_distribution tDistr;
DistanceDistribution          dDistr;
SkyLocationDistribution       lDistr;
MassDistribution              mDistr;
InclDistribution              iDistr;

SimInspiralTable *simTable;
SimRingdownTable *simRingTable;

char *massFileName = NULL;
char *nrFileName = NULL;
char *sourceFileName = NULL;
char *outputFileName = NULL;
char *exttrigFileName = NULL;

INT4 outCompress = 0;
INT4 ninjaMass   = 0;


INT4 logSNR      = 0;
REAL4 minSNR     = -1;
REAL4 maxSNR     = -1;
char *ifos       = NULL;

float mwLuminosity = -1;
REAL4 dmin= -1;
REAL4 dmax= -1;
REAL4 localRate = -1.0;
REAL4 minMass1=-1;
REAL4 maxMass1=-1;
REAL4 minMass2=-1;
REAL4 maxMass2=-1;
REAL4 minMtotal=-1;
REAL4 maxMtotal=-1;
REAL4 meanMass1=-1.0;
REAL4 meanMass2=-1.0;
REAL4 massStdev1=-1.0;
REAL4 massStdev2=-1.0;
REAL4 minMassRatio=-1.0;
REAL4 maxMassRatio=-1.0;
REAL4 inclStd=-1.0;
REAL4 fixed_inc=-1.0;
REAL4 max_inc=LAL_PI/2.0;
REAL4 psi=-1.0;
REAL4 longitude=181.0;
REAL4 latitude=91.0;
REAL4 epsAngle=1e-7;
int spinInjections=-1;
REAL4 minSpin1=-1.0;
REAL4 maxSpin1=-1.0;
REAL4 minSpin2=-1.0;
REAL4 maxSpin2=-1.0;
REAL4 minKappa1=-1.0;
REAL4 maxKappa1=1.0;
REAL4 minabsKappa1=0.0;
REAL4 maxabsKappa1=1.0;
INT4 bandPassInj = 0;
INT4 writeSimRing = 0;
InspiralApplyTaper taperInj = INSPIRAL_TAPER_NONE;
REAL8 redshift;

/* PhiTest parameters */
/* default: they are NOT used! */
INT4 phiTestInjections=0;

REAL8 dphi0=0.0;
REAL8 dphi1=0.0;
REAL8 dphi2=0.0;
REAL8 dphi3=0.0;
REAL8 dphi4=0.0;
REAL8 dphi5=0.0;
REAL8 dphi5l=0.0;
REAL8 dphi6=0.0;
REAL8 dphi6l=0.0;
REAL8 dphi7=0.0;

static LALStatus status;
static RandomParams* randParams=NULL;
INT4 numExtTriggers = 0;
ExtTriggerTable   *exttrigHead = NULL;

int num_source;
int galaxynum;
struct {
  char   name[LIGOMETA_SOURCE_MAX];
  REAL8 ra;
  REAL8 dec;
  REAL8 dist;
  REAL8 lum;
  REAL8 fudge;
} *source_data, *old_source_data,*temparray;

char MW_name[LIGOMETA_SOURCE_MAX] = "MW";
REAL8* fracVec  =NULL;
REAL8* ratioVec = NULL;
REAL8 norm=0;

int num_mass;
struct {
  REAL8 mass1;
  REAL8 mass2;
} *mass_data;

struct FakeGalaxy{
char name[LIGOMETA_SOURCE_MAX];
REAL8 ra;
REAL8 dec;
REAL8 lum;
REAL8 dist;
REAL8 fudge;
struct FakeGalaxy *next; };
int srcComplete = 0;
int makeCatalog = 0;
REAL8 srcCompleteDist;

int num_nr = 0;
int i = 0;
SimInspiralTable **nrSimArray = NULL;

/* 
 *  *********************************
 *  Implementation of the code pieces  
 *  *********************************
 */

REAL8 probability_redshift(REAL8 rshift)
{
  REAL8 pz;

  pz = -0.000429072589677+(rshift*(-0.036349728568888+(rshift*(0.860892111762314
     +(rshift*(-0.740935488674010+rshift*(0.265848831356864+rshift*(-0.050041573542298
     +rshift*(0.005184554232421+rshift*(-0.000281450045300+rshift*0.000006400690921))))))))));

  return pz;
}

REAL8 luminosity_distance(REAL8 rshift)
{
  REAL8 dL;
	
	dL = -2.89287707063171+(rshift*(4324.33492012756+(rshift*(3249.74193862773
	   +(rshift*(-1246.66339928289+rshift*(335.354613407693+rshift*(-56.1194965448065
       +rshift*(5.20261234121263+rshift*(-0.203151569744028))))))))));
  return dL;
}

REAL8 mean_time_step_sfr(REAL8 zmax, REAL8 rate_local)
{
  REAL8 logzmax,loglambda,step;

  logzmax=log10(zmax);
  loglambda = -0.039563*pow(logzmax,6.)-0.15282*pow(logzmax,5.)-0.017596*pow(logzmax,4.)
            + 0.67193*pow(logzmax,3.)+1.1347*pow(logzmax,2.)-2.3543*logzmax+ 2.0228;
  step=pow(10.,loglambda)/rate_local;

  return step;
}

REAL8 drawRedshift(REAL8 zmin, REAL8 zmax, REAL8 pzmax)
{
  REAL8 test,z,p;
    do 
	{
      test = pzmax * XLALUniformDeviate(randParams);
      z = (zmax-zmin) * XLALUniformDeviate(randParams)+zmin;
	  p= probability_redshift(z);   
	}
	while (test>p);
	
  return z;
}

REAL8 redshift_mass(REAL8 mass, REAL8 z)
{
  REAL8 mz;
  mz= mass * (1.+z);
	
  return mz;
}

REAL8 snr_in_ifo(const char *ifo, SimInspiralTable *inj)
{
  REAL8 this_snr;
  REAL4TimeVectorSeries *tempStrain=NULL;

  AddNumRelStrainModes( &status, &tempStrain, inj);

  this_snr = calculate_ligo_snr_from_strain( tempStrain, inj, ifo);

  XLALDestroyREAL4VectorSequence (tempStrain->data);
  tempStrain->data = NULL;
  LALFree(tempStrain);
  tempStrain = NULL;

  return this_snr;
}

REAL8 network_snr(const char *ifo_list, SimInspiralTable *inj)
{
  char *tmp;
  char *ifo;
  REAL8 snr_total = 0.0;
  REAL8 this_snr;

  tmp = LALCalloc(1, strlen(ifos) + 1);
  strcpy(tmp, ifo_list);

  ifo = strtok (tmp,",");
  while (ifo != NULL)
  {
    this_snr   = snr_in_ifo(ifo, inj);
    snr_total += this_snr * this_snr;
    ifo        = strtok (NULL, ",");
  }

  LALFree(tmp);

  return sqrt(snr_total);
}


void adjust_snr(SimInspiralTable *inj, REAL8 target_snr, const char *ifo_list)
{
  /* Vars for calculating SNRs */
  REAL8 this_snr;
  REAL8 UNUSED low_snr, UNUSED high_snr;
  REAL8 low_dist,high_dist;

  this_snr = network_snr(ifo_list, inj);

  if (this_snr > target_snr)
  {
    high_snr  = this_snr;
    high_dist = inj->distance;

    while (this_snr > target_snr)
    {
      inj-> distance = inj->distance * 3.0;
      this_snr       = network_snr(ifo_list, inj);
    }
    low_snr  = this_snr;
    low_dist = inj->distance;
  } else {
    low_snr  = this_snr;
    low_dist = inj->distance;

    while (this_snr < target_snr)
    {
      inj->distance = (inj->distance) / 3.0;
      this_snr      = network_snr(ifo_list, inj);
    }
    high_snr  = this_snr;
    high_dist = inj->distance;
  }

  while ( abs(target_snr - this_snr) > 1.0 )
  {
    inj->distance = (high_dist + low_dist) / 2.0;
    this_snr = network_snr(ifo_list, inj);

    if (this_snr > target_snr)
    {
      high_snr  = this_snr;
      high_dist = inj->distance;
    } else {
      low_snr  = this_snr;
      low_dist = inj->distance;
    }
  }
}



/*
 *
 * code to step forward in the process table
 *
 */
ProcessParamsTable *next_process_param( const char *name, const char *type,
    const char *fmt, ... )
{
  ProcessParamsTable *pp;
  va_list ap;
  pp = calloc( 1, sizeof( *pp ) );
  if ( ! pp )
  {
    perror( "next_process_param" );
    exit( 1 );
  }
  strncpy( pp->program, PROGRAM_NAME, LIGOMETA_PROGRAM_MAX );
  snprintf( pp->param, LIGOMETA_PARAM_MAX, "--%s", name );
  strncpy( pp->type, type, LIGOMETA_TYPE_MAX );
  va_start( ap, fmt );
  vsnprintf( pp->value, LIGOMETA_VALUE_MAX, fmt, ap );
  va_end( ap );
  return pp;
}

/*
 *
 * print-out of the usage
 *
 */
static void print_usage(char *program)
{
  fprintf(stderr,
      "%s [options]\n"\
      "The following options are recognized.  Options not surrounded in []\n"\
      "are required. Defaults are shown in brackets\n", program );
  fprintf(stderr,
      " [--help ]                 display this message\n"\
      " [--verbose]               print progress information\n"\
      " [--user-tag] usertag      set the usertag \n"\
      " [--output ] name          overwrite the standard file naming convention\n"\
      " [--write-compress]        write a compressed xml file\n\n");\
  fprintf(stderr,
      "Waveform details:\n"\
      " [--seed] randomSeed       seed for random number generator (default : 1)\n"\
      "  --f-lower freq           lower cut-off frequency.\n"\
      "  --waveform wfm           set waveform type to wfm\n"\
      "  --amp-order              set PN order in amplitude\n\n");
  fprintf(stderr,
      "Time distribution information:\n"\
      "  --gps-start-time start   GPS start time for injections\n"\
      "  --gps-end-time end       GPS end time for injections\n"\
      "  --t-distr timeDist       set the time step distribution of injections\n"\
      "                           fixed: fixed time step\n"\
      "                           uniform: uniform distribution\n"\
      "                           exponential: exponential distribution for Poisson process\n"\
      "  [--time-step] step       space injections by average of step seconds\n"\
      "                           (suggestion : 2630 / pi seconds)\n"\
      "  [--time-interval] int    distribute injections in an interval, int s\n"\
      "                           (default : 0 seconds)\n\n");
  fprintf(stderr,
      "Source distribution information:\n"\
      "  --l-distr  locDist       set the source location distribution,\n"\
      "                           locDist must be one of:\n"\
      "                           source: use locations from source-file\n"\
      "                           exttrig: use external trigger file\n"\
      "                           random: uses random locations\n"\
      "                           fixed: set fixed location\n"\
      " [--longitude] longitude   read longitude if fixed value (degrees)\n"
      " [--latitude] latitude     read latitide if fixed value (degrees)\n"
      "  --d-distr distDist       set the distance distribution of injections\n"\
      "                           source: take distance from galaxy source file\n"\
      "                           uniform: uniform distribution in distance\n"\
      "                           log10: uniform distribution in log10(d) \n"\
      "                           volume: uniform distribution in volume\n"\
      "                           sfr: distribution derived from the SFR\n"\
      " [--local-rate] rho        set the local coalescence rate when --d-dist sfr\n"\
      "                           (suggestion: 1 per Mpc^3 per Myr)\n"\
      "  --i-distr INCDIST        set the inclination distribution, must be either\n"\
      "                           uniform: distribute uniformly over arccos(i)\n"\
      "                           gaussian: gaussian distributed in (i)\n"\
      "                           fixed: no distribution, fixed valued of (i)\n"\
      " --polarization psi        set the polarization angle for all \n"
      "                           injections (degrees)\n"\
      " [--incl-std]  inclStd     std dev for gaussian inclination dist\n"\
      " [--fixed-inc]  fixed_inc  value for the fixed inclination angle (in degrees) if '--i-distr fixed' is chosen.\n"\
      " [--max-inc]  max_inc      value for the maximum inclination angle (in degrees) if '--i-distr uniform' is chosen. \n"\
      " [--source-file] sources   read source parameters from sources\n"\
      "                           requires enable/disable milkyway\n"\
      " [--sourcecomplete] distance \n"
      "                           complete galaxy catalog out to distance (kPc)\n"\
      " [--make-catalog]          create a text file of the completed galaxy catalog\n"\
      " [--enable-milkyway] lum   enables MW injections, set MW luminosity\n"\
      " [--disable-milkyway]      disables Milky Way injections\n"\
      " [--exttrig-file] exttrig  XML file containing external trigger\n"\
      " [--min-distance] DMIN     set the minimum distance to DMIN kpc\n"\
      " [--max-distance] DMAX     set the maximum distance to DMAX kpc\n"\
      "                           min/max distance required if d-distr not 'source'\n"\
      " [--use-chirp-distance]    Use this option to scale injections using \n"
      "                           chirp distance (relative to a 1.4,1.4)\n"\
      " [--min-snr] SMIN          Sets the minimum network snr\n"\
      " [--max-snr] SMAX          Sets the maximum network snr\n"\
      " [--log-snr]               If set distribute uniformly in log(snr) rather than snr\n"\
      " [--ifos] ifos             Comma-separated list of ifos to include in network SNR\n\n");
  fprintf(stderr,
      "Mass distribution information:\n"\
      " --m-distr massDist        set the mass distribution of injections\n"\
      "                           must be one of:\n"\
      "                           source: using file containing list of mass pairs\n"\
      "                           nrwaves: using xml file with list of NR waveforms\n"\
      "                           (requires setting max/min total masses)\n"\
      "                           totalMass: uniform distribution in total mass\n"\
      "                           componentMass: uniform in m1 and m2\n"\
      "                           gaussian: gaussian mass distribution\n"\
      "                           log: log distribution in comonent mass\n"\
      "                           totalMassRatio: uniform distribution in total mass ratio\n"\
      "                           logTotalMassUniformMassRatio: log distribution in total mass\n"\
      "                           and uniform in total mass ratio\n"\
      " [--ninja2-mass]           use the NINJA 2 mass-selection algorithm\n"\
      " [--mass-file] mFile       read population mass parameters from mFile\n"\
      " [--nr-file] nrFile        read mass/spin parameters from xml nrFile\n"\
      " [--min-mass1] m1min       set the minimum component mass to m1min\n"\
      " [--max-mass1] m1max       set the maximum component mass to m1max\n"\
      " [--min-mass2] m2min       set the min component mass2 to m2min\n"\
      " [--max-mass2] m2max       set the max component mass2 to m2max\n"\
      " [--min-mtotal] minTotal   sets the minimum total mass to minTotal\n"\
      " [--max-mtotal] maxTotal   sets the maximum total mass to maxTotal\n"\
      " [--mean-mass1] m1mean     set the mean value for mass1\n"\
      " [--stdev-mass1] m1std     set the standard deviation for mass1\n"\
      " [--mean-mass2] m2mean     set the mean value for mass2\n"\
      " [--stdev-mass2] m2std     set the standard deviation for mass2\n"\
      " [--min-mratio] minr       set the minimum mass ratio\n"\
      " [--max-mratio] maxr       set the maximum mass ratio\\n");
  fprintf(stderr,
      "Spin distribution information:\n"\
      "  --disable-spin           disables spinning injections\n"\
      "  --enable-spin            enables spinning injections\n"\
      "                           One of these is required.\n"\
      "  [--min-spin1] spin1min   Set the minimum spin1 to spin1min (0.0)\n"\
      "  [--max-spin1] spin1max   Set the maximum spin1 to spin1max (0.0)\n"\
      "  [--min-spin2] spin2min   Set the minimum spin2 to spin2min (0.0)\n"\
      "  [--max-spin2] spin2max   Set the maximum spin2 to spin2max (0.0)\n"\
      "  [--min-kappa1] kappa1min Set the minimum cos(S1.L_N) to kappa1min (-1.0)\n"\
      "  [--max-kappa1] kappa1max Set the maximum cos(S1.L_N) to kappa1max (1.0)\n"\
      "  [--min-abskappa1] abskappa1min \n"\
      "                           Set the minimum absolute value of cos(S1.L_N)\n"\
      "                           to abskappa1min (0.0)\n"\
      "  [--max-abskappa1] abskappa1max \n"\
      "                           Set the maximum absolute value of cos(S1.L_N) \n"\
      "                           to abskappa1max (1.0)\n\n");
fprintf(stderr,
      "Test parameter information:\n"\
      " --enable-dphi             enable phiTest injections\n"\
      " --dphi0 value             value of the dphi0 parameter\n"\
      " --dphi1 value             value of the dphi1 parameter\n"\
      " --dphi2 value             value of the dphi2 parameter\n"\
      " --dphi3 value             value of the dphi3 parameter\n"\
      " --dphi4 value             value of the dphi4 parameter\n"\
      " --dphi5 value             value of the dphi5 parameter\n"\
      " --dphi5l value            value of the dphi5l parameter\n"\
      " --dphi6 value             value of the dphi6 parameter\n"\
      " --dphi6l value            value of the dphi6l parameter\n"\
      " --dphi7 value             value of the dphi7 parameter\n");
  fprintf(stderr,
      "Tapering the injection waveform:\n"\
      "  [--taper-injection] OPT  Taper the inspiral template using option OPT\n"\
      "                            (start|end|startend) \n)"\
      "  [--band-pass-injection]  sets the tapering method of the injected waveform\n\n");
  fprintf(stderr,
      "Output:\n"\
      " [--write-sim-ring]        Writes a sim_ringdown table\n\n");
}


/*
 *
 * functions to read source masses 
 *
 */

  void 
read_mass_data( char* filename )
{
  char line[256];
  FILE   *fp;
  int n = 0;

  fp=fopen( filename, "r" );
  if ( ! fp )
  {
    perror( "read_mass_data" );
    fprintf( stderr, 
        "Error while trying to open file %s\n", 
        filename );
    exit( 1 );
  }

  /* count the number of lines in the file */
  num_mass=0;
  while ( fgets( line, sizeof( line ), fp ) )
    ++num_mass;

  /* alloc space for the data */
  mass_data = LALCalloc( num_mass, sizeof(*mass_data) );
  if ( !mass_data ) 
  {
    fprintf( stderr, "Allocation error for mass_data\n" );
    exit( 1 );
  }

  /* 'rewind' the file */
  rewind( fp );

  /* read the file finally */
  while ( fgets( line, sizeof( line ), fp ) )
  {
    sscanf( line, "%le %le", &mass_data[n].mass1, &mass_data[n].mass2 );
    n++;
  }

  /* close the file */
  fclose( fp );
}

  void
read_nr_data( char* filename )
{
  SimInspiralTable  *nrSimHead = NULL;
  SimInspiralTable  *thisEvent= NULL;
  INT4               j = 0;

  num_nr = SimInspiralTableFromLIGOLw( &nrSimHead, filename, 0, 0 );


  if ( num_nr < 0 )
  {
    fprintf( stderr, "error: unable to read sim_inspiral table from %s\n", 
        filename );
    exit( 1 );
  }
  else if ( num_nr == 0 )
  {
    fprintf( stderr, "error: zero events in sim_inspiral table from %s\n", 
        filename );
  }

  /* allocate an array of pointers */
  nrSimArray = (SimInspiralTable ** ) 
    LALCalloc( num_nr, sizeof(SimInspiralTable *) );

  if ( !nrSimArray ) 
  {
    fprintf( stderr, "Allocation error for nr simulations\n" );
    exit( 1 );
  }

  for( j = 0, thisEvent=nrSimHead; j < num_nr; 
      ++j, thisEvent = thisEvent->next )
  {
    nrSimArray[j] = thisEvent;
    if (j > 0)
    {
      nrSimArray[j-1]->next = NULL;
    }
  }
}


/*
 *
 * functions to read source distribution
 *
 */

  void 
read_source_data( char* filename )
{
  char line[256];
  FILE *fp;
  int j, k;

  fp = fopen (filename, "r" );
  if ( ! fp )
  {
    perror( "read_source_data" );
    fprintf( stderr, "Could not find file %s\n", filename );
    exit( 1 );
  }

  /* count the number of entries in this file */
  num_source = 0;
  while ( fgets( line, sizeof( line ), fp ) )
    if ( line[0] == '#' )
      continue;
    else 
      ++num_source;

  /* rewind the file */
  rewind( fp );

  /* allocate space */
  source_data = LALCalloc( num_source, sizeof( *source_data ) );
  if ( ! source_data )
  {
    fprintf( stderr, "Allocation error for source_data\n" );
    exit( 1 );
  }

  j = 0;
  while ( fgets( line, sizeof( line ), fp ) )
    if ( line[0] == '#' )
      continue;
    else
    {
      char ra_sgn, dec_sgn;
      REAL8 ra_h, ra_m, dec_d, dec_m;
      int c;

      c = sscanf( line, "%s %c%le:%le %c%le:%le %le %le %le",
          source_data[j].name, &ra_sgn, &ra_h, &ra_m, &dec_sgn, &dec_d, &dec_m,
          &source_data[j].dist, &source_data[j].lum, &source_data[j].fudge );
      if ( c != 10 )
      {
        fprintf( stderr, "error parsing source datafile %s\n", sourceFileName );
        exit( 1 );
      }

      /* by convention, overall sign is carried only on hours/degrees entry */
      source_data[j].ra  = ( ra_h + ra_m / 60.0 ) * LAL_PI / 12.0;
      source_data[j].dec = ( dec_d + dec_m / 60.0 ) * LAL_PI / 180.0;

      if ( ra_sgn == '-' )
        source_data[j].ra *= -1;
      if ( dec_sgn == '-' )
        source_data[j].dec *= -1;
      ++j;
    }

  /* close file */
  fclose( fp );


  /* generate ratio and fraction vectors */
  ratioVec = calloc( num_source, sizeof( REAL8 ) );
  fracVec  = calloc( num_source, sizeof( REAL8  ) );
  if ( !ratioVec || !fracVec )
  {
    fprintf( stderr, "Allocation error for ratioVec/fracVec\n" );
    exit( 1 );
  }

  /* MW luminosity might be zero */
  norm = mwLuminosity;

  /* calculate the fractions of the different sources */
  for ( k = 0; k < num_source; ++k )
    norm += ratioVec[k] = source_data[k].lum * source_data[k].fudge;
  fracVec[0] = ratioVec[0] / norm;
  for ( k = 1; k < num_source; ++k )
    fracVec[k] = fracVec[k-1] + ratioVec[k] / norm;
}

/*
*
*
* Function to complete galaxy catalog
*
*/
void sourceComplete() {

/*  Catalog Completion Constants */
REAL8 Mbstar = -20.45;
/* Mbstar = magnitude at which the number of galaxies begins to fall off exponentially, corrected for reddening (to agree with the
lum density of 0.0198) */
REAL8 phistar = 0.0081/0.92; /* normalization constant */
REAL8 alpha = -0.9; /* determines slope at faint end of luminosity function */
REAL8 initDistance = 0.0; /*minimum Distance for galaxy catalog*/
REAL8 DeltaD = 100.0; /* Distance step for stepping through galaxy catalog (kpc) */
REAL8 maxDistance = srcCompleteDist; /*Distance to which you want to correct the catalog (kPc)*/
REAL8 M_min = -12.0; /* minimum blue light magnitude */
REAL8 M_max = -25; /* maximum blue light magnitude */
REAL8 edgestep = 0.1; /* magnitude bin size */

/*  Vectors  */
REAL8Vector *phibins = NULL; /* Magnitude bins for calculating Schechter function */
REAL8Vector *Distance = NULL; /* Distances from initDistance to maxDistance in steps of DeltaD */
REAL8Vector *phi = NULL; /* Schecter magnitude function */
REAL8Vector *phiN = NULL; /* Number of expected galaxies in each magnitude bin */
REAL8Vector *N = NULL; /* Actual number of galaxies in each magnitude bin */
REAL8Vector *pN = NULL; /* Running tally of the fake galaxies added to the catalog */
REAL8Vector *Corrections = NULL; /* Number of galaxies to be added in each magnitude bin */

/* Other Variables */
int edgenum = (int) ceil((M_min-M_max)/edgestep); /* Number of magnitude bins */
char galaxyname[LIGOMETA_SOURCE_MAX] = "Fake"; /* Beginning of name for all added (non-real) galaxies */
int distnum = (maxDistance-initDistance)/DeltaD; /* Number of elements in Distance vector */
int k_at_25Mpc = floor((25000-initDistance)/DeltaD); /*Initial index for Distance vector - no galaxies added before 25Mpc */
int j,k,q; /* Indices for loops */
REAL8 mag; /* Converted blue light luminosity of each galaxy */
int mag_index; /* Index of each galaxy when binning by magnitude */
FILE *fp; /* File for output of corrected galaxy catalog */
REAL8 pow1 = 0.0; /* Used to calculate Schechter function */
REAL8 pow2 = 0.0; /* Used to calculate Schechter function */

REAL8 UNUSED shellLum = 0.0;

/* Parameters for generating random sky positions */
SimInspiralTable *randPositionTable;
static RandomParams* randPositions=NULL;
int rand_skylocation_seed = 3456;

/* Set up linked list for added galaxies*/
struct FakeGalaxy *myFakeGalaxy;
struct FakeGalaxy *head; /*=myFakeGalaxy;*/
struct FakeGalaxy *saved_next;

/* Create the Vectors */
phibins = XLALCreateREAL8Vector(edgenum);
Distance = XLALCreateREAL8Vector(distnum+1);
phi = XLALCreateREAL8Vector(edgenum);
phiN = XLALCreateREAL8Vector(edgenum); N = XLALCreateREAL8Vector(edgenum);
pN = XLALCreateREAL8Vector(edgenum);
Corrections = XLALCreateREAL8Vector(edgenum);

/* Initialize sky location parameters and FakeGalaxy linked list */
randPositionTable = calloc(1, sizeof(SimInspiralTable));
LALCreateRandomParams( &status, &randPositions, rand_skylocation_seed);
galaxynum = 0;
myFakeGalaxy = (struct FakeGalaxy*) calloc(1, sizeof(struct FakeGalaxy));
head = myFakeGalaxy;

/* Initialize the vectors */
for (j=0; j<edgenum; j++)
  {
  phibins->data[j] = M_max+j*edgestep;
  phiN->data[j] = 0;
  N->data[j] = 0;
  pN->data[j] = 0;
  Corrections->data[j] = 0;

  /* Calculate the theoretical blue light magnitude in each magnitude bin */
  pow1 = -1*pow(10, (-0.4*(phibins->data[j]-Mbstar)));
  pow2 = pow(10, (-0.4*(phibins->data[j]-Mbstar)));
  phi->data[j] = 0.92*phistar*exp(pow1)*pow(pow2, alpha+1);
  }

/* Initialize the Distance array */
for (j=0; j<=distnum; j++)
  {
  Distance->data[j] = initDistance+j*DeltaD;
  }


/* Iterate through Distance vector and bin galaxies according to magnitude at each distance */
for (k = k_at_25Mpc; k<distnum; k++)
  {

  /* Reset N to zero before you count the galaxies with distances less than the current Distance */
  for (q = 0; q<edgenum;q++)
    {
    N->data[q]=0;
    }

  /* Count the number of galaxies in the spherical volume with radius Distance->data[k+1] and bin them in magnitude */
  for( q = 0; q<num_source; q++)
    {
    if ( (source_data[q].dist<=Distance->data[k+1]) )
      {
      /* Convert galaxy luminosity to blue light magnitude */
      mag = -2.5*(log10(source_data[q].lum)+7.808);
      /* Calculate which magnitude bin it falls in */
      mag_index = (int) floor((mag-M_max)/edgestep);
      /* Create a histogram array of the number of galaxies in each magnitude bin */
      if (mag_index >= 0 && mag_index<edgenum)
        {
        N->data[mag_index] += 1.0;
        }
      else printf("WARNING GALAXY DOESNT FIT IN BIN\n");
      }
    }

  /* Add galaxies to the catalog based on the difference between the expected number of galaxies and the number of galaxies in the catalog */
  for (j = 0; j<edgenum; j++)
    {
    /* Number of galaxies expected in the spherical volume with radius Distance->data[k+1] */
    phiN->data[j] =edgestep*phi->data[j]*(4.0/3.0)*LAL_PI*(pow(Distance->data[k+1]/1000.0,3));
    /*Difference between the counted number of galaxies and the expected number of galaxies */
    Corrections->data[j] = phiN->data[j] - N->data[j] - pN->data[j];
    /* If there are galaxies missing, add them */
    if (Corrections->data[j]>0.0)
      {
      for (q=0;q<floor(Corrections->data[j]);q++)
        {
        randPositionTable = XLALRandomInspiralSkyLocation( randPositionTable, randPositions);
        myFakeGalaxy->dist = Distance->data[k+1];
        myFakeGalaxy->ra = randPositionTable->longitude;
        myFakeGalaxy->dec = randPositionTable->latitude;
        myFakeGalaxy->fudge = 1;
        sprintf(myFakeGalaxy->name, "%s%d", galaxyname, galaxynum);
        myFakeGalaxy->lum = pow(10.0, (phibins->data[j]/(-2.5)-7.808));
        myFakeGalaxy->next = (struct FakeGalaxy*) calloc(1,sizeof(struct FakeGalaxy));
        myFakeGalaxy = myFakeGalaxy->next;
        galaxynum++;
        pN->data[j] += 1.0;
        }
      }
    }
  }

/*Combine source_data (original catalog) and FakeGalaxies into one array */
temparray = calloc((num_source+galaxynum), sizeof(*source_data));
  if ( !temparray )
  {     fprintf( stderr, "Allocation error for temparray\n" );
    exit( 1 );
  }

for (j=0;j<num_source;j++) {
        temparray[j].dist = source_data[j].dist;
        temparray[j].lum = source_data[j].lum;
        sprintf(temparray[j].name, "%s", source_data[j].name);
        temparray[j].ra = source_data[j].ra;
        temparray[j].dec = source_data[j].dec;
        temparray[j].fudge = source_data[j].fudge;
}
myFakeGalaxy = head;
for (j=num_source;j<(num_source+galaxynum);j++) {
        temparray[j].dist = myFakeGalaxy->dist;
        temparray[j].lum = myFakeGalaxy->lum;
        sprintf(temparray[j].name, "%s", myFakeGalaxy->name);
        temparray[j].ra = myFakeGalaxy->ra;
        temparray[j].dec = myFakeGalaxy->dec;
        temparray[j].fudge = myFakeGalaxy->fudge;
        myFakeGalaxy = myFakeGalaxy->next;
}
myFakeGalaxy->next = NULL;

/*Point old_source_data at source_data */
old_source_data = source_data;

/*Point source_data at the new array*/
source_data = temparray;
shellLum = 0;

if (makeCatalog == 1) {
/* Write the corrected catalog to a file */
fp = fopen("correctedcatalog.txt", "w+");
for (j=0; j<(num_source+galaxynum);j++) { 
fprintf(fp, "%s %g %g %g %g %g \n", source_data[j].name, source_data[j].ra, source_data[j].dec, source_data[j].dist, source_data[j].lum, source_data[j].fudge );
}
fclose(fp);
}
/* Recalculate some variables from read_source_data that will have changed due to the addition of fake galaxies */
 ratioVec = (REAL8*) calloc( (num_source+galaxynum), sizeof( REAL8 ) );
 fracVec  = (REAL8*) calloc( (num_source+galaxynum), sizeof( REAL8  ) );
  if ( !ratioVec || !fracVec )
  {
    fprintf( stderr, "Allocation error for ratioVec/fracVec\n" );
    exit( 1 );
  }

  /* MW luminosity might be zero */
  norm = mwLuminosity;

  /* calculate the fractions of the different sources */
  for ( i = 0; i <(num_source+galaxynum); ++i )
    norm += ratioVec[i] = source_data[i].lum * source_data[i].fudge;
  fracVec[0] = ratioVec[0] / norm;
  for ( i = 1; i <(num_source+galaxynum); ++i )
    fracVec[i] = fracVec[i-1] + ratioVec[i] / norm;

/* Free some stuff */
myFakeGalaxy = head;
for (j=0; j<galaxynum; j++) {
        saved_next = myFakeGalaxy->next;
        free(myFakeGalaxy);
        myFakeGalaxy = saved_next;
}
LALFree(old_source_data);
LALDestroyRandomParams( &status, &randPositions);

XLALDestroyREAL8Vector(phibins);
XLALDestroyREAL8Vector(Corrections);
XLALDestroyREAL8Vector(Distance);
XLALDestroyREAL8Vector(phi);
XLALDestroyREAL8Vector(phiN);
XLALDestroyREAL8Vector(N);
XLALDestroyREAL8Vector(pN);
}



/*
 *
 * functions to draw masses from mass distribution
 *
 */

void drawMassFromSource( SimInspiralTable* table )
{ 
  REAL4 m1, m2, eta;
  int mass_index=0;

  /* choose masses from the mass-list */  
  mass_index = (int)( num_mass * XLALUniformDeviate( randParams ) );
  m1 = redshift_mass(mass_data[mass_index].mass1,redshift);
  m2 = redshift_mass(mass_data[mass_index].mass2,redshift);

  eta=m1 * m2 / ( ( m1 + m2 ) * ( m1 + m2 ) );
  table->mass1 = m1;
  table->mass2 = m2;
  table->eta = eta;
  table->mchirp = pow( eta, 0.6) * (m1 + m2); 
}


/*
 *
 * functions to draw masses from mass distribution
 *
 */
void drawMassSpinFromNR( SimInspiralTable* table )
{ 
  int mass_index=0;

  /* choose masses from the mass-list */  
  mass_index = (int)( num_nr * XLALUniformDeviate( randParams ) );
  XLALRandomNRInjectTotalMass( table, randParams, minMtotal, maxMtotal, 
      nrSimArray[mass_index]);
}


void drawMassSpinFromNRNinja2( SimInspiralTable* inj )
{ 
  /* For ninja2 we first select a mass, then find */
  /* a waveform that can be injected at that mass */

  int j,k;
  REAL8 startFreq, startFreqHz, massTotal;
  int indx,tmp,*indicies;

  /* Permute the indicies in a random order      */
  /* This lets us check each available waveform  */
  /* once and lets us know when no option works  */
  indicies = (int *) LALCalloc( num_nr, sizeof(int) );

  for ( j = 0; j < num_nr; j++ )
    indicies[j] = j;

  for ( j = 0; j < num_nr; j++ )
  {
    indx           = (int) ( (num_nr-j) * XLALUniformDeviate( randParams ) ) + j;
    tmp            = indicies[j];
    indicies[j]    = indicies[indx];
    indicies[indx] = tmp;
  }

  massTotal = (maxMtotal - minMtotal) * XLALUniformDeviate( randParams ) + minMtotal;

  for ( j = 0; j < num_nr; j++ )
  {
    k           = indicies[j];
    startFreq   = start_freq_from_frame_url(nrSimArray[k]->numrel_data);
    startFreqHz = startFreq / (LAL_TWOPI * massTotal * LAL_MTSUN_SI);

    /* if this startFreqHz makes us happy, inject it */
    if (startFreqHz <= inj->f_lower)
    {
      /* This is a copy of XLALRandomNRInjectTotalMass without  */
      /* the random mass selection.  TODO: refactor that method */
      inj->eta    = nrSimArray[k]->eta;
      inj->mchirp = massTotal * pow(inj->eta, 3.0/5.0);

      /* set mass1 and mass2 */
      inj->mass1 = (massTotal / 2.0) * (1 + pow( (1 - 4 * inj->eta), 0.5) );
      inj->mass2 = (massTotal / 2.0) * (1 - pow( (1 - 4 * inj->eta), 0.5) );

      /* copy over the spin parameters */
      inj->spin1x = nrSimArray[k]->spin1x;
      inj->spin1y = nrSimArray[k]->spin1y;
      inj->spin1z = nrSimArray[k]->spin1z;
      inj->spin2x = nrSimArray[k]->spin2x;
      inj->spin2y = nrSimArray[k]->spin2y;
      inj->spin2z = nrSimArray[k]->spin2z;

      /* copy over the numrel information */
      inj->numrel_mode_min = nrSimArray[k]->numrel_mode_min;
      inj->numrel_mode_max = nrSimArray[k]->numrel_mode_max;
      snprintf(inj->numrel_data, LIGOMETA_STRING_MAX, "%s",
               nrSimArray[k]->numrel_data);

      XLALFree(indicies);
      return;
    }
  }

  /* If we hit the end of the list, oops */
  XLALFree(indicies);
  /* should throw an error here... */
  fprintf(stderr,"No waveform could be injected at MTotal=%f Msun\n", massTotal/LAL_MTSUN_SI);
}

/*
 *
 * functions to draw sky location from source distribution
 *
 */
void drawFromSource( REAL8 *rightAscension,
    REAL8 *declination,
    REAL8 *distance,
    CHAR   name[LIGOMETA_SOURCE_MAX] )
{
  REAL4 u;
  int j;

  u=XLALUniformDeviate( randParams );

  /* draw from the source table */
  for ( j = 0; j < num_source; ++j )
  {
    if ( u < fracVec[j] )
    {
      /* put the parameters */
      *rightAscension = source_data[j].ra;
      *declination    = source_data[j].dec;
      *distance = source_data[j].dist/1000.0;
      memcpy( name, source_data[j].name,
          sizeof(CHAR) * LIGOMETA_SOURCE_MAX );
      return;
    }
  }

  /* now then, draw from MilkyWay
   * WARNING: This sets location AND distance */
  XLALRandomInspiralMilkywayLocation( rightAscension, declination, distance, 
      randParams );
  memcpy( name, MW_name, sizeof(CHAR) * 30 );

}

/*
 *
 * functions to draw sky location from exttrig source file
 *
 */
void drawLocationFromExttrig( SimInspiralTable* table )
{
  LIGOTimeGPS timeGRB;  /* real time of the GRB */
  REAL4 ra_rad, de_rad;
  REAL8 gmst1, gmst2;  

  /* convert the position (stored as degree) to radians first */
  ra_rad = exttrigHead->event_ra  * LAL_PI_180;
  de_rad = exttrigHead->event_dec * LAL_PI_180;

  /* populate the time structures */
  timeGRB.gpsSeconds     = exttrigHead->start_time;
  timeGRB.gpsNanoSeconds = exttrigHead->start_time_ns;

  gmst1 = XLALGreenwichMeanSiderealTime(&timeGRB);
  gmst2 = XLALGreenwichMeanSiderealTime(&table->geocent_end_time);

  /* populate the table */
  table->longitude = ra_rad- gmst1 + gmst2;
  table->latitude  = de_rad;
}


/* 
 *
 * generate all parameters (sky position and angles) for a random inspiral 
 *
 */
int main( int argc, char *argv[] )
{ 
  LIGOTimeGPS gpsStartTime = {-1,0};
  LIGOTimeGPS gpsEndTime = {-1,0};
  LIGOTimeGPS currentGpsTime;
  long gpsDuration;

  REAL8 meanTimeStep = -1;
  REAL8 timeInterval = 0;
  REAL4 fLower = -1;
  UINT4 useChirpDist = 0;
  REAL4 minMass10, maxMass10, minMass20, maxMass20, minMtotal0, maxMtotal0, meanMass10, meanMass20, massStdev10, massStdev20; /* masses at z=0 */
  REAL8 pzmax=0; /* maximal value of the probability distribution of the redshift */ 
  size_t ninj;
  int rand_seed = 1;

  /* waveform */
  CHAR waveform[LIGOMETA_WAVEFORM_MAX];
  CHAR dummy[256];
  INT4 amp_order = -1;
  /* xml output data */
  CHAR                  fname[256];
  CHAR                 *userTag = NULL;
  MetadataTable         proctable;
  MetadataTable         procparams;
  MetadataTable         injections;
  MetadataTable         ringparams;
  ProcessParamsTable   *this_proc_param;
  LIGOLwXMLStream       xmlfp;

  REAL8 drawnDistance = 0.0;
  REAL8 drawnRightAscension = 0.0;
  REAL8 drawnDeclination = 0.0;
  CHAR  drawnSourceName[LIGOMETA_SOURCE_MAX];

  REAL8 targetSNR;

  int aligned  = 0;


  status=blank_status;

  /* getopt arguments */
  struct option long_options[] =
  {
    {"help",                          no_argument, 0,                'h'},
    {"verbose",                 no_argument,       &vrbflg,           1 },
    {"source-file",             required_argument, 0,                'f'},
    {"mass-file",               required_argument, 0,                'm'},
    {"nr-file",                 required_argument, 0,                'c'},
    {"exttrig-file",            required_argument, 0,                'E'},
    {"f-lower",                 required_argument, 0,                'F'},
    {"gps-start-time",          required_argument, 0,                'a'},
    {"gps-end-time",            required_argument, 0,                'b'},
    {"t-distr",                 required_argument, 0,                '('},
    {"time-step",               required_argument, 0,                't'},
    {"time-interval",           required_argument, 0,                'i'},
    {"seed",                    required_argument, 0,                's'},
    {"waveform",                required_argument, 0,                'w'},
    {"amp-order",               required_argument, 0,                'q'},
    {"user-tag",                required_argument, 0,                'Z'},
    {"userTag",                 required_argument, 0,                'Z'},
    {"m-distr",                 required_argument, 0,                'd'},
    {"min-mass1",               required_argument, 0,                'j'},
    {"max-mass1",               required_argument, 0,                'k'},
    {"min-mass2",               required_argument, 0,                'J'},
    {"max-mass2",               required_argument, 0,                'K'},
    {"min-mtotal",              required_argument, 0,                'A'},
    {"max-mtotal",              required_argument, 0,                'L'},
    {"mean-mass1",              required_argument, 0,                'n'},
    {"mean-mass2",              required_argument, 0,                'N'},
    {"ninja2-mass",             no_argument,       &ninjaMass,         1},
    {"stdev-mass1",             required_argument, 0,                'o'},
    {"stdev-mass2",             required_argument, 0,                'O'},
    {"min-mratio",              required_argument, 0,                'x'},
    {"max-mratio",              required_argument, 0,                'y'},
    {"min-distance",            required_argument, 0,                'p'},
    {"max-distance",            required_argument, 0,                'r'},
    {"use-chirp-distance",      no_argument,       0,                ','},
    {"min-snr",                 required_argument, 0,                '1'},
    {"max-snr",                 required_argument, 0,                '2'},
    {"log-snr",                 no_argument,       &logSNR,            1},
    {"ifos",                    required_argument, 0,                '3'},
    {"d-distr",                 required_argument, 0,                'e'},
    {"local-rate",              required_argument, 0,                ')'},
    {"l-distr",                 required_argument, 0,                'l'},
    {"longitude",               required_argument, 0,                'v'},
    {"latitude",                required_argument, 0,                'z'},
    {"i-distr",                 required_argument, 0,                'I'},
    {"incl-std",                required_argument, 0,                'B'},
    {"fixed-inc",               required_argument, 0,                'C'},   
    {"max-inc",                 required_argument, 0,               1001},   
    {"polarization",            required_argument, 0,                'S'},
    {"sourcecomplete",          required_argument, 0,                'H'},
    {"make-catalog",            no_argument,       0,                '.'},
    {"enable-milkyway",         required_argument, 0,                'M'},
    {"disable-milkyway",        no_argument,       0,                'D'},
    {"min-spin1",               required_argument, 0,                'g'},
    {"min-kappa1",              required_argument, 0,                'Q'},
    {"max-kappa1",              required_argument, 0,                'R'},
    {"min-abskappa1",           required_argument, 0,                'X'},
    {"max-abskappa1",           required_argument, 0,                'Y'},
    {"max-spin1",               required_argument, 0,                'G'},
    {"min-spin2",               required_argument, 0,                'u'},
    {"max-spin2",               required_argument, 0,                'U'},
    {"output",                  required_argument, 0,                'P'},
    {"version",                 no_argument,       0,                'V'},
    {"enable-spin",             no_argument,       0,                'T'},
    {"disable-spin",            no_argument,       0,                'W'},
    {"write-compress",          no_argument,       &outCompress,       1},
    {"taper-injection",         required_argument, 0,                '*'},
    {"band-pass-injection",     no_argument,       0,                '}'},
    {"write-sim-ring",          no_argument,       0,                '{'},
    {"enable-dphi",             no_argument,       0,                 '@'},
    {"dphi0",                   required_argument, 0,                 1010},
    {"dphi1",                   required_argument, 0,                 1011},
    {"dphi2",                   required_argument, 0,                 1012},
    {"dphi3",                   required_argument, 0,                 1013},
    {"dphi4",                   required_argument, 0,                 1014},
    {"dphi5",                   required_argument, 0,                 1015},
    {"dphi5l",                  required_argument, 0,                 1016},
    {"dphi6",                   required_argument, 0,                 1017},
    {"dphi6l",                  required_argument, 0,                 1018},
    {"dphi7",                   required_argument, 0,                 1019},          
    {0, 0, 0, 0}
  };
  int c;

  /* set up inital debugging values */
  lal_errhandler = LAL_ERR_EXIT;
  set_debug_level( "1" );

  /* create the process and process params tables */
  proctable.processTable = (ProcessTable *) 
    calloc( 1, sizeof(ProcessTable) );
  XLALGPSTimeNow(&(proctable.processTable->start_time));
  XLALPopulateProcessTable(proctable.processTable, PROGRAM_NAME, LALAPPS_VCS_IDENT_ID,
      LALAPPS_VCS_IDENT_STATUS, LALAPPS_VCS_IDENT_DATE, 0);
  snprintf( proctable.processTable->comment, LIGOMETA_COMMENT_MAX, " " );
  this_proc_param = procparams.processParamsTable = (ProcessParamsTable *) 
    calloc( 1, sizeof(ProcessParamsTable) );

  /* clear the waveform field */
  memset( waveform, 0, LIGOMETA_WAVEFORM_MAX * sizeof(CHAR) );

  /* parse the arguments */
  while ( 1 )
  {
    /* getopt_long stores long option here */
    int option_index = 0;
    long int gpsinput;
    size_t optarg_len;

    c = getopt_long_only( argc, argv, 
        "hf:m:a:b:t:s:w:i:M:*", long_options, &option_index );

    /* detect the end of the options */
    if ( c == - 1 )
    {
      break;
    }

    switch ( c )
    {
      case 0:
        /* if this option set a flag, do nothing else now */
        if ( long_options[option_index].flag != 0 )
        {
          break;
        }
        else
        {
          fprintf( stderr, "error parsing option %s with argument %s\n",
              long_options[option_index].name, optarg );
          exit( 1 );
        }
        break;

      case 'f':
        optarg_len = strlen( optarg ) + 1;
        sourceFileName = calloc( 1, optarg_len * sizeof(char) );
        memcpy( sourceFileName, optarg, optarg_len * sizeof(char) );
        this_proc_param = this_proc_param->next = 
          next_process_param( long_options[option_index].name, "string", 
              "%s", optarg );
        break;

      case 'm':
        optarg_len = strlen( optarg ) + 1;
        massFileName = calloc( 1, optarg_len * sizeof(char) );
        memcpy( massFileName, optarg, optarg_len * sizeof(char) );
        this_proc_param = this_proc_param->next = 
          next_process_param( long_options[option_index].name, "string", 
              "%s", optarg );
        break;

      case 'c':
        optarg_len = strlen( optarg ) + 1;
        nrFileName = calloc( 1, optarg_len * sizeof(char) );
        memcpy( nrFileName, optarg, optarg_len * sizeof(char) );
        this_proc_param = this_proc_param->next = 
          next_process_param( long_options[option_index].name, "string", 
              "%s", optarg );
        break;

      case 'E':
        optarg_len = strlen( optarg ) + 1;
        exttrigFileName = calloc( 1, optarg_len * sizeof(char) );
        memcpy( exttrigFileName, optarg, optarg_len * sizeof(char) );
        this_proc_param = this_proc_param->next = 
          next_process_param( long_options[option_index].name, "string", 
              "%s", optarg );
        break;

      case 'F':
        fLower = atof( optarg );
        this_proc_param = this_proc_param->next = 
          next_process_param( long_options[option_index].name, "float", 
              "%f", fLower );
        break;

      case 'a':
        gpsinput = atol( optarg );
        if ( gpsinput < 441417609 )
        {
          fprintf( stderr, "invalid argument to --%s:\n"
              "GPS start time is prior to " 
              "Jan 01, 1994  00:00:00 UTC:\n"
              "(%ld specified)\n",
              long_options[option_index].name, gpsinput );
          exit( 1 );
        }
        if ( gpsinput > 999999999 )
        {
          fprintf( stderr, "invalid argument to --%s:\n"
              "GPS start time is after " 
              "Sep 14, 2011  01:46:26 UTC:\n"
              "(%ld specified)\n", 
              long_options[option_index].name, gpsinput );
          exit( 1 );
        }
        gpsStartTime.gpsSeconds = gpsinput;
        gpsStartTime.gpsNanoSeconds = 0;        
        this_proc_param = this_proc_param->next = 
          next_process_param( long_options[option_index].name, "int", 
              "%ld", gpsinput );
        break;

      case 'b':
        gpsinput = atol( optarg );
        if ( gpsinput < 441417609 )
        {
          fprintf( stderr, "invalid argument to --%s:\n"
              "GPS start time is prior to " 
              "Jan 01, 1994  00:00:00 UTC:\n"
              "(%ld specified)\n",
              long_options[option_index].name, gpsinput );
          exit( 1 );
        }
        if ( gpsinput > 999999999 )
        {
          fprintf( stderr, "invalid argument to --%s:\n"
              "GPS start time is after " 
              "Sep 14, 2011  01:46:26 UTC:\n"
              "(%ld specified)\n", 
              long_options[option_index].name, gpsinput );
          exit( 1 );
        }
        gpsEndTime.gpsSeconds = gpsinput;
        gpsEndTime.gpsNanoSeconds = 0;
        this_proc_param = this_proc_param->next = 
          next_process_param( long_options[option_index].name, "int", 
              "%ld", gpsinput );
        break;

      case 's':
        rand_seed = atoi( optarg );
        this_proc_param = this_proc_param->next = 
          next_process_param( long_options[option_index].name, "int", 
              "%d", rand_seed );
        break;
			
      case '(':
		optarg_len = strlen( optarg ) + 1;
		memcpy( dummy, optarg, optarg_len );

		if (!strcmp(dummy, "fixed")) 
		{         
		  tDistr=LALINSPIRAL_FIXED_TIME_DIST; 
		} 
		else if (!strcmp(dummy, "uniform")) 
		{
		  tDistr=LALINSPIRAL_UNIFORM_TIME_DIST;
		}  
		else if(!strcmp(dummy, "exponential")) 
		{         
		  tDistr=LALINSPIRAL_EXPONENTIAL_TIME_DIST; 
		} 
		else 
		{
		  tDistr=LALINSPIRAL_UNKNOWN_TIME_DIST; 
		  fprintf( stderr, "invalid argument to --%s:\n"
			  "unknown time distribution: %s must be one of\n"
			  "fixed, uniform or exponential\n", 
			  long_options[option_index].name, optarg );
		  exit( 1 );
		}
		break;
  
      case ')':
	    localRate = atof( optarg );
	    this_proc_param = this_proc_param->next = 
	    next_process_param( long_options[option_index].name,
			"float", "%le", localRate );
	    break;

      case 't':
        {
          meanTimeStep = atof( optarg );
          this_proc_param = this_proc_param->next = 
            next_process_param( long_options[option_index].name, "float", 
                "%le", meanTimeStep );
        }
        break;

      case 'i':
        timeInterval = atof( optarg );
        this_proc_param = this_proc_param->next = 
          next_process_param( long_options[option_index].name, 
              "float", "%le", timeInterval );
        break;

      case 'w':
        snprintf( waveform, LIGOMETA_WAVEFORM_MAX, "%s", optarg );
        this_proc_param = this_proc_param->next = 
          next_process_param( long_options[option_index].name, "string", 
              "%s", optarg );
        break;

      case 'q':
        amp_order = atof( optarg );
        this_proc_param = this_proc_param->next = 
          next_process_param( long_options[option_index].name,
            "int", "%ld", amp_order );
      break;

      case 'M':
        /* set the luminosity of the Milky Way */
        mwLuminosity = atof( optarg );
        if ( mwLuminosity < 0 )
        {
          fprintf( stderr, "invalid argument to --%s:\n"
              "Milky Way luminosity must be positive" 
              "(%f specified)\n", 
              long_options[option_index].name, mwLuminosity );
          exit( 1 );
        }

        this_proc_param = this_proc_param->next = 
          next_process_param( long_options[option_index].name, "float", 
              "%le", mwLuminosity );
        break;  

      case 'D':
        /* set the luminosity of the Milky Way */
        this_proc_param = this_proc_param->next = 
          next_process_param( long_options[option_index].name, "string", 
              "" );
        mwLuminosity = 0;
        break;

      case 'Z':
        /* create storage for the usertag */
        optarg_len = strlen( optarg ) + 1;
        userTag = (CHAR *) calloc( optarg_len, sizeof(CHAR) );
        memcpy( userTag, optarg, optarg_len );

        this_proc_param = this_proc_param->next = (ProcessParamsTable *)
          calloc( 1, sizeof(ProcessParamsTable) );
        snprintf( this_proc_param->program, LIGOMETA_PROGRAM_MAX, "%s", 
            PROGRAM_NAME );
        snprintf( this_proc_param->param, LIGOMETA_PARAM_MAX, "--userTag" );
        snprintf( this_proc_param->type, LIGOMETA_TYPE_MAX, "string" );
        snprintf( this_proc_param->value, LIGOMETA_VALUE_MAX, "%s",
            optarg );
        break;

      case 'd':
        optarg_len = strlen( optarg ) + 1;
        memcpy( dummy, optarg, optarg_len );
        this_proc_param = this_proc_param->next = (ProcessParamsTable *)
          calloc( 1, sizeof(ProcessParamsTable) );
        snprintf( this_proc_param->program, LIGOMETA_PROGRAM_MAX, "%s", 
            PROGRAM_NAME );
        snprintf( this_proc_param->param, LIGOMETA_PARAM_MAX, "--m-distr" );
        snprintf( this_proc_param->type, LIGOMETA_TYPE_MAX, "string" );
        snprintf( this_proc_param->value, LIGOMETA_VALUE_MAX, "%s",
            optarg );

        if (!strcmp(dummy, "source"))
        {
          mDistr=massFromSourceFile;
        }
        else if (!strcmp(dummy, "nrwaves")) 
        {
          mDistr=massFromNRFile; 
        } 
        else if (!strcmp(dummy, "totalMass")) 
        {
          mDistr=uniformTotalMass;
        }  
        else if (!strcmp(dummy, "componentMass")) 
        {
          mDistr=uniformComponentMass;
        }  
        else if (!strcmp(dummy, "gaussian")) 
        {
          mDistr=gaussianMassDist;
        } 
        else if (!strcmp(dummy, "log")) 
        {
          mDistr=logComponentMass;
        }
        else if (!strcmp(dummy, "totalMassRatio"))
        {
          mDistr=uniformTotalMassRatio;
        }
        else if (!strcmp(dummy, "logTotalMassUniformMassRatio"))
          mDistr=logMassUniformTotalMassRatio;
        else
        {
          fprintf( stderr, "invalid argument to --%s:\n"
              "unknown mass distribution: %s must be one of\n"
              "(source, nrwaves, totalMass, componentMass, gaussian, log,\n"
              "totalMassRatio, logTotalMassUniformMassRatio)\n", 
              long_options[option_index].name, optarg );
          exit( 1 );
        }
        break;

      case 'j':
        minMass1 = atof( optarg );
        this_proc_param = this_proc_param->next = 
          next_process_param( long_options[option_index].name, 
              "float", "%le", minMass1 );
        break; 

      case 'k':
        maxMass1 = atof( optarg );
        this_proc_param = this_proc_param->next = 
          next_process_param( long_options[option_index].name, 
              "float", "%le", maxMass1 );
        break;

      case 'J':
        minMass2 = atof( optarg );
        this_proc_param = this_proc_param->next = 
          next_process_param( long_options[option_index].name, 
              "float", "%le", minMass2 );
        break; 

      case 'K':
        maxMass2 = atof( optarg );
        this_proc_param = this_proc_param->next = 
          next_process_param( long_options[option_index].name, 
              "float", "%le", maxMass2 );
        break;

      case 'A':
        minMtotal = atof( optarg );
        this_proc_param = this_proc_param->next = 
          next_process_param( long_options[option_index].name, 
              "float", "%le", minMtotal );
        break;

      case 'L':
        maxMtotal = atof( optarg );
        this_proc_param = this_proc_param->next = 
          next_process_param( long_options[option_index].name, 
              "float", "%le", maxMtotal );
        break;

      case 'n':
        meanMass1 = atof( optarg );
        this_proc_param = this_proc_param->next = 
          next_process_param( long_options[option_index].name, 
              "float", "%le", meanMass1 );
        break;

      case 'N':
        meanMass2 = atof( optarg );
        this_proc_param = this_proc_param->next = 
          next_process_param( long_options[option_index].name, 
              "float", "%le", meanMass2 );
        break;

      case 'o':
        massStdev1 = atof( optarg );
        this_proc_param = this_proc_param->next = 
          next_process_param( long_options[option_index].name, 
              "float", "%le", massStdev1 );
        break;

      case 'O':
        massStdev2 = atof( optarg );
        this_proc_param = this_proc_param->next = 
          next_process_param( long_options[option_index].name, 
              "float", "%le", massStdev2 );
        break;

      case 'x':
        minMassRatio = atof( optarg );
        this_proc_param = this_proc_param->next = 
          next_process_param( long_options[option_index].name, 
              "float", "%le", minMassRatio );
        break;

      case 'y':
        maxMassRatio = atof( optarg );
        this_proc_param = this_proc_param->next = 
          next_process_param( long_options[option_index].name, 
              "float", "%le", maxMassRatio );
        break;

      case 'p':
        /* minimum distance from earth */
        dmin = (REAL4) atof( optarg );
        if ( dmin <= 0 )
        {
          fprintf( stderr, "invalid argument to --%s:\n"
              "minimum distance must be > 0: "
              "(%f kpc specified)\n",
              long_options[option_index].name, dmin );
          exit( 1 );
        }
        this_proc_param = this_proc_param->next = 
          next_process_param( long_options[option_index].name, 
              "float", "%e", dmin );
        break;

      case 'r':
        /* max distance from earth */
        dmax = (REAL4) atof( optarg );
        if ( dmax <= 0 )
        {
          fprintf( stderr, "invalid argument to --%s:\n"
              "maximum distance must be greater than 0: "
              "(%f kpc specified)\n",
              long_options[option_index].name, dmax );
          exit( 1 );
        }
        this_proc_param = this_proc_param->next = 
          next_process_param( long_options[option_index].name, 
              "float", "%e", dmax );
        break;

      case ',':
        /* Distribute injections in chirp distance not distance*/
        this_proc_param = this_proc_param->next =
          next_process_param( long_options[option_index].name, "string",
              "" );
        useChirpDist = 1;
        break;

      case 'e':
        optarg_len = strlen( optarg ) + 1;
        memcpy( dummy, optarg, optarg_len );
        this_proc_param = this_proc_param->next = (ProcessParamsTable *)
          calloc( 1, sizeof(ProcessParamsTable) );
        snprintf( this_proc_param->program, LIGOMETA_PROGRAM_MAX, "%s", 
            PROGRAM_NAME );
        snprintf( this_proc_param->param,LIGOMETA_PARAM_MAX,"--d-distr" );
        snprintf( this_proc_param->type, LIGOMETA_TYPE_MAX, "string" );
        snprintf( this_proc_param->value, LIGOMETA_VALUE_MAX, "%s",
            optarg );

        if (!strcmp(dummy, "source")) 
        {         
          dDistr=distFromSourceFile; 
        } 
        else if (!strcmp(dummy, "uniform")) 
        {
          dDistr=uniformDistance;
        }
        else if (!strcmp(dummy, "log10")) 
        {
          dDistr=uniformLogDistance;
        } 
        else if (!strcmp(dummy, "volume")) 
        {
          dDistr=uniformVolume;
        }
        else if (!strcmp(dummy, "sfr"))
        {
          dDistr=sfr;
        }
        else
        {
          fprintf( stderr, "invalid argument to --%s:\n"
              "unknown source distribution: "
              "%s, must be one of (uniform, log10, volume, source)\n", 
              long_options[option_index].name, optarg );
          exit( 1 );
        }

        break;

      case 'l':
        optarg_len = strlen( optarg ) + 1;
        memcpy( dummy, optarg, optarg_len );
        this_proc_param = this_proc_param->next = (ProcessParamsTable *)
          calloc( 1, sizeof(ProcessParamsTable) );
        snprintf( this_proc_param->program, LIGOMETA_PROGRAM_MAX, "%s", 
            PROGRAM_NAME );
        snprintf( this_proc_param->param, LIGOMETA_PARAM_MAX, "--l-distr" );
        snprintf( this_proc_param->type, LIGOMETA_TYPE_MAX, "string" );
        snprintf( this_proc_param->value, LIGOMETA_VALUE_MAX, "%s",
            optarg );

        if (!strcmp(dummy, "source")) 
        {         
          lDistr=locationFromSourceFile; 
        } 
        else if (!strcmp(dummy, "exttrig")) 
        {
          lDistr=locationFromExttrigFile;    
        } 
        else if (!strcmp(dummy, "random")) 
        {
          lDistr=uniformSkyLocation;        
        }
        else if(!strcmp(dummy, "fixed"))
        {
          lDistr=fixedSkyLocation;    
        } 
        else
        {
          fprintf( stderr, "invalid argument to --%s:\n"
              "unknown location distribution: "
              "%s must be one of (source, random)\n", 
              long_options[option_index].name, optarg );
          exit( 1 );
        }

        break;

      case 'H':
        /* Turn on galaxy catalog completion function */
        srcComplete = 1;
        srcCompleteDist = (REAL8) atof( optarg );
        break;

      case '.':
        /* Create a text file of completed catalog */
        makeCatalog = 1;
        break;

      case 'v':
        /* fixed location (longitude) */
        longitude =  atof( optarg )*LAL_PI_180 ;
        if (longitude <= (  LAL_PI + epsAngle ) && \
            longitude >= ( -LAL_PI - epsAngle ))
        { 
          this_proc_param = this_proc_param->next = 
            next_process_param( long_options[option_index].name, 
                "float", "%e", longitude );
        }
        else
        {
          fprintf(stderr,"invalid argument to --%s:\n"
                  "%s must be between -180. and 180. degrees\n",
                  long_options[option_index].name, optarg );
          exit( 1 );
        }
        break;

      case 'z':
        /* fixed location (latitude) */
        latitude = (REAL4) atof( optarg )*LAL_PI_180;
        if (latitude <= (  LAL_PI/2. + epsAngle ) && \
            latitude >= ( -LAL_PI/2. - epsAngle ))
        { 
          this_proc_param = this_proc_param->next = 
            next_process_param( long_options[option_index].name, 
                "float", "%e", latitude );
        }
        else
        {
          fprintf(stderr,"invalid argument to --%s:\n"
                  "%s must be between -90. and 90. degrees\n",
                  long_options[option_index].name, optarg );
          exit( 1 );
        } 
        break;

      case 'I':
        optarg_len = strlen( optarg ) + 1;
        memcpy( dummy, optarg, optarg_len );
        this_proc_param = this_proc_param->next = (ProcessParamsTable *)
          calloc( 1, sizeof(ProcessParamsTable) );
        snprintf( this_proc_param->program, LIGOMETA_PROGRAM_MAX, "%s", 
            PROGRAM_NAME );
        snprintf( this_proc_param->param, LIGOMETA_PARAM_MAX, "--i-distr" );
        snprintf( this_proc_param->type, LIGOMETA_TYPE_MAX, "string" );
        snprintf( this_proc_param->value, LIGOMETA_VALUE_MAX, "%s",
            optarg );

        if (!strcmp(dummy, "uniform")) 
        {         
          iDistr=uniformInclDist; 
        } 
        else if (!strcmp(dummy, "gaussian")) 
        {
          iDistr=gaussianInclDist;        
        }
        else if (!strcmp(dummy, "fixed"))
        {
          iDistr=fixedInclDist;
        }
        else
        {
          fprintf( stderr, "invalid argument to --%s:\n"
              "unknown inclination distribution: "
              "%s must be one of (uniform, gaussian, fixed)\n", 
              long_options[option_index].name, optarg );
          exit( 1 );
        }

        break;


      case 'B':
        /* gaussian width for inclination */
        inclStd = (REAL4) atof( optarg );
        if ( inclStd <= 0 )
        {
          fprintf( stderr, "invalid argument to --%s:\n"
              "inclination gaussian width must be greater than 0: "
              "(%f specified)\n",
              long_options[option_index].name, dmax );
          exit( 1 );
        }
        this_proc_param = this_proc_param->next = 
          next_process_param( long_options[option_index].name, 
              "float", "%e", inclStd );
        break;
      
      case 'C':
        /* fixed angle of inclination */
        fixed_inc = (REAL4) atof( optarg )/180.*LAL_PI;
        this_proc_param = this_proc_param->next = 
          next_process_param( long_options[option_index].name, 
              "float", "%e", fixed_inc );
        break;

     case 1001:
        /* maximum  angle of inclination */
        max_inc = (REAL4) atof( optarg )/180.*LAL_PI;
        if ( (atof(optarg) < 0.) || (atof(optarg) >= 180.) ) {
          fprintf( stderr, "invalid argument to --%s:\n"
              "maximum inclination angle must be between 0 and 180 degrees:"
              "(%s specified)\n",
              long_options[option_index].name, optarg );
          exit( 1 );
        }
        this_proc_param = this_proc_param->next = 
          next_process_param( long_options[option_index].name, 
              "float", "%e", max_inc );
        break;

      case 'S':
        /* set the polarization angle */
        psi = (REAL4) atof( optarg )/180.*LAL_PI;
        if ( (atof(optarg) < 0.) || (atof(optarg) >= 360.) ) {
          fprintf( stderr, "invalid argument to --%s:\n"
              "polarization angle must be between 0 and 360 degrees: "
              "(%s specified)\n",
              long_options[option_index].name, optarg );
          exit( 1 );
        }
        this_proc_param = this_proc_param->next = 
          next_process_param( long_options[option_index].name, 
              "float", "%e", psi );
        break;
 
      case 'P':
        optarg_len = strlen( optarg ) + 1;
        outputFileName = calloc( 1, optarg_len * sizeof(char) );
        memcpy( outputFileName, optarg, optarg_len * sizeof(char) );
        this_proc_param = this_proc_param->next = 
          next_process_param( long_options[option_index].name, "string", 
              "%s", optarg );
        break;

      case 'g':
        minSpin1 = atof( optarg );
        this_proc_param = this_proc_param->next =
          next_process_param( long_options[option_index].name,
              "float", "%le", minSpin1 );
        break;

      case 'G':
        maxSpin1 = atof( optarg );
        this_proc_param = this_proc_param->next =
          next_process_param( long_options[option_index].name,
              "float", "%le", maxSpin1 );
        break;
                                
      case 'Q':
        minKappa1 = atof( optarg );
        this_proc_param = this_proc_param->next =
          next_process_param( long_options[option_index].name,
              "float", "%le", minKappa1 );
        break;
        
      case 'R':
        maxKappa1 = atof( optarg );
        this_proc_param = this_proc_param->next =
          next_process_param( long_options[option_index].name,
              "float", "%le", maxKappa1 );
        break;

      case 'X':
        minabsKappa1 = atof( optarg );
        this_proc_param = this_proc_param->next =
          next_process_param( long_options[option_index].name,
              "float", "%le", minabsKappa1 );
        break;
        
      case 'Y':
        maxabsKappa1 = atof( optarg );
        this_proc_param = this_proc_param->next =
          next_process_param( long_options[option_index].name,
              "float", "%le", maxabsKappa1 );
        break;
        
      case 'u':
        minSpin2 = atof( optarg );
        this_proc_param = this_proc_param->next =
          next_process_param( long_options[option_index].name,
              "float", "%le", minSpin2 );
        break;

      case 'U':
        maxSpin2 = atof( optarg );
        this_proc_param = this_proc_param->next =
          next_process_param( long_options[option_index].name,
              "float", "%le", maxSpin2 );
        break;

      case 'V':
        /* print version information and exit */
        fprintf( stdout, "LIGO/LSC inspiral injection engine\n");
        XLALOutputVersionString(stderr, 0);
        exit( 0 );
        break;

      case 'T':
        /* enable spining injections */
        this_proc_param = this_proc_param->next = 
          next_process_param( long_options[option_index].name, "string", 
              "" );
        spinInjections = 1;
        break;

      case 'W':
        /* disable spining injections */
        this_proc_param = this_proc_param->next = 
          next_process_param( long_options[option_index].name, "string", 
              "" );
        spinInjections = 0;
        break;

      case '}':
        /* enable band-passing */
        this_proc_param = this_proc_param->next = 
          next_process_param( long_options[option_index].name, "string", 
              "" );
        bandPassInj = 1;
        break;

      case '{':
        /* write out a sim_ringdown table */
        this_proc_param = this_proc_param->next =
          next_process_param( long_options[option_index].name, "string",
              "" );
        writeSimRing = 1;
        break;

      case '*':
        /* Set injection tapering */
        if ( ! strcmp( "start", optarg ) )
        {
            taperInj = INSPIRAL_TAPER_START;
        }
        else if ( ! strcmp( "end", optarg ) )
        {
            taperInj = INSPIRAL_TAPER_END;
        }
        else if ( ! strcmp( "startend", optarg ) )
        {
            taperInj = INSPIRAL_TAPER_STARTEND;
        }
        else
        {
            fprintf( stderr, "invalid argument to --%s:\n"
                    "unknown option specified: %s\n"
                    "(Must be one of start|end|startend)\n",
                    long_options[option_index].name, optarg );
        }
        this_proc_param = this_proc_param->next = 
                next_process_param( long_options[option_index].name, 
                        "string", optarg );
        break;

      case '1':
        minSNR = atof( optarg );

        if ( minSNR < 2 )
        {
          fprintf(stderr,"invalid argument to --%s:\n"
                  "%s must be greater than 2\n",
                  long_options[option_index].name, optarg );

          exit( 1 );
        }
        this_proc_param = this_proc_param->next = 
          next_process_param( long_options[option_index].name, 
              "float", "%le", minSNR );
        
        break;
      case '2':
        maxSNR = atof( optarg );
        if ( maxSNR < 2 )
        {
          fprintf(stderr,"invalid argument to --%s:\n"
                  "%s must be greater than 2\n",
                  long_options[option_index].name, optarg );

          exit( 1 );
        }
        
        this_proc_param = this_proc_param->next = 
          next_process_param( long_options[option_index].name, 
              "float", "%le", maxSNR );
        break;
      case '3':
        optarg_len = strlen( optarg ) + 1;
        ifos       = calloc( 1, optarg_len * sizeof(char) );
        memcpy( ifos, optarg, optarg_len * sizeof(char) );
        this_proc_param = this_proc_param->next = 
          next_process_param( long_options[option_index].name, "string", 
              "%s", optarg );
        break;
      case '@':
              /* enable PhiTest injections */
        this_proc_param = this_proc_param->next = 
        next_process_param( long_options[option_index].name, "string", 
              "" );
        phiTestInjections = 1;
        break;
      case 1010:
            dphi0 = atof( optarg );
            this_proc_param = this_proc_param->next =
            next_process_param( long_options[option_index].name,
              "float", "%le", dphi0 );
          break;
      case 1011:
            dphi1 = atof( optarg );
            this_proc_param = this_proc_param->next =
            next_process_param( long_options[option_index].name,
              "float", "%le", dphi1 );
          break;
      case 1012:
            dphi2 = atof( optarg );
            this_proc_param = this_proc_param->next =
            next_process_param( long_options[option_index].name,
              "float", "%le", dphi2 );
          break;
     case 1013 :
            dphi3 = atof( optarg );
            this_proc_param = this_proc_param->next =
            next_process_param( long_options[option_index].name,
              "float", "%le", dphi3 );
          break;
      case 1014:
            dphi4 = atof( optarg );
            this_proc_param = this_proc_param->next =
            next_process_param( long_options[option_index].name,
              "float", "%le", dphi4 );
          break;
      case 1015:
            dphi5 = atof( optarg );
            this_proc_param = this_proc_param->next =
            next_process_param( long_options[option_index].name,
              "float", "%le", dphi5 );
          break;
      case 1016:
            dphi5l = atof( optarg );
            this_proc_param = this_proc_param->next =
            next_process_param( long_options[option_index].name,
              "float", "%le", dphi5l );
          break;
      case 1017:
            dphi6 = atof( optarg );
            this_proc_param = this_proc_param->next =
            next_process_param( long_options[option_index].name,
              "float", "%le", dphi6 );
          break;
      case 1018:
            dphi6l = atof( optarg );
            this_proc_param = this_proc_param->next =
            next_process_param( long_options[option_index].name,
              "float", "%le", dphi6l );
          break;
      case 1019:
            dphi7 = atof( optarg );
            this_proc_param = this_proc_param->next =
            next_process_param( long_options[option_index].name,
              "float", "%le", dphi7 );
          break;

      case 'h':
        print_usage(argv[0]);
        exit( 0 );
        break;

      case '?':
        print_usage(argv[0]);
        exit( 1 );
        break;

      default:
        fprintf( stderr, "unknown error while parsing options\n" );
        print_usage(argv[0]);
        exit( 1 );
    }
  }

  /* must set MW flag */
  if ( mwLuminosity < 0  && dDistr == distFromSourceFile ) 
  {
    fprintf( stderr, 
        "Must specify either --enable-milkyway LUM or --disable-milkyway\n"\
        " when using --d-distr=source\n" );
    exit( 1 );
  }

  if (gpsStartTime.gpsSeconds==-1 || gpsEndTime.gpsSeconds==-1)
  {
    fprintf( stderr, 
        "Must specify both --gps-start-time and --gps-end-time.\n");
    exit( 1 );
  }

  gpsDuration=gpsEndTime.gpsSeconds-gpsStartTime.gpsSeconds;

  if ( dDistr == unknownDistanceDist )
  {
    fprintf(stderr,"Must specify a distance distribution (--d-distr).\n");
    exit( 1 );
  }

  if ( lDistr == unknownLocationDist )
  {
    fprintf(stderr,"Must specify a location distribution (--l-distr).\n");
    exit( 1 );
  }

  if ( lDistr == fixedSkyLocation && longitude == 181. )
  {
    fprintf(stderr,
        "Must specify both --longitude and --latitude when using \n"\
        "--l-distr=fixed\n");
    exit( 1 );
  }

  if ( lDistr == fixedSkyLocation && latitude == 91. )
  {
    fprintf(stderr,
        "Must specify both --longitude and --latitude when using \n"\
        "--l-distr=fixed\n");
    exit( 1 );
  }

  if ( mDistr == unknownMassDist )
  {
    fprintf(stderr,"Must specify a mass distribution (--m-distr).\n");
    exit( 1 );
  }

  if ( iDistr == unknownInclDist )
  {
    fprintf(stderr,"Must specify an inclination distribution (--i-distr).\n");
    exit( 1 );
  }

  /* if using source file, check that file and MW choice selected */
  if ( dDistr==distFromSourceFile || lDistr==locationFromSourceFile )
  {
    if ( ! sourceFileName )
    {
      fprintf( stderr, 
          "Must specify --source-file when using --d-distr source \n" );
      exit( 1 );
    }

    /* read the source distribution here */
    read_source_data( sourceFileName );

   /* complete the galaxy catalog */
   if (srcComplete == 1)
    {
    sourceComplete();
    }
  }


  /* If we're distributing over snr make sure we have everything */
  if ( minSNR > -1 || maxSNR > -1 || logSNR || ifos )
  {
    if ( minSNR == -1 || maxSNR == -1 || ifos == NULL )
    {
      fprintf( stderr,
        "Must provide all of --min-snr, --max-snr and --ifos to distribute by SNR\n" );
      exit( 1 );
    }

    if ( maxSNR <= minSNR )
    {
      fprintf( stderr, "max SNR must be greater than min SNR\n");
      exit( 1 );
    }

    if ( logSNR )
    {
      minSNR = log(minSNR);
      maxSNR = log(maxSNR);
    }
  }

  /* check if the source file is specified for distance but NOT for 
     location */
  if ( dDistr==distFromSourceFile && lDistr!=locationFromSourceFile )
  {    
    fprintf( stderr, 
        "WARNING: source file specified for distance "
        "but NOT for location. This might give strange distributions\n" );
  }

  /* check if the location file is specified for location but NOT for 
   * distances: GRB case */
  if ( dDistr!=distFromSourceFile && lDistr==locationFromSourceFile &&
      mwLuminosity>0.0 )
  {    
    fprintf( stderr, 
        "WARNING: source file specified for locations "
        "but NOT for distances, while Milky Way injections "
        "are allowed. This might give strange distributions\n" );
  }


  /* check selection of masses */
  if ( !massFileName && mDistr==massFromSourceFile )
  {
    fprintf( stderr, 
        "Must specify either a file contining the masses (--mass-file) "\
        "or choose another mass-distribution (--m-distr).\n" );
    exit( 1 );
  }
  if ( !nrFileName && mDistr==massFromNRFile )
  {
    fprintf( stderr, 
        "Must specify either a file contining the masses (--nr-file) "\
        "or choose another mass-distribution (--m-distr).\n" );
    exit( 1 );
  }


  /* read the masses from the mass file here */
  if ( massFileName && mDistr==massFromSourceFile )
  {
    read_mass_data( massFileName );
  } 

  if ( nrFileName && mDistr==massFromNRFile )
  {
    read_nr_data ( nrFileName );
  }

  /* read in the data from the external trigger file */
  if ( lDistr == locationFromExttrigFile && !exttrigFileName )
  {
    fprintf( stderr, 
        "If --l-distr exttrig is specified, must specify " \
        "external trigger XML file using --exttrig-file.\n");
    exit( 1 );
  } 
  if ( lDistr == locationFromExttrigFile && exttrigFileName )
  {
    numExtTriggers=LALExtTriggerTableFromLIGOLw( &exttrigHead, exttrigFileName,
        0, 1);
    fprintf(stderr,
              "Number of triggers read from the external trigger file: %d\n",
               numExtTriggers);

    if (numExtTriggers>1)
    {
      fprintf(stderr,
                "WARNING: Only 1 external trigger expected in the file '%s'",
                 exttrigFileName );
    }
    if (numExtTriggers==0)
    {
      fprintf(stderr,
                "ERROR: No external trigger found in file '%s'",
                 exttrigFileName );

      exit(1);
    }
  }

  /* check inclination distribution */
  if ( ( iDistr == gaussianInclDist ) && ( inclStd < 0.0 ) )
  {
    fprintf( stderr, 
        "Must specify width for gaussian inclination distribution; "\
        "use --incl-std.\n" );
    exit( 1 );
  }
  if ( ( iDistr == fixedInclDist ) && ( fixed_inc < 0. ) )
  {
    fprintf( stderr,
        "Must specify an inclination if you want it fixed; "\
        "use --fixed-inc.\n" );
    exit( 1 );
  }

  /* require --f-lower be explicit */
  if ( fLower <= 0.0 )
  {
    fprintf( stderr, "--f-lower must be specified and non-zero\n" );
    exit( 1 );
  }


  /* check for gaussian mass distribution parameters */
  if ( mDistr==gaussianMassDist && (meanMass1 <= 0.0 || massStdev1 <= 0.0 || 
        meanMass2 <= 0.0 || massStdev2 <= 0.0))
  {
    fprintf( stderr, 
        "Must specify --mean-mass1/2 and --stdev-mass1/2 if choosing"
        " --m-distr=gaussian\n" );
    exit( 1 );
  }

  /* check if the mass area is properly specified */
  if ( mDistr!=gaussianMassDist && (minMass1 <=0.0 || minMass2 <=0.0 || 
         maxMass1 <=0.0 || maxMass2 <=0.0) )
  {
    fprintf( stderr, 
        "Must specify --min-mass1/2 and --max-mass1/2 if choosing"
        " --m-distr not gaussian\n" );
    exit( 1 );
  }

  /* check if the maximum total mass is properly specified */
  if ( mDistr!=gaussianMassDist && maxMtotal<(minMass1 + minMass2 ))
  {
    fprintf( stderr, 
        "Maximum total mass must be larger than minMass1+minMass2\n"); 
    exit( 1 );
  }

  /* check if total mass is specified */
  if ( maxMtotal<0.0)
  {
    fprintf( stderr, 
        "Must specify --max-mtotal.\n" );
    exit( 1 );
  }
  if ( minMtotal<0.0)
  {
    fprintf( stderr, 
        "Must specify --min-mtotal.\n" );
    exit( 1 );
  }

  /* check if mass ratios are specified */
  if ( (mDistr==uniformTotalMassRatio || mDistr==logMassUniformTotalMassRatio)
      && (minMassRatio < 0.0 || maxMassRatio < 0.0) )
  {
    fprintf( stderr,
        "Must specify --min-mass-ratio and --max-mass-ratio if choosing"
        " --m-distr=totalMassRatio or --m-distr=logTotalMassUniformMassRatio\n");
    exit( 1 );
  }

  if ( dDistr!=distFromSourceFile && (dmin<0.0 || dmax<0.0) )
  {
    fprintf( stderr, 
        "Must specify --min-distance and --max-distance if "
        "--d-distr is not source.\n" );
    exit( 1 );
  }

  if ( dDistr==sfr && (dmax<0.2 || dmax>1.0) )
  {
	fprintf( stderr,
        "Maximal redshift can only take values between 0.2 and 1 .\n" );
    exit( 1 );
  }

  /* check if waveform is specified */    
  if ( !*waveform )
  {
    fprintf( stderr, "No waveform specified (--waveform).\n" );
    exit( 1 );
  }

  if ( spinInjections==-1 && mDistr != massFromNRFile )
  {
    fprintf( stderr, 
        "Must specify --disable-spin or --enable-spin\n"\
        "Unless doing NR injections\n" );
    exit( 1 );
  }

  if ( spinInjections==1 )
  {
    /* check that spins are in range 0 - 1 */
    if (minSpin1 < 0. || minSpin2 < 0. || maxSpin1 > 1. || maxSpin2 >1.)
    {
      fprintf( stderr,
          "Spins can only take values between 0 and 1.\n" );
      exit( 1 );
    }

    /* check max and mins are the correct way around */
    if (minSpin1 > maxSpin1 || minSpin2 > maxSpin2 )
    {
      fprintf( stderr,
          "Minimal spins must be less than maximal spins.\n" );    
      exit( 1 );
    }
   
    /* check that selection criteria for kappa are unique */
    if ( (minKappa1 > -1.0 || maxKappa1 < 1.0) && 
        (minabsKappa1 > 0.0 || maxabsKappa1 < 1.0) )
    {
      fprintf( stderr,
          "Either the options [--min-kappa1,--max-kappa1] or\n"\
          "[--min-abskappa1,--max-abskappa1] can be specified\n" );
      exit( 1 );
    }

    /* check that kappa is in range */
    if (minKappa1 < -1.0 || maxKappa1 > 1.0)
    {
      fprintf( stderr,
          "Kappa can only take values between -1 and +1\n" );
      exit( 1 );
    }
    /* check that kappa min-max are set correctly */
    if (minKappa1 > maxKappa1)
    {
      fprintf( stderr,
          "Minimal kappa must be less than maximal kappa\n" );
      exit( 1 );
    }
    /* check that abskappa is in range */
    if (minabsKappa1 < 0.0 || maxabsKappa1 > 1.0)
    {
      fprintf( stderr,
      "The absolute value of kappa can only take values between 0 and +1\n" );
      exit( 1 );
    }
    /* check that kappa min-max are set correctly */
    if (minabsKappa1 > maxabsKappa1)
    {
      fprintf( stderr,
          "Minimal kappa must be less than maximal kappa\n" );
      exit( 1 );
    }
  }
	
  if( dDistr==sfr && localRate > 0.)
  {
    /* calculate mean time step from the SFR  */ 
	meanTimeStep = mean_time_step_sfr(dmax,localRate);   
  }

  if (meanTimeStep<=0)
  {
    fprintf( stderr,
             "Minimum time step value must be larger than zero\n" );
    exit( 1 );
  }

  if (timeInterval > 0. && tDistr == LALINSPIRAL_EXPONENTIAL_TIME_DIST)
  {
    fprintf( stderr,
         "time interval must be zero\n" );
    exit( 1 );
  }

  if ( userTag && outCompress )
  {
    snprintf( fname, sizeof(fname), "HL-INJECTIONS_%d_%s-%d-%ld.xml.gz",
        rand_seed, userTag, gpsStartTime.gpsSeconds, gpsDuration );
  }
  else if ( userTag && !outCompress )
  {
    snprintf( fname, sizeof(fname), "HL-INJECTIONS_%d_%s-%d-%ld.xml", 
        rand_seed, userTag, gpsStartTime.gpsSeconds, gpsDuration );
  }
  else if ( !userTag && outCompress )
  {
    snprintf( fname, sizeof(fname), "HL-INJECTIONS_%d-%d-%ld.xml.gz",
        rand_seed, gpsStartTime.gpsSeconds, gpsDuration );
  }
  else
  {
    snprintf( fname, sizeof(fname), "HL-INJECTIONS_%d-%d-%ld.xml", 
        rand_seed, gpsStartTime.gpsSeconds, gpsDuration );
  }
  if ( outputFileName ) 
  {
    snprintf( fname, sizeof(fname), "%s", 
        outputFileName);
  }

  /* increment the random seed by the GPS start time:*/
  rand_seed += gpsStartTime.gpsSeconds;

  /* set up the LAL random number generator */
  LALCreateRandomParams( &status, &randParams, rand_seed );

  this_proc_param = procparams.processParamsTable;
  procparams.processParamsTable = procparams.processParamsTable->next;
  free( this_proc_param );

  /* create the first injection */
  simTable = injections.simInspiralTable = (SimInspiralTable *)
    calloc( 1, sizeof(SimInspiralTable) );

  simRingTable = ringparams.simRingdownTable = (SimRingdownTable *)
    calloc( 1, sizeof(SimRingdownTable) );
	  
  /* set redshift to zero */ 
  redshift=0.;

  /* set mass distribution parameters to their value at z = 0 */
  minMass10 = minMass1; 
  maxMass10 = maxMass1;
  minMass20 = minMass2;
  maxMass20 = maxMass2;
  minMtotal0 = minMtotal; 
  maxMtotal0 = maxMtotal;
  meanMass10 = meanMass1;
  meanMass20 = meanMass2;
  massStdev10 = massStdev1;
  massStdev20 = massStdev2;

  /* calculate the maximal value of the probability distribution of the redshift */	
  if (dDistr == sfr) 
  {
    pzmax = probability_redshift(dmax); 
  }

  /* loop over parameter generation until end time is reached */
  ninj = 0;
  currentGpsTime = gpsStartTime;
  while ( 1 )
  {
    /* increase counter */
    ninj++;

    /* store time in table */
    simTable=XLALRandomInspiralTime( simTable, randParams,
        currentGpsTime, timeInterval );

    /* populate waveform and other parameters */
    memcpy( simTable->waveform, waveform, 
        sizeof(CHAR) * LIGOMETA_WAVEFORM_MAX );
    simTable->f_lower = fLower;
    simTable->amp_order = amp_order;

    /* draw redshift */
    if (dDistr==sfr)
    {
	  redshift= drawRedshift(dmin,dmax,pzmax);	

      minMass1 = redshift_mass(redshift,minMass10);
      maxMass1 = redshift_mass(redshift,maxMass10);
      meanMass1 = redshift_mass(redshift,meanMass10);  
      massStdev1 = redshift_mass(redshift,massStdev10);
      minMass2 = redshift_mass(redshift,minMass20);
      maxMass2 = redshift_mass(redshift,maxMass20);
      meanMass2 = redshift_mass(redshift,meanMass20);  
      massStdev2 = redshift_mass(redshift,massStdev20);  
      minMtotal = redshift_mass(redshift,minMtotal0);
      maxMtotal = redshift_mass(redshift,maxMtotal0);  
    }

    /* populate masses */
    if ( mDistr==massFromSourceFile )
    {
      drawMassFromSource( simTable );
    }
    else if ( mDistr==massFromNRFile )
    {
      if (ninjaMass)
        drawMassSpinFromNRNinja2( simTable );
      else
        drawMassSpinFromNR( simTable );
    }
    else if ( mDistr==gaussianMassDist )
    { 
      simTable=XLALGaussianInspiralMasses( simTable, randParams,
          minMass1, maxMass1,
          meanMass1, massStdev1,
          minMass2, maxMass2, 
          meanMass2, massStdev2);
    }
    else if ( mDistr==uniformTotalMassRatio )
    {
      simTable=XLALRandomInspiralTotalMassRatio(simTable, randParams, 
          mDistr, minMtotal, maxMtotal, minMassRatio, maxMassRatio );
    }
    else if ( mDistr==logMassUniformTotalMassRatio )
    {
      simTable=XLALRandomInspiralTotalMassRatio(simTable, randParams,
          mDistr, minMtotal, maxMtotal, minMassRatio, maxMassRatio );
    }

    else {
      simTable=XLALRandomInspiralMasses( simTable, randParams, mDistr,
          minMass1, maxMass1,
          minMass2, maxMass2, 
          minMtotal, maxMtotal);
    }

    /* draw location and distances */
    drawFromSource( &drawnRightAscension, &drawnDeclination, &drawnDistance,
        drawnSourceName );

    /* populate distances */
    if ( dDistr == distFromSourceFile )
    {
      if ( dmax > 0 )
      {
        while ( drawnDistance > dmax/1000.0 )
        {
          drawFromSource( &drawnRightAscension, &drawnDeclination,
                          &drawnDistance, drawnSourceName );
        }
      }
      simTable->distance = drawnDistance;
    }
    else if (dDistr == sfr )
    {
       /* fit of luminosity distance  between z=0-1, in Mpc for h0=0.7, omega_m=0.3, omega_v=0.7*/
       simTable->distance = luminosity_distance(redshift);
	}
    else
    {
      simTable=XLALRandomInspiralDistance(simTable, randParams, 
          dDistr, dmin/1000.0, dmax/1000.0);
    }
    /* Scale by chirp mass if desired, relative to a 1.4,1.4 object */
    if (useChirpDist)
    {
      REAL4 scaleFac;
      scaleFac = simTable->mchirp/(2.8*pow(0.25,0.6));
      simTable->distance = simTable->distance*pow(scaleFac,5./6.);
    }

    /* populate location */
    if ( lDistr == locationFromSourceFile )
    {
      simTable->longitude = drawnRightAscension;
      simTable->latitude  = drawnDeclination;
      memcpy( simTable->source, drawnSourceName,
          sizeof(CHAR) * LIGOMETA_SOURCE_MAX );
    }
    else if ( lDistr == locationFromExttrigFile )
    {
      drawLocationFromExttrig( simTable );
    }
    else if ( lDistr == fixedSkyLocation)
    {
      simTable->longitude = longitude;
      simTable->latitude = latitude;
    }
    else if (lDistr == uniformSkyLocation)
    {
      simTable=XLALRandomInspiralSkyLocation(simTable, randParams); 
    }
    else
    {
      fprintf( stderr,
               "Unknown location distribution specified. Possible choices: "
               "source, exttrig, random or fixed\n" );
      exit( 1 );
    }

    /* populate polarization, inclination, and coa_phase */
    do
    {
      simTable=XLALRandomInspiralOrientation(simTable, randParams,
                                             iDistr, inclStd);
    } while ( (fabs(cos(simTable->inclination))<cos(max_inc)) );

    /* override inclination */
    if ( iDistr == fixedInclDist )
    {
      simTable->inclination = fixed_inc;
    }

    /* override polarization angle */
    if ( psi != -1.0 )
    {
      simTable->polarization = psi;
    }

    /* populate spins, if required */
    if (spinInjections)
    {
      /* FIXME Temporary measure until we figure out how to better handle
         spin distributions for waveforms under development */
      if ( ! strcmp(waveform, "IMRPhenomBpseudoFourPN"))
        aligned = 1;
      simTable = XLALRandomInspiralSpins( simTable, randParams, 
          minSpin1, maxSpin1,
          minSpin2, maxSpin2,
          minKappa1, maxKappa1,
          minabsKappa1, maxabsKappa1,
          aligned);
    }

    if ( ifos != NULL )
    {
        targetSNR = minSNR + (maxSNR - minSNR) * XLALUniformDeviate( randParams );
        if ( logSNR )
          targetSNR = exp(targetSNR);

        adjust_snr(simTable, targetSNR, ifos);
    }
        
    /* populate the site specific information */
    LALPopulateSimInspiralSiteInfo( &status, simTable );

    /* populate the taper options */
    {
        switch (taperInj)
        {
            case INSPIRAL_TAPER_NONE:
                 snprintf( simTable->taper, LIGOMETA_WAVEFORM_MAX, 
                         "%s", "TAPER_NONE"); 
                 break;
            case INSPIRAL_TAPER_START:
                 snprintf( simTable->taper, LIGOMETA_WAVEFORM_MAX, 
                         "%s", "TAPER_START"); 
                 break;
            case INSPIRAL_TAPER_END:
                 snprintf( simTable->taper, LIGOMETA_WAVEFORM_MAX, 
                         "%s", "TAPER_END"); 
                 break;
            case INSPIRAL_TAPER_STARTEND:
                 snprintf( simTable->taper, LIGOMETA_WAVEFORM_MAX, 
                         "%s", "TAPER_STARTEND"); 
                 break;
            default: /* Never reach here */
                 fprintf( stderr, "unknown error while populating sim_inspiral taper options\n" );
                 exit (1);
        }

    }
    
    /* populate the bandpass options */
    simTable->bandpass = bandPassInj;
<<<<<<< HEAD
    /* calculate the value of the test parameters for the injection and uses them to calculate which dphi correnspond to the percent value passed as an option */
    if (phiTestPercent)
    {
    char *wform       = NULL;
    char *AmpCorPPNTestString = NULL;
    char *TaylorF2TestString=NULL;
        AmpCorPPNTestString="AmpCorPPNTest";
        TaylorF2TestString="TaylorF2Test";
        wform=simTable->waveform;
    if (strstr(wform,AmpCorPPNTestString)!=NULL) 
        {
        fprintf( stderr, "Calculating the values of the PN coeff for AmpCorPPNTest ... \n" );
        REAL8 phasePNparams[10];
        REAL8 mTot_inj,eta_inj;
        eta_inj=simTable->eta;
        mTot_inj=simTable->mass1 + simTable->mass2;

        phasePNparams[0] = -pow(eta_inj,-3.0/8.0)*pow(5.0*LAL_MTSUN_SI*mTot_inj,-5.0/8.0);
        phasePNparams[1] = 0.0;
        phasePNparams[2] = -(3715.0/8064.0 + 55.0/96.0*eta_inj)*pow(eta_inj,-5.0/8.0)*pow(5.0*LAL_MTSUN_SI*mTot_inj,-3.0/8.0);
        phasePNparams[3] = 3.0/4.0*LAL_PI*pow(eta_inj,-0.75)*pow(5.0*LAL_MTSUN_SI*mTot_inj,-0.25);
        phasePNparams[4] = -(9275495.0/14450688.0 + 284875.0/258048.0*eta_inj + 1855.0/2048.0*pow(eta_inj,2.0))*pow(eta_inj,-7.0/8.0)*pow(5.0*LAL_MTSUN_SI*mTot_inj,-1.0/8.0);
        phasePNparams[5] = -1.0/eta_inj*(-38645.0/172032.0 + 65.0/2048.0*eta_inj)*LAL_PI*log(eta_inj/(5.0*LAL_MTSUN_SI*mTot_inj));
        phasePNparams[6] = -1.0/eta_inj*(-38645.0/172032.0 + 65.0/2048.0*eta_inj)*LAL_PI;
        phasePNparams[7] = -(831032450749357.0/57682522275840.0 - 53.0/40.0*LAL_PI*LAL_PI - 107.0/56.0*LAL_GAMMA + 107.0/448.0*log(eta_inj/(256*5.0*LAL_MTSUN_SI*mTot_inj)) + (-123292747421.0/4161798144.0 +2255.0/2048.0*LAL_PI*LAL_PI + 385.0/48.0*(-1987.0/3080.0) - 55.0/16.0*(-11831.0/9240.0))*eta_inj + 154565.0/1835008.0*pow(eta_inj,2.0) - 1179625.0/1769472.0*pow(eta_inj,3.0))*pow(eta_inj,-9.0/8.0)*pow(5.0*LAL_MTSUN_SI*mTot_inj,1.0/8.0);
        phasePNparams[8] = -107.0/448.0*pow(eta_inj,-9.0/8.0)*pow(5.0*LAL_MTSUN_SI*mTot_inj,1.0/8.0);
        phasePNparams[9] = -(188516689.0/173408256.0 + 488825.0/516096.0*eta_inj - 141769.0/516096.0*pow(eta_inj,2.0))*LAL_PI*pow(eta_inj,-5.0/4.0)*pow(5.0*LAL_MTSUN_SI*mTot_inj,1.0/4.0);

        dphi0=(dphi0_perc/100.0)*phasePNparams[0];
        dphi1=(dphi1_perc/100.0)*phasePNparams[1];
        dphi2=(dphi2_perc/100.0)*phasePNparams[2];
        dphi3=(dphi3_perc/100.0)*phasePNparams[3];
        dphi4=(dphi4_perc/100.0)*phasePNparams[4];
        dphi5=(dphi5_perc/100.0)*phasePNparams[5];
        dphi5l=(dphi5l_perc/100.0)*phasePNparams[6];
        dphi6=(dphi6_perc/100.0)*phasePNparams[7];
        dphi6l=(dphi6l_perc/100.0)*phasePNparams[8];
        dphi7=(dphi7_perc/100.0)*phasePNparams[9];

        }   
    if(strstr(wform,TaylorF2TestString)!=NULL)
       {

        fprintf( stderr, "Calculating the values of the PN coeff for TaylorF2Test... \n" );
        REAL8 phasePNparams[10];
        REAL8 mTot_inj,eta_inj;
        eta_inj=simTable->eta;
        mTot_inj=simTable->mass1 + simTable->mass2;
        REAL8 pimtot = LAL_PI*mTot_inj*LAL_MTSUN_SI;
        REAL8 comprefac = 3.0/(128.0*eta_inj);
        REAL8 pimtot1by3=cbrt(pimtot);    
        phasePNparams[0] = comprefac*(1.0/(pimtot1by3*pimtot1by3*pimtot1by3*pimtot1by3*pimtot1by3)); //phi0
        phasePNparams[1] = comprefac*(1.0/(pimtot1by3*pimtot1by3*pimtot1by3*pimtot1by3))* 0.0; //phi1
        phasePNparams[2] = comprefac*(1.0/pimtot)* (3715.0/756.0 + 55.0/9.0*eta_inj); //phi2
        phasePNparams[3] = comprefac*(1.0/(pimtot1by3*pimtot1by3))* -16.0*LAL_PI; //phi3
        phasePNparams[4] = comprefac*(1.0/pimtot1by3)* (15293365.0/508032.0 + 27145.0/504.0*eta_inj + 3085.0/72.0*eta_inj*eta_inj); // phi4
        phasePNparams[5] = comprefac*LAL_PI*((38645.0/756.0 - 65.0/9.0*eta_inj)+((38645.0/756.0 - 65.0/9.0*eta_inj)*log(pimtot*pow(6.0, 1.5)))); //phi5
        phasePNparams[6] = comprefac*LAL_PI*(38645.0/756.0 - 65.0/9.0*eta_inj); //phi5l
        phasePNparams[7] = comprefac*pimtot1by3* ((11583231236531.0/4694215680.0 - 640.0/3.0*(LAL_PI*LAL_PI) - 6848.0/21.0*LAL_GAMMA) + eta_inj*(-15335597827.0/3048192.0 + 2255.0/12.0*(LAL_PI*LAL_PI) + 47324.0/63.0-7948.0/9.0) + 76055.0/1728.0*eta_inj*eta_inj - 127825.0/1296.0*eta_inj*eta_inj*eta_inj + -6848.0/21.0*log(4.0*pimtot1by3)); //phi6
        phasePNparams[8] = comprefac*pimtot1by3* -6848.0/63.0; //phi6l
        phasePNparams[9] = comprefac*pimtot1by3*pimtot1by3* LAL_PI*(77096675.0/254016.0 + 378515.0/1512.0*eta_inj - 74045.0/756.0*eta_inj*eta_inj); //phi7
fprintf(stderr,"%f,%f,%f \n",phasePNparams[0],phasePNparams[2],phasePNparams[3]);
fprintf(stderr,"%f \n",dphi3);        
dphi0=(dphi0_perc/100.0)*phasePNparams[0];
        dphi1=(dphi1_perc/100.0)*phasePNparams[1];
        dphi2=(dphi2_perc/100.0)*phasePNparams[2];
        dphi3=(dphi3_perc/100.0)*phasePNparams[3];
        dphi4=(dphi4_perc/100.0)*phasePNparams[4];
        dphi5=(dphi5_perc/100.0)*phasePNparams[5];
        dphi5l=(dphi5l_perc/100.0)*phasePNparams[6];
        dphi6=(dphi6_perc/100.0)*phasePNparams[7];
        dphi6l=(dphi6l_perc/100.0)*phasePNparams[8];
        dphi7=(dphi7_perc/100.0)*phasePNparams[9];
        fprintf(stderr,"%f",dphi3_perc);
}
    
}



=======
    
>>>>>>> bb650f2c
    /* populate the test parameters */
    simTable->dphi0=dphi0;
    simTable->dphi1=dphi1;
    simTable->dphi2=dphi2;
    simTable->dphi3=dphi3;
    simTable->dphi4=dphi4;
    simTable->dphi5=dphi5;
    simTable->dphi5l=dphi5l;
    simTable->dphi6=dphi6;
    simTable->dphi6l=dphi6l;
    simTable->dphi7=dphi7;
    
    /* populate the sim_ringdown table */ 
   if ( writeSimRing )
   {
       memcpy( simRingTable->waveform, "Ringdown",
          sizeof(CHAR) * LIGOMETA_WAVEFORM_MAX );
       memcpy( simRingTable->coordinates, "EQUATORIAL",
          sizeof(CHAR) * LIGOMETA_WAVEFORM_MAX );
       simRingTable->geocent_start_time = simTable->geocent_end_time;
       simRingTable->h_start_time = simTable->h_end_time;
       simRingTable->l_start_time = simTable->l_end_time;
       simRingTable->v_start_time = simTable->v_end_time;
       simRingTable->start_time_gmst = simTable->end_time_gmst;
       simRingTable->longitude = simTable->longitude;
       simRingTable->latitude = simTable->latitude;
       simRingTable->distance = simTable->distance;
       simRingTable->inclination = simTable->inclination;
       simRingTable->polarization = simTable->polarization;
       simRingTable->phase = 0;
       simRingTable->mass = XLALNonSpinBinaryFinalBHMass(simTable->eta, simTable->mass1, simTable->mass2);
       simRingTable->spin = XLALNonSpinBinaryFinalBHSpin(simTable->eta);
       simRingTable->frequency = XLALBlackHoleRingFrequency( simRingTable->mass, simRingTable->spin);
       simRingTable->quality = XLALBlackHoleRingQuality(simRingTable->spin);
       simRingTable->epsilon = 0.01; 
       simRingTable->amplitude = XLALBlackHoleRingAmplitude( simRingTable->frequency, simRingTable->quality, simRingTable->distance, simRingTable->epsilon );
       simRingTable->eff_dist_h = simTable->eff_dist_h; 
       simRingTable->eff_dist_l = simTable->eff_dist_l; 
       simRingTable->eff_dist_v = simTable->eff_dist_v; 
       simRingTable->hrss = XLALBlackHoleRingHRSS( simRingTable->frequency, simRingTable->quality, simRingTable->amplitude, 2., 0. );
       // need hplus & hcross in each detector to populate these
       simRingTable->hrss_h = 0.; //XLALBlackHoleRingHRSS( simRingTable->frequency, simRingTable->quality, simRingTable->amplitude, 0., 0. );
       simRingTable->hrss_l = 0.; //XLALBlackHoleRingHRSS( simRingTable->frequency, simRingTable->quality, simRingTable->amplitude, 0., 0. );
       simRingTable->hrss_v = 0.; //XLALBlackHoleRingHRSS( simRingTable->frequency, simRingTable->quality, simRingTable->amplitude, 0., 0. );
    }

    /* increment current time, avoiding roundoff error;
       check if end of loop is reached */
    if (tDistr == LALINSPIRAL_EXPONENTIAL_TIME_DIST)
    {
      XLALGPSAdd( &currentGpsTime, -(REAL8 )meanTimeStep * log( XLALUniformDeviate(randParams) ) );
    }
    else
    {
      currentGpsTime = gpsStartTime;
      XLALGPSAdd( &currentGpsTime, ninj * meanTimeStep );
    }
    if ( XLALGPSCmp( &currentGpsTime, &gpsEndTime ) >= 0 )
      break;
    
  /* allocate and go to next SimInspiralTable */
    simTable = simTable->next = (SimInspiralTable *)
      calloc( 1, sizeof(SimInspiralTable) );
    simRingTable = simRingTable->next = (SimRingdownTable *)
      calloc( 1, sizeof(SimRingdownTable) );

  }


  /* destroy the structure containing the random params */
  LAL_CALL(  LALDestroyRandomParams( &status, &randParams ), &status);
  
  /* If we read from an external trigger file, free our external trigger.
     exttrigHead is guaranteed to have no children to free. */
  if ( exttrigHead != NULL ) {
    LALFree(exttrigHead);
  }

  /* destroy the NR data */
  if ( num_nr )
  {
    for( i = 0; i < num_nr; i++ )
    {
      LALFree( nrSimArray[i] );
    }
    LALFree( nrSimArray );
  }

  memset( &xmlfp, 0, sizeof(LIGOLwXMLStream) );


  LAL_CALL( LALOpenLIGOLwXMLFile( &status, &xmlfp, fname ), &status );
  XLALGPSTimeNow(&(proctable.processTable->end_time));
  LAL_CALL( LALBeginLIGOLwXMLTable( &status, &xmlfp, process_table ), 
      &status );
  LAL_CALL( LALWriteLIGOLwXMLTable( &status, &xmlfp, proctable, 
        process_table ), &status );
  LAL_CALL( LALEndLIGOLwXMLTable ( &status, &xmlfp ), &status );

  if ( procparams.processParamsTable )
  {
    LAL_CALL( LALBeginLIGOLwXMLTable( &status, &xmlfp, process_params_table ),
        &status );
    LAL_CALL( LALWriteLIGOLwXMLTable( &status, &xmlfp, procparams, 
          process_params_table ), &status );
    LAL_CALL( LALEndLIGOLwXMLTable ( &status, &xmlfp ), &status );
  }

  if ( injections.simInspiralTable )
  {
    LAL_CALL( LALBeginLIGOLwXMLTable( &status, &xmlfp, sim_inspiral_table ), 
        &status );
    LAL_CALL( LALWriteLIGOLwXMLTable( &status, &xmlfp, injections, 
          sim_inspiral_table ), &status );
    LAL_CALL( LALEndLIGOLwXMLTable ( &status, &xmlfp ), &status );   
  }

  if ( writeSimRing )
  { 
    if ( ringparams.simRingdownTable )
    {
      LAL_CALL( LALBeginLIGOLwXMLTable( &status, &xmlfp, sim_ringdown_table ),
          &status );
      LAL_CALL( LALWriteLIGOLwXMLTable( &status, &xmlfp, ringparams,
          sim_ringdown_table ), &status );
      LAL_CALL( LALEndLIGOLwXMLTable ( &status, &xmlfp ), &status );
    }
  }  

  LAL_CALL( LALCloseLIGOLwXMLFile ( &status, &xmlfp ), &status );

  if (source_data)
    LALFree(source_data);


  LALCheckMemoryLeaks();
  return 0;
}<|MERGE_RESOLUTION|>--- conflicted
+++ resolved
@@ -2836,90 +2836,6 @@
     
     /* populate the bandpass options */
     simTable->bandpass = bandPassInj;
-<<<<<<< HEAD
-    /* calculate the value of the test parameters for the injection and uses them to calculate which dphi correnspond to the percent value passed as an option */
-    if (phiTestPercent)
-    {
-    char *wform       = NULL;
-    char *AmpCorPPNTestString = NULL;
-    char *TaylorF2TestString=NULL;
-        AmpCorPPNTestString="AmpCorPPNTest";
-        TaylorF2TestString="TaylorF2Test";
-        wform=simTable->waveform;
-    if (strstr(wform,AmpCorPPNTestString)!=NULL) 
-        {
-        fprintf( stderr, "Calculating the values of the PN coeff for AmpCorPPNTest ... \n" );
-        REAL8 phasePNparams[10];
-        REAL8 mTot_inj,eta_inj;
-        eta_inj=simTable->eta;
-        mTot_inj=simTable->mass1 + simTable->mass2;
-
-        phasePNparams[0] = -pow(eta_inj,-3.0/8.0)*pow(5.0*LAL_MTSUN_SI*mTot_inj,-5.0/8.0);
-        phasePNparams[1] = 0.0;
-        phasePNparams[2] = -(3715.0/8064.0 + 55.0/96.0*eta_inj)*pow(eta_inj,-5.0/8.0)*pow(5.0*LAL_MTSUN_SI*mTot_inj,-3.0/8.0);
-        phasePNparams[3] = 3.0/4.0*LAL_PI*pow(eta_inj,-0.75)*pow(5.0*LAL_MTSUN_SI*mTot_inj,-0.25);
-        phasePNparams[4] = -(9275495.0/14450688.0 + 284875.0/258048.0*eta_inj + 1855.0/2048.0*pow(eta_inj,2.0))*pow(eta_inj,-7.0/8.0)*pow(5.0*LAL_MTSUN_SI*mTot_inj,-1.0/8.0);
-        phasePNparams[5] = -1.0/eta_inj*(-38645.0/172032.0 + 65.0/2048.0*eta_inj)*LAL_PI*log(eta_inj/(5.0*LAL_MTSUN_SI*mTot_inj));
-        phasePNparams[6] = -1.0/eta_inj*(-38645.0/172032.0 + 65.0/2048.0*eta_inj)*LAL_PI;
-        phasePNparams[7] = -(831032450749357.0/57682522275840.0 - 53.0/40.0*LAL_PI*LAL_PI - 107.0/56.0*LAL_GAMMA + 107.0/448.0*log(eta_inj/(256*5.0*LAL_MTSUN_SI*mTot_inj)) + (-123292747421.0/4161798144.0 +2255.0/2048.0*LAL_PI*LAL_PI + 385.0/48.0*(-1987.0/3080.0) - 55.0/16.0*(-11831.0/9240.0))*eta_inj + 154565.0/1835008.0*pow(eta_inj,2.0) - 1179625.0/1769472.0*pow(eta_inj,3.0))*pow(eta_inj,-9.0/8.0)*pow(5.0*LAL_MTSUN_SI*mTot_inj,1.0/8.0);
-        phasePNparams[8] = -107.0/448.0*pow(eta_inj,-9.0/8.0)*pow(5.0*LAL_MTSUN_SI*mTot_inj,1.0/8.0);
-        phasePNparams[9] = -(188516689.0/173408256.0 + 488825.0/516096.0*eta_inj - 141769.0/516096.0*pow(eta_inj,2.0))*LAL_PI*pow(eta_inj,-5.0/4.0)*pow(5.0*LAL_MTSUN_SI*mTot_inj,1.0/4.0);
-
-        dphi0=(dphi0_perc/100.0)*phasePNparams[0];
-        dphi1=(dphi1_perc/100.0)*phasePNparams[1];
-        dphi2=(dphi2_perc/100.0)*phasePNparams[2];
-        dphi3=(dphi3_perc/100.0)*phasePNparams[3];
-        dphi4=(dphi4_perc/100.0)*phasePNparams[4];
-        dphi5=(dphi5_perc/100.0)*phasePNparams[5];
-        dphi5l=(dphi5l_perc/100.0)*phasePNparams[6];
-        dphi6=(dphi6_perc/100.0)*phasePNparams[7];
-        dphi6l=(dphi6l_perc/100.0)*phasePNparams[8];
-        dphi7=(dphi7_perc/100.0)*phasePNparams[9];
-
-        }   
-    if(strstr(wform,TaylorF2TestString)!=NULL)
-       {
-
-        fprintf( stderr, "Calculating the values of the PN coeff for TaylorF2Test... \n" );
-        REAL8 phasePNparams[10];
-        REAL8 mTot_inj,eta_inj;
-        eta_inj=simTable->eta;
-        mTot_inj=simTable->mass1 + simTable->mass2;
-        REAL8 pimtot = LAL_PI*mTot_inj*LAL_MTSUN_SI;
-        REAL8 comprefac = 3.0/(128.0*eta_inj);
-        REAL8 pimtot1by3=cbrt(pimtot);    
-        phasePNparams[0] = comprefac*(1.0/(pimtot1by3*pimtot1by3*pimtot1by3*pimtot1by3*pimtot1by3)); //phi0
-        phasePNparams[1] = comprefac*(1.0/(pimtot1by3*pimtot1by3*pimtot1by3*pimtot1by3))* 0.0; //phi1
-        phasePNparams[2] = comprefac*(1.0/pimtot)* (3715.0/756.0 + 55.0/9.0*eta_inj); //phi2
-        phasePNparams[3] = comprefac*(1.0/(pimtot1by3*pimtot1by3))* -16.0*LAL_PI; //phi3
-        phasePNparams[4] = comprefac*(1.0/pimtot1by3)* (15293365.0/508032.0 + 27145.0/504.0*eta_inj + 3085.0/72.0*eta_inj*eta_inj); // phi4
-        phasePNparams[5] = comprefac*LAL_PI*((38645.0/756.0 - 65.0/9.0*eta_inj)+((38645.0/756.0 - 65.0/9.0*eta_inj)*log(pimtot*pow(6.0, 1.5)))); //phi5
-        phasePNparams[6] = comprefac*LAL_PI*(38645.0/756.0 - 65.0/9.0*eta_inj); //phi5l
-        phasePNparams[7] = comprefac*pimtot1by3* ((11583231236531.0/4694215680.0 - 640.0/3.0*(LAL_PI*LAL_PI) - 6848.0/21.0*LAL_GAMMA) + eta_inj*(-15335597827.0/3048192.0 + 2255.0/12.0*(LAL_PI*LAL_PI) + 47324.0/63.0-7948.0/9.0) + 76055.0/1728.0*eta_inj*eta_inj - 127825.0/1296.0*eta_inj*eta_inj*eta_inj + -6848.0/21.0*log(4.0*pimtot1by3)); //phi6
-        phasePNparams[8] = comprefac*pimtot1by3* -6848.0/63.0; //phi6l
-        phasePNparams[9] = comprefac*pimtot1by3*pimtot1by3* LAL_PI*(77096675.0/254016.0 + 378515.0/1512.0*eta_inj - 74045.0/756.0*eta_inj*eta_inj); //phi7
-fprintf(stderr,"%f,%f,%f \n",phasePNparams[0],phasePNparams[2],phasePNparams[3]);
-fprintf(stderr,"%f \n",dphi3);        
-dphi0=(dphi0_perc/100.0)*phasePNparams[0];
-        dphi1=(dphi1_perc/100.0)*phasePNparams[1];
-        dphi2=(dphi2_perc/100.0)*phasePNparams[2];
-        dphi3=(dphi3_perc/100.0)*phasePNparams[3];
-        dphi4=(dphi4_perc/100.0)*phasePNparams[4];
-        dphi5=(dphi5_perc/100.0)*phasePNparams[5];
-        dphi5l=(dphi5l_perc/100.0)*phasePNparams[6];
-        dphi6=(dphi6_perc/100.0)*phasePNparams[7];
-        dphi6l=(dphi6l_perc/100.0)*phasePNparams[8];
-        dphi7=(dphi7_perc/100.0)*phasePNparams[9];
-        fprintf(stderr,"%f",dphi3_perc);
-}
-    
-}
-
-
-
-=======
-    
->>>>>>> bb650f2c
     /* populate the test parameters */
     simTable->dphi0=dphi0;
     simTable->dphi1=dphi1;
