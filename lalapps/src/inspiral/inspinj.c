--- conflicted
+++ resolved
@@ -112,16 +112,12 @@
 REAL8 mean_time_step_sfr(REAL8 zmax, REAL8 rate_local);
 REAL8 drawRedshift(REAL8 zmin, REAL8 zmax, REAL8 pzmax);
 REAL8 redshift_mass(REAL8 mass, REAL8 z);
-<<<<<<< HEAD
-
 REAL8 ComputePPEparameterFromLambdaG(REAL8 loglambdaG, REAL8 distance, REAL8 mchirp, REAL8 redshift);
-
-=======
 static void scale_lalsim_distance(SimInspiralTable *inj,char ** IFOnames, REAL8FrequencySeries **psds,REAL8 *start_freqs,LoudnessDistribution dDistr);
 static REAL8 draw_uniform_snr(REAL8 snrmin,REAL8 snrmax);
 static REAL8 draw_log10_snr(REAL8 snrmin,REAL8 snrmax);
 static REAL8 draw_volume_snr(REAL8 snrmin,REAL8 snrmax);
->>>>>>> 8783da4a
+
 /*
  *  *************************************
  *  Defining of the used global variables
@@ -208,8 +204,6 @@
 LALSimInspiralApplyTaper taperInj = LAL_SIM_INSPIRAL_TAPER_NONE;
 AlignmentType alignInj = notAligned;
 REAL8 redshift;
-
-<<<<<<< HEAD
 INT4 phiTestInjections=0;
 INT4 MGInjections = 0;
 INT4 BDinjections = 0;
@@ -233,12 +227,10 @@
 REAL8 bPPE = 0.0;
 REAL8 betaPPE = 0.0;
 
-=======
 REAL8 single_IFO_SNR_threshold=0.0;
 char ** ifonames=NULL;
 int numifos=0;
     
->>>>>>> 8783da4a
 static LALStatus status;
 static RandomParams* randParams=NULL;
 INT4 numExtTriggers = 0;
