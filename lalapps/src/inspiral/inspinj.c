/*
 *  Copyright (C) 2007 Chad Hanna, Alexander Dietz, Duncan Brown, Gareth Jones, Jolien Creighton, Nickolas Fotopoulos, Patrick Brady, Stephen Fairhurst, Tania Regimbau
 *
 *  This program is free software; you can redistribute it and/or modify
 *  it under the terms of the GNU General Public License as published by
 *  the Free Software Foundation; either version 2 of the License, or
 *  (at your option) any later version.
 *
 *  This program is distributed in the hope that it will be useful,
 *  but WITHOUT ANY WARRANTY; without even the implied warranty of
 *  MERCHANTABILITY or FITNESS FOR A PARTICULAR PURPOSE.  See the
 *  GNU General Public License for more details.
 *
 *  You should have received a copy of the GNU General Public License
 *  along with with program; see the file COPYING. If not, write to the
 *  Free Software Foundation, Inc., 59 Temple Place, Suite 330, Boston,
 *  MA  02111-1307  USA
 */



/*-----------------------------------------------------------------------
 *
 * File Name: inspinj.c
 *
 * Author: Brown, D. A., Creighton, J. D. E. and Dietz A. IPN contributions from Predoi, V.
 *         Cosmology and tidal parts by Del Pozzo, W.
 *
 *-----------------------------------------------------------------------
 */

#include <ctype.h>
#include <getopt.h>
#include <lalapps.h>
#include <lal/Date.h>
#include <lal/LIGOMetadataTables.h>
#include <lal/LIGOMetadataInspiralUtils.h>
#include <lal/LIGOLwXMLInspiralRead.h>
#include <lal/LIGOLwXML.h>
#include <lal/Random.h>
#include <lal/AVFactories.h>
#include <lal/InspiralInjectionParams.h>
#include <lal/LALDetectors.h>
#include <lal/LALSimulation.h>
#include <processtable.h>
#include <lal/RingUtils.h>
#include <LALAppsVCSInfo.h>
#include <lal/LALSimInspiralEOS.h>
#include <lal/LALCosmologyCalculator.h>

#include "inspiral.h"

#define CVS_REVISION "$Revision$"
#define CVS_ID_STRING "$Id$"
#define CVS_SOURCE "$Source$"
#define CVS_DATE "$Date$"
#define CVS_NAME_STRING "$Name$"
#define PROGRAM_NAME "inspinj"

#define ADD_PROCESS_PARAM( pptype, format, ppvalue ) \
  this_proc_param = this_proc_param->next = (ProcessParamsTable *) \
calloc( 1, sizeof(ProcessParamsTable) ); \
snprintf( this_proc_param->program, LIGOMETA_PROGRAM_MAX, "%s", \
    PROGRAM_NAME ); \
snprintf( this_proc_param->param, LIGOMETA_PARAM_MAX, "--%s", \
    long_options[option_index].name ); \
snprintf( this_proc_param->type, LIGOMETA_TYPE_MAX, "%s", pptype ); \
snprintf( this_proc_param->value, LIGOMETA_VALUE_MAX, format, ppvalue );

#ifdef __GNUC__
#define UNUSED __attribute__ ((unused))
#else
#define UNUSED
#endif

/*
 *  *********************************
 *  Definition of the prototypes
 *  *********************************
 */
extern int vrbflg;
ProcessParamsTable *next_process_param( const char *name, const char *type,
    const char *fmt, ... );
void read_mass_data( char *filename );
void read_nr_data( char* filename );
void read_source_data( char* filename );
void sourceComplete(void);
void drawFromSource( REAL8 *rightAscension,
    REAL8 *declination,
    REAL8 *distance,
    CHAR  name[LIGOMETA_SOURCE_MAX] );
void read_IPN_grid_from_file( char *fname );
void drawFromIPNsim( REAL8 *rightAscension,
    REAL8 *declination  );
void drawLocationFromExttrig( SimInspiralTable* table );
void drawMassFromSource( SimInspiralTable* table );
void drawMassSpinFromNR( SimInspiralTable* table );
void drawMassSpinFromNRNinja2( SimInspiralTable* table );

void adjust_snr(SimInspiralTable *inj, REAL8 target_snr, const char *ifos);
void adjust_snr_real8(SimInspiralTable *inj, REAL8 target_snr, const char *ifos);
REAL8 network_snr(const char *ifos, SimInspiralTable *inj);
REAL8 snr_in_ifo(const char *ifo, SimInspiralTable *inj);
REAL8 network_snr_real8(const char *ifos, SimInspiralTable *inj);
REAL8 snr_in_ifo_real8(const char *ifo, SimInspiralTable *inj);

REAL8 snr_in_psd_real8(const char *ifo, REAL8FrequencySeries *psd, REAL8 start_freq, SimInspiralTable *inj);
REAL8 network_snr_with_psds_real8(int num_ifos, const char **ifo_list, REAL8FrequencySeries **psds, REAL8 *start_freqs, SimInspiralTable *inj);
void adjust_snr_with_psds_real8(SimInspiralTable *inj, REAL8 target_snr, int num_ifos, const char **ifo_list, REAL8FrequencySeries **psds, REAL8 *start_freqs);

REAL8 probability_redshift_sfr(REAL8 rshift);
REAL8 mean_time_step_sfr(REAL8 zmax, REAL8 rate_local);
REAL8 drawRedshiftSFR(REAL8 zmin, REAL8 zmax, REAL8 pzmax);
REAL8 drawRedshift(LALCosmologicalParameters *params, double zmin, double zmax);
REAL8 redshift_mass(REAL8 mass, REAL8 z);

/*
 *  *************************************
 *  Defining of the used global variables
 *  *************************************
 */

lalinspiral_time_distribution tDistr;
LoudnessDistribution          dDistr;
SkyLocationDistribution       lDistr;
MassDistribution              mDistr;
InclDistribution              iDistr;
SpinDistribution              spinDistr = uniformSpinDist;

SimInspiralTable *simTable;
SimRingdownTable *simRingTable;

char *massFileName = NULL;
char *nrFileName = NULL;
char *sourceFileName = NULL;
char *outputFileName = NULL;
char *exttrigFileName = NULL;
char *IPNSkyPositionsFile = NULL;
char eos_name[128]="";
char cosmological_model[128]="";
INT4 enable_cosmology =0;

INT4 outCompress = 0;
INT4 ninjaMass   = 0;
INT4 real8Ninja2 = 0;
INT4 ninjaSNR    = 0;
INT4 haveLoudness= 0;

REAL4 mwLuminosity = -1;
REAL4 minD = -1;
REAL4 maxD = -1;
REAL4 minZ = -1;
REAL4 maxZ = -1;
REAL4 localRate = -1.0;
REAL4 minSNR    = -1;
REAL4 maxSNR    = -1;
char *ifos      = NULL;

REAL4 minMass1  = -1;
REAL4 maxMass1  = -1;
REAL4 minMass2  = -1;
REAL4 maxMass2  = -1;
REAL4 minMtotal = -1;
REAL4 maxMtotal = -1;
REAL4 meanMass1 = -1.0;
REAL4 meanMass2 = -1.0;
REAL4 massStdev1= -1.0;
REAL4 massStdev2= -1.0;
REAL4 minMassRatio=-1.0;
REAL4 maxMassRatio=-1.0;

REAL4 inclStd=-1.0;
REAL4 fixed_inc=-1.0;
REAL4 max_inc=LAL_PI/2.0;
int coaPhaseFixed = 0;
REAL4 fixedCoaPhase = 0;
REAL4 psi=-1.0;
REAL4 longitude=181.0;
REAL4 latitude=91.0;
REAL4 epsAngle=1e-7;
int spinInjections=-1;
int spinAligned=-1;
REAL4 minSpin1=-1.0;
REAL4 maxSpin1=-1.0;
REAL4 meanSpin1=0.0;
REAL4 Spin1Std=0.0;
REAL4 minSpin2=-1.0;
REAL4 maxSpin2=-1.0;
REAL4 meanSpin2=0.0;
REAL4 Spin2Std=0.0;
REAL4 minKappa1=-1.0;
REAL4 maxKappa1=1.0;
REAL4 minabsKappa1=0.0;
REAL4 maxabsKappa1=1.0;
REAL4 fixedMass1=-1.0;
REAL4 fixedMass2=-1.0;
INT4  pntMass1=1;
INT4  pntMass2=1;
REAL4 deltaMass1=-1;
REAL4 deltaMass2=-1;
LALEquationOfState equation_of_state = LAL_SIM_INSPIRAL_EOS_NONE;
REAL8 injected_lambda1=0.0;
REAL8 injected_lambda2=0.0;
INT4 bandPassInj = 0;
INT4 writeSimRing = 0;
LALSimInspiralApplyTaper taperInj = LAL_SIM_INSPIRAL_TAPER_NONE;
AlignmentType alignInj = notAligned;
REAL8 redshift;
REAL8 OnePlusZ;
REAL8 mass1Intr,mass2Intr;
static LALStatus status;
static RandomParams* randParams=NULL;
INT4 numExtTriggers = 0;
ExtTriggerTable   *exttrigHead = NULL;
LALCosmologicalParameters *omega = NULL;
REAL4 zmaximal = 1.0;
REAL4 zminimal = 0.0;
int num_source;
int numSkyPoints;
int galaxynum;
struct {
  char   name[LIGOMETA_SOURCE_MAX];
  REAL8 ra;
  REAL8 dec;
  REAL8 dist;
  REAL8 lum;
  REAL8 fudge;
} *source_data, *old_source_data,*temparray, *skyPoints;

char MW_name[LIGOMETA_SOURCE_MAX] = "MW";
REAL8* fracVec  =NULL;
REAL8* ratioVec = NULL;
REAL8 norm=0;

int num_mass;
struct {
  REAL8 mass1;
  REAL8 mass2;
} *mass_data;

struct FakeGalaxy{
char name[LIGOMETA_SOURCE_MAX];
REAL8 ra;
REAL8 dec;
REAL8 lum;
REAL8 dist;
REAL8 fudge;
struct FakeGalaxy *next; };
int srcComplete = 0;
int makeCatalog = 0;
REAL8 srcCompleteDist;

int num_nr = 0;
int i = 0;
SimInspiralTable **nrSimArray = NULL;

/*
 *  *****************************************************
 *  Functions implementing SFR distribution over redshift
 *  *****************************************************
 */

REAL8 probability_redshift_sfr(REAL8 rshift)
{
  REAL8 pz;
  
  pz = -0.000429072589677+(rshift*(-0.036349728568888+(rshift*(0.860892111762314
<<<<<<< HEAD
      +(rshift*(-0.740935488674010+rshift*(0.265848831356864+rshift*(-0.050041573542298
      +rshift*(0.005184554232421+rshift*(-0.000281450045300+rshift*0.000006400690921))))))))));
  
 return pz;
=======
     +(rshift*(-0.740935488674010+rshift*(0.265848831356864+rshift*(-0.050041573542298
     +rshift*(0.005184554232421+rshift*(-0.000281450045300+rshift*0.000006400690921))))))))));

  return pz;
}

REAL8 luminosity_distance(REAL8 rshift)
{
  REAL8 dL;
        
        dL = -2.89287707063171+(rshift*(4324.33492012756+(rshift*(3249.74193862773
           +(rshift*(-1246.66339928289+rshift*(335.354613407693+rshift*(-56.1194965448065
       +rshift*(5.20261234121263+rshift*(-0.203151569744028))))))))));

  return dL;
>>>>>>> 33006b71
}

REAL8 mean_time_step_sfr(REAL8 zmax, REAL8 rate_local)
{
  REAL8 logzmax,loglambda,step;

  logzmax=log10(zmax);
  loglambda = -0.039563*pow(logzmax,6.)-0.15282*pow(logzmax,5.)-0.017596*pow(logzmax,4.)
            + 0.67193*pow(logzmax,3.)+1.1347*pow(logzmax,2.)-2.3543*logzmax+ 2.0228;
  step=pow(10.,loglambda)/rate_local;

  return step;
}

REAL8 drawRedshiftSFR(REAL8 zmin, REAL8 zmax, REAL8 pzmax)
{
  REAL8 test,z,p;
  do
  {
<<<<<<< HEAD
     test = pzmax * XLALUniformDeviate(randParams);
     z = (zmax-zmin) * XLALUniformDeviate(randParams)+zmin;
     p= probability_redshift_sfr(z);
  }
  while (test>p);        
=======
    test = pzmax * XLALUniformDeviate(randParams);
    z = (zmax-zmin) * XLALUniformDeviate(randParams)+zmin;
    p = probability_redshift(z);
  }
  while (test>p);
        
>>>>>>> 33006b71
  return z;
}


REAL8 drawRedshift(LALCosmologicalParameters *params, double zmin, double zmax)
{
    REAL8 test,z,p;
    do
    {   
        test = XLALUniformDeviate(randParams);
        z = zmin+(zmax-zmin) * XLALUniformDeviate(randParams);
        p=XLALUniformComovingVolumeDistribution(params, z, zmin, -1.0); /** normalise the distribution to infinity */
    } while (test>p);
    
    return z;
}

REAL8 redshift_mass(REAL8 mass, REAL8 z)
{
  REAL8 mz;
  mz = mass * (1.+z);
        
  return mz;
}


/*************************************************************
 * Routines that calculate/adjust SNRs for REAL4 NINJA-1
 * injections.  In principle these are obsolete and could be
 * deleted.
 *************************************************************/
REAL8 snr_in_ifo(const char *ifo, SimInspiralTable *inj)
{
  REAL8 this_snr;
  REAL4TimeVectorSeries *tempStrain=NULL;

  AddNumRelStrainModes( &status, &tempStrain, inj);

  this_snr = calculate_ligo_snr_from_strain( tempStrain, inj, ifo);

  XLALDestroyREAL4VectorSequence (tempStrain->data);
  tempStrain->data = NULL;
  LALFree(tempStrain);
  tempStrain = NULL;

  return this_snr;
}

REAL8 network_snr(const char *ifo_list, SimInspiralTable *inj)
{
  char *tmp;
  char *ifo;
  REAL8 snr_total = 0.0;
  REAL8 this_snr;

  tmp = LALCalloc(1, strlen(ifos) + 1);
  strcpy(tmp, ifo_list);

  ifo = strtok (tmp,",");
  while (ifo != NULL)
  {
    this_snr   = snr_in_ifo(ifo, inj);
    snr_total += this_snr * this_snr;
    ifo        = strtok (NULL, ",");
  }

  LALFree(tmp);

  return sqrt(snr_total);
}

void adjust_snr(SimInspiralTable *inj, REAL8 target_snr, const char *ifo_list)
{
  /* Vars for calculating SNRs */
  REAL8 this_snr;
  REAL8 UNUSED low_snr, UNUSED high_snr;
  REAL8 low_dist,high_dist;

  this_snr = network_snr(ifo_list, inj);

  if (this_snr > target_snr)
  {
    high_snr  = this_snr;
    high_dist = inj->distance;

    while (this_snr > target_snr)
    {
      inj-> distance = inj->distance * 3.0;
      this_snr       = network_snr(ifo_list, inj);
    }
    low_snr  = this_snr;
    low_dist = inj->distance;
  } else {
    low_snr  = this_snr;
    low_dist = inj->distance;

    while (this_snr < target_snr)
    {
      inj->distance = (inj->distance) / 3.0;
      this_snr      = network_snr(ifo_list, inj);
    }
    high_snr  = this_snr;
    high_dist = inj->distance;
  }

  while ( abs(target_snr - this_snr) > 1.0 )
  {
    inj->distance = (high_dist + low_dist) / 2.0;
    this_snr = network_snr(ifo_list, inj);

    if (this_snr > target_snr)
    {
      high_snr  = this_snr;
      high_dist = inj->distance;
    } else {
      low_snr  = this_snr;
      low_dist = inj->distance;
    }
  }
}


/*************************************************************
 * Routines that calculate/adjust SNRs for REAL8 NINJA-2
 * injections, using the initial LIGO/Virgo noise curves from
 * the noisemodels package.  In principle these could be replaced
 * with the next group, which will default to these noise curves
 * when alternatives are not provided.
 *************************************************************/
REAL8 snr_in_ifo_real8(const char *ifo, SimInspiralTable *inj)
{
  REAL8       this_snr;
  REAL8TimeSeries *strain = NULL;

  strain   = XLALNRInjectionStrain(ifo, inj);
  this_snr = calculate_ligo_snr_from_strain_real8(strain, ifo);

  XLALDestroyREAL8TimeSeries (strain);

  return this_snr;
}


REAL8 network_snr_real8(const char *ifo_list, SimInspiralTable *inj)
{
  char *tmp;
  char *ifo;

  REAL8 snr_total = 0.0;
  REAL8 this_snr;

  tmp = LALCalloc(1, strlen(ifos) + 1);
  strcpy(tmp, ifo_list);
  ifo = strtok (tmp,",");

  while (ifo != NULL)
  {
    this_snr   = snr_in_ifo_real8(ifo, inj);
    snr_total += this_snr * this_snr;
    ifo        = strtok (NULL, ",");
  }

  LALFree(tmp);

  return sqrt(snr_total);
}


void adjust_snr_real8(
    SimInspiralTable *inj, 
    REAL8             target_snr, 
    const char       *ifo_list)
{
  /* Vars for calculating SNRs */
  REAL8 this_snr;
  REAL8 UNUSED low_snr, UNUSED high_snr;
  REAL8 low_dist,high_dist;

  this_snr = network_snr_real8(ifo_list, inj);

  if (this_snr > target_snr)
  {
    high_snr  = this_snr;
    high_dist = inj->distance;

    while (this_snr > target_snr)
    {
      inj-> distance = inj->distance * 3.0;
      this_snr       = network_snr_real8(ifo_list, inj);
    }
    low_snr  = this_snr;
    low_dist = inj->distance;
  } 
  else 
  {
    low_snr  = this_snr;
    low_dist = inj->distance;

    while (this_snr < target_snr)
    {
      inj->distance = (inj->distance) / 3.0;
      this_snr      = network_snr_real8(ifo_list, inj);
    }
    high_snr  = this_snr;
    high_dist = inj->distance;
  }

  while ( abs(target_snr - this_snr) > 1.0 )
  {
    inj->distance = (high_dist + low_dist) / 2.0;
    this_snr = network_snr_real8(ifo_list, inj);

    if (this_snr > target_snr)
    {
      high_snr  = this_snr;
      high_dist = inj->distance;
    } 
    else 
    {
      low_snr  = this_snr;
      low_dist = inj->distance;
    }
  }
}


/*************************************************************
 * Routines that calculate/adjust SNRs for REAL8 NINJA-2
 * injections, using arbitrary LIGO/Virgo noise curves given
 * in files.
 *************************************************************/
REAL8 snr_in_psd_real8(
    const char           *ifo, 
    REAL8FrequencySeries *psd, 
    REAL8                 start_freq, 
    SimInspiralTable     *inj)
{
  REAL8            this_snr;
  REAL8TimeSeries *strain = NULL;

  strain   = XLALNRInjectionStrain(ifo, inj);
  this_snr = calculate_snr_from_strain_and_psd_real8(strain, psd, start_freq, ifo);

  XLALDestroyREAL8TimeSeries (strain);

  return this_snr;
}

REAL8 network_snr_with_psds_real8(
    int                    num_ifos, 
    const char           **ifo_list, 
    REAL8FrequencySeries **psds, 
    REAL8                 *start_freqs, 
    SimInspiralTable      *inj)
{
  REAL8 snr_total = 0.0;
  REAL8 this_snr;

  for (i=0; i< num_ifos; i++)
  {
    this_snr   = snr_in_psd_real8(ifo_list[i], psds[i], start_freqs[i], inj);
    snr_total += this_snr * this_snr;
  }

  return sqrt(snr_total);
}

void adjust_snr_with_psds_real8(
    SimInspiralTable      *inj,
    REAL8                  target_snr,
    int                    num_ifos,
    const char           **ifo_list,
    REAL8FrequencySeries **psds,
    REAL8                 *start_freqs)
{
  /* Vars for calculating SNRs */
  REAL8 this_snr;

  this_snr = network_snr_with_psds_real8(num_ifos, ifo_list, psds, start_freqs, inj);
  inj->distance = inj->distance * (this_snr/target_snr);
}


/*
 *
 * code to step forward in the process table
 *
 */
ProcessParamsTable *next_process_param( const char *name, const char *type,
    const char *fmt, ... )
{
  ProcessParamsTable *pp;
  va_list ap;
  pp = calloc( 1, sizeof( *pp ) );
  if ( ! pp )
  {
    perror( "next_process_param" );
    exit( 1 );
  }
  strncpy( pp->program, PROGRAM_NAME, LIGOMETA_PROGRAM_MAX );
  snprintf( pp->param, LIGOMETA_PARAM_MAX, "--%s", name );
  strncpy( pp->type, type, LIGOMETA_TYPE_MAX );
  va_start( ap, fmt );
  vsnprintf( pp->value, LIGOMETA_VALUE_MAX, fmt, ap );
  va_end( ap );
  return pp;
}

/*
 *
 * print-out of the usage
 *
 */
static void print_usage(char *program)
{
  fprintf(stderr,
      "%s [options]\n"\
      "The following options are recognized.  Options not surrounded in []\n"\
      "are required. Defaults are shown in brackets\n", program );
  fprintf(stderr,
      " [--help ]                 display this message\n"\
      " [--verbose]               print progress information\n"\
      " [--user-tag] usertag      set the usertag \n"\
      " [--output ] name          overwrite the standard file naming convention\n"\
      " [--write-compress]        write a compressed xml file\n\n");\
  fprintf(stderr,
      "Waveform details:\n"\
      " [--seed] randomSeed       seed for random number generator (default : 1)\n"\
      "  --f-lower freq           lower cut-off frequency.\n"\
      "  --waveform wfm           set waveform type to wfm\n"\
      "  --amp-order              set PN order in amplitude\n\n");
  fprintf(stderr,
      "Time distribution information:\n"\
      "  --gps-start-time start   GPS start time for injections\n"\
      "  --gps-end-time end       GPS end time for injections\n"\
      "  --ipn-gps-time IPNtime   GPS end time for IPN trigger\n"\
      "  --t-distr timeDist       set the time step distribution of injections\n"\
      "                           fixed: fixed time step\n"\
      "                           uniform: uniform distribution\n"\
      "                           exponential: exponential distribution for Poisson process\n"\
      "  [--time-step] step       space injections by average of step seconds\n"\
      "                           (suggestion : 2630 / pi seconds)\n"\
      "  [--time-interval] int    distribute injections in an interval, int s\n"\
      "                           (default : 0 seconds)\n\n");
  fprintf(stderr,
      "Source distribution information:\n"\
      "  --l-distr  locDist       set the source location distribution,\n"\
      "                           locDist must be one of:\n"\
      "                           source: use locations from source-file\n"\
      "                           exttrig: use external trigger file\n"\
      "                           random: uses random locations\n"\
      "                           fixed: set fixed location\n"\
      "                           ipn: random locations from IPN skypoints\n"\
      " [--longitude] longitude   read longitude if fixed value (degrees)\n"
      " [--latitude] latitude     read latitude if fixed value (degrees)\n"
      " [--d-distr] distDist      use a distribution over physical distance\n"\
      "                           source: take distance from galaxy source file\n"\
      "                           uniform: uniform distribution in distance\n"\
      "                           distancesquared: uniform distribution in distance^2\n"\
      "                           log10: uniform distribution in log10(d) \n"\
<<<<<<< HEAD
      "                           volume: uniform distribution in volume, requires the specification of a cosmology, a minimum and a maximum redshift\n"\
      "                           sfr: distribution derived from the SFR, requires the specification of a minimum and a maximum redshift\n"\
      "                           NB: when specifying a volume distribution the sources will always be generated in the redshift space\n"\
      " [--local-rate] rho        set the local coalescence rate when --d-dist sfr\n"\
      "                           (suggestion: 1 per Mpc^3 per Myr)\n"\
      "  --i-distr INCDIST        set the inclination distribution, must be either\n"\
      "                           uniform: distribute uniformly over arccos(i)\n"\
      "                           gaussian: gaussian distributed in (i)\n"\
      "                           fixed: no distribution, fixed valued of (i)\n"\
      " --polarization psi        set the polarization angle for all \n"
      "                           injections (degrees)\n"\
      " [--incl-std]  inclStd     std dev for gaussian inclination dist\n"\
      " [--fixed-inc]  fixed_inc  value for the fixed inclination angle (in degrees) if '--i-distr fixed' is chosen.\n"\
      " [--max-inc]  max_inc      value for the maximum inclination angle (in degrees) if '--i-distr uniform' is chosen. \n"\
=======
      "                           volume: uniform distribution in volume\n"\
      "                           sfr: distribution derived from the SFR\n"\
      " [--min-distance] DMIN     set the minimum (chirp) distance to DMIN kpc\n"\
      " [--max-distance] DMAX     set the maximum (chirp) distance to DMAX kpc\n"\
      "                           min/max distance required if d-distr not 'source'\n"\
>>>>>>> 33006b71
      " [--source-file] sources   read source parameters from sources\n"\
      "                           requires enable/disable milkyway\n"\
      " [--sourcecomplete] distance \n"
      "                           complete galaxy catalog out to distance (kPc)\n"\
      " [--make-catalog]          create a text file of the completed galaxy catalog\n"\
      " [--enable-milkyway] lum   enables MW injections, set MW luminosity\n"\
      " [--disable-milkyway]      disables Milky Way injections\n"\
<<<<<<< HEAD
      " [--exttrig-file] exttrig  XML file containing external trigger\n"\
      " [--min-distance] DMIN     set the minimum distance to DMIN kpc, unused when using a volume or sfr distance distribution\n"\
      " [--max-distance] DMAX     set the maximum distance to DMAX kpc, unused when using a volume or sfr distance distribution\n"\
      "                           min/max distance required if d-distr not 'source'\n"\
      " [--use-chirp-distance]    Use this option to scale injections using \n"
      "                           chirp distance (relative to a 1.4,1.4)\n"\
      " [--min-snr] SMIN          Sets the minimum network snr\n"\
      " [--max-snr] SMAX          Sets the maximum network snr\n"\
      " [--log-snr]               If set distribute uniformly in log(snr) rather than snr\n"\
=======
      " [--dchirp-distr]          use a distribution over chirp distance\n"\
      "                           (normalized to a 1.4,1.4 Msun binary)\n"\
      " [--z-distr]               use a distribution over redshift\n"\
      "                           currently only 'sfr' is supported\n"\
      " [--local-rate] rho        set the local coalescence rate for --z-distr sfr\n"\
      "                           (suggestion: 1 per Mpc^3 per Myr)\n"\
      " [--min-z]                 set the minimum redshift: at least 0.2 for sfr\n"\
      " [--max-z]                 set the maximum redshift: at most 1.0 for sfr\n"\
      " [--snr-distr]             use a distribution over expected (optimal) network SNR\n"\
      "                           uniform: uniform in SNR, log10: uniform in log10(SNR)\n"\
      "                           volume: uniform in 1/SNR^3\n"\
      " [--ninja-snr]             use a NINJA waveform SNR calculation (if not set, use LALSimulation)\n"\
      " [--min-snr] SMIN          set the minimum network snr\n"\
      " [--max-snr] SMAX          set the maximum network snr\n"\
>>>>>>> 33006b71
      " [--ligo-psd] filename     Ascii, tab-separated file of frequency, value pairs to use for LIGO PSD in snr computation\n"\
      " [--ligo-start-freq] freq  Frequency in Hz to use for LIGO snr computation\n"\
      " [--virgo-psd] filename    Ascii, tab-separated file of frequency, value pairs to use for Virgo PSD in snr computation\n"\
      " [--virgo-start-freq] freq Frequency in Hz to use for Virgo snr computation\n"\
      " [--ifos] ifos             Comma-separated list of ifos to include in network SNR\n"\
      "  --i-distr INCDIST        set the inclination distribution, must be either\n"\
      "                           uniform: distribute uniformly over arccos(i)\n"\
      "                           gaussian: gaussian distributed in (i)\n"\
      "                           fixed: no distribution, fixed values of (i)\n"\
      " [--polarization] psi      set the polarization angle for all injections (degrees)\n"\
      " [--incl-std]  inclStd     std dev for gaussian inclination dist\n"\
      " [--fixed-inc]  fixed_inc  value for the fixed inclination angle (in degrees) if '--i-distr fixed' is chosen.\n"\
      " [--max-inc]  max_inc      value for the maximum inclination angle (in degrees) if '--i-distr uniform' is chosen. \n"\
      " [--coa-phase-distr] cDist set the coalescence phase distribution,\n"\
      "                           cDist must be one of:\n"\
      "                           uniform: use random, uniformly distributed coalescence phase [default]\n"\
      "                           fixed: set fixed coalescence phase\n"\
      " [--fixed-coa-phase] phase set the coalescence phase (in degrees) for all injections if --coa-phase-distr=fixed\n"\
      " [--ipn-file] ipnskypoints read IPN sky points from file\n"\
      " [--exttrig-file] exttrig  XML file containing external trigger\n\n");
  fprintf(stderr,
      "Mass distribution information:\n"\
      "  --m-distr massDist       set the mass distribution of injections\n"\
      "                           must be one of:\n"\
      "                           source: using file containing list of mass pairs\n"\
      "                           nrwaves: using xml file with list of NR waveforms\n"\
      "                           (requires setting max/min total masses)\n"\
      "                           totalMass: uniform distribution in total mass\n"\
      "                           componentMass: uniform in m1 and m2\n"\
      "                           gaussian: gaussian mass distribution\n"\
      "                           log: log distribution in component mass\n"\
      "                           totalMassRatio: uniform distribution in total mass and\n"\
      "                           mass ratio m1 /m2\n"\
      "                           logTotalMassUniformMassRatio: log distribution in total mass\n"\
      "                           and uniform in mass ratio\n"\
      "                           totalMassFraction: uniform distribution in total mass and\n"\
      "                           in m1 /(m1+m2)\n"\
      "                           m1m2SquareGrid: component masses on a square grid\n"\
      "                           fixMasses: fix m1 and m2 to specific values\n"\
      " [--ninja2-mass]           use the NINJA 2 mass-selection algorithm\n"\
      " [--real8-ninja2]          when distributing by SNR for NINJA2, assume frames are REAL8\n"\
      " [--mass-file] mFile       read population mass parameters from mFile\n"\
      " [--nr-file] nrFile        read mass/spin parameters from xml nrFile\n"\
      " [--min-mass1] m1min       set the minimum component mass to m1min\n"\
      " [--max-mass1] m1max       set the maximum component mass to m1max\n"\
      " [--min-mass2] m2min       set the min component mass2 to m2min\n"\
      " [--max-mass2] m2max       set the max component mass2 to m2max\n"\
      " [--min-mtotal] minTotal   sets the minimum total mass to minTotal\n"\
      " [--max-mtotal] maxTotal   sets the maximum total mass to maxTotal\n"\
      " [--fixed-mass1] fixMass1  set mass1 to fixMass1\n"\
      " [--fixed-mass2] fixMass2  set mass2 to fixMass2\n"\
      " [--mean-mass1] m1mean     set the mean value for mass1\n"\
      " [--stdev-mass1] m1std     set the standard deviation for mass1\n"\
      " [--mean-mass2] m2mean     set the mean value for mass2\n"\
      " [--stdev-mass2] m2std     set the standard deviation for mass2\n"\
      " [--min-mratio] minr       set the minimum mass ratio\n"\
      " [--max-mratio] maxr       set the maximum mass ratio\n"\
      " [--mass1-points] m1pnt    set the number of grid points in the m1 direction if '--m-distr=m1m2SquareGrid'\n"\
      " [--mass2-points] m2pnt    set the number of grid points in the m2 direction if '--m-distr=m1m2SquareGrid'\n\n");
  fprintf(stderr,
      "Spin distribution information:\n"\
      "  --disable-spin           disables spinning injections\n"\
      "  --enable-spin            enables spinning injections\n"\
      "                           One of these is required.\n"\
      "  [--spin-gaussian]        enable gaussian spin distribution\n"\
      "  --aligned                enforces the spins to be along the direction\n"\
      "                           of orbital angular momentum.\n"\
      "  [--min-spin1] spin1min   Set the minimum spin1 to spin1min (0.0)\n"\
      "  [--max-spin1] spin1max   Set the maximum spin1 to spin1max (0.0)\n"\
      "  [--mean-spin1] spin1mean Set the mean for |spin1| distribution\n"\
      "  [--stdev-spin1] spin1std Set the standard deviation for |spin1|\n"\
      "  [--min-spin2] spin2min   Set the minimum spin2 to spin2min (0.0)\n"\
      "  [--max-spin2] spin2max   Set the maximum spin2 to spin2max (0.0)\n"\
      "  [--mean-spin2] spin2mean Set the mean for |spin2| distribution\n"\
      "  [--stdev-spin2] spin2std Set the standard deviation for |spin2|\n"\
      "  [--min-kappa1] kappa1min Set the minimum cos(S1.L_N) to kappa1min (-1.0)\n"\
      "  [--max-kappa1] kappa1max Set the maximum cos(S1.L_N) to kappa1max (1.0)\n"\
      "  [--min-abskappa1] abskappa1min \n"\
      "                           Set the minimum absolute value of cos(S1.L_N)\n"\
      "                           to abskappa1min (0.0)\n"\
      "  [--max-abskappa1] abskappa1max \n"\
      "                           Set the maximum absolute value of cos(S1.L_N) \n"\
      "                           to abskappa1max (1.0)\n\n");
  fprintf(stderr,
      "Equation of state for injection waveform:\n"\
      "  [--eos] MS1,H4,SQM3,MPA1,GHN3 Use one of the discrete EOSes for injection. Default LAL_SIM_INSPIRAL_EOS_NONE\n\n");
  fprintf(stderr,
      "Cosmological model:\n"\
      "  [--cosmology] LambdaCDM Use the corresponding values of the cosmological parameters for the definitions\n"\
      "                of luminosity distance and comoving volume. Default LambdaCDM: h = 0.7, omega_m = 0.3, omega_lambda =0.7\n"\
      "  [--zmin] zmin     Minimum redshift, DEFAULT 0\n"\
      "  [--zmax] zmax     Maximum redshift, DEFAULT 1\n\n");
  fprintf(stderr,
      "Tapering the injection waveform:\n"\
      "  [--taper-injection] OPT  Taper the inspiral template using option OPT\n"\
      "                            (start|end|startend) \n"\
      "  [--band-pass-injection]  sets the tapering method of the injected waveform\n\n");
  fprintf(stderr,
      "Output:\n"\
      " [--write-sim-ring]        Writes a sim_ringdown table\n\n");
}


/*
 *
 * functions to read source masses
 *
 */

  void
read_mass_data( char* filename )
{
  char line[256];
  FILE   *fp;
  int n = 0;

  fp=fopen( filename, "r" );
  if ( ! fp )
  {
    perror( "read_mass_data" );
    fprintf( stderr,
        "Error while trying to open file %s\n",
        filename );
    exit( 1 );
  }

  /* count the number of lines in the file */
  num_mass=0;
  while ( fgets( line, sizeof( line ), fp ) )
    ++num_mass;

  /* alloc space for the data */
  mass_data = LALCalloc( num_mass, sizeof(*mass_data) );
  if ( !mass_data )
  {
    fprintf( stderr, "Allocation error for mass_data\n" );
    exit( 1 );
  }

  /* 'rewind' the file */
  rewind( fp );

  /* read the file finally */
  while ( fgets( line, sizeof( line ), fp ) )
  {
    sscanf( line, "%le %le", &mass_data[n].mass1, &mass_data[n].mass2 );
    n++;
  }

  /* close the file */
  fclose( fp );
}

  void
read_nr_data( char* filename )
{
  SimInspiralTable  *nrSimHead = NULL;
  SimInspiralTable  *thisEvent= NULL;
  INT4               j = 0;

  num_nr = SimInspiralTableFromLIGOLw( &nrSimHead, filename, 0, 0 );


  if ( num_nr < 0 )
  {
    fprintf( stderr, "error: unable to read sim_inspiral table from %s\n",
        filename );
    exit( 1 );
  }
  else if ( num_nr == 0 )
  {
    fprintf( stderr, "error: zero events in sim_inspiral table from %s\n",
        filename );
  }

  /* allocate an array of pointers */
  nrSimArray = (SimInspiralTable ** )
    LALCalloc( num_nr, sizeof(SimInspiralTable *) );

  if ( !nrSimArray )
  {
    fprintf( stderr, "Allocation error for nr simulations\n" );
    exit( 1 );
  }

  for( j = 0, thisEvent=nrSimHead; j < num_nr;
      ++j, thisEvent = thisEvent->next )
  {
    nrSimArray[j] = thisEvent;
    if (j > 0)
    {
      nrSimArray[j-1]->next = NULL;
    }
  }
}


/*
 *
 * functions to read source distribution
 *
 */

  void
read_source_data( char* filename )
{
  char line[256];
  FILE *fp;
  int j, k;

  fp = fopen (filename, "r" );
  if ( ! fp )
  {
    perror( "read_source_data" );
    fprintf( stderr, "Could not find file %s\n", filename );
    exit( 1 );
  }

  /* count the number of entries in this file */
  num_source = 0;
  while ( fgets( line, sizeof( line ), fp ) )
    if ( line[0] == '#' )
      continue;
    else
      ++num_source;

  /* rewind the file */
  rewind( fp );

  /* allocate space */
  source_data = LALCalloc( num_source, sizeof( *source_data ) );
  if ( ! source_data )
  {
    fprintf( stderr, "Allocation error for source_data\n" );
    exit( 1 );
  }

  j = 0;
  while ( fgets( line, sizeof( line ), fp ) )
    if ( line[0] == '#' )
      continue;
    else
    {
      char ra_sgn, dec_sgn;
      REAL8 ra_h, ra_m, dec_d, dec_m;
      int c;

      c = sscanf( line, "%s %c%le:%le %c%le:%le %le %le %le",
          source_data[j].name, &ra_sgn, &ra_h, &ra_m, &dec_sgn, &dec_d, &dec_m,
          &source_data[j].dist, &source_data[j].lum, &source_data[j].fudge );
      if ( c != 10 )
      {
        fprintf( stderr, "error parsing source datafile %s\n", sourceFileName );
        exit( 1 );
      }

      /* by convention, overall sign is carried only on hours/degrees entry */
      source_data[j].ra  = ( ra_h + ra_m / 60.0 ) * LAL_PI / 12.0;
      source_data[j].dec = ( dec_d + dec_m / 60.0 ) * LAL_PI / 180.0;

      if ( ra_sgn == '-' )
        source_data[j].ra *= -1;
      if ( dec_sgn == '-' )
        source_data[j].dec *= -1;
      ++j;
    }

  /* close file */
  fclose( fp );

  /* generate ratio and fraction vectors */

  ratioVec = calloc( num_source, sizeof( REAL8 ) );
  fracVec  = calloc( num_source, sizeof( REAL8  ) );
  if ( !ratioVec || !fracVec )
  {
    fprintf( stderr, "Allocation error for ratioVec/fracVec\n" );
    exit( 1 );
  }

  /* MW luminosity might be zero */
  norm = mwLuminosity;

  /* calculate the fractions of the different sources */
  for ( k = 0; k < num_source; ++k )
    norm += ratioVec[k] = source_data[k].lum * source_data[k].fudge;
  fracVec[0] = ratioVec[0] / norm;
  for ( k = 1; k < num_source; ++k )
    fracVec[k] = fracVec[k-1] + ratioVec[k] / norm;
}

/*
 *
 * Function to read IPN sky simulations from text file given file - read(file,ra,dec)
 *
 */

  void 
read_IPN_grid_from_file( char *fname )
{
  UINT4    j;                      /* counter */
  char     line[256];              /* string holders */
  FILE     *data;                  /* file object */

  /* read file */
  data = fopen(fname, "r");
  if ( ! data )
  {
    fprintf( stderr, "Could not find file %s\n", fname );
    exit( 1 );
  }

  /* find number of lines */
  numSkyPoints = 0;
  while ( fgets( line, sizeof( line ), data ) )
    ++numSkyPoints;

  /* seek to start of file again */
  fseek(data, 0, SEEK_SET);  

  /* assign memory for sky points */
  skyPoints = LALCalloc(numSkyPoints, sizeof(*skyPoints));
  if ( ! skyPoints )
  {
    fprintf( stderr, "Allocation error for skyPoints\n" );
    exit( 1 );
  }

  j = 0;
  while ( fgets( line, sizeof( line ), data ) )
  {
    REAL8 ra, dec;
    int c;

    c = sscanf( line, "%le %le", &ra, &dec );
    if ( c != 2 )
    {
      fprintf( stderr, "error parsing IPN sky points datafile %s\n", IPNSkyPositionsFile );
      exit( 1 );
    }

    /* convert to radians */
    skyPoints[j].ra  = ra * ( LAL_PI / 180.0 );  /* from degrees (IPN file) to radians */
    skyPoints[j].dec = dec * ( LAL_PI / 180.0 );
    ++j;
  }

  /* close file */
  fclose( data );
}

/*
 *
 * Function to complete galaxy catalog 
 *
 * FIXME: Formatting of this function sucks
 *
 */

  void 
sourceComplete() 
{
/*  Catalog Completion Constants */
REAL8 Mbstar = -20.45;
/* Mbstar = magnitude at which the number of galaxies begins to fall off exponentially, corrected for reddening (to agree with the
lum density of 0.0198) */
REAL8 phistar = 0.0081/0.92; /* normalization constant */
REAL8 alpha = -0.9; /* determines slope at faint end of luminosity function */
REAL8 initDistance = 0.0; /*minimum Distance for galaxy catalog*/
REAL8 DeltaD = 100.0; /* Distance step for stepping through galaxy catalog (kpc) */
REAL8 maxDistance = srcCompleteDist; /*Distance to which you want to correct the catalog (kPc)*/
REAL8 M_min = -12.0; /* minimum blue light magnitude */
REAL8 M_max = -25; /* maximum blue light magnitude */
REAL8 edgestep = 0.1; /* magnitude bin size */

/*  Vectors  */
REAL8Vector *phibins = NULL; /* Magnitude bins for calculating Schechter function */
REAL8Vector *Distance = NULL; /* Distances from initDistance to maxDistance in steps of DeltaD */
REAL8Vector *phi = NULL; /* Schecter magnitude function */
REAL8Vector *phiN = NULL; /* Number of expected galaxies in each magnitude bin */
REAL8Vector *N = NULL; /* Actual number of galaxies in each magnitude bin */
REAL8Vector *pN = NULL; /* Running tally of the fake galaxies added to the catalog */
REAL8Vector *Corrections = NULL; /* Number of galaxies to be added in each magnitude bin */

/* Other Variables */
int edgenum = (int) ceil((M_min-M_max)/edgestep); /* Number of magnitude bins */
char galaxyname[LIGOMETA_SOURCE_MAX] = "Fake"; /* Beginning of name for all added (non-real) galaxies */
int distnum = (maxDistance-initDistance)/DeltaD; /* Number of elements in Distance vector */
int k_at_25Mpc = floor((25000-initDistance)/DeltaD); /*Initial index for Distance vector - no galaxies added before 25Mpc */
int j,k,q; /* Indices for loops */
REAL8 mag; /* Converted blue light luminosity of each galaxy */
int mag_index; /* Index of each galaxy when binning by magnitude */
FILE *fp; /* File for output of corrected galaxy catalog */
REAL8 pow1 = 0.0; /* Used to calculate Schechter function */
REAL8 pow2 = 0.0; /* Used to calculate Schechter function */

REAL8 UNUSED shellLum = 0.0;

/* Parameters for generating random sky positions */
SimInspiralTable *randPositionTable;
static RandomParams* randPositions=NULL;
int rand_skylocation_seed = 3456;

/* Set up linked list for added galaxies*/
struct FakeGalaxy *myFakeGalaxy;
struct FakeGalaxy *head; /*=myFakeGalaxy;*/
struct FakeGalaxy *saved_next;

/* Create the Vectors */
phibins = XLALCreateREAL8Vector(edgenum);
Distance = XLALCreateREAL8Vector(distnum+1);
phi = XLALCreateREAL8Vector(edgenum);
phiN = XLALCreateREAL8Vector(edgenum); N = XLALCreateREAL8Vector(edgenum);
pN = XLALCreateREAL8Vector(edgenum);
Corrections = XLALCreateREAL8Vector(edgenum);

/* Initialize sky location parameters and FakeGalaxy linked list */
randPositionTable = calloc(1, sizeof(SimInspiralTable));
LALCreateRandomParams( &status, &randPositions, rand_skylocation_seed);
galaxynum = 0;
myFakeGalaxy = (struct FakeGalaxy*) calloc(1, sizeof(struct FakeGalaxy));
head = myFakeGalaxy;

/* Initialize the vectors */
for (j=0; j<edgenum; j++)
  {
  phibins->data[j] = M_max+j*edgestep;
  phiN->data[j] = 0;
  N->data[j] = 0;
  pN->data[j] = 0;
  Corrections->data[j] = 0;

  /* Calculate the theoretical blue light magnitude in each magnitude bin */
  pow1 = -1*pow(10, (-0.4*(phibins->data[j]-Mbstar)));
  pow2 = pow(10, (-0.4*(phibins->data[j]-Mbstar)));
  phi->data[j] = 0.92*phistar*exp(pow1)*pow(pow2, alpha+1);
  }

/* Initialize the Distance array */
for (j=0; j<=distnum; j++)
  {
  Distance->data[j] = initDistance+j*DeltaD;
  }


/* Iterate through Distance vector and bin galaxies according to magnitude at each distance */
for (k = k_at_25Mpc; k<distnum; k++)
  {

  /* Reset N to zero before you count the galaxies with distances less than the current Distance */
  for (q = 0; q<edgenum;q++)
    {
    N->data[q]=0;
    }

  /* Count the number of galaxies in the spherical volume with radius Distance->data[k+1] and bin them in magnitude */
  for( q = 0; q<num_source; q++)
    {
    if ( (source_data[q].dist<=Distance->data[k+1]) )
      {
      /* Convert galaxy luminosity to blue light magnitude */
      mag = -2.5*(log10(source_data[q].lum)+7.808);
      /* Calculate which magnitude bin it falls in */
      mag_index = (int) floor((mag-M_max)/edgestep);
      /* Create a histogram array of the number of galaxies in each magnitude bin */
      if (mag_index >= 0 && mag_index<edgenum)
        {
        N->data[mag_index] += 1.0;
        }
      else printf("WARNING GALAXY DOESNT FIT IN BIN\n");
      }
    }

  /* Add galaxies to the catalog based on the difference between the expected number of galaxies and the number of galaxies in the catalog */
  for (j = 0; j<edgenum; j++)
    {
    /* Number of galaxies expected in the spherical volume with radius Distance->data[k+1] */
    phiN->data[j] =edgestep*phi->data[j]*(4.0/3.0)*LAL_PI*(pow(Distance->data[k+1]/1000.0,3));
    /*Difference between the counted number of galaxies and the expected number of galaxies */
    Corrections->data[j] = phiN->data[j] - N->data[j] - pN->data[j];
    /* If there are galaxies missing, add them */
    if (Corrections->data[j]>0.0)
      {
      for (q=0;q<floor(Corrections->data[j]);q++)
        {
        randPositionTable = XLALRandomInspiralSkyLocation( randPositionTable, randPositions);
        myFakeGalaxy->dist = Distance->data[k+1];
        myFakeGalaxy->ra = randPositionTable->longitude;
        myFakeGalaxy->dec = randPositionTable->latitude;
        myFakeGalaxy->fudge = 1;
        sprintf(myFakeGalaxy->name, "%s%d", galaxyname, galaxynum);
        myFakeGalaxy->lum = pow(10.0, (phibins->data[j]/(-2.5)-7.808));
        myFakeGalaxy->next = (struct FakeGalaxy*) calloc(1,sizeof(struct FakeGalaxy));
        myFakeGalaxy = myFakeGalaxy->next;
        galaxynum++;
        pN->data[j] += 1.0;
        }
      }
    }
  }

/*Combine source_data (original catalog) and FakeGalaxies into one array */
temparray = calloc((num_source+galaxynum), sizeof(*source_data));
  if ( !temparray )
  {     fprintf( stderr, "Allocation error for temparray\n" );
    exit( 1 );
  }

for (j=0;j<num_source;j++) {
        temparray[j].dist = source_data[j].dist;
        temparray[j].lum = source_data[j].lum;
        sprintf(temparray[j].name, "%s", source_data[j].name);
        temparray[j].ra = source_data[j].ra;
        temparray[j].dec = source_data[j].dec;
        temparray[j].fudge = source_data[j].fudge;
}
myFakeGalaxy = head;
for (j=num_source;j<(num_source+galaxynum);j++) {
        temparray[j].dist = myFakeGalaxy->dist;
        temparray[j].lum = myFakeGalaxy->lum;
        sprintf(temparray[j].name, "%s", myFakeGalaxy->name);
        temparray[j].ra = myFakeGalaxy->ra;
        temparray[j].dec = myFakeGalaxy->dec;
        temparray[j].fudge = myFakeGalaxy->fudge;
        myFakeGalaxy = myFakeGalaxy->next;
}
myFakeGalaxy->next = NULL;

/*Point old_source_data at source_data */
old_source_data = source_data;

/*Point source_data at the new array*/
source_data = temparray;
shellLum = 0;

if (makeCatalog == 1) {
/* Write the corrected catalog to a file */
fp = fopen("correctedcatalog.txt", "w+");
for (j=0; j<(num_source+galaxynum);j++) {
fprintf(fp, "%s %g %g %g %g %g \n", source_data[j].name, source_data[j].ra, source_data[j].dec, source_data[j].dist, source_data[j].lum, source_data[j].fudge );
}
fclose(fp);
}
/* Recalculate some variables from read_source_data that will have changed due to the addition of fake galaxies */
 ratioVec = (REAL8*) calloc( (num_source+galaxynum), sizeof( REAL8 ) );
 fracVec  = (REAL8*) calloc( (num_source+galaxynum), sizeof( REAL8  ) );
  if ( !ratioVec || !fracVec )
  {
    fprintf( stderr, "Allocation error for ratioVec/fracVec\n" );
    exit( 1 );
  }

  /* MW luminosity might be zero */
  norm = mwLuminosity;

  /* calculate the fractions of the different sources */
  for ( i = 0; i <(num_source+galaxynum); ++i )
    norm += ratioVec[i] = source_data[i].lum * source_data[i].fudge;
  fracVec[0] = ratioVec[0] / norm;
  for ( i = 1; i <(num_source+galaxynum); ++i )
    fracVec[i] = fracVec[i-1] + ratioVec[i] / norm;

/* Free some stuff */
myFakeGalaxy = head;
for (j=0; j<galaxynum; j++) {
        saved_next = myFakeGalaxy->next;
        free(myFakeGalaxy);
        myFakeGalaxy = saved_next;
}
LALFree(old_source_data);
LALFree( skyPoints );
LALDestroyRandomParams( &status, &randPositions);

XLALDestroyREAL8Vector(phibins);
XLALDestroyREAL8Vector(Corrections);
XLALDestroyREAL8Vector(Distance);
XLALDestroyREAL8Vector(phi);
XLALDestroyREAL8Vector(phiN);
XLALDestroyREAL8Vector(N);
XLALDestroyREAL8Vector(pN);

}

/*
 *
 * functions to draw masses from source distribution
 *
 */

  void 
drawMassFromSource( SimInspiralTable* table )
{
  REAL4 m1, m2, eta;
  int mass_index=0;

  /* choose masses from the mass-list */
  mass_index = (int)( num_mass * XLALUniformDeviate( randParams ) );
  m1 = redshift_mass(mass_data[mass_index].mass1,redshift);
  m2 = redshift_mass(mass_data[mass_index].mass2,redshift);

  eta=m1 * m2 / ( ( m1 + m2 ) * ( m1 + m2 ) );
  table->mass1 = m1;
  table->mass2 = m2;
  table->eta = eta;
  table->mchirp = pow( eta, 0.6) * (m1 + m2);
}


/*
 *
 * functions to draw masses and spins from NR distribution
 *
 */

  void 
drawMassSpinFromNR( SimInspiralTable* table )
{
  int mass_index=0;

  /* choose masses from the mass-list */
  mass_index = (int)( num_nr * XLALUniformDeviate( randParams ) );
  XLALRandomNRInjectTotalMass( table, randParams, minMtotal, maxMtotal,
      nrSimArray[mass_index]);
}


  void 
drawMassSpinFromNRNinja2( SimInspiralTable* inj )
{
  /* For ninja2 we first select a mass, then find */
  /* a waveform that can be injected at that mass */

  int j,k;
  REAL8 startFreq, startFreqHz, massTotal;
  int indx,tmp,*indicies;

  /* Permute the indicies in a random order      */
  /* This lets us check each available waveform  */
  /* once and lets us know when no option works  */
  indicies = (int *) LALCalloc( num_nr, sizeof(int) );

  for ( j = 0; j < num_nr; j++ )
    indicies[j] = j;

  for ( j = 0; j < num_nr; j++ )
  {
    indx           = (int) ( (num_nr-j) * XLALUniformDeviate( randParams ) ) + j;
    tmp            = indicies[j];
    indicies[j]    = indicies[indx];
    indicies[indx] = tmp;
  }

  massTotal = (maxMtotal - minMtotal) * XLALUniformDeviate( randParams ) + minMtotal;

  for ( j = 0; j < num_nr; j++ )
  {
    k           = indicies[j];
    if (nrSimArray[k]->f_lower > 0.0000001)
      startFreq = nrSimArray[k]->f_lower;
    else
      startFreq   = start_freq_from_frame_url(nrSimArray[k]->numrel_data);
    startFreqHz = startFreq / (LAL_TWOPI * massTotal * LAL_MTSUN_SI);
    /* if this startFreqHz makes us happy, inject it */
    if (startFreqHz <= inj->f_lower)
    {
      /* This is a copy of XLALRandomNRInjectTotalMass without  */
      /* the random mass selection.  TODO: refactor that method */
      inj->eta    = nrSimArray[k]->eta;
      inj->mchirp = massTotal * pow(inj->eta, 3.0/5.0);

      /* set mass1 and mass2 */
      inj->mass1 = (massTotal / 2.0) * (1 + pow( (1 - 4 * inj->eta), 0.5) );
      inj->mass2 = (massTotal / 2.0) * (1 - pow( (1 - 4 * inj->eta), 0.5) );

      /* copy over the spin parameters */
      inj->spin1x = nrSimArray[k]->spin1x;
      inj->spin1y = nrSimArray[k]->spin1y;
      inj->spin1z = nrSimArray[k]->spin1z;
      inj->spin2x = nrSimArray[k]->spin2x;
      inj->spin2y = nrSimArray[k]->spin2y;
      inj->spin2z = nrSimArray[k]->spin2z;

      /* copy over the numrel information */
      inj->numrel_mode_min = nrSimArray[k]->numrel_mode_min;
      inj->numrel_mode_max = nrSimArray[k]->numrel_mode_max;
      snprintf(inj->numrel_data, LIGOMETA_STRING_MAX, "%s",
               nrSimArray[k]->numrel_data);

      XLALFree(indicies);
      return;
    }
  }

  /* If we hit the end of the list, oops */
  XLALFree(indicies);
  /* should throw an error here... */
  fprintf(stderr,"No waveform could be injected at MTotal=%f Msun\n", massTotal/LAL_MTSUN_SI);
}

/*
 *
 * functions to draw sky location from source distribution
 *
 */

  void 
drawFromSource( 
    REAL8 *rightAscension,
    REAL8 *declination,
    REAL8 *distance,
    CHAR   name[LIGOMETA_SOURCE_MAX] )
{
  REAL4 u;
  int j;

  u=XLALUniformDeviate( randParams );

  /* draw from the source table */
  for ( j = 0; j < num_source; ++j )
  {
    if ( u < fracVec[j] )
    {
      /* put the parameters */
      *rightAscension = source_data[j].ra;
      *declination    = source_data[j].dec;
      *distance = source_data[j].dist/1000.0;
      memcpy( name, source_data[j].name,
          sizeof(CHAR) * LIGOMETA_SOURCE_MAX );
      return;
    }
  }

  /* now then, draw from MilkyWay
   * WARNING: This sets location AND distance */
  XLALRandomInspiralMilkywayLocation( rightAscension, declination, distance,
      randParams );
  memcpy( name, MW_name, sizeof(CHAR) * 30 );
}

/*
 *
 * function to draw IPN sky location from IPN simulation points
 *
 */

  void 
drawFromIPNsim( 
    REAL8 *rightAscension,
    REAL8 *declination )
{
  REAL4 u;
  INT4 j;
  
  u=XLALUniformDeviate( randParams );
  j=( int ) (u*numSkyPoints);

  /* draw from the IPN source table */
    if ( j < numSkyPoints )
    {
      /* put the parameters */
      *rightAscension = skyPoints[j].ra;
      *declination    = skyPoints[j].dec;
      return;
    }
}

/*
 *
 * function to draw sky location from exttrig source file
 *
 */

  void 
drawLocationFromExttrig( SimInspiralTable* table )
{
  LIGOTimeGPS timeGRB;  /* real time of the GRB */
  REAL4 ra_rad, de_rad;
  REAL8 gmst1, gmst2;

  /* convert the position (stored as degree) to radians first */
  ra_rad = exttrigHead->event_ra  * LAL_PI_180;
  de_rad = exttrigHead->event_dec * LAL_PI_180;

  /* populate the time structures */
  timeGRB.gpsSeconds     = exttrigHead->start_time;
  timeGRB.gpsNanoSeconds = exttrigHead->start_time_ns;

  gmst1 = XLALGreenwichMeanSiderealTime(&timeGRB);
  gmst2 = XLALGreenwichMeanSiderealTime(&table->geocent_end_time);

  /* populate the table */
  table->longitude = ra_rad- gmst1 + gmst2;
  table->latitude  = de_rad;
}


/*
 *
 * generate all parameters (sky position and angles) for a random inspiral
 *
 */

int main( int argc, char *argv[] )
{
  LIGOTimeGPS gpsStartTime = {-1,0};
  LIGOTimeGPS gpsEndTime = {-1,0};
  LIGOTimeGPS IPNgpsTime = {-1,0};
  LIGOTimeGPS currentGpsTime;
  long gpsDuration;

  REAL8 meanTimeStep = -1;
  REAL8 timeInterval = 0;
  REAL4 fLower = -1;
  UINT4 useChirpDist = 0;
  REAL4 minMass10, maxMass10, minMass20, maxMass20, minMtotal0, maxMtotal0, 
      meanMass10, meanMass20, massStdev10, massStdev20; /* masses at z=0 */
  REAL8 pzmax=0; /* maximal value of the probability distribution of the redshift */
  INT4 ncount;
  size_t ninj;
  int rand_seed = 1;
  /* waveform */
  CHAR waveform[LIGOMETA_WAVEFORM_MAX];
  CHAR dummy[256];
  INT4 amp_order = -1;
  /* xml output data */
  CHAR                  fname[256];
  CHAR                 *userTag = NULL;
  MetadataTable         proctable;
  MetadataTable         procparams;
  MetadataTable         injections;
  MetadataTable         ringparams;
  ProcessParamsTable   *this_proc_param;
  LIGOLwXMLStream       xmlfp;

  REAL8 drawnDistance = 0.0;
  REAL8 drawnRightAscension = 0.0;
  REAL8 drawnDeclination = 0.0;
  CHAR  drawnSourceName[LIGOMETA_SOURCE_MAX];
  REAL8 IPNgmst1 = 0.0;
  REAL8 IPNgmst2 = 0.0;

  REAL8 targetSNR;

  CHAR *ligoPsdFileName   = NULL;
  REAL8 ligoStartFreq     = -1;
  CHAR *virgoPsdFileName  = NULL;
  REAL8 virgoStartFreq    = -1;
  REAL8FrequencySeries *ligoPsd  = NULL;
  REAL8FrequencySeries *virgoPsd = NULL;
  status=blank_status;

  /* getopt arguments */
  struct option long_options[] =
  {
    {"help",                    no_argument,       0,                'h'},
    {"verbose",                 no_argument,       &vrbflg,           1 },
    {"source-file",             required_argument, 0,                'f'},
    {"mass-file",               required_argument, 0,                'm'},
    {"nr-file",                 required_argument, 0,                'c'},
    {"exttrig-file",            required_argument, 0,                'E'},
    {"f-lower",                 required_argument, 0,                'F'},
    {"gps-start-time",          required_argument, 0,                'a'},
    {"gps-end-time",            required_argument, 0,                'b'},
    {"ipn-gps-time",            required_argument, 0,                '"'},
    {"t-distr",                 required_argument, 0,                '('},
    {"time-step",               required_argument, 0,                't'},
    {"time-interval",           required_argument, 0,                'i'},
    {"seed",                    required_argument, 0,                's'},
    {"waveform",                required_argument, 0,                'w'},
    {"amp-order",               required_argument, 0,                'q'},
    {"user-tag",                required_argument, 0,                'Z'},
    {"userTag",                 required_argument, 0,                'Z'},
    {"m-distr",                 required_argument, 0,                'd'},
    {"min-mass1",               required_argument, 0,                'j'},
    {"max-mass1",               required_argument, 0,                'k'},
    {"min-mass2",               required_argument, 0,                'J'},
    {"max-mass2",               required_argument, 0,                'K'},
    {"min-mtotal",              required_argument, 0,                'A'},
    {"max-mtotal",              required_argument, 0,                'L'},
    {"fixed-mass1",             required_argument, 0,                ']'},
    {"fixed-mass2",             required_argument, 0,                '['},
    {"mean-mass1",              required_argument, 0,                'n'},
    {"mean-mass2",              required_argument, 0,                'N'},
    {"ninja2-mass",             no_argument,       &ninjaMass,         1},
    {"real8-ninja2",            no_argument,       &real8Ninja2,       1},
    {"mass1-points",            required_argument, 0,                ':'},
    {"mass2-points",            required_argument, 0,                ';'},    
    {"stdev-mass1",             required_argument, 0,                'o'},
    {"stdev-mass2",             required_argument, 0,                'O'},
    {"min-mratio",              required_argument, 0,                'x'},
    {"max-mratio",              required_argument, 0,                'y'},
    {"d-distr",                 required_argument, 0,                'e'},
    {"min-distance",            required_argument, 0,                'p'},
    {"max-distance",            required_argument, 0,                'r'},
    {"dchirp-distr",            required_argument, 0,                ','},
    {"z-distr",                 required_argument, 0,                '5'},
    {"min-z",                   required_argument, 0,                '6'},
    {"max-z",                   required_argument, 0,                '7'},
    {"local-rate",              required_argument, 0,                ')'},
    {"snr-distr",               required_argument, 0,                '1'},
    {"min-snr",                 required_argument, 0,                '2'},
    {"max-snr",                 required_argument, 0,                '3'},
    {"ifos",                    required_argument, 0,                '4'},
    {"ninja-snr",               no_argument,       &ninjaSNR,          1},
    {"ligo-psd",                required_argument, 0,                500},
    {"ligo-start-freq",         required_argument, 0,                501},
    {"virgo-psd",               required_argument, 0,                600},
    {"virgo-start-freq",        required_argument, 0,                601},
    {"l-distr",                 required_argument, 0,                'l'},
    {"longitude",               required_argument, 0,                'v'},
    {"latitude",                required_argument, 0,                'z'},
    {"i-distr",                 required_argument, 0,                'I'},
    {"incl-std",                required_argument, 0,                'B'},
    {"fixed-inc",               required_argument, 0,                'C'},
    {"max-inc",                 required_argument, 0,               1001},
    {"polarization",            required_argument, 0,                'S'},
    {"coa-phase-distr",         required_argument, 0,               1007},
    {"fixed-coa-phase",         required_argument, 0,               1008},
    {"sourcecomplete",          required_argument, 0,                'H'},
    {"make-catalog",            no_argument,       0,                '.'},
    {"enable-milkyway",         required_argument, 0,                'M'},
    {"disable-milkyway",        no_argument,       0,                'D'},
    {"min-spin1",               required_argument, 0,                'g'},
    {"min-kappa1",              required_argument, 0,                'Q'},
    {"max-kappa1",              required_argument, 0,                'R'},
    {"min-abskappa1",           required_argument, 0,                'X'},
    {"max-abskappa1",           required_argument, 0,                'Y'},
    {"max-spin1",               required_argument, 0,                'G'},
    {"min-spin2",               required_argument, 0,                'u'},
    {"max-spin2",               required_argument, 0,                'U'},
    {"eos",                     required_argument, 0,                666},
    {"cosmology",               required_argument, 0,                667},
    {"zmin",                    required_argument, 0,                668},
    {"zmax",                    required_argument, 0,                669},
    {"output",                  required_argument, 0,                'P'},
    {"version",                 no_argument,       0,                'V'},
    {"enable-spin",             no_argument,       0,                'T'},
    {"disable-spin",            no_argument,       0,                'W'},
    {"aligned",                 no_argument,       0,                '@'},
    {"write-compress",          no_argument,       &outCompress,       1},
    {"taper-injection",         required_argument, 0,                '*'},
    {"band-pass-injection",     no_argument,       0,                '}'},
    {"write-sim-ring",          no_argument,       0,                '{'},
    {"ipn-file",                required_argument, 0,                '^'},
    {"spin-gaussian",           no_argument,       0,                 1002},
    {"stdev-spin1",             required_argument, 0,                 1003},
    {"stdev-spin2",             required_argument, 0,                 1004},
    {"mean-spin1",              required_argument, 0,                 1005},
    {"mean-spin2",              required_argument, 0,                 1006},
    {0, 0, 0, 0}
  };
  int c;

  /* set up initial debugging values */
  lal_errhandler = LAL_ERR_EXIT;
  set_debug_level( "1" );

  /* create the process and process params tables */
  proctable.processTable = (ProcessTable *)
    calloc( 1, sizeof(ProcessTable) );
  XLALGPSTimeNow(&(proctable.processTable->start_time));
  XLALPopulateProcessTable(proctable.processTable, PROGRAM_NAME, LALAPPS_VCS_IDENT_ID,
      LALAPPS_VCS_IDENT_STATUS, LALAPPS_VCS_IDENT_DATE, 0);
  snprintf( proctable.processTable->comment, LIGOMETA_COMMENT_MAX, " " );
  this_proc_param = procparams.processParamsTable = (ProcessParamsTable *)
    calloc( 1, sizeof(ProcessParamsTable) );

  /* clear the waveform field */
  memset( waveform, 0, LIGOMETA_WAVEFORM_MAX * sizeof(CHAR) );

  /* parse the arguments */
  while ( 1 )
  {
    /* getopt_long stores long option here */
    int option_index = 0;
    long int gpsinput;
    size_t optarg_len;

    c = getopt_long_only( argc, argv,
        "hf:m:a:b:t:s:w:i:M:*", long_options, &option_index );

    /* detect the end of the options */
    if ( c == - 1 )
    {
      break;
    }

    switch ( c )
    {
      case 0:
        /* if this option set a flag, do nothing else now */
        if ( long_options[option_index].flag != 0 )
        {
          break;
        }
        else
        {
          fprintf( stderr, "error parsing option %s with argument %s\n",
              long_options[option_index].name, optarg );
          exit( 1 );
        }
        break;

      case 'f':
        optarg_len = strlen( optarg ) + 1;
        sourceFileName = calloc( 1, optarg_len * sizeof(char) );
        memcpy( sourceFileName, optarg, optarg_len * sizeof(char) );
        this_proc_param = this_proc_param->next =
          next_process_param( long_options[option_index].name, "string",
              "%s", optarg );
        break;

      case 'm':
        optarg_len = strlen( optarg ) + 1;
        massFileName = calloc( 1, optarg_len * sizeof(char) );
        memcpy( massFileName, optarg, optarg_len * sizeof(char) );
        this_proc_param = this_proc_param->next =
          next_process_param( long_options[option_index].name, "string",
              "%s", optarg );
        break;

      case 'c':
        optarg_len = strlen( optarg ) + 1;
        nrFileName = calloc( 1, optarg_len * sizeof(char) );
        memcpy( nrFileName, optarg, optarg_len * sizeof(char) );
        this_proc_param = this_proc_param->next =
          next_process_param( long_options[option_index].name, "string",
              "%s", optarg );
        break;

      case 'E':
        optarg_len = strlen( optarg ) + 1;
        exttrigFileName = calloc( 1, optarg_len * sizeof(char) );
        memcpy( exttrigFileName, optarg, optarg_len * sizeof(char) );
        this_proc_param = this_proc_param->next =
          next_process_param( long_options[option_index].name, "string",
              "%s", optarg );
        break;

      case 'F':
        fLower = atof( optarg );
        this_proc_param = this_proc_param->next =
          next_process_param( long_options[option_index].name, "float",
              "%f", fLower );
        break;

      case 'a':
        gpsinput = atol( optarg );
        if ( gpsinput < 441417609 )
        {
          fprintf( stderr, "invalid argument to --%s:\n"
              "GPS start time is prior to "
              "Jan 01, 1994  00:00:00 UTC:\n"
              "(%ld specified)\n",
              long_options[option_index].name, gpsinput );
          exit( 1 );
        }
        gpsStartTime.gpsSeconds = gpsinput;
        gpsStartTime.gpsNanoSeconds = 0;
        this_proc_param = this_proc_param->next =
          next_process_param( long_options[option_index].name, "int",
              "%ld", gpsinput );
        break;

      case 'b':
        gpsinput = atol( optarg );
        if ( gpsinput < 441417609 )
        {
          fprintf( stderr, "invalid argument to --%s:\n"
              "GPS start time is prior to "
              "Jan 01, 1994  00:00:00 UTC:\n"
              "(%ld specified)\n",
              long_options[option_index].name, gpsinput );
          exit( 1 );
        }
        gpsEndTime.gpsSeconds = gpsinput;
        gpsEndTime.gpsNanoSeconds = 0;
        this_proc_param = this_proc_param->next =
          next_process_param( long_options[option_index].name, "int",
              "%ld", gpsinput );
        break;

      case '"':
        gpsinput = atol( optarg );
        if ( gpsinput < 441417609 )
        {
          fprintf( stderr, "invalid argument to --%s:\n"
              "GPS start time is prior to "
              "Jan 01, 1994  00:00:00 UTC:\n"
              "(%ld specified)\n",
              long_options[option_index].name, gpsinput );
          exit( 1 );
        }
        IPNgpsTime.gpsSeconds = gpsinput;
        this_proc_param = this_proc_param->next =
          next_process_param( long_options[option_index].name, "int",
              "%ld", gpsinput );
        break;

      case 's':
        rand_seed = atoi( optarg );
        this_proc_param = this_proc_param->next =
          next_process_param( long_options[option_index].name, "int",
              "%d", rand_seed );
        break;
                        
      case '(':
        optarg_len = strlen( optarg ) + 1;
        memcpy( dummy, optarg, optarg_len );

        if (!strcmp(dummy, "fixed"))
        {
          tDistr=LALINSPIRAL_FIXED_TIME_DIST;
        }
        else if (!strcmp(dummy, "uniform"))
        {
          tDistr=LALINSPIRAL_UNIFORM_TIME_DIST;
        }
        else if (!strcmp(dummy, "exponential"))
        {
          tDistr=LALINSPIRAL_EXPONENTIAL_TIME_DIST;
        }
        else
        {
          tDistr=LALINSPIRAL_UNKNOWN_TIME_DIST;
          fprintf( stderr, "invalid argument to --%s:\n"
              "unknown time distribution: %s must be one of\n"
              "fixed, uniform or exponential\n",
              long_options[option_index].name, optarg );
          exit( 1 );
        }
        break;

      case ')':
        localRate = atof( optarg );
        this_proc_param = this_proc_param->next =
          next_process_param( long_options[option_index].name, "float", 
              "%le", localRate );
        if ( ! localRate > 0. )
        {
          fprintf( stderr, "invalid argument to --%s:\n"
              "local coalescence rate must be positive"
              "(%f specified)\n",
              long_options[option_index].name, localRate );
          exit( 1 );
        }
        break;

      case 't':
        meanTimeStep = atof( optarg );
        this_proc_param = this_proc_param->next =
          next_process_param( long_options[option_index].name, "float",
              "%le", meanTimeStep );
        break;

      case 'i':
        timeInterval = atof( optarg );
        this_proc_param = this_proc_param->next =
          next_process_param( long_options[option_index].name, "float", 
              "%le", timeInterval );
        break;

      case 'w':
        snprintf( waveform, LIGOMETA_WAVEFORM_MAX, "%s", optarg );
        this_proc_param = this_proc_param->next =
          next_process_param( long_options[option_index].name, "string",
              "%s", optarg );
        break;

      case 'q':
        amp_order = atof( optarg );
        this_proc_param = this_proc_param->next =
          next_process_param( long_options[option_index].name, "int", 
              "%ld", amp_order );
      break;

      case 'M':
        /* set the luminosity of the Milky Way */
        mwLuminosity = atof( optarg );
        if ( mwLuminosity < 0 )
        {
          fprintf( stderr, "invalid argument to --%s:\n"
              "Milky Way luminosity must be positive"
              "(%f specified)\n",
              long_options[option_index].name, mwLuminosity );
          exit( 1 );
        }

        this_proc_param = this_proc_param->next =
          next_process_param( long_options[option_index].name, "float",
              "%le", mwLuminosity );
        break;

      case 'D':
        /* set the luminosity of the Milky Way */
        this_proc_param = this_proc_param->next =
          next_process_param( long_options[option_index].name, "string",
              "" );
        mwLuminosity = 0;
        break;

      case 'Z':
        /* create storage for the usertag */
        optarg_len = strlen( optarg ) + 1;
        userTag = (CHAR *) calloc( optarg_len, sizeof(CHAR) );
        memcpy( userTag, optarg, optarg_len );

        this_proc_param = this_proc_param->next = (ProcessParamsTable *)
          calloc( 1, sizeof(ProcessParamsTable) );
        snprintf( this_proc_param->program, LIGOMETA_PROGRAM_MAX, "%s",
            PROGRAM_NAME );
        snprintf( this_proc_param->param, LIGOMETA_PARAM_MAX, "--userTag" );
        snprintf( this_proc_param->type, LIGOMETA_TYPE_MAX, "string" );
        snprintf( this_proc_param->value, LIGOMETA_VALUE_MAX, "%s",
            optarg );
        break;

      case 'd':
        optarg_len = strlen( optarg ) + 1;
        memcpy( dummy, optarg, optarg_len );
        this_proc_param = this_proc_param->next = (ProcessParamsTable *)
          calloc( 1, sizeof(ProcessParamsTable) );
        snprintf( this_proc_param->program, LIGOMETA_PROGRAM_MAX, "%s",
            PROGRAM_NAME );
        snprintf( this_proc_param->param, LIGOMETA_PARAM_MAX, "--m-distr" );
        snprintf( this_proc_param->type, LIGOMETA_TYPE_MAX, "string" );
        snprintf( this_proc_param->value, LIGOMETA_VALUE_MAX, "%s",
            optarg );

        if (!strcmp(dummy, "source"))
        {
          mDistr=massFromSourceFile;
        }
        else if (!strcmp(dummy, "nrwaves"))
        {
          mDistr=massFromNRFile;
        }
        else if (!strcmp(dummy, "totalMass"))
        {
          mDistr=uniformTotalMass;
        }
        else if (!strcmp(dummy, "componentMass"))
        {
          mDistr=uniformComponentMass;
        }
        else if (!strcmp(dummy, "gaussian"))
        {
          mDistr=gaussianMassDist;
        }
        else if (!strcmp(dummy, "log"))
        {
          mDistr=logComponentMass;
        }
        else if (!strcmp(dummy, "totalMassRatio"))
        {
          mDistr=uniformTotalMassRatio;
        }
        else if (!strcmp(dummy, "logTotalMassUniformMassRatio"))
        {
          mDistr=logMassUniformTotalMassRatio;
        }
        else if (!strcmp(dummy, "m1m2SquareGrid"))
        {
          mDistr=m1m2SquareGrid;
        }
        else if (!strcmp(dummy, "fixMasses"))
        {
          mDistr=fixMasses;
        }
        else if (!strcmp(dummy, "totalMassFraction"))
        {
          mDistr=uniformTotalMassFraction;
        }
        else
        {
          fprintf( stderr, "invalid argument to --%s:\n"
              "unknown mass distribution: %s must be one of\n"
              "(source, nrwaves, totalMass, componentMass, gaussian, log,\n"
              "totalMassRatio, totalMassFraction, logTotalMassUniformMassRatio,\n"
              "m1m2SquareGrid)\n",
              long_options[option_index].name, optarg );
          exit( 1 );
        }
        break;

      case 'j':
        minMass1 = atof( optarg );
        this_proc_param = this_proc_param->next =
          next_process_param( long_options[option_index].name,
              "float", "%le", minMass1 );
        break;

      case 'k':
        maxMass1 = atof( optarg );
        this_proc_param = this_proc_param->next =
          next_process_param( long_options[option_index].name,
              "float", "%le", maxMass1 );
        break;

      case 'J':
        minMass2 = atof( optarg );
        this_proc_param = this_proc_param->next =
          next_process_param( long_options[option_index].name,
              "float", "%le", minMass2 );
        break;

      case 'K':
        maxMass2 = atof( optarg );
        this_proc_param = this_proc_param->next =
          next_process_param( long_options[option_index].name,
              "float", "%le", maxMass2 );
        break;

      case 'A':
        minMtotal = atof( optarg );
        this_proc_param = this_proc_param->next =
          next_process_param( long_options[option_index].name,
              "float", "%le", minMtotal );
        break;

      case 'L':
        maxMtotal = atof( optarg );
        this_proc_param = this_proc_param->next =
          next_process_param( long_options[option_index].name,
              "float", "%le", maxMtotal );
        break;

      case 'n':
        meanMass1 = atof( optarg );
        this_proc_param = this_proc_param->next =
          next_process_param( long_options[option_index].name,
              "float", "%le", meanMass1 );
        break;

      case 'N':
        meanMass2 = atof( optarg );
        this_proc_param = this_proc_param->next =
          next_process_param( long_options[option_index].name,
              "float", "%le", meanMass2 );
        break;

      case 'o':
        massStdev1 = atof( optarg );
        this_proc_param = this_proc_param->next =
          next_process_param( long_options[option_index].name,
              "float", "%le", massStdev1 );
        break;

      case 'O':
        massStdev2 = atof( optarg );
        this_proc_param = this_proc_param->next =
          next_process_param( long_options[option_index].name,
              "float", "%le", massStdev2 );
        break;

      case 'x':
        minMassRatio = atof( optarg );
        this_proc_param = this_proc_param->next =
          next_process_param( long_options[option_index].name,
              "float", "%le", minMassRatio );
        break;

      case 'y':
        maxMassRatio = atof( optarg );
        this_proc_param = this_proc_param->next =
          next_process_param( long_options[option_index].name,
              "float", "%le", maxMassRatio );
        break;

      case ':':
        pntMass1 = atof( optarg );
        this_proc_param = this_proc_param->next =
          next_process_param( long_options[option_index].name,
              "int", "%d", pntMass1 );
        break;

      case ';':
        pntMass2 = atof( optarg );
        this_proc_param = this_proc_param->next =
          next_process_param( long_options[option_index].name,
              "int", "%d", pntMass2 );
        break;
      
      case ']':
        fixedMass1 = atof( optarg );
        this_proc_param = this_proc_param->next =
          next_process_param( long_options[option_index].name,
              "float", "%d", fixedMass1 );
        break;
      
      case '[':
        fixedMass2 = atof( optarg );
        this_proc_param = this_proc_param->next =
          next_process_param( long_options[option_index].name,
              "float", "%d", fixedMass2 );
        break;

      case 'e':
        optarg_len = strlen( optarg ) + 1;
        memcpy( dummy, optarg, optarg_len );
        this_proc_param = this_proc_param->next = (ProcessParamsTable *)
          calloc( 1, sizeof(ProcessParamsTable) );
        snprintf( this_proc_param->program, LIGOMETA_PROGRAM_MAX, "%s",
            PROGRAM_NAME );
        snprintf( this_proc_param->param,LIGOMETA_PARAM_MAX,"--d-distr" );
        snprintf( this_proc_param->type, LIGOMETA_TYPE_MAX, "string" );
        snprintf( this_proc_param->value,LIGOMETA_VALUE_MAX,"%s", optarg );
        haveLoudness += 1;  /* counter to check for clashing options */

        if (!strcmp(dummy, "source"))
        {
          dDistr=distFromSourceFile;
        }
        else if (!strcmp(dummy, "uniform"))
        {
          dDistr=uniformDistance;
        }
        else if (!strcmp(dummy, "distancesquared"))
        {
          dDistr=uniformDistanceSquared;
        }
        else if (!strcmp(dummy, "log10"))
        {
          dDistr=uniformLogDistance;
        }
        else if (!strcmp(dummy, "volume"))
        {
          dDistr=uniformVolume;
        }
        else
        {
          fprintf( stderr, "invalid argument to --%s:\n"
              "unknown distance distribution: "
              "%s, must be one of (uniform, distancesquared, volume, log10, source)\n",
              long_options[option_index].name, optarg );
          exit( 1 );
        }
        break;

      case ',':
        optarg_len = strlen( optarg ) + 1;
        memcpy( dummy, optarg, optarg_len );
        this_proc_param = this_proc_param->next = (ProcessParamsTable *)
          calloc( 1, sizeof(ProcessParamsTable) );
        snprintf( this_proc_param->program, LIGOMETA_PROGRAM_MAX, "%s",
            PROGRAM_NAME );
        snprintf( this_proc_param->param,LIGOMETA_PARAM_MAX,"--dchirp-distr" );
        snprintf( this_proc_param->type, LIGOMETA_TYPE_MAX, "string" );
        snprintf( this_proc_param->value,LIGOMETA_VALUE_MAX,"%s", optarg );
        haveLoudness += 1; /* counter to check for clashing options */
        useChirpDist = 1;

        if (!strcmp(dummy, "uniform"))
        {
          dDistr=uniformDistance;
        }
        else if (!strcmp(dummy, "distancesquared"))
        {
          dDistr=uniformDistanceSquared;
        }
        else if (!strcmp(dummy, "log10"))
        {
          dDistr=uniformLogDistance;
        }
        else if (!strcmp(dummy, "volume"))
        {
          dDistr=uniformVolume;
        }
        else
        {
          fprintf( stderr, "invalid argument to --%s:\n"
              "unknown distribution: "
              "%s, must be one of (uniform, distancesquared, volume, log10)\n",
              long_options[option_index].name, optarg );
          exit( 1 );
        }
        break;

      case 'p':
        /* minimum distance from earth */
        minD = (REAL4) atof( optarg );
        if ( minD <= 0 )
        {
          fprintf( stderr, "invalid argument to --%s:\n"
              "minimum distance must be > 0: "
              "(%f kpc specified)\n",
              long_options[option_index].name, minD );
          exit( 1 );
        }
        this_proc_param = this_proc_param->next =
          next_process_param( long_options[option_index].name,
              "float", "%e", minD );
        break;

      case 'r':
        /* max distance from earth */
        maxD = (REAL4) atof( optarg );
        if ( maxD <= 0 )
        {
          fprintf( stderr, "invalid argument to --%s:\n"
              "maximum distance must be greater than 0: "
              "(%f kpc specified)\n",
              long_options[option_index].name, maxD );
          exit( 1 );
        }
        this_proc_param = this_proc_param->next =
          next_process_param( long_options[option_index].name,
              "float", "%e", maxD );
        break;

      case '5':
        optarg_len = strlen( optarg ) + 1;
        memcpy( dummy, optarg, optarg_len );
        this_proc_param = this_proc_param->next = (ProcessParamsTable *)
          calloc( 1, sizeof(ProcessParamsTable) );
        snprintf( this_proc_param->program, LIGOMETA_PROGRAM_MAX, "%s",
            PROGRAM_NAME );
        snprintf( this_proc_param->param,LIGOMETA_PARAM_MAX,"--z-distr" );
        snprintf( this_proc_param->type, LIGOMETA_TYPE_MAX, "string" );
        snprintf( this_proc_param->value,LIGOMETA_VALUE_MAX,"%s", optarg );
        haveLoudness += 1; /* counter to check for clashing options */

        if (!strcmp(dummy, "sfr"))
        {
          dDistr = starFormationRate;
        }
        else
        {
          fprintf( stderr, "invalid argument to --%s:\n"
              "unknown redshift distribution: "
              "%s, must be sfr (other distributions may be implemented in future)\n",
              long_options[option_index].name, optarg );
          exit( 1 );
        }
        break;

      case '6':
        minZ = atof( optarg );
        this_proc_param = this_proc_param->next =
            next_process_param( long_options[option_index].name,
            "float", "%le", minSNR );
        if ( minZ < 0 )
        {
          fprintf(stderr,"invalid argument to --%s:\n"
                  "%s must not be less than 0.\n",
                  long_options[option_index].name, optarg );
          exit( 1 );
        }
        break;

      case '7':
        maxZ = atof( optarg );
        this_proc_param = this_proc_param->next =
            next_process_param( long_options[option_index].name,
            "float", "%le", minSNR );
        if ( maxZ < 0 )
        {
          fprintf(stderr,"invalid argument to --%s:\n"
                  "%s must not be less than 0.\n",
                  long_options[option_index].name, optarg );
          exit( 1 );
        }
        break;

      case '1':
        optarg_len = strlen( optarg ) + 1;
        memcpy( dummy, optarg, optarg_len );
        this_proc_param = this_proc_param->next = (ProcessParamsTable *)
          calloc( 1, sizeof(ProcessParamsTable) );
        snprintf( this_proc_param->program, LIGOMETA_PROGRAM_MAX, "%s",
            PROGRAM_NAME );
        snprintf( this_proc_param->param,LIGOMETA_PARAM_MAX,"--snr-distr" );
        snprintf( this_proc_param->type, LIGOMETA_TYPE_MAX, "string" );
        snprintf( this_proc_param->value,LIGOMETA_VALUE_MAX,"%s", optarg );
        haveLoudness += 1; /* counter to check for clashing options */

        if (!strcmp(dummy, "uniform"))
        {
          dDistr=uniformSnr;
        }
        else if (!strcmp(dummy, "log10"))
        {
          dDistr=uniformLogSnr;
        }
        else if (!strcmp(dummy, "volume"))
        {
          dDistr=uniformVolumeSnr;
        }
        else
        {
          fprintf( stderr, "invalid argument to --%s:\n"
              "unknown SNR distribution: "
              "%s, must be \n",
              long_options[option_index].name, optarg );
          exit( 1 );
        }
        break;

      case '2':
        minSNR = atof( optarg );
        this_proc_param = this_proc_param->next =
            next_process_param( long_options[option_index].name,
            "float", "%le", minSNR );
        if ( minSNR < 2 )
        {
          fprintf(stderr,"invalid argument to --%s:\n"
                  "%s must be greater than 2\n",
                  long_options[option_index].name, optarg );
          exit( 1 );
        }
        break;

      case '3':
        maxSNR = atof( optarg );
        this_proc_param = this_proc_param->next =
            next_process_param( long_options[option_index].name,
            "float", "%le", maxSNR );
        if ( maxSNR < 2 )
        {
          fprintf(stderr,"invalid argument to --%s:\n"
                  "%s must be greater than 2\n",
                  long_options[option_index].name, optarg );
          exit( 1 );
        }
        break;

      case '4':
        optarg_len = strlen( optarg ) + 1;
        ifos       = calloc( 1, optarg_len * sizeof(char) );
        memcpy( ifos, optarg, optarg_len * sizeof(char) );
        this_proc_param = this_proc_param->next =
          next_process_param( long_options[option_index].name, "string",
              "%s", optarg );
        break;

      case 'l':
        optarg_len = strlen( optarg ) + 1;
        memcpy( dummy, optarg, optarg_len );
        this_proc_param = this_proc_param->next = (ProcessParamsTable *)
          calloc( 1, sizeof(ProcessParamsTable) );
        snprintf( this_proc_param->program, LIGOMETA_PROGRAM_MAX, "%s",
            PROGRAM_NAME );
        snprintf( this_proc_param->param, LIGOMETA_PARAM_MAX, "--l-distr" );
        snprintf( this_proc_param->type, LIGOMETA_TYPE_MAX, "string" );
        snprintf( this_proc_param->value, LIGOMETA_VALUE_MAX, "%s",
            optarg );

        if (!strcmp(dummy, "source"))
        {
          lDistr=locationFromSourceFile;
        }
        else if (!strcmp(dummy, "exttrig"))
        {
          lDistr=locationFromExttrigFile;
        }
        else if (!strcmp(dummy, "random"))
        {
          lDistr=uniformSkyLocation;
        }
        else if (!strcmp(dummy, "fixed"))
        {
          lDistr=fixedSkyLocation;
        }
        else if (!strcmp(dummy, "ipn"))
        {
          lDistr=locationFromIPNFile;
        }
	else
        {
          fprintf( stderr, "invalid argument to --%s:\n"
              "unknown location distribution: "
              "%s must be one of (source, random)\n",
              long_options[option_index].name, optarg );
          exit( 1 );
        }

        break;

      case 'H':
        /* Turn on galaxy catalog completion function */
        srcComplete = 1;
        srcCompleteDist = (REAL8) atof( optarg );
        break;

      case '.':
        /* Create a text file of completed catalog */
        makeCatalog = 1;
        break;

      case 'v':
        /* fixed location (longitude) */
        longitude =  atof( optarg )*LAL_PI_180 ;
        if (longitude <= (  LAL_PI + epsAngle ) && \
            longitude >= ( -LAL_PI - epsAngle ))
        {
          this_proc_param = this_proc_param->next =
            next_process_param( long_options[option_index].name,
                "float", "%e", longitude );
        }
        else
        {
          fprintf(stderr,"invalid argument to --%s:\n"
                  "%s must be between -180. and 180. degrees\n",
                  long_options[option_index].name, optarg );
          exit( 1 );
        }
        break;

      case 'z':
        /* fixed location (latitude) */
        latitude = (REAL4) atof( optarg )*LAL_PI_180;
        if (latitude <= (  LAL_PI/2. + epsAngle ) && \
            latitude >= ( -LAL_PI/2. - epsAngle ))
        {
          this_proc_param = this_proc_param->next =
            next_process_param( long_options[option_index].name,
                "float", "%e", latitude );
        }
        else
        {
          fprintf(stderr,"invalid argument to --%s:\n"
                  "%s must be between -90. and 90. degrees\n",
                  long_options[option_index].name, optarg );
          exit( 1 );
        }
        break;

      case 'I':
        optarg_len = strlen( optarg ) + 1;
        memcpy( dummy, optarg, optarg_len );
        this_proc_param = this_proc_param->next = (ProcessParamsTable *)
          calloc( 1, sizeof(ProcessParamsTable) );
        snprintf( this_proc_param->program, LIGOMETA_PROGRAM_MAX, "%s",
            PROGRAM_NAME );
        snprintf( this_proc_param->param, LIGOMETA_PARAM_MAX, "--i-distr" );
        snprintf( this_proc_param->type, LIGOMETA_TYPE_MAX, "string" );
        snprintf( this_proc_param->value, LIGOMETA_VALUE_MAX, "%s",
            optarg );

        if (!strcmp(dummy, "uniform"))
        {
          iDistr=uniformInclDist;
        }
        else if (!strcmp(dummy, "gaussian"))
        {
          iDistr=gaussianInclDist;
        }
        else if (!strcmp(dummy, "fixed"))
        {
          iDistr=fixedInclDist;
        }
        else
        {
          fprintf( stderr, "invalid argument to --%s:\n"
              "unknown inclination distribution: "
              "%s must be one of (uniform, gaussian, fixed)\n",
              long_options[option_index].name, optarg );
          exit( 1 );
        }
        break;

      case 'B':
        /* gaussian width for inclination */
        inclStd = (REAL4) atof( optarg );
        if ( inclStd <= 0 )
        {
          fprintf( stderr, "invalid argument to --%s:\n"
              "inclination gaussian width must be greater than 0: "
              "(%f specified)\n",
              long_options[option_index].name, inclStd );
          exit( 1 );
        }
        this_proc_param = this_proc_param->next =
          next_process_param( long_options[option_index].name,
              "float", "%e", inclStd );
        break;

      case 'C':
        /* fixed angle of inclination */
        fixed_inc = (REAL4) atof( optarg )/180.*LAL_PI;
        this_proc_param = this_proc_param->next =
          next_process_param( long_options[option_index].name,
              "float", "%e", fixed_inc );
        break;

      case 1001:
        /* maximum angle of inclination */
        max_inc = (REAL4) atof( optarg )/180.*LAL_PI;
        if ( (atof(optarg) < 0.) || (atof(optarg) >= 180.) ) {
          fprintf( stderr, "invalid argument to --%s:\n"
              "maximum inclination angle must be between 0 and 180 degrees:"
              "(%s specified)\n",
              long_options[option_index].name, optarg );
          exit( 1 );
        }
        this_proc_param = this_proc_param->next =
          next_process_param( long_options[option_index].name,
              "float", "%e", max_inc );
        break;

      case 1007:
        /* coalescence phase distribution */
        if ( strcmp( optarg, "uniform" ) == 0)
          coaPhaseFixed = 0;
        else if ( strcmp( optarg, "fixed" ) == 0)
          coaPhaseFixed = 1;
        else {
          fprintf( stderr, "invalid argument to --%s:\n"
              "must either uniform or fixed (%s specified)\n",
              long_options[option_index].name, optarg );
          exit( 1 );
        }
        this_proc_param = this_proc_param->next = (ProcessParamsTable *)
          calloc( 1, sizeof(ProcessParamsTable) );
        snprintf( this_proc_param->program, LIGOMETA_PROGRAM_MAX, "%s",
            PROGRAM_NAME );
        snprintf( this_proc_param->param, LIGOMETA_PARAM_MAX, "--coa-phase-distr" );
        snprintf( this_proc_param->type, LIGOMETA_TYPE_MAX, "string" );
        snprintf( this_proc_param->value, LIGOMETA_VALUE_MAX, "%s",
            optarg );
        break;

     case 1008:
        /* fixed coalescence phase */
        fixedCoaPhase = (REAL4) atof( optarg );
        if ( (fixedCoaPhase < 0.) || (fixedCoaPhase >= 360.) ) {
          fprintf( stderr, "invalid argument to --%s:\n"
              "fixed coalescence phase must be between 0 and 360 degrees:"
              "(%s specified)\n",
              long_options[option_index].name, optarg );
          exit( 1 );
        }
        this_proc_param = this_proc_param->next =
          next_process_param( long_options[option_index].name,
              "float", "%e", fixedCoaPhase );
        fixedCoaPhase *= LAL_PI / 180.;
        break;

      case 'S':
        /* set the polarization angle */
        psi = (REAL4) atof( optarg )/180.*LAL_PI;
        if ( (atof(optarg) < 0.) || (atof(optarg) >= 360.) ) {
          fprintf( stderr, "invalid argument to --%s:\n"
              "polarization angle must be between 0 and 360 degrees: "
              "(%s specified)\n",
              long_options[option_index].name, optarg );
          exit( 1 );
        }
        this_proc_param = this_proc_param->next =
          next_process_param( long_options[option_index].name,
              "float", "%e", psi );
        break;

      case 'P':
        optarg_len = strlen( optarg ) + 1;
        outputFileName = calloc( 1, optarg_len * sizeof(char) );
        memcpy( outputFileName, optarg, optarg_len * sizeof(char) );
        this_proc_param = this_proc_param->next =
          next_process_param( long_options[option_index].name, "string",
              "%s", optarg );
        break;

      case 500:  /* LIGO psd file */
        optarg_len      = strlen( optarg ) + 1;
        ligoPsdFileName = calloc( 1, optarg_len * sizeof(char) );
        memcpy( ligoPsdFileName, optarg, optarg_len * sizeof(char) );
        break;

      case 501:  /* LIGO start frequency */
        ligoStartFreq = (REAL8) atof( optarg );
        break;

      case 600:  /* Virgo psd file */
        optarg_len       = strlen( optarg ) + 1;
        virgoPsdFileName = calloc( 1, optarg_len * sizeof(char) );
        memcpy( virgoPsdFileName, optarg, optarg_len * sizeof(char) );
        break;
      
      case 601:  /* LIGO start frequency */
        virgoStartFreq = (REAL8) atof( optarg );
        break;

      case 'g':
        minSpin1 = atof( optarg );
        this_proc_param = this_proc_param->next =
          next_process_param( long_options[option_index].name,
              "float", "%le", minSpin1 );
        break;

      case 'G':
        maxSpin1 = atof( optarg );
        this_proc_param = this_proc_param->next =
          next_process_param( long_options[option_index].name,
              "float", "%le", maxSpin1 );
        break;

      case 'Q':
        minKappa1 = atof( optarg );
        this_proc_param = this_proc_param->next =
          next_process_param( long_options[option_index].name,
              "float", "%le", minKappa1 );
        break;

      case 'R':
        maxKappa1 = atof( optarg );
        this_proc_param = this_proc_param->next =
          next_process_param( long_options[option_index].name,
              "float", "%le", maxKappa1 );
        break;

      case 'X':
        minabsKappa1 = atof( optarg );
        this_proc_param = this_proc_param->next =
          next_process_param( long_options[option_index].name,
              "float", "%le", minabsKappa1 );
        break;

      case 'Y':
        maxabsKappa1 = atof( optarg );
        this_proc_param = this_proc_param->next =
          next_process_param( long_options[option_index].name,
              "float", "%le", maxabsKappa1 );
        break;

      case 'u':
        minSpin2 = atof( optarg );
        this_proc_param = this_proc_param->next =
          next_process_param( long_options[option_index].name,
              "float", "%le", minSpin2 );
        break;

      case 'U':
        maxSpin2 = atof( optarg );
        this_proc_param = this_proc_param->next =
          next_process_param( long_options[option_index].name,
              "float", "%le", maxSpin2 );
        break;
      case 666:
        sprintf(eos_name, "%s",optarg);
        this_proc_param = this_proc_param->next =
          next_process_param( long_options[option_index].name, "string",
              "%s", optarg );
        equation_of_state = XLALSimEOSfromString(eos_name);
        break;
      case 667:
        enable_cosmology = 1;
        sprintf(cosmological_model, "%s",optarg);
        this_proc_param = this_proc_param->next =
          next_process_param( long_options[option_index].name, "string",
              "%s", optarg );
         if (!strcmp(cosmological_model,"LambdaCDM")){
            this_proc_param = this_proc_param->next = next_process_param("h", "float","%le", 0.7 );
            this_proc_param = this_proc_param->next = next_process_param("Omega_m", "float","%le", 0.3 );
            this_proc_param = this_proc_param->next = next_process_param("Omega_Lambda", "float","%le", 0.7 );
            omega = XLALCreateCosmologicalParameters(0.7,0.3,0.0,0.7,-1.0,0.0,0.0); /*hard-coded LambdaCDM */
            }
         else {fprintf(stderr,"ERROR! Model %s not implemented!",cosmological_model);exit(-1);}
        break;
      case 668:
          zminimal = atof(optarg);
          if (zminimal<0.0) 
          {
              fprintf(stderr,"ERROR! The minimum redshift must be greater than 0!\n");
              exit(1);
          }
            this_proc_param = this_proc_param->next =
          next_process_param( long_options[option_index].name,
              "float", "%le", zminimal);
          break;
      case 669:
          zmaximal = atof(optarg);
          if (zmaximal<0.0) 
          {
              fprintf(stderr,"ERROR! The maximum redshift must be greater than 0!\n");
              exit(1);
          }
            this_proc_param = this_proc_param->next =
          next_process_param( long_options[option_index].name,
              "float", "%le", zmaximal);
          break;
      case 'V':
        /* print version information and exit */
        fprintf( stdout, "LIGO/LSC inspiral injection engine\n");
        XLALOutputVersionString(stderr, 0);
        exit( 0 );
        break;

      case 'T':
        /* enable spinning injections */
        this_proc_param = this_proc_param->next =
          next_process_param( long_options[option_index].name, "string",
              "" );
        spinInjections = 1;
        break;

      case 'W':
        /* disable spinning injections */
        this_proc_param = this_proc_param->next =
          next_process_param( long_options[option_index].name, "string",
              "" );
        spinInjections = 0;
        break;

      case '@':
        /* enforce aligned spins */
        this_proc_param = this_proc_param->next =
          next_process_param( long_options[option_index].name, "string",
              "" );
        spinAligned = 1;
        break;

      case '}':
        /* enable band-passing */
        this_proc_param = this_proc_param->next =
          next_process_param( long_options[option_index].name, "string",
              "" );
        bandPassInj = 1;
        break;

      case '{':
        /* write out a sim_ringdown table */
        this_proc_param = this_proc_param->next =
          next_process_param( long_options[option_index].name, "string",
              "" );
        writeSimRing = 1;
        break;

      case '*':
        /* Set injection tapering */
        if ( ! strcmp( "start", optarg ) )
        {
            taperInj = LAL_SIM_INSPIRAL_TAPER_START;
        }
        else if ( ! strcmp( "end", optarg ) )
        {
            taperInj = LAL_SIM_INSPIRAL_TAPER_END;
        }
        else if ( ! strcmp( "startend", optarg ) )
        {
            taperInj = LAL_SIM_INSPIRAL_TAPER_STARTEND;
        }
        else
        {
            fprintf( stderr, "invalid argument to --%s:\n"
                    "unknown option specified: %s\n"
                    "(Must be one of start|end|startend)\n",
                    long_options[option_index].name, optarg );
        }
        this_proc_param = this_proc_param->next =
                next_process_param( long_options[option_index].name,
                        "string", optarg );
        break;

      case 'h':
        print_usage(argv[0]);
        exit( 0 );
        break;

      case '?':
        print_usage(argv[0]);
        exit( 1 );
        break;

      case '^':
        optarg_len = strlen( optarg ) + 1;
        IPNSkyPositionsFile = calloc( 1, optarg_len * sizeof(char) );
        memcpy( IPNSkyPositionsFile, optarg, optarg_len * sizeof(char) );
        this_proc_param = this_proc_param->next =
          next_process_param( long_options[option_index].name, "string",
              "%s", optarg );
        break;

      case 1002:
        this_proc_param = this_proc_param->next = 
        next_process_param( long_options[option_index].name, "string", "" );
        spinDistr = gaussianSpinDist;
        break;

      case 1003:
        Spin1Std = atof( optarg );
        this_proc_param = this_proc_param->next = 
        next_process_param( long_options[option_index].name,
          "float", "%le", Spin1Std );
        break;

      case 1004:
        Spin2Std = atof( optarg );
        this_proc_param = this_proc_param->next = 
        next_process_param( long_options[option_index].name,
          "float", "%le", Spin2Std );
        break;
      case 1005:
        meanSpin1 = atof( optarg );
        this_proc_param = this_proc_param->next = 
        next_process_param( long_options[option_index].name,
          "float", "%le", meanSpin1 );
        break;
      case 1006:
        meanSpin2 = atof( optarg );
        this_proc_param = this_proc_param->next = 
        next_process_param( long_options[option_index].name,
          "float", "%le", meanSpin2 );
        break;


      default:
        fprintf( stderr, "unknown error while parsing options\n" );
        print_usage(argv[0]);
        exit( 1 );
    }
  }

  /* must set MW flag */
  if ( mwLuminosity < 0  && dDistr == distFromSourceFile )
  {
    fprintf( stderr,
        "Must specify either --enable-milkyway LUM or --disable-milkyway\n"\
        " when using --d-distr=source\n" );
    exit( 1 );
  }

  if (gpsStartTime.gpsSeconds==-1 || gpsEndTime.gpsSeconds==-1)
  {
    fprintf( stderr,
        "Must specify both --gps-start-time and --gps-end-time.\n");
    exit( 1 );
  }

  gpsDuration=gpsEndTime.gpsSeconds-gpsStartTime.gpsSeconds;

  if ( (dDistr == unknownLoudnessDist) || (haveLoudness != 1) )
  {
    fprintf(stderr,"Must specify exactly one distribution out of\n"\
        "--d-distr, --dchirp-distr, --z-distr or --snr-distr.\n");
    exit( 1 );
  }

  if ( lDistr == unknownLocationDist )
  {
    fprintf(stderr,"Must specify a location distribution (--l-distr).\n");
    exit( 1 );
  }

  if ( lDistr == fixedSkyLocation && longitude == 181. )
  {
    fprintf(stderr,
        "Must specify both --longitude and --latitude when using \n"\
        "--l-distr=fixed\n");
    exit( 1 );
  }

  if ( lDistr == fixedSkyLocation && latitude == 91. )
  {
    fprintf(stderr,
        "Must specify both --longitude and --latitude when using \n"\
        "--l-distr=fixed\n");
    exit( 1 );
  }

  if ( mDistr == unknownMassDist )
  {
    fprintf(stderr,"Must specify a mass distribution (--m-distr).\n");
    exit( 1 );
  }

  if ( iDistr == unknownInclDist )
  {
    fprintf(stderr,"Must specify an inclination distribution (--i-distr).\n");
    exit( 1 );
  }

  /* if using source file, check that file and MW choice selected */
  if ( dDistr==distFromSourceFile || lDistr==locationFromSourceFile )
  {
    if ( ! sourceFileName )
    {
      fprintf( stderr,
          "Must specify --source-file when using --d-distr or --l-distr source \n" );
      exit( 1 );
    }
  
    if ( ( dDistr == distFromSourceFile ) && ( minD>0.0 || maxD>0.0 ) )
    {
      fprintf( stderr,
        "Cannot specify --min-distance or --max-distance\n"\
            "if --d-distr=source\n");
      exit( 1 );
    }

    /* read the source distribution here */
    read_source_data( sourceFileName );

    /* complete the galaxy catalog */
    if (srcComplete == 1)
    {
    sourceComplete();
    }
  }

  /* if using IPN sky points file, check that file exists and read it */
  if ( lDistr==locationFromIPNFile )
  {
    if ( ! IPNSkyPositionsFile )
    {
      fprintf( stderr,
          "Must specify --ipn-file when using IPN sky points distribution\n" );
      exit( 1 );
    }
    /* sanity check on the input */
  if ((dDistr==uniformVolume)||(dDistr==sfr)) 
  {       
    
    if ((dDistr==uniformVolume)&&(enable_cosmology!=1)) 
    {
        fprintf(stderr, "You must specify a cosmological model [--cosmology] and at least maximum redshift [--zmax] when generating sources in comoving volume.\n");
        exit(1);
    }
    else 
    {
        if (zminimal>zmaximal) 
        {
            fprintf(stderr, "zmin > zmax, please correct your input and try again\n");
            exit(1);
        }
        /** compute the minimum and maximum distance corresponding to the minimum and maximum redshifts from the specified cosmological model (in kpc) **/
        /** unnecessary, but pretty **/
        dmin = 1E3*XLALLuminosityDistance(omega,zminimal);
        dmax = 1E3*XLALLuminosityDistance(omega,zmaximal);
    }       
    if ((dDistr == sfr)&&((zminimal<0.2 || zmaximal>1.0) ))  
    {
        fprintf( stderr,"The redshift can only take values between 0.2 and 1 when using a sfr distribution.\n" );
        exit( 1 );
        
    }
    else pzmax = probability_redshift_sfr(zmaximal);  /* calculate the maximal value of the empirical probability distribution of the redshift */ 
  }
  if ((dDistr!=uniformVolume)&&(enable_cosmology==1)) 
  {
      fprintf(stderr, "Redshift distributions can be generated only when specifying --d-distr=volume.\n");
      exit(1);
  }  
    /* read the source distribution here */
   read_IPN_grid_from_file( IPNSkyPositionsFile );
  }

  /* check compatibility of distance/loudness options */
  if ( ( dDistr == uniformDistance || dDistr == uniformDistanceSquared ||
      dDistr == uniformLogDistance || dDistr == uniformVolume ) &&
      ( minD<=0.0 || maxD<=0.0 ) )
  {
    fprintf( stderr,
      "Positive minimum and maximum distances must be specified\n");
    exit( 1 );
  }
  if ( dDistr == uniformDistance || dDistr == uniformDistanceSquared ||
      dDistr == uniformLogDistance || dDistr == uniformVolume ||
      dDistr == distFromSourceFile )
  {
    if ( minZ>0.0 || maxZ>0.0 || localRate>0.0 || ninjaSNR ||
        minSNR>0.0 || maxSNR>0.0 || ifos!=NULL )
    {
      fprintf( stderr,
        "One or more options on redshift or SNR are incompatible\n"\
           "with --d-distr or --dchirp-distr !\n");
      exit( 1 );
    }
  }
  if ( dDistr == starFormationRate )
  {
    if ( minD>0.0 || maxD>0.0 || ninjaSNR || minSNR>0.0 || maxSNR>0.0 || ifos!=NULL )
    {
      fprintf( stderr,
          "One or more options on distance or SNR are incompatible\n"\
              "with --z-distr !\n");
      exit( 1 );
    }
    if ( minZ<0.2 || maxZ>1.0 ) 
    {
      fprintf( stderr,
          "Redshift can only take values between 0.2 and 1 for --z-distr=sfr\n");
      exit( 1 );
    }
    if ( localRate<=0. )
    {
      fprintf( stderr,
          "Local coalescence rate must be positive for --z-distr=sfr\n");
      exit( 1 );
    }
    if ( meanTimeStep>=0. )
    {
      fprintf( stderr, "Time step cannot be specified for --z-distr=sfr\n"\
              "(it is calculated from local coalescence rate)\n");
      exit( 1 );
    }
  }
  if ( ( dDistr == uniformSnr || dDistr == uniformLogSnr || 
      dDistr == uniformVolumeSnr ) && 
      ( minD>0.0 || maxD>0.0 || minZ>0.0 || maxZ>0.0 || localRate>0.0 ) )
  { 
    fprintf( stderr,
        "One or more options on distance or redshift are incompatible\n"\
            "with --snr-distr !\n");
    exit( 1 );
  }

  /* if distributing over SNR, currently only NINJA calculation is supported */
  if ( dDistr == uniformSnr || dDistr == uniformLogSnr || 
      dDistr == uniformVolumeSnr )
  {
    if ( !ninjaSNR )
    {
      fprintf( stderr, 
        "Only the --ninja-snr option is currently supported\n");
      exit( 1 );
    }
    /* make sure we have everything */
    if ( minSNR == -1 || maxSNR == -1 || ifos == NULL )
    {
      fprintf( stderr,
        "Must provide all of --min-snr, --max-snr and --ifos to distribute by SNR\n" );
      exit( 1 );
    }
    if ( maxSNR <= minSNR )
    {
      fprintf( stderr, "max SNR must be greater than min SNR\n");
      exit( 1 );
    }
    if ( dDistr == uniformLogSnr )
    {
      minSNR = log(minSNR);
      maxSNR = log(maxSNR);
    }
  }

  /* check if the source file is specified for distance but NOT for
     location */
  if ( dDistr==distFromSourceFile && lDistr!=locationFromSourceFile )
  {
    fprintf( stderr,
        "WARNING: source file specified for distance "
        "but NOT for location. This might give strange distributions\n" );
  }

  /* check if the location file is specified for location but NOT for
   * distances: GRB case */
  if ( dDistr!=distFromSourceFile && lDistr==locationFromSourceFile &&
      mwLuminosity>0.0 )
  {
    fprintf( stderr,
        "WARNING: source file specified for locations "
        "but NOT for distances, while Milky Way injections "
        "are allowed. This might give strange distributions\n" );
  }

  /* check selection of masses */
  if ( !massFileName && mDistr==massFromSourceFile )
  {
    fprintf( stderr,
        "Must specify either a file contining the masses (--mass-file) "
        "or choose another mass-distribution (--m-distr).\n" );
    exit( 1 );
  }
  if ( !nrFileName && mDistr==massFromNRFile )
  {
    fprintf( stderr,
        "Must specify either a file contining the masses (--nr-file) "
        "or choose another mass-distribution (--m-distr).\n" );
    exit( 1 );
  }

  /* Check custom PSDs */
  if (ligoPsdFileName || ligoStartFreq > 0) {
    if (!ligoPsdFileName || ligoStartFreq < 0) {
      fprintf( stderr,
        "Must specify both --ligo-psd and --ligo-start-freq "
        "if either is specified.\n");
      exit( 1 );
    }

    if (XLALPsdFromFile(&ligoPsd, ligoPsdFileName) != XLAL_SUCCESS)
    {
      fprintf(stderr, "Unable to load PSD file %s.\n", ligoPsdFileName);
      exit( 1 );
    }

    /* We're done with the filename */
    free(ligoPsdFileName);
  }

  if (virgoPsdFileName || virgoStartFreq > 0) {
    if (!virgoPsdFileName || virgoStartFreq < 0) {
      fprintf( stderr,
        "Must specify both --virgo-psd and --virgo-start-freq "
        "if either is specified.\n");
      exit( 1 );
    }

    if (XLALPsdFromFile(&virgoPsd, virgoPsdFileName) != XLAL_SUCCESS)
    {
      fprintf(stderr, "Unable to load PSD file %s.\n", virgoPsdFileName);
      exit( 1 );
    }

    /* We're done with the filename */
    free(virgoPsdFileName);
  }

  /* read the masses from the mass file here */
  if ( massFileName && mDistr==massFromSourceFile )
  {
    read_mass_data( massFileName );
  }

  if ( nrFileName && mDistr==massFromNRFile )
  {
    read_nr_data ( nrFileName );
  }

  /* read in the data from the external trigger file */
  if ( lDistr == locationFromExttrigFile && !exttrigFileName )
  {
    fprintf( stderr,
        "If --l-distr exttrig is specified, must specify "
        "external trigger XML file using --exttrig-file.\n");
    exit( 1 );
  }
  if ( lDistr == locationFromExttrigFile && exttrigFileName )
  {
    numExtTriggers=LALExtTriggerTableFromLIGOLw( &exttrigHead, exttrigFileName,
        0, 1);
    fprintf(stderr,
              "Number of triggers read from the external trigger file: %d\n",
               numExtTriggers);

    if (numExtTriggers>1)
    {
      fprintf(stderr,
                "WARNING: Only 1 external trigger expected in the file '%s'",
                 exttrigFileName );
    }
    if (numExtTriggers==0)
    {
      fprintf(stderr,
                "ERROR: No external trigger found in file '%s'",
                 exttrigFileName );

      exit(1);
    }
  }

  /* check inclination distribution */
  if ( ( iDistr == gaussianInclDist ) && ( inclStd < 0.0 ) )
  {
    fprintf( stderr,
        "Must specify width for gaussian inclination distribution; \n"
        "use --incl-std.\n" );
    exit( 1 );
  }
  if ( ( iDistr == fixedInclDist ) && ( fixed_inc < 0. ) )
  {
    fprintf( stderr,
        "Must specify an inclination if you want it fixed; \n"
        "use --fixed-inc.\n" );
    exit( 1 );
  }

  /* require --f-lower be explicit */
  if ( fLower <= 0.0 )
  {
    fprintf( stderr, "--f-lower must be specified and non-zero\n" );
    exit( 1 );
  }

  /* check for gaussian mass distribution parameters */
  if ( mDistr==gaussianMassDist && (meanMass1 <= 0.0 || massStdev1 <= 0.0 ||
        meanMass2 <= 0.0 || massStdev2 <= 0.0))
  {
    fprintf( stderr,
        "Must specify --mean-mass1/2 and --stdev-mass1/2 if choosing \n"
        " --m-distr=gaussian\n" );
    exit( 1 );
  }

  /* check if the mass area is properly specified */
  if ( (mDistr!=gaussianMassDist && mDistr!=fixMasses) && 
      (minMass1 <=0.0 || minMass2 <=0.0 || maxMass1 <=0.0 || maxMass2 <=0.0) )
  {
    fprintf( stderr,
        "Must specify --min-mass1/2 and --max-mass1/2 if choosing"
        " --m-distr not gaussian or fixMasses\n" );
    exit( 1 );
  }

  /* check if the maximum total mass is properly specified */
  if ( mDistr!=gaussianMassDist && mDistr!=fixMasses && maxMtotal<(minMass1 + minMass2) )
  {
    fprintf( stderr,
        "Maximum total mass must be larger than minMass1+minMass2\n");
    exit( 1 );
  }

  /* check if total mass is specified */
  if ( mDistr != fixMasses && maxMtotal<0.0)
  {
    fprintf( stderr,
        "Must specify --max-mtotal.\n" );
    exit( 1 );
  }
  if ( mDistr != fixMasses && minMtotal<0.0)
  {
    fprintf( stderr,
        "Must specify --min-mtotal.\n" );
    exit( 1 );
  }

  /* check if mass ratios are specified */
  if ( (mDistr==uniformTotalMassRatio || mDistr==logMassUniformTotalMassRatio
        || mDistr==uniformTotalMassFraction)
      && (minMassRatio < 0.0 || maxMassRatio < 0.0) )
  {
    fprintf( stderr,
        "Must specify --min-mass-ratio and --max-mass-ratio if choosing \n"
        " --m-distr=totalMassRatio or --m-distr=logTotalMassUniformMassRatio \n"
        " or --m-distr=totalMassFraction\n");
    exit( 1 );
  }

<<<<<<< HEAD
  if ( ((dDistr!=distFromSourceFile)&&(dDistr!=uniformVolume)&&(dDistr!=sfr)))
  {
    if ((dmin<0.0 || dmax<0.0) ) 
    {
        fprintf( stderr,
            "Must specify --min-distance and --max-distance if \n"
            "--d-distr is not source, volume or sfr.\n" );
        exit( 1 );
    }
  }

=======
>>>>>>> 33006b71
  /* check if number of grid points is specified */
  if ( mDistr==m1m2SquareGrid )
  {
    if ( pntMass1<2 || pntMass2<2 )
    {
    fprintf( stderr, "--mass1-points and --mass2-points must be specified "
        "and >= 2 if --m-distr=m1m2SquareGrid\n" );
    exit( 1 );
    }
    else
    {
      deltaMass1 = ( maxMass1 - minMass1 ) / (REAL4) ( pntMass1 -1 );
      deltaMass2 = ( maxMass2 - minMass2 ) / (REAL4) ( pntMass2 -1 );
    }
  }

  /* check if fixed-mass1 and fixed-mass2 are specified */
  if ( mDistr==fixMasses && ( fixedMass1<0.0 || fixedMass2<0.0 ) )
  {
    fprintf( stderr, "--fixed-mass1 and --fixed-mass2 must be specified "
        "and >= 0 if --m-distr=fixMasses\n" );
    exit( 1 );
  }

  /* check if waveform is specified */
  if ( !*waveform )
  {
    fprintf( stderr, "No waveform specified (--waveform).\n" );
    exit( 1 );
  }

  if ( spinInjections==-1 && mDistr != massFromNRFile )
  {
    fprintf( stderr,
        "Must specify --disable-spin or --enable-spin\n"
        "unless doing NR injections\n" );
    exit( 1 );
  }

  if ( spinInjections==0 && spinAligned==1 )
  {
    fprintf( stderr,
        "Must enable spin to obtain aligned spin injections.\n" );
    exit( 1 );
  }

  if ( spinInjections==1 && spinAligned==-1 && 
      ( !strncmp(waveform, "IMRPhenomB", 10) || !strncmp(waveform, "IMRPhenomC", 10) ) )
  {
    fprintf( stderr,
        "Spinning IMRPhenomB or -C injections must have the --aligned option.\n" );
    exit( 1 );
  }

  if ( spinInjections==1 && spinAligned==1 && strncmp(waveform, "IMRPhenomB", 10)
    && strncmp(waveform, "IMRPhenomC", 10) && strncmp(waveform, "SpinTaylor", 10) )
  {
    fprintf( stderr,
        "Sorry, I only know to make spin aligned injections for \n"
        "IMRPhenomB/C, SpinTaylor and SpinTaylorFrameless waveforms.\n" );
    exit( 1 );
  }

  if ( spinInjections==1 )
  {
    if ( spinDistr == unknownSpinDist ) /* Not currently used */
    {
      fprintf(stderr,"Must specify a spin magnitude distribution (--spin-distr).\n");
      exit( 1 );
    }

    /* check that spin stddev is positive */
    if ( spinDistr==gaussianSpinDist && (Spin1Std <= 0.0 || Spin2Std <= 0.0))
    {
        fprintf( stderr,
            "Must specify positive |spin| standard deviations when using"
            " --spin-gaussian\n" );
        exit( 1 );
    }

    /* check that spins are in range 0 - 1 */
    if (minSpin1 < 0. || minSpin2 < 0. || maxSpin1 > 1. || maxSpin2 >1.)
    {
      fprintf( stderr,
          "Spins can only take values between 0 and 1.\n" );
      exit( 1 );
    }

    /* check max and mins are the correct way around */
    if (minSpin1 > maxSpin1 || minSpin2 > maxSpin2 )
    {
      fprintf( stderr,
          "Minimal spins must be less than maximal spins.\n" );
      exit( 1 );
    }

    /* check that spin means are within a reasonable range */
    if (spinDistr==gaussianSpinDist && ( minSpin1 - meanSpin1 > 2.0*Spin1Std || meanSpin1 - maxSpin1 > 2.0*Spin2Std ))
    {
      fprintf(stderr,"Mean of |spin1| distribution is way out of range.\n");
      exit( 1 );		
	}
    if (spinDistr==gaussianSpinDist && ( minSpin2 - meanSpin2 > 2.0*Spin2Std || meanSpin2 - maxSpin2 > 2.0*Spin2Std ))
    {
      fprintf(stderr,"Mean of |spin2| distribution is way out of range.\n");
      exit( 1 );		
	}

    /* check that selection criteria for kappa are unique */
    if ( (minKappa1 > -1.0 || maxKappa1 < 1.0) &&
        (minabsKappa1 > 0.0 || maxabsKappa1 < 1.0) )
    {
      fprintf( stderr,
          "Either the options [--min-kappa1,--max-kappa1] or\n"
          "[--min-abskappa1,--max-abskappa1] can be specified\n" );
      exit( 1 );
    }

    /* check that kappa is in range */
    if (minKappa1 < -1.0 || maxKappa1 > 1.0)
    {
      fprintf( stderr,
          "Kappa can only take values between -1 and +1\n" );
      exit( 1 );
    }

    /* check that kappa min-max are set correctly */
    if (minKappa1 > maxKappa1)
    {
      fprintf( stderr,
          "Minimal kappa must be less than maximal kappa\n" );
      exit( 1 );
    }

    /* check that abskappa is in range */
    if (minabsKappa1 < 0.0 || maxabsKappa1 > 1.0)
    {
      fprintf( stderr,
          "The absolute value of kappa can only take values between 0 and +1\n" );
      exit( 1 );
    }

    /* check that kappa min-max are set correctly */
    if (minabsKappa1 > maxabsKappa1)
    {
      fprintf( stderr,
          "Minimal kappa must be less than maximal kappa\n" );
      exit( 1 );
    }
  }

  if ( dDistr == starFormationRate )
  {
    /* recalculate mean time step from the SFR  */
    meanTimeStep = mean_time_step_sfr(maxZ, localRate);
  }

  if (meanTimeStep<=0)
  {
    fprintf( stderr,
             "Minimum time step value must be larger than zero\n" );
    exit( 1 );
  }

  if (timeInterval > 0. && tDistr == LALINSPIRAL_EXPONENTIAL_TIME_DIST)
  {
    fprintf( stderr,
         "time interval must be zero\n" );
    exit( 1 );
  }

  if ( userTag && outCompress )
  {
    snprintf( fname, sizeof(fname), "HL-INJECTIONS_%d_%s-%d-%ld.xml.gz",
        rand_seed, userTag, gpsStartTime.gpsSeconds, gpsDuration );
  }
  else if ( userTag && !outCompress )
  {
    snprintf( fname, sizeof(fname), "HL-INJECTIONS_%d_%s-%d-%ld.xml",
        rand_seed, userTag, gpsStartTime.gpsSeconds, gpsDuration );
  }
  else if ( !userTag && outCompress )
  {
    snprintf( fname, sizeof(fname), "HL-INJECTIONS_%d-%d-%ld.xml.gz",
        rand_seed, gpsStartTime.gpsSeconds, gpsDuration );
  }
  else
  {
    snprintf( fname, sizeof(fname), "HL-INJECTIONS_%d-%d-%ld.xml",
        rand_seed, gpsStartTime.gpsSeconds, gpsDuration );
  }
  if ( outputFileName )
  {
    snprintf( fname, sizeof(fname), "%s",
        outputFileName);
  }

  /* increment the random seed by the GPS start time:*/
  rand_seed += gpsStartTime.gpsSeconds;

  /* set up the LAL random number generator */
  LALCreateRandomParams( &status, &randParams, rand_seed );

  this_proc_param = procparams.processParamsTable;
  procparams.processParamsTable = procparams.processParamsTable->next;
  free( this_proc_param );

  /* create the first injection */
  simTable = injections.simInspiralTable = (SimInspiralTable *)
    calloc( 1, sizeof(SimInspiralTable) );

  simRingTable = ringparams.simRingdownTable = (SimRingdownTable *)
    calloc( 1, sizeof(SimRingdownTable) );

  /* set redshift to zero */
  redshift=0.;

  /* set mass distribution parameters to their value at z = 0 */
  minMass10 = minMass1;
  maxMass10 = maxMass1;
  minMass20 = minMass2;
  maxMass20 = maxMass2;
  minMtotal0 = minMtotal;
  maxMtotal0 = maxMtotal;
  meanMass10 = meanMass1;
  meanMass20 = meanMass2;
  massStdev10 = massStdev1;
  massStdev20 = massStdev2;

<<<<<<< HEAD
=======
  /* calculate the maximal value of the probability distribution of the redshift */        
  if (dDistr == starFormationRate)
  {
    pzmax = probability_redshift(maxZ);
  }

>>>>>>> 33006b71
  /* loop over parameter generation until end time is reached */
  ninj = 0;
  ncount = 0;
  currentGpsTime = gpsStartTime;
  while ( 1 )
  {
    /* increase counter */
    ninj++;
    //printf("generating injection %d\n",(int) ninj);
    /* store time in table */
    simTable=XLALRandomInspiralTime( simTable, randParams,
        currentGpsTime, timeInterval );

    /* populate waveform and other parameters */
    memcpy( simTable->waveform, waveform,
        sizeof(CHAR) * LIGOMETA_WAVEFORM_MAX );
    simTable->f_lower = fLower;
    simTable->amp_order = amp_order;
<<<<<<< HEAD
    /* draw redshift */
    if (dDistr==sfr)
    {
      redshift= drawRedshiftSFR(zminimal,zmaximal,pzmax);        
=======

    /* draw redshift and apply to mass parameters */
    if (dDistr==starFormationRate)
    {
      redshift = drawRedshift(minZ,maxZ,pzmax);        
>>>>>>> 33006b71

      minMass1 = redshift_mass(minMass10, redshift);
      maxMass1 = redshift_mass(maxMass10, redshift);
      meanMass1 = redshift_mass(meanMass10, redshift);
      massStdev1 = redshift_mass(massStdev10, redshift);
      minMass2 = redshift_mass(minMass20, redshift);
      maxMass2 = redshift_mass(maxMass20, redshift);
      meanMass2 = redshift_mass(meanMass20, redshift);
      massStdev2 = redshift_mass(massStdev20, redshift);
      minMtotal = redshift_mass(minMtotal0, redshift);
      maxMtotal = redshift_mass(maxMtotal0, redshift);
    }
    if (dDistr==uniformVolume) 
    {
        redshift= drawRedshift(omega,zminimal,zmaximal); 
        minMass1 = redshift_mass(minMass10, redshift);
        maxMass1 = redshift_mass(maxMass10, redshift);
        meanMass1 = redshift_mass(meanMass10, redshift);
        massStdev1 = redshift_mass(massStdev10, redshift);
        minMass2 = redshift_mass(minMass20, redshift);
        maxMass2 = redshift_mass(maxMass20, redshift);
        meanMass2 = redshift_mass(meanMass20, redshift);
        massStdev2 = redshift_mass(massStdev20, redshift);
        minMtotal = redshift_mass(minMtotal0, redshift);
        maxMtotal = redshift_mass(maxMtotal0, redshift);
    }
    /* populate masses */
    if ( mDistr==massFromSourceFile )
    {
      drawMassFromSource( simTable );
    }
    else if ( mDistr==massFromNRFile )
    {
      if (ninjaMass)
        drawMassSpinFromNRNinja2( simTable );
      else
        drawMassSpinFromNR( simTable );
    }
    else if ( mDistr==gaussianMassDist )
    {
      simTable=XLALGaussianInspiralMasses( simTable, randParams,
          minMass1, maxMass1,
          meanMass1, massStdev1,
          minMass2, maxMass2,
          meanMass2, massStdev2);
    }
    else if ( mDistr==uniformTotalMassRatio )
    {
      simTable=XLALRandomInspiralTotalMassRatio(simTable, randParams,
          mDistr, minMtotal, maxMtotal, minMassRatio, maxMassRatio );
    }
    else if ( mDistr==logMassUniformTotalMassRatio )
    {
      simTable=XLALRandomInspiralTotalMassRatio(simTable, randParams,
          mDistr, minMtotal, maxMtotal, minMassRatio, maxMassRatio );
    }
    else if ( mDistr==m1m2SquareGrid )
    {
      simTable=XLALm1m2SquareGridInspiralMasses( simTable, minMass1, minMass2,
          minMtotal, maxMtotal, deltaMass1, deltaMass2, pntMass1, pntMass2, 
          ninj, &ncount);
    }
    else if ( mDistr==fixMasses )
    {
      simTable=XLALFixedInspiralMasses( simTable, fixedMass1, fixedMass2);
    }
    else if ( mDistr==uniformTotalMassFraction )
    {
      simTable=XLALRandomInspiralTotalMassFraction(simTable, randParams,
          mDistr, minMtotal, maxMtotal, minMassRatio, maxMassRatio );
    }
    else {
      simTable=XLALRandomInspiralMasses( simTable, randParams, mDistr,
          minMass1, maxMass1,
          minMass2, maxMass2,
          minMtotal, maxMtotal);
    }
    
    /* draw location and distances */
    drawFromSource( &drawnRightAscension, &drawnDeclination, &drawnDistance,
        drawnSourceName );
    drawFromIPNsim( &drawnRightAscension, &drawnDeclination );

    /* populate distances */
    if ( dDistr == distFromSourceFile )
    {
      if ( maxD > 0 )
      {
        while ( drawnDistance > maxD/1000.0 )
        {
          drawFromSource( &drawnRightAscension, &drawnDeclination,
                          &drawnDistance, drawnSourceName );
        }
      }
      simTable->distance = drawnDistance;
    }
<<<<<<< HEAD
    else if ((dDistr == sfr )||(dDistr==uniformVolume))
=======
    else if ( dDistr == starFormationRate )
>>>>>>> 33006b71
    {
       simTable->distance = XLALLuminosityDistance(omega,redshift);
       simTable->redshift = redshift;
    }
    else
    {
      simTable=XLALRandomInspiralDistance(simTable, randParams,
          dDistr, minD/1000.0, maxD/1000.0);
    }
    /* Scale by chirp mass if desired, relative to a 1.4,1.4 object */
    if ( useChirpDist )
    {
      REAL4 scaleFac;
      scaleFac = simTable->mchirp/(2.8*pow(0.25,0.6));
      simTable->distance = simTable->distance*pow(scaleFac,5./6.);
    }

    /* populate location */
    if ( lDistr == locationFromSourceFile )
    {
      simTable->longitude = drawnRightAscension;
      simTable->latitude  = drawnDeclination;
      memcpy( simTable->source, drawnSourceName,
          sizeof(CHAR) * LIGOMETA_SOURCE_MAX );
    }
    else if ( lDistr == locationFromExttrigFile )
    {
      drawLocationFromExttrig( simTable );
    }
    else if ( lDistr == fixedSkyLocation)
    {
      simTable->longitude = longitude;
      simTable->latitude = latitude;
    }
    else if ( lDistr == uniformSkyLocation )
    {
      simTable=XLALRandomInspiralSkyLocation(simTable, randParams);
    }
    else if ( lDistr == locationFromIPNFile )
    {
      IPNgmst1 = XLALGreenwichMeanSiderealTime(&IPNgpsTime);
      IPNgmst2 = XLALGreenwichMeanSiderealTime(&simTable->geocent_end_time);
      simTable->longitude = drawnRightAscension - IPNgmst1 + IPNgmst2;
      simTable->latitude  = drawnDeclination;
    }
    else
    {
      fprintf( stderr,
               "Unknown location distribution specified. Possible choices: "
               "source, exttrig, random or fixed\n" );
      exit( 1 );
    }

    /* populate polarization, inclination, and coa_phase */
    do
    {
      simTable=XLALRandomInspiralOrientation(simTable, randParams,
                                             iDistr, inclStd);
    } while ( (fabs(cos(simTable->inclination))<cos(max_inc)) );

    if(equation_of_state !=LAL_SIM_INSPIRAL_EOS_NONE)
    {
        OnePlusZ=(1.0 + simTable->redshift); 
        mass1Intr=(simTable->mass1)/OnePlusZ;
        mass2Intr=(simTable->mass2)/OnePlusZ;
        /* if the intrinsic masses are greater than the maximum NS mass, set the tidal term to 0 */
        injected_lambda1=XLALSimInspiralEOSLambda(equation_of_state, mass1Intr);
        injected_lambda2=XLALSimInspiralEOSLambda(equation_of_state, mass2Intr);
        //printf("%e\t%e\t%e\t%e\n",mass1Intr,mass2Intr,injected_lambda0,injected_lambda1);
    }
    
    simTable->lambda1 = injected_lambda1;
    simTable->lambda2 = injected_lambda2;
    /* defaulted to 1 as long as we do not know how to compute these */
    simTable->qmparameter1 = 1.0;
    simTable->qmparameter2 = 1.0;
    
    /* override inclination */
    if ( iDistr == fixedInclDist )
    {
      simTable->inclination = fixed_inc;
    }

    /* override polarization angle */
    if ( psi != -1.0 )
    {
      simTable->polarization = psi;
    }

    /* override coalescence phase */
    if ( coaPhaseFixed )
    {
      simTable->coa_phase = fixedCoaPhase;
    }

    /* populate spins, if required */
    if (spinInjections)
    {
      if (spinAligned==1)
      {
        if ( !strncmp(waveform, "IMRPhenomB", 10) || !strncmp(waveform, "IMRPhenomC", 10) )
          alignInj = alongzAxis;
        else if ( !strncmp(waveform, "SpinTaylor", 10) )
          alignInj = inxzPlane;
        else
        {
          fprintf( stderr, "Unknown waveform type for aligned spin injections.\n" );
          exit( 1 );
        }
      }
      else alignInj = notAligned;

      simTable = XLALRandomInspiralSpins( simTable, randParams,
          minSpin1, maxSpin1,
          minSpin2, maxSpin2,
          minKappa1, maxKappa1,
          minabsKappa1, maxabsKappa1,
          alignInj, spinDistr, 
          meanSpin1, Spin1Std, 
          meanSpin2, Spin2Std );
    }

    /* adjust SNR to desired distribution using NINJA calculation */ 
    if ( ifos != NULL )
    {
      targetSNR = minSNR + (maxSNR - minSNR) * XLALUniformDeviate( randParams );
      if ( dDistr == uniformLogSnr )
        {
          targetSNR = exp(targetSNR);
        }

      if (! real8Ninja2)
      {
        adjust_snr(simTable, targetSNR, ifos);
      } 
      else 
      {
        REAL8 *start_freqs;
        const char  **ifo_list;
        REAL8FrequencySeries **psds;
        int count, num_ifos = 0;
        char *tmp, *ifo;

        tmp = LALCalloc(1, strlen(ifos) + 1);
        strcpy(tmp, ifos);
        ifo = strtok (tmp,",");

        while (ifo != NULL)
        {
          num_ifos += 1;
          ifo       = strtok (NULL, ",");
        }

        start_freqs = (REAL8 *) LALCalloc(num_ifos, sizeof(REAL8));
        ifo_list    = (const char **) LALCalloc(num_ifos, sizeof(char *));
        psds        = (REAL8FrequencySeries **) LALCalloc(num_ifos, sizeof(REAL8FrequencySeries *));

        strcpy(tmp, ifos);
        ifo   = strtok (tmp,",");
        count = 0;

        while (ifo != NULL)
        {
          ifo_list[count] = ifo; 

          if (ifo_list[count][0] == 'V')
          {
            start_freqs[count] = virgoStartFreq;
            psds[count]        = virgoPsd;
          } 
          else 
          {
            start_freqs[count] = ligoStartFreq;
            psds[count]        = ligoPsd;
          }
          count++;
          ifo = strtok (NULL, ",");
        }

        adjust_snr_with_psds_real8(simTable, targetSNR, num_ifos, ifo_list, psds, start_freqs);

        LALFree(start_freqs);
        LALFree(ifo_list);
        LALFree(psds);
        LALFree(tmp);
      }
    }
    /* temporarily populate additional parameters */
    simTable->fref = 0.0;
    simTable->phase_order=XLALGetOrderFromString(waveform);
    simTable->spin_order = 0; /** temporary value TODO: read in the correct value and order **/
    simTable->tidal_order = 0; /** temporary value TODO: read in the correct value and order **/
    simTable->deltat = 0.0; /** temporary value TODO: read in the correct value and order **/
    simTable->frame_axis = 0; /** temporary value TODO: read in the correct value and order **/
    simTable->modes_choice = 0; /** temporary value TODO: read in the correct value and order **/

    /* populate the site specific information */
    LALPopulateSimInspiralSiteInfo( &status, simTable );

    /* populate the taper options */
    {
        switch (taperInj)
        {
            case LAL_SIM_INSPIRAL_TAPER_NONE:
                 snprintf( simTable->taper, LIGOMETA_INSPIRALTAPER_MAX,
                         "%s", "TAPER_NONE");
                 break;
            case LAL_SIM_INSPIRAL_TAPER_START:
                 snprintf( simTable->taper, LIGOMETA_INSPIRALTAPER_MAX,
                         "%s", "TAPER_START");
                 break;
            case LAL_SIM_INSPIRAL_TAPER_END:
                 snprintf( simTable->taper, LIGOMETA_INSPIRALTAPER_MAX,
                         "%s", "TAPER_END");
                 break;
            case LAL_SIM_INSPIRAL_TAPER_STARTEND:
                 snprintf( simTable->taper, LIGOMETA_INSPIRALTAPER_MAX,
                         "%s", "TAPER_STARTEND");
                 break;
            default: /* Never reach here */
                 fprintf( stderr, "unknown error while populating sim_inspiral taper options\n" );
                 exit(1);
        }

    }

    /* populate the bandpass options */
    simTable->bandpass = bandPassInj;


    /* populate the sim_ringdown table */
    if ( writeSimRing )
    {
       memcpy( simRingTable->waveform, "Ringdown",
          sizeof(CHAR) * LIGOMETA_WAVEFORM_MAX );
       memcpy( simRingTable->coordinates, "EQUATORIAL",
          sizeof(CHAR) * LIGOMETA_COORDINATES_MAX );
       simRingTable->geocent_start_time = simTable->geocent_end_time;
       simRingTable->h_start_time = simTable->h_end_time;
       simRingTable->l_start_time = simTable->l_end_time;
       simRingTable->v_start_time = simTable->v_end_time;
       simRingTable->start_time_gmst = simTable->end_time_gmst;
       simRingTable->longitude = simTable->longitude;
       simRingTable->latitude = simTable->latitude;
       simRingTable->distance = simTable->distance;
       simRingTable->inclination = simTable->inclination;
       simRingTable->polarization = simTable->polarization;
       simRingTable->phase = 0;
       simRingTable->mass = XLALNonSpinBinaryFinalBHMass(simTable->eta, simTable->mass1, simTable->mass2);
       /* The final spin calc has been generalized so as to allow initially spinning systems*/
       /* simRingTable->spin = XLALNonSpinBinaryFinalBHSpin(simTable->eta); */
       simRingTable->spin = XLALSpinBinaryFinalBHSpin(simTable->eta, simTable->mass1, simTable->mass2,
          simTable->spin1x, simTable->spin2x,simTable->spin1y, simTable->spin2y, simTable->spin1z, simTable->spin2z);
       simRingTable->frequency = XLALBlackHoleRingFrequency( simRingTable->mass, simRingTable->spin);
       simRingTable->quality = XLALBlackHoleRingQuality(simRingTable->spin);
       simRingTable->epsilon = 0.01;
       simRingTable->amplitude = XLALBlackHoleRingAmplitude( simRingTable->frequency, simRingTable->quality, simRingTable->distance, simRingTable->epsilon );
       simRingTable->eff_dist_h = simTable->eff_dist_h;
       simRingTable->eff_dist_l = simTable->eff_dist_l;
       simRingTable->eff_dist_v = simTable->eff_dist_v;
       simRingTable->hrss = XLALBlackHoleRingHRSS( simRingTable->frequency, simRingTable->quality, simRingTable->amplitude, 2., 0. );
       // need hplus & hcross in each detector to populate these
       simRingTable->hrss_h = 0.; //XLALBlackHoleRingHRSS( simRingTable->frequency, simRingTable->quality, simRingTable->amplitude, 0., 0. );
       simRingTable->hrss_l = 0.; //XLALBlackHoleRingHRSS( simRingTable->frequency, simRingTable->quality, simRingTable->amplitude, 0., 0. );
       simRingTable->hrss_v = 0.; //XLALBlackHoleRingHRSS( simRingTable->frequency, simRingTable->quality, simRingTable->amplitude, 0., 0. );
    }

    /* increment current time, avoiding roundoff error;
       check if end of loop is reached */
    if (tDistr == LALINSPIRAL_EXPONENTIAL_TIME_DIST)
    {
      XLALGPSAdd( &currentGpsTime, -(REAL8)meanTimeStep * log( XLALUniformDeviate(randParams) ) );
    }
    else
    {
      currentGpsTime = gpsStartTime;
      XLALGPSAdd( &currentGpsTime, ninj * meanTimeStep );
    }
    if ( XLALGPSCmp( &currentGpsTime, &gpsEndTime ) >= 0 )
      break;

  /* allocate and go to next SimInspiralTable */
    simTable = simTable->next = (SimInspiralTable *)
      calloc( 1, sizeof(SimInspiralTable) );
    simRingTable = simRingTable->next = (SimRingdownTable *)
      calloc( 1, sizeof(SimRingdownTable) );

  }


  /* destroy the structure containing the random params */
  LAL_CALL(  LALDestroyRandomParams( &status, &randParams ), &status);

  /* If we read from an external trigger file, free our external trigger.
     exttrigHead is guaranteed to have no children to free. */
  if ( exttrigHead != NULL ) {
    LALFree(exttrigHead);
  }

  /* destroy the NR data */
  if ( num_nr )
  {
    for( i = 0; i < num_nr; i++ )
    {
      LALFree( nrSimArray[i] );
    }
    LALFree( nrSimArray );
  }

  memset( &xmlfp, 0, sizeof(LIGOLwXMLStream) );


  LAL_CALL( LALOpenLIGOLwXMLFile( &status, &xmlfp, fname ), &status );
  XLALGPSTimeNow(&(proctable.processTable->end_time));
  LAL_CALL( LALBeginLIGOLwXMLTable( &status, &xmlfp, process_table ),
      &status );
  LAL_CALL( LALWriteLIGOLwXMLTable( &status, &xmlfp, proctable,
        process_table ), &status );
  LAL_CALL( LALEndLIGOLwXMLTable ( &status, &xmlfp ), &status );

  if ( procparams.processParamsTable )
  {
    LAL_CALL( LALBeginLIGOLwXMLTable( &status, &xmlfp, process_params_table ),
        &status );
    LAL_CALL( LALWriteLIGOLwXMLTable( &status, &xmlfp, procparams,
          process_params_table ), &status );
    LAL_CALL( LALEndLIGOLwXMLTable ( &status, &xmlfp ), &status );
  }

  if ( injections.simInspiralTable )
  {
    LAL_CALL( LALBeginLIGOLwXMLTable( &status, &xmlfp, sim_inspiral_table ),
        &status );
    LAL_CALL( LALWriteLIGOLwXMLTable( &status, &xmlfp, injections,
          sim_inspiral_table ), &status );
    LAL_CALL( LALEndLIGOLwXMLTable ( &status, &xmlfp ), &status );
  }

  if ( writeSimRing )
  {
    if ( ringparams.simRingdownTable )
    {
      LAL_CALL( LALBeginLIGOLwXMLTable( &status, &xmlfp, sim_ringdown_table ),
          &status );
      LAL_CALL( LALWriteLIGOLwXMLTable( &status, &xmlfp, ringparams,
          sim_ringdown_table ), &status );
      LAL_CALL( LALEndLIGOLwXMLTable ( &status, &xmlfp ), &status );
    }
  }

  LAL_CALL( LALCloseLIGOLwXMLFile ( &status, &xmlfp ), &status );

  if (source_data)
    LALFree(source_data);
  if (mass_data)
    LALFree(mass_data);
  if (skyPoints)
    LALFree(skyPoints);
  if (omega)
    XLALDestroyCosmologicalParameters(omega);
  if ( ligoPsd )
      XLALDestroyREAL8FrequencySeries( ligoPsd );

  if ( virgoPsd )
      XLALDestroyREAL8FrequencySeries( virgoPsd );
     
  LALCheckMemoryLeaks();
  return 0;
}<|MERGE_RESOLUTION|>--- conflicted
+++ resolved
@@ -265,28 +265,10 @@
   REAL8 pz;
   
   pz = -0.000429072589677+(rshift*(-0.036349728568888+(rshift*(0.860892111762314
-<<<<<<< HEAD
       +(rshift*(-0.740935488674010+rshift*(0.265848831356864+rshift*(-0.050041573542298
       +rshift*(0.005184554232421+rshift*(-0.000281450045300+rshift*0.000006400690921))))))))));
   
  return pz;
-=======
-     +(rshift*(-0.740935488674010+rshift*(0.265848831356864+rshift*(-0.050041573542298
-     +rshift*(0.005184554232421+rshift*(-0.000281450045300+rshift*0.000006400690921))))))))));
-
-  return pz;
-}
-
-REAL8 luminosity_distance(REAL8 rshift)
-{
-  REAL8 dL;
-        
-        dL = -2.89287707063171+(rshift*(4324.33492012756+(rshift*(3249.74193862773
-           +(rshift*(-1246.66339928289+rshift*(335.354613407693+rshift*(-56.1194965448065
-       +rshift*(5.20261234121263+rshift*(-0.203151569744028))))))))));
-
-  return dL;
->>>>>>> 33006b71
 }
 
 REAL8 mean_time_step_sfr(REAL8 zmax, REAL8 rate_local)
@@ -306,20 +288,11 @@
   REAL8 test,z,p;
   do
   {
-<<<<<<< HEAD
      test = pzmax * XLALUniformDeviate(randParams);
      z = (zmax-zmin) * XLALUniformDeviate(randParams)+zmin;
      p= probability_redshift_sfr(z);
   }
   while (test>p);        
-=======
-    test = pzmax * XLALUniformDeviate(randParams);
-    z = (zmax-zmin) * XLALUniformDeviate(randParams)+zmin;
-    p = probability_redshift(z);
-  }
-  while (test>p);
-        
->>>>>>> 33006b71
   return z;
 }
 
@@ -680,28 +653,11 @@
       "                           uniform: uniform distribution in distance\n"\
       "                           distancesquared: uniform distribution in distance^2\n"\
       "                           log10: uniform distribution in log10(d) \n"\
-<<<<<<< HEAD
-      "                           volume: uniform distribution in volume, requires the specification of a cosmology, a minimum and a maximum redshift\n"\
-      "                           sfr: distribution derived from the SFR, requires the specification of a minimum and a maximum redshift\n"\
-      "                           NB: when specifying a volume distribution the sources will always be generated in the redshift space\n"\
-      " [--local-rate] rho        set the local coalescence rate when --d-dist sfr\n"\
-      "                           (suggestion: 1 per Mpc^3 per Myr)\n"\
-      "  --i-distr INCDIST        set the inclination distribution, must be either\n"\
-      "                           uniform: distribute uniformly over arccos(i)\n"\
-      "                           gaussian: gaussian distributed in (i)\n"\
-      "                           fixed: no distribution, fixed valued of (i)\n"\
-      " --polarization psi        set the polarization angle for all \n"
-      "                           injections (degrees)\n"\
-      " [--incl-std]  inclStd     std dev for gaussian inclination dist\n"\
-      " [--fixed-inc]  fixed_inc  value for the fixed inclination angle (in degrees) if '--i-distr fixed' is chosen.\n"\
-      " [--max-inc]  max_inc      value for the maximum inclination angle (in degrees) if '--i-distr uniform' is chosen. \n"\
-=======
       "                           volume: uniform distribution in volume\n"\
       "                           sfr: distribution derived from the SFR\n"\
       " [--min-distance] DMIN     set the minimum (chirp) distance to DMIN kpc\n"\
       " [--max-distance] DMAX     set the maximum (chirp) distance to DMAX kpc\n"\
       "                           min/max distance required if d-distr not 'source'\n"\
->>>>>>> 33006b71
       " [--source-file] sources   read source parameters from sources\n"\
       "                           requires enable/disable milkyway\n"\
       " [--sourcecomplete] distance \n"
@@ -709,17 +665,6 @@
       " [--make-catalog]          create a text file of the completed galaxy catalog\n"\
       " [--enable-milkyway] lum   enables MW injections, set MW luminosity\n"\
       " [--disable-milkyway]      disables Milky Way injections\n"\
-<<<<<<< HEAD
-      " [--exttrig-file] exttrig  XML file containing external trigger\n"\
-      " [--min-distance] DMIN     set the minimum distance to DMIN kpc, unused when using a volume or sfr distance distribution\n"\
-      " [--max-distance] DMAX     set the maximum distance to DMAX kpc, unused when using a volume or sfr distance distribution\n"\
-      "                           min/max distance required if d-distr not 'source'\n"\
-      " [--use-chirp-distance]    Use this option to scale injections using \n"
-      "                           chirp distance (relative to a 1.4,1.4)\n"\
-      " [--min-snr] SMIN          Sets the minimum network snr\n"\
-      " [--max-snr] SMAX          Sets the maximum network snr\n"\
-      " [--log-snr]               If set distribute uniformly in log(snr) rather than snr\n"\
-=======
       " [--dchirp-distr]          use a distribution over chirp distance\n"\
       "                           (normalized to a 1.4,1.4 Msun binary)\n"\
       " [--z-distr]               use a distribution over redshift\n"\
@@ -734,7 +679,6 @@
       " [--ninja-snr]             use a NINJA waveform SNR calculation (if not set, use LALSimulation)\n"\
       " [--min-snr] SMIN          set the minimum network snr\n"\
       " [--max-snr] SMAX          set the maximum network snr\n"\
->>>>>>> 33006b71
       " [--ligo-psd] filename     Ascii, tab-separated file of frequency, value pairs to use for LIGO PSD in snr computation\n"\
       " [--ligo-start-freq] freq  Frequency in Hz to use for LIGO snr computation\n"\
       " [--virgo-psd] filename    Ascii, tab-separated file of frequency, value pairs to use for Virgo PSD in snr computation\n"\
@@ -3263,7 +3207,6 @@
     exit( 1 );
   }
 
-<<<<<<< HEAD
   if ( ((dDistr!=distFromSourceFile)&&(dDistr!=uniformVolume)&&(dDistr!=sfr)))
   {
     if ((dmin<0.0 || dmax<0.0) ) 
@@ -3275,8 +3218,6 @@
     }
   }
 
-=======
->>>>>>> 33006b71
   /* check if number of grid points is specified */
   if ( mDistr==m1m2SquareGrid )
   {
@@ -3506,15 +3447,12 @@
   massStdev10 = massStdev1;
   massStdev20 = massStdev2;
 
-<<<<<<< HEAD
-=======
   /* calculate the maximal value of the probability distribution of the redshift */        
   if (dDistr == starFormationRate)
   {
-    pzmax = probability_redshift(maxZ);
-  }
-
->>>>>>> 33006b71
+    pzmax = probability_redshift_sfr(maxZ);
+  }
+
   /* loop over parameter generation until end time is reached */
   ninj = 0;
   ncount = 0;
@@ -3533,19 +3471,10 @@
         sizeof(CHAR) * LIGOMETA_WAVEFORM_MAX );
     simTable->f_lower = fLower;
     simTable->amp_order = amp_order;
-<<<<<<< HEAD
     /* draw redshift */
-    if (dDistr==sfr)
+    if (dDistr==starFormationRate)
     {
       redshift= drawRedshiftSFR(zminimal,zmaximal,pzmax);        
-=======
-
-    /* draw redshift and apply to mass parameters */
-    if (dDistr==starFormationRate)
-    {
-      redshift = drawRedshift(minZ,maxZ,pzmax);        
->>>>>>> 33006b71
-
       minMass1 = redshift_mass(minMass10, redshift);
       maxMass1 = redshift_mass(maxMass10, redshift);
       meanMass1 = redshift_mass(meanMass10, redshift);
@@ -3641,11 +3570,7 @@
       }
       simTable->distance = drawnDistance;
     }
-<<<<<<< HEAD
-    else if ((dDistr == sfr )||(dDistr==uniformVolume))
-=======
-    else if ( dDistr == starFormationRate )
->>>>>>> 33006b71
+    else if ((dDistr == starFormationRate )||(dDistr==uniformVolume))
     {
        simTable->distance = XLALLuminosityDistance(omega,redshift);
        simTable->redshift = redshift;
