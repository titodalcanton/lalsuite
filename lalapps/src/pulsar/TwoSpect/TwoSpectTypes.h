/*
*  Copyright (C) 2010 Evan Goetz
*
*  This program is free software; you can redistribute it and/or modify
*  it under the terms of the GNU General Public License as published by
*  the Free Software Foundation; either version 2 of the License, or
*  (at your option) any later version.
*
*  This program is distributed in the hope that it will be useful,
*  but WITHOUT ANY WARRANTY; without even the implied warranty of
*  MERCHANTABILITY or FITNESS FOR A PARTICULAR PURPOSE.  See the
*  GNU General Public License for more details.
*
*  You should have received a copy of the GNU General Public License
*  along with with program; see the file COPYING. If not, write to the
*  Free Software Foundation, Inc., 59 Temple Place, Suite 330, Boston,
*  MA  02111-1307  USA
*/

#ifndef __TWOSPECTTYPES_H__
#define __TWOSPECTTYPES_H__

#include <lal/LALStdlib.h>
#include <lal/AVFactories.h>
#include <lal/LALDetectors.h>

typedef struct
{
   REAL4Vector *ffdata;    //Doubly Fourier transformed data
<<<<<<< HEAD
   REAL4 tfnormalization;
   REAL4 ffnormalization;
=======
   REAL8 tfnormalization;
   REAL8 ffnormalization;
   INT4 numffts;
   INT4 numfbins;
   INT4 numfprbins;
>>>>>>> 4ea9353b
} ffdataStruct;

typedef struct
{
   REAL8 fmin;
   REAL8 fspan;
   REAL8 Tobs;
   REAL8 Tcoh;
   REAL8 SFToverlap;
   REAL8 searchstarttime;
   REAL8 Pmin;
   REAL8 Pmax;
   REAL8 dfmin;
   REAL8 dfmax;
   REAL4 dopplerMultiplier;
   REAL4 ihsfar;
   REAL4 ihsfom;
   REAL4 ihsfomfar;
   INT4 blksize;
   INT4 maxbinshift;
   INT4 templatelength;
   INT4 rootFindingMethod;
   LALDetector det;
   CHAR* sftType;
   INT4 markBadSFTs;
   INT4 FFTplanFlag;
   INT4 antennaOff;
   INT4 noiseWeightOff;
} inputParamsStruct;

typedef struct
{
   REAL8 fsig; /* 0 value means candidate not valid */
   REAL8 period;
   REAL8 moddepth;
   REAL4 ra;
   REAL4 dec;
   REAL8 stat;
   REAL8 h0;
   REAL8 prob;
   INT4 proberrcode;
   REAL8 normalization;
} candidate;

typedef struct
{
<<<<<<< HEAD
   REAL4Vector *maxima;
=======
   candidate *data;
   UINT4 length;
   UINT4 numofcandidates;
} candidateVector;

typedef struct
{
   REAL4Vector *maxima;
   REAL4Vector *foms;
   REAL4Vector *ihsForEachFbin;
>>>>>>> 4ea9353b
   INT4Vector *locations;
   INT4 columns;
} ihsMaximaStruct;

typedef struct
{
   REAL4 ihs;
   INT4 loc;
} ihsVals;

typedef struct
{
   REAL4Vector *ihsfar;
   REAL4Vector *ihsdistMean;
   REAL4Vector *ihsdistSigma;
<<<<<<< HEAD
=======
   REAL4Vector *fomfarthresh;
>>>>>>> 4ea9353b
} ihsfarStruct;

typedef struct
{
   REAL4 far;
   REAL4 distMean;
   REAL4 distSigma;
   REAL4Vector *topRvalues;
   INT4 farerrcode;
} farStruct;

typedef struct
{
   REAL4Vector *templatedata;       //weights
   INT4Vector *pixellocations;      //pixel locations
   INT4Vector *firstfftfrequenciesofpixels;  //pixel first frequency values
   INT4Vector *secondfftfrequencies;   //pixel second frequency values
   REAL8 f0;
   REAL8 period;
   REAL8 moddepth;
} templateStruct;


#endif
<|MERGE_RESOLUTION|>--- conflicted
+++ resolved
@@ -27,16 +27,11 @@
 typedef struct
 {
    REAL4Vector *ffdata;    //Doubly Fourier transformed data
-<<<<<<< HEAD
-   REAL4 tfnormalization;
-   REAL4 ffnormalization;
-=======
    REAL8 tfnormalization;
    REAL8 ffnormalization;
    INT4 numffts;
    INT4 numfbins;
    INT4 numfprbins;
->>>>>>> 4ea9353b
 } ffdataStruct;
 
 typedef struct
@@ -83,9 +78,6 @@
 
 typedef struct
 {
-<<<<<<< HEAD
-   REAL4Vector *maxima;
-=======
    candidate *data;
    UINT4 length;
    UINT4 numofcandidates;
@@ -96,7 +88,6 @@
    REAL4Vector *maxima;
    REAL4Vector *foms;
    REAL4Vector *ihsForEachFbin;
->>>>>>> 4ea9353b
    INT4Vector *locations;
    INT4 columns;
 } ihsMaximaStruct;
@@ -112,10 +103,7 @@
    REAL4Vector *ihsfar;
    REAL4Vector *ihsdistMean;
    REAL4Vector *ihsdistSigma;
-<<<<<<< HEAD
-=======
    REAL4Vector *fomfarthresh;
->>>>>>> 4ea9353b
 } ihsfarStruct;
 
 typedef struct
