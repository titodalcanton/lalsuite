/*
*  Copyright (C) 2010 Evan Goetz
*
*  This program is free software; you can redistribute it and/or modify
*  it under the terms of the GNU General Public License as published by
*  the Free Software Foundation; either version 2 of the License, or
*  (at your option) any later version.
*
*  This program is distributed in the hope that it will be useful,
*  but WITHOUT ANY WARRANTY; without even the implied warranty of
*  MERCHANTABILITY or FITNESS FOR A PARTICULAR PURPOSE.  See the
*  GNU General Public License for more details.
*
*  You should have received a copy of the GNU General Public License
*  along with with program; see the file COPYING. If not, write to the
*  Free Software Foundation, Inc., 59 Temple Place, Suite 330, Boston,
*  MA  02111-1307  USA
*/

#include <math.h>

#include <lal/LALMalloc.h>

#include "IHS.h"
#include "TwoSpect.h"
#include "candidates.h"

//////////////////////////////////////////////////////////////
// Create vectors for IHS maxima struct  -- done
ihsMaximaStruct * new_ihsMaxima(INT4 fbins, INT4 columns)
{

   ihsMaximaStruct *ihsmaxima = (ihsMaximaStruct*)XLALMalloc(sizeof(ihsMaximaStruct));
   
   INT4 ii;
   UINT4 numToRemove = 0;
   for (ii=2; ii<=columns; ii++) numToRemove += (UINT4)(ii-1);
   
   ihsmaxima->maxima = XLALCreateREAL8Vector((UINT4)(fbins*columns) - numToRemove);
   ihsmaxima->locations = XLALCreateINT4Vector((UINT4)fbins);
   ihsmaxima->columns = columns;
   
   return ihsmaxima;

}

//////////////////////////////////////////////////////////////
// Destroy vectors for IHS maxima struct  -- done
void free_ihsMaxima(ihsMaximaStruct *data)
{

   XLALDestroyREAL8Vector(data->maxima);
   XLALDestroyINT4Vector(data->locations);
   XLALFree((ihsMaximaStruct*)data);

}


//////////////////////////////////////////////////////////////
// Run the IHS algorithm  -- done
void runIHS(ihsMaximaStruct *out, ffdataStruct *in, REAL8 Tobs, INT4 columns)
{

   INT4 ii, jj;
   
   REAL8Vector *column = XLALCreateREAL8Vector(in->fpr->length);
   REAL8Vector *ihss = XLALCreateREAL8Vector(in->f->length);
   ihsVals *ihsvals = new_ihsVals();
   
   //Loop through the columns, 1 frequency at a time
   for (ii=0; ii<(INT4)in->f->length; ii++) {
   
      //For each column, populate it with the data for that frequency bin (TRY dividing the expected noise)
      for (jj=0; jj<(INT4)column->length; jj++) {
         
         if (fabs(Tobs/(24.0*3600.0)-jj)<=1.0 || fabs(Tobs/(12.0*3600.0)-jj)<=1.0 || fabs(Tobs/(8.0*3600.0)-jj)<=1.0 || fabs(Tobs/(6.0*3600.0)-jj)<=1.0) column->data[jj] = 0.0;
         else column->data[jj] = in->ffdata->data[ii*in->fpr->length + jj];
         //else column->data[jj] = in->ffdata->data[ii*in->fpr->length + jj]/(tfnoiseratio->data[ii]*ffnoise->data[jj]);
         //column->data[jj] = in->ffdata->data[ii*in->fpr->length + jj]/(tfnoiseratio->data[ii]*ffnoise->data[jj]);
         
      }
      
      //Run the IHS algorithm on the column
      incHarmSum(ihsvals, column);
      
      //Temporarily save the IHS value
      ihss->data[ii] = ihsvals->ihs;
      
      //Save the IHS maximum location value for each column
      out->locations->data[ii] = ihsvals->loc;
   }
   
   //Save the maxima for all the column sums
   //out->maxima = ihsSums(ihss, columns);
   ihsSums(out->maxima, ihss, columns);
<<<<<<< HEAD
=======
   /* FILE *IHSDATA = fopen("./ihsdata.dat","w");
   for (ii=0; ii<(INT4)out->maxima->length; ii++) fprintf(IHSDATA,"%g %d\n",out->maxima->data[ii],out->locations->data[ii]);
   fclose(IHSDATA); */
>>>>>>> 6c5bc7c3
   
   //Save the column widths
   out->columns = columns;
   
   //Destroy variables
   XLALDestroyREAL8Vector(column);
   XLALDestroyREAL8Vector(ihss);
   free_ihsVals(ihsvals);

}


//////////////////////////////////////////////////////////////
// Allocate memory for ihsVals struct  -- done
ihsVals * new_ihsVals(void)
{

   ihsVals *ihsvals = (ihsVals*)XLALMalloc(sizeof(ihsVals));

   return ihsvals;

}

//////////////////////////////////////////////////////////////
// Destroy ihsVals struct  -- done
void free_ihsVals(ihsVals *ihsvals)
{

   XLALFree((ihsVals*)ihsvals);

}


//////////////////////////////////////////////////////////////
// Compute the IHS sum  -- Done
<<<<<<< HEAD
//void incHarmSum(ihsVals *out, REAL8Vector *in, INT4 printout)
=======
>>>>>>> 6c5bc7c3
void incHarmSum(ihsVals *out, REAL8Vector *in)
{
   
   INT4 ii, loc;
   REAL8 ihs;
   
<<<<<<< HEAD
   //FILE *IHS;
   //if (printout==1) IHS = fopen("./ihs.dat","a");
   
   ihs = 0.0;
   loc = 0;
   //Start ii > 10
   for (ii=11; ii<(INT4)in->length; ii++) {
=======
   ihs = 0.0;
   loc = 0;
   //Start ii >= 15
   for (ii=15; ii<(INT4)in->length; ii++) {
>>>>>>> 6c5bc7c3
      //REAL4 sum = in->data[ii] + 0.5*in->data[(INT4)floorf(ii*0.5)] + in->data[(INT4)floorf(ii/3)]/3.0 + 0.25*in->data[(INT4)floorf(ii*0.25)] + 0.2*in->data[(INT4)floorf(ii*0.2)];
      REAL8 sum = in->data[ii] + in->data[(INT4)floor(ii*0.5)] + in->data[(INT4)floor(ii/3.0)] + in->data[(INT4)floor(ii*0.25)] + in->data[(INT4)floor(ii*0.2)];
      if (sum > ihs) {
         ihs = sum;
         loc = (INT4)floor(ii/3.0);
      }
      //if (printout==1) fprintf(IHS,"%g\n",sum);
   }
   
   //Load the outputs into the structure
   out->ihs = ihs;
   out->loc = loc;
   
   //if (printout==1) fclose(IHS);

}



//////////////////////////////////////////////////////////////
// Allocate memory for ihsfarStruct struct  -- done
ihsfarStruct * new_ihsfarStruct(INT4 columns)
{

   ihsfarStruct *ihsfarstruct = (ihsfarStruct*)XLALMalloc(sizeof(ihsfarStruct));
   
   ihsfarstruct->ihsfar = XLALCreateREAL8Vector((UINT4)columns);
   ihsfarstruct->ihsdistMean = XLALCreateREAL8Vector((UINT4)columns);
   ihsfarstruct->ihsdistSigma = XLALCreateREAL8Vector((UINT4)columns);

   return ihsfarstruct;

}

//////////////////////////////////////////////////////////////
// Destroy ihsfarStruct struct  -- done
void free_ihsfarStruct(ihsfarStruct *ihsfarstruct)
{

   XLALDestroyREAL8Vector(ihsfarstruct->ihsfar);
   XLALDestroyREAL8Vector(ihsfarstruct->ihsdistMean);
   XLALDestroyREAL8Vector(ihsfarstruct->ihsdistSigma);
   XLALFree((ihsfarStruct*)ihsfarstruct);

}


//////////////////////////////////////////////////////////////
// Compute the IHS FAR for a sum of a number of columns  --
<<<<<<< HEAD
void genIhsFar(ihsfarStruct *out, INT4 columns, REAL8 threshold, REAL8Vector *aveNoise)
=======
void genIhsFar(ihsfarStruct *out, INT4 columns, REAL8 threshold, REAL8Vector *aveNoise, REAL8 Tobs)
>>>>>>> 6c5bc7c3
{
   
   INT4 ii, jj, kk, length;
   REAL8Vector *noise = NULL;
   
   length = aveNoise->length;
   
   INT4 trials = (INT4)roundf(10000*0.01/threshold);    //Number of trials to determine FAR value
   trials += columns;
   
   REAL8Vector *ihss = XLALCreateREAL8Vector((UINT4)trials);
   
   //Initialize random number generator
   gsl_rng *rng = gsl_rng_alloc(gsl_rng_mt19937);
   //srand(time(NULL));
   //UINT8 randseed = rand();
   //gsl_rng_set(rng, randseed);
   gsl_rng_set(rng, 0);
   
   ihsVals *ihsvals = new_ihsVals();
   
   
   //Determine IHS values for the number of trials
   noise = XLALCreateREAL8Vector((UINT4)length);
   //REAL8 temparray[aveNoise->length];
   //for (ii=0; ii<(INT4)aveNoise->length; ii++) temparray[ii] = aveNoise->data[ii];
   for (ii=0; ii<trials; ii++) {
<<<<<<< HEAD
      //Make exponential noise
      for (jj=0; jj<(INT4)aveNoise->length; jj++) noise->data[jj] = expRandNum(aveNoise->data[jj], rng);
      
      //TEST: Shuffle array of simulated data
      //gsl_ran_shuffle(rng, temparray, aveNoise->length, sizeof(REAL8));
      //for (jj=0; jj<(INT4)aveNoise->length; jj++) noise->data[jj] = temparray[jj];
=======
      //Make exponential noise (TRY dividing the expected noise)
      //for (jj=0; jj<(INT4)aveNoise->length; jj++) noise->data[jj] = expRandNum(aveNoise->data[jj], rng);
      for (jj=0; jj<(INT4)aveNoise->length; jj++) {
         if (fabs(Tobs/(24.0*3600.0)-jj)<=1.0 || fabs(Tobs/(12.0*3600.0)-jj)<=1.0 || fabs(Tobs/(8.0*3600.0)-jj)<=1.0 || fabs(Tobs/(6.0*3600.0)-jj)<=1.0) noise->data[jj] = 0.0;
         else noise->data[jj] = expRandNum(aveNoise->data[jj], rng);
      }
>>>>>>> 6c5bc7c3
      
      //Compute IHS value on exponential noise
      incHarmSum(ihsvals, noise);
      
      ihss->data[ii] = ihsvals->ihs;
      
   }
   XLALDestroyREAL8Vector(noise);
   
   /* FILE *IHSFAR = fopen("./ihsdist1col.dat","w");
   for (ii=0; ii<(INT4)ihss->length; ii++) fprintf(IHSFAR,"%g\n",ihss->data[ii]);
   fclose(IHSFAR); */
   
   //Calculate the IHS sum values for the IHS trials
   ihsMaximaStruct *ihsmaxima = new_ihsMaxima(trials, columns);
   ihsSums(ihsmaxima->maxima, ihss, columns);
   
   //Now determine distribution values and FAR for the different IHS sum values for each set of columns
   REAL8Vector *tempihsvals = NULL, *topihsvals = NULL;
   INT4 numToRemove = 0;
   for (ii=1; ii<=columns; ii++) {
      
      if (ii>2) numToRemove += ii-2;
      
      //Temporary vector to hold the trial values of IHS column sums
      tempihsvals = XLALCreateREAL8Vector((UINT4)(trials-(ii-1)));
      for (jj=0; jj<(INT4)tempihsvals->length; jj++) tempihsvals->data[jj] = ihsmaxima->maxima->data[(ii-1)*trials + jj - numToRemove];
      
      //Mean and sigma of the various trials
      out->ihsdistMean->data[ii-1] = calcMean(tempihsvals);
      out->ihsdistSigma->data[ii-1] = calcStddev(tempihsvals);
      
      //Launch insertion sort method to find the threshold value
      topihsvals = XLALCreateREAL8Vector((UINT4)roundf((trials-ii)*threshold)+1);
      for (jj=0; jj<(INT4)topihsvals->length; jj++) topihsvals->data[jj] = 0.0;
      topihsvals->data[0] = tempihsvals->data[0];
      for (jj=1; jj<(INT4)topihsvals->length; jj++) {
         INT4 insertionpoint = jj;
         while (insertionpoint > 0 && tempihsvals->data[jj] > topihsvals->data[insertionpoint - 1]) insertionpoint--;
         
         for (kk=topihsvals->length-1; kk>insertionpoint; kk--) topihsvals->data[kk] = topihsvals->data[kk-1];
         topihsvals->data[insertionpoint] = tempihsvals->data[jj];
      }
      for (jj=topihsvals->length; jj<(INT4)tempihsvals->length; jj++) {
         if (tempihsvals->data[jj] > topihsvals->data[topihsvals->length - 1]) {
            INT4 insertionpoint = topihsvals->length - 1;
            while (insertionpoint > 0 && tempihsvals->data[jj] > topihsvals->data[insertionpoint - 1]) insertionpoint--;
            
            for (kk=topihsvals->length-1; kk>insertionpoint; kk--) topihsvals->data[kk] = topihsvals->data[kk-1];
            topihsvals->data[insertionpoint] = tempihsvals->data[jj];
         }
      }
      out->ihsfar->data[ii-1] = topihsvals->data[topihsvals->length-1];
      XLALDestroyREAL8Vector(topihsvals);
      topihsvals = NULL;
      
      //Reset temporary vector
      XLALDestroyREAL8Vector(tempihsvals);
      tempihsvals = NULL;
   }
   
   /* FILE *IHSFAR = fopen("./ihsfar.dat","w");
   for (ii=0; ii<(INT4)out->ihsfar->length; ii++) fprintf(IHSFAR,"%g\n",out->ihsfar->data[ii]);
   fclose(IHSFAR); */
   
   //Destroy variables
   XLALDestroyREAL8Vector(ihss);
   free_ihsVals(ihsvals);
   free_ihsMaxima(ihsmaxima);
   gsl_rng_free(rng);
   

}



//////////////////////////////////////////////////////////////
// Compute the IHS sums for a number of columns  -- 
<<<<<<< HEAD
//REAL8Vector * ihsSums(REAL8Vector *ihss, INT4 cols)
=======
>>>>>>> 6c5bc7c3
void ihsSums(REAL8Vector *out, REAL8Vector *ihss, INT4 cols)
{
   
   INT4 ii, jj, locInMaximaVector;
   INT4 startPosition = 0;
   
   //Start with the vector of single column IHS values
   for (ii=0; ii<(INT4)ihss->length; ii++) out->data[ii] = ihss->data[ii];
   
   //Now make the sums. This is more efficient than summing each value separately.
   //We can just use the previous sum and the next value of the single column
   locInMaximaVector = ihss->length;
   for (ii=1; ii<cols; ii++) {
      //startPosition is the start number of the previous width to be summed with the individual IHS value
      startPosition = locInMaximaVector - (INT4)ihss->length + (ii-1); 
      for (jj=0; jj<(INT4)ihss->length-ii; jj++) {
<<<<<<< HEAD
         //maxima->data[ii+jj] is the single column IHS values needed to be added to the total sum
         //maxima->data[locInMaximaVector] = maxima->data[startPosition+jj] + maxima->data[ii+jj];
=======
         //out->data[ii+jj] is the single column IHS values needed to be added to the total sum
>>>>>>> 6c5bc7c3
         out->data[locInMaximaVector] = out->data[startPosition+jj] + out->data[ii+jj];
         locInMaximaVector++;
      }
   }
   
}


//////////////////////////////////////////////////////////////
// Calculate the IHS FOM for a number of columns  -- 
REAL8 ihsFOM(REAL8Vector *ihss, INT4Vector *locs, REAL8Vector *sigma)
{

   INT4 ii, maxsnrloc;
   REAL8 maxsnr, fom;
   
   //Create normalized SNR of IHS values
   REAL8Vector *snrs = XLALCreateREAL8Vector(ihss->length);
   for (ii=0; ii<(INT4)snrs->length; ii++) snrs->data[ii] = ihss->data[ii]/sigma->data[ii];
   
   //Find which pair has the best combined SNR (RMS) and the location
   maxsnr = sqrt(snrs->data[0]*snrs->data[0] + snrs->data[snrs->length-1]*snrs->data[snrs->length-1]);
   maxsnrloc = 0;
   for (ii=1; ii<(INT4)floor(snrs->length*0.5); ii++) {
      if (sqrt(snrs->data[ii]*snrs->data[ii] + snrs->data[snrs->length-ii-1]*snrs->data[snrs->length-ii-1])>maxsnr) {
         maxsnr = sqrt(snrs->data[ii]*snrs->data[ii] + snrs->data[snrs->length-ii-1]*snrs->data[snrs->length-ii-1]);
         maxsnrloc = ii;
      }
   }
   
   //For the highest SNR pair, compute the FOM
   fom = 6.0*(locs->data[maxsnrloc] - locs->data[locs->length-maxsnrloc-1]) * (locs->data[maxsnrloc] - locs->data[locs->length-maxsnrloc-1]);
   
   //Destroy used variables
   XLALDestroyREAL8Vector(snrs);
   
   return fom;

}


//////////////////////////////////////////////////////////////
// Calculate a guess for the location of the brightest pixels
REAL8 ihsLoc(REAL8Vector *ihss, INT4Vector *locs, REAL8Vector *sigma)
{

   INT4 ii, maxsnrloc;
   REAL8 maxsnr;
   
   //Create normalized SNR of IHS values
   REAL8Vector *snrs = XLALCreateREAL8Vector(ihss->length);
   for (ii=0; ii<(INT4)snrs->length; ii++) snrs->data[ii] = ihss->data[ii]/sigma->data[ii];
   
   //Find which pair has the best combined SNR (RMS) and the location
   maxsnr = sqrt(snrs->data[0]*snrs->data[0] + snrs->data[snrs->length-1]*snrs->data[snrs->length-1]);
   maxsnrloc = 0;
   for (ii=1; ii<(INT4)floor(snrs->length*0.5); ii++) {
      if (sqrt(snrs->data[ii]*snrs->data[ii] + snrs->data[snrs->length-ii-1]*snrs->data[snrs->length-ii-1])>maxsnr) {
         maxsnr = sqrt(snrs->data[ii]*snrs->data[ii] + snrs->data[snrs->length-ii-1]*snrs->data[snrs->length-ii-1]);
         maxsnrloc = ii;
      }
   }
   
   //For the highest SNR pair, compute the location
   REAL8 location = 0.5*(locs->data[maxsnrloc] + locs->data[locs->length-maxsnrloc-1]);
   
   //Destroy used variables
   XLALDestroyREAL8Vector(snrs);
   
   return location;

}



void findIHScandidates(candidate *candlist[], INT4 *numofcandidates, ihsfarStruct *ihsfarstruct, inputParamsStruct *inputParams, ffdataStruct *ffdata, ihsMaximaStruct *ihsmaxima, REAL8Vector *fbinavgratios, REAL8Vector *fbinrmsratios)
{
   
   INT4 ii, jj, kk, checkbin;
   REAL8 fsig, per0, B;
   REAL8 ihsfomfar = 6.0;
   
<<<<<<< HEAD
   /* FILE *IHSVALS;
   IHSVALS = fopen("./realihsvals.dat","w");
   
   for (ii=0; ii<(INT4)ffdata->f->length; ii++) fprintf(IHSVALS,"%g\n",ihsmaxima->maxima->data[ii]);
   
=======
   /* FILE *IHSVALS = fopen("./realihsvals.dat","w");
   for (ii=0; ii<(INT4)ffdata->f->length; ii++) fprintf(IHSVALS,"%g\n",ihsmaxima->maxima->data[ii]);
>>>>>>> 6c5bc7c3
   fclose(IHSVALS); */
   
   //Need to shift the start bin location by the number of removed bins in the maxima struct
   INT4 mincols = (INT4)floorf(2.0*inputParams->dfmin*inputParams->Tcoh)+1;
   INT4 removedbins = 0;
   for (ii=2; ii<=mincols-1; ii++) removedbins += ii-1;
   
<<<<<<< HEAD
   //INT4 numffts = (INT4)floor(2*(inputParams->Tobs/inputParams->Tcoh)-1);
   //INT4 numfbins = (INT4)ffdata->f->length;
   
   //REAL8 bandAvgNoise = avgTFdataBand(ffdata->backgrnd, numfbins, numffts, 0, (INT4)ffdata->f->length);
   //REAL8 bandRmsNoise = rmsTFdataBand(ffdata->backgrnd, numfbins, numffts, 0, (INT4)ffdata->f->length);
   
=======
>>>>>>> 6c5bc7c3
   REAL8Vector *ihss, *avgsinrange, *rmssinrange, *ihsexpect, *ihsstddev;
   INT4Vector *locs;
   checkbin = (INT4)ffdata->f->length*(mincols-1) - removedbins;  //Starting position in the ihsmaxima vector
   //Check the IHS values against the FAR, checking between IHS width values
   for (ii=mincols-1; ii<(INT4)ihsfarstruct->ihsfar->length; ii++) {
      ihss = XLALCreateREAL8Vector((UINT4)(ii+1));
      locs = XLALCreateINT4Vector((UINT4)(ii+1));
      avgsinrange = XLALCreateREAL8Vector((UINT4)(ii+1));
      rmssinrange = XLALCreateREAL8Vector((UINT4)(ii+1));
      ihsexpect = XLALCreateREAL8Vector((UINT4)(ii+1));
      ihsstddev = XLALCreateREAL8Vector(ihsexpect->length);
      for (jj=0; jj<(INT4)ffdata->f->length-ii; jj++) {
      
         //Noise in the range of the columns, mean and rms values for IHS
         for (kk=0; kk<=ii; kk++) {
            ihsexpect->data[kk] = ihsfarstruct->ihsdistMean->data[0]*fbinavgratios->data[jj+kk];
            ihsstddev->data[kk] = ihsfarstruct->ihsdistSigma->data[0]*fbinrmsratios->data[jj+kk];
<<<<<<< HEAD
=======
            ihsexpect->data[kk] = ihsfarstruct->ihsdistMean->data[0];
            ihsstddev->data[kk] = ihsfarstruct->ihsdistSigma->data[0];
>>>>>>> 6c5bc7c3
            avgsinrange->data[kk] = fbinavgratios->data[jj+kk];
            rmssinrange->data[kk] = fbinrmsratios->data[jj+kk];
         }
         
         REAL8 meanNoise = calcMean(avgsinrange);
<<<<<<< HEAD
         REAL8 rmsNoise = calcRms(rmssinrange);
         
         //if (ii==1 || ii==2 || ii==9) fprintf(stderr,"%g %g %g\n",ihsfarstruct->ihsfar->data[ii],meanNoise,ihsmaxima->maxima->data[checkbin]);
=======
         //REAL8 rmsNoise = calcRms(rmssinrange);
>>>>>>> 6c5bc7c3
         
         //Check the IHS sum against the FAR (scaling FAR with mean of the noise in the range of columns)
         if (ihsmaxima->maxima->data[checkbin] > ihsfarstruct->ihsfar->data[ii]*meanNoise) {
         //if (ihsmaxima->maxima->data[checkbin] > ihsfarstruct->ihsfar->data[ii]) {
         
            //Load temporary vectors for determining the FOM
            for (kk=0; kk<=ii; kk++) {
               ihss->data[kk] = ihsmaxima->maxima->data[jj + kk];
               locs->data[kk] = ihsmaxima->locations->data[jj + kk];
            }
            
            //Compute the IHS FOM
            REAL8 fom = ihsFOM(ihss, locs, ihsstddev);
            
            //Compute the best location
            REAL8 loc = ihsLoc(ihss, locs, ihsstddev);
         
            //Check the IHS FOM against the FAR, if smaller, and the location is non-zero,
            //and the location is within range then we have a candidate
            if  (fom<=ihsfomfar && loc>=5.0 && inputParams->Tobs/loc>=2.0*3600.0) {
               
               //Candidate frequency
               fsig = inputParams->fmin + (0.5*ii + jj)/inputParams->Tcoh;
               
               //Candidate modulation depth
               B = 0.5*ii/inputParams->Tcoh;
               
               //Candidate period
               per0 = inputParams->Tobs/loc;
               
               //fprintf(stderr,"IHS candidate %d: f0 = %g, P = %g, df = %g\n",(*numofcandidates),fsig,per0,B);
               
               //REAL4 ihs_sum = ihsmaxima->maxima->data[checkbin];
               //REAL4 ihsSnr = (ihs_sum - meanNoise*ihsfarstruct->ihsdistMean->data[ii])/(rmsNoise*ihsfarstruct->ihsdistSigma->data[ii]);
               candlist[(*numofcandidates)] = new_candidate();
<<<<<<< HEAD
               loadCandidateData(candlist[(*numofcandidates)], fsig, per0, B, 0.0, 0.0, ihs_sum, ihsSnr, 0.0);
=======
               loadCandidateData(candlist[(*numofcandidates)], fsig, per0, B, 0.0, 0.0, 0.0, 0.0, 0.0, 0, sqrt(ffdata->tfnormalization/2.0*inputParams->Tcoh));
>>>>>>> 6c5bc7c3
               (*numofcandidates)++;
            }
         }
         
         checkbin++;
      }
      XLALDestroyREAL8Vector(ihss);
      XLALDestroyREAL8Vector(ihsexpect);
      XLALDestroyREAL8Vector(ihsstddev);
      XLALDestroyREAL8Vector(avgsinrange);
      XLALDestroyREAL8Vector(rmssinrange);
      XLALDestroyINT4Vector(locs);
      ihss = NULL;
      locs = NULL;
      ihsexpect = NULL;
      ihsstddev = NULL;
      avgsinrange = NULL;
      rmssinrange = NULL;
   }
   
}



<|MERGE_RESOLUTION|>--- conflicted
+++ resolved
@@ -93,12 +93,9 @@
    //Save the maxima for all the column sums
    //out->maxima = ihsSums(ihss, columns);
    ihsSums(out->maxima, ihss, columns);
-<<<<<<< HEAD
-=======
    /* FILE *IHSDATA = fopen("./ihsdata.dat","w");
    for (ii=0; ii<(INT4)out->maxima->length; ii++) fprintf(IHSDATA,"%g %d\n",out->maxima->data[ii],out->locations->data[ii]);
    fclose(IHSDATA); */
->>>>>>> 6c5bc7c3
    
    //Save the column widths
    out->columns = columns;
@@ -134,44 +131,27 @@
 
 //////////////////////////////////////////////////////////////
 // Compute the IHS sum  -- Done
-<<<<<<< HEAD
-//void incHarmSum(ihsVals *out, REAL8Vector *in, INT4 printout)
-=======
->>>>>>> 6c5bc7c3
 void incHarmSum(ihsVals *out, REAL8Vector *in)
 {
    
    INT4 ii, loc;
    REAL8 ihs;
    
-<<<<<<< HEAD
-   //FILE *IHS;
-   //if (printout==1) IHS = fopen("./ihs.dat","a");
-   
-   ihs = 0.0;
-   loc = 0;
-   //Start ii > 10
-   for (ii=11; ii<(INT4)in->length; ii++) {
-=======
    ihs = 0.0;
    loc = 0;
    //Start ii >= 15
    for (ii=15; ii<(INT4)in->length; ii++) {
->>>>>>> 6c5bc7c3
       //REAL4 sum = in->data[ii] + 0.5*in->data[(INT4)floorf(ii*0.5)] + in->data[(INT4)floorf(ii/3)]/3.0 + 0.25*in->data[(INT4)floorf(ii*0.25)] + 0.2*in->data[(INT4)floorf(ii*0.2)];
       REAL8 sum = in->data[ii] + in->data[(INT4)floor(ii*0.5)] + in->data[(INT4)floor(ii/3.0)] + in->data[(INT4)floor(ii*0.25)] + in->data[(INT4)floor(ii*0.2)];
       if (sum > ihs) {
          ihs = sum;
          loc = (INT4)floor(ii/3.0);
       }
-      //if (printout==1) fprintf(IHS,"%g\n",sum);
    }
    
    //Load the outputs into the structure
    out->ihs = ihs;
    out->loc = loc;
-   
-   //if (printout==1) fclose(IHS);
 
 }
 
@@ -207,11 +187,7 @@
 
 //////////////////////////////////////////////////////////////
 // Compute the IHS FAR for a sum of a number of columns  --
-<<<<<<< HEAD
-void genIhsFar(ihsfarStruct *out, INT4 columns, REAL8 threshold, REAL8Vector *aveNoise)
-=======
 void genIhsFar(ihsfarStruct *out, INT4 columns, REAL8 threshold, REAL8Vector *aveNoise, REAL8 Tobs)
->>>>>>> 6c5bc7c3
 {
    
    INT4 ii, jj, kk, length;
@@ -233,27 +209,15 @@
    
    ihsVals *ihsvals = new_ihsVals();
    
-   
    //Determine IHS values for the number of trials
    noise = XLALCreateREAL8Vector((UINT4)length);
-   //REAL8 temparray[aveNoise->length];
-   //for (ii=0; ii<(INT4)aveNoise->length; ii++) temparray[ii] = aveNoise->data[ii];
    for (ii=0; ii<trials; ii++) {
-<<<<<<< HEAD
-      //Make exponential noise
-      for (jj=0; jj<(INT4)aveNoise->length; jj++) noise->data[jj] = expRandNum(aveNoise->data[jj], rng);
-      
-      //TEST: Shuffle array of simulated data
-      //gsl_ran_shuffle(rng, temparray, aveNoise->length, sizeof(REAL8));
-      //for (jj=0; jj<(INT4)aveNoise->length; jj++) noise->data[jj] = temparray[jj];
-=======
       //Make exponential noise (TRY dividing the expected noise)
       //for (jj=0; jj<(INT4)aveNoise->length; jj++) noise->data[jj] = expRandNum(aveNoise->data[jj], rng);
       for (jj=0; jj<(INT4)aveNoise->length; jj++) {
          if (fabs(Tobs/(24.0*3600.0)-jj)<=1.0 || fabs(Tobs/(12.0*3600.0)-jj)<=1.0 || fabs(Tobs/(8.0*3600.0)-jj)<=1.0 || fabs(Tobs/(6.0*3600.0)-jj)<=1.0) noise->data[jj] = 0.0;
          else noise->data[jj] = expRandNum(aveNoise->data[jj], rng);
       }
->>>>>>> 6c5bc7c3
       
       //Compute IHS value on exponential noise
       incHarmSum(ihsvals, noise);
@@ -262,10 +226,6 @@
       
    }
    XLALDestroyREAL8Vector(noise);
-   
-   /* FILE *IHSFAR = fopen("./ihsdist1col.dat","w");
-   for (ii=0; ii<(INT4)ihss->length; ii++) fprintf(IHSFAR,"%g\n",ihss->data[ii]);
-   fclose(IHSFAR); */
    
    //Calculate the IHS sum values for the IHS trials
    ihsMaximaStruct *ihsmaxima = new_ihsMaxima(trials, columns);
@@ -332,10 +292,6 @@
 
 //////////////////////////////////////////////////////////////
 // Compute the IHS sums for a number of columns  -- 
-<<<<<<< HEAD
-//REAL8Vector * ihsSums(REAL8Vector *ihss, INT4 cols)
-=======
->>>>>>> 6c5bc7c3
 void ihsSums(REAL8Vector *out, REAL8Vector *ihss, INT4 cols)
 {
    
@@ -352,12 +308,7 @@
       //startPosition is the start number of the previous width to be summed with the individual IHS value
       startPosition = locInMaximaVector - (INT4)ihss->length + (ii-1); 
       for (jj=0; jj<(INT4)ihss->length-ii; jj++) {
-<<<<<<< HEAD
-         //maxima->data[ii+jj] is the single column IHS values needed to be added to the total sum
-         //maxima->data[locInMaximaVector] = maxima->data[startPosition+jj] + maxima->data[ii+jj];
-=======
          //out->data[ii+jj] is the single column IHS values needed to be added to the total sum
->>>>>>> 6c5bc7c3
          out->data[locInMaximaVector] = out->data[startPosition+jj] + out->data[ii+jj];
          locInMaximaVector++;
       }
@@ -440,16 +391,8 @@
    REAL8 fsig, per0, B;
    REAL8 ihsfomfar = 6.0;
    
-<<<<<<< HEAD
-   /* FILE *IHSVALS;
-   IHSVALS = fopen("./realihsvals.dat","w");
-   
-   for (ii=0; ii<(INT4)ffdata->f->length; ii++) fprintf(IHSVALS,"%g\n",ihsmaxima->maxima->data[ii]);
-   
-=======
    /* FILE *IHSVALS = fopen("./realihsvals.dat","w");
    for (ii=0; ii<(INT4)ffdata->f->length; ii++) fprintf(IHSVALS,"%g\n",ihsmaxima->maxima->data[ii]);
->>>>>>> 6c5bc7c3
    fclose(IHSVALS); */
    
    //Need to shift the start bin location by the number of removed bins in the maxima struct
@@ -457,15 +400,6 @@
    INT4 removedbins = 0;
    for (ii=2; ii<=mincols-1; ii++) removedbins += ii-1;
    
-<<<<<<< HEAD
-   //INT4 numffts = (INT4)floor(2*(inputParams->Tobs/inputParams->Tcoh)-1);
-   //INT4 numfbins = (INT4)ffdata->f->length;
-   
-   //REAL8 bandAvgNoise = avgTFdataBand(ffdata->backgrnd, numfbins, numffts, 0, (INT4)ffdata->f->length);
-   //REAL8 bandRmsNoise = rmsTFdataBand(ffdata->backgrnd, numfbins, numffts, 0, (INT4)ffdata->f->length);
-   
-=======
->>>>>>> 6c5bc7c3
    REAL8Vector *ihss, *avgsinrange, *rmssinrange, *ihsexpect, *ihsstddev;
    INT4Vector *locs;
    checkbin = (INT4)ffdata->f->length*(mincols-1) - removedbins;  //Starting position in the ihsmaxima vector
@@ -483,23 +417,14 @@
          for (kk=0; kk<=ii; kk++) {
             ihsexpect->data[kk] = ihsfarstruct->ihsdistMean->data[0]*fbinavgratios->data[jj+kk];
             ihsstddev->data[kk] = ihsfarstruct->ihsdistSigma->data[0]*fbinrmsratios->data[jj+kk];
-<<<<<<< HEAD
-=======
             ihsexpect->data[kk] = ihsfarstruct->ihsdistMean->data[0];
             ihsstddev->data[kk] = ihsfarstruct->ihsdistSigma->data[0];
->>>>>>> 6c5bc7c3
             avgsinrange->data[kk] = fbinavgratios->data[jj+kk];
             rmssinrange->data[kk] = fbinrmsratios->data[jj+kk];
          }
          
          REAL8 meanNoise = calcMean(avgsinrange);
-<<<<<<< HEAD
-         REAL8 rmsNoise = calcRms(rmssinrange);
-         
-         //if (ii==1 || ii==2 || ii==9) fprintf(stderr,"%g %g %g\n",ihsfarstruct->ihsfar->data[ii],meanNoise,ihsmaxima->maxima->data[checkbin]);
-=======
          //REAL8 rmsNoise = calcRms(rmssinrange);
->>>>>>> 6c5bc7c3
          
          //Check the IHS sum against the FAR (scaling FAR with mean of the noise in the range of columns)
          if (ihsmaxima->maxima->data[checkbin] > ihsfarstruct->ihsfar->data[ii]*meanNoise) {
@@ -535,11 +460,7 @@
                //REAL4 ihs_sum = ihsmaxima->maxima->data[checkbin];
                //REAL4 ihsSnr = (ihs_sum - meanNoise*ihsfarstruct->ihsdistMean->data[ii])/(rmsNoise*ihsfarstruct->ihsdistSigma->data[ii]);
                candlist[(*numofcandidates)] = new_candidate();
-<<<<<<< HEAD
-               loadCandidateData(candlist[(*numofcandidates)], fsig, per0, B, 0.0, 0.0, ihs_sum, ihsSnr, 0.0);
-=======
                loadCandidateData(candlist[(*numofcandidates)], fsig, per0, B, 0.0, 0.0, 0.0, 0.0, 0.0, 0, sqrt(ffdata->tfnormalization/2.0*inputParams->Tcoh));
->>>>>>> 6c5bc7c3
                (*numofcandidates)++;
             }
          }
