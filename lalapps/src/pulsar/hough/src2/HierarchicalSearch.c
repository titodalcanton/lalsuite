/*
 *  Copyright (C) 2005 Badri Krishnan, Alicia Sintes, Reinhard Prix, Bernd Machenschalk  
 *
 *  This program is free software; you can redistribute it and/or modify
 *  it under the terms of the GNU General Public License as published by
 *  the Free Software Foundation; either version 2 of the License, or
 *  (at your option) any later version.
 *
 *  This program is distributed in the hope that it will be useful,
 *  but WITHOUT ANY WARRANTY; withoulistt even the implied warranty of
 *  MERCHANTABILITY or FITNESS FOR A PARTICULAR PURPOSE.  See the
 *  GNU General Public License for more details.
 *
 *  You should have received a copy of the GNU General Public License
 *  along with with program; see the file COPYING. If not, write to the 
 *  Free Software Foundation, Inc., 59 Temple Place, Suite 330, Boston, 
 *  MA  02111-1307  USA
 */


/** 
 * \author Badri Krishnan, Alicia Sintes, Reinhard Prix, Bernd Machenschalk
 * \file HierarchicalSearch.c
 * \brief Program for calculating F-stat values for different time segments 
   and combining them semi-coherently using the Hough transform, and following 
   up candidates using a longer coherent integration.

   \par  Description
   
   This code implements a hierarchical strategy to look for unknown gravitational 
   wave pulsars. It scans through the parameter space using a less sensitive but 
   computationally inexpensive search and follows up the candidates using 
   more sensitive methods.  

   \par Algorithm
   
   Currently the code does a single stage hierarchical search using the Hough
   algorithm and follows up the candidates using a full coherent integration.  

   - The user specifies a directory containing SFTs, and the number of
     \e stacks that this must be broken up into.  Stacks are chosen by
     breaking up the total time spanned by the sfts into equal
     portions, and then choosing the sfts which lie in each stack
     portion.  The SFTs can be from multiple IFOs.

   - The user specifies a region in parameter space to search over.
     The code sets up a grid (the "coarse" grid) in this region and
     calculates the F-statistic for each stack at each point of the
     coarse grid, for the entire frequency band.  Alternatively, the
     user can specify a sky-grid file.

   - The different Fstat vactors for each stack are combined using a
     semi-coherent method such as the Hough transform or stack slide
     algorithms.

   - For Hough, a threshold is set on the F-statistic to convert the
     F-statistic vector into a vector of 0s and 1s known as a \e
     peakgram -- there is one peakgram for each stack and for each
     grid point.  These peakgrams are combined using the Hough algorithm. 

   - For stack-slide, we add the different Fstatistic values to get
     the summed Fstatistic power.

   - The semi-coherent part of the search constructs a grid (the
     "fine" grid) in a small patch around every coarse grid point, and
     combines the different stacks following the \e master equation
     \f[ f(t) - F_0(t) = \xi(t).(\hat{n} - \hat{n}_0) \f] 
     where 
     \f[ F_0 = f_0 + \sum \Delta f_k {(\Delta t)^k \over k!}  \f] 
     Here \f$ \hat{n}_0 \f$ is the sky-point at which the F-statistic is
     calculated and \f$ \Delta f_k \f$ is the \e residual spindown
     parameter.  For details see Phys.Rev.D 70, 082001 (2004).  The
     size of the patch depends on the validity of the above master
     equation.

   - The output of the Hough search is a \e number \e count at each point
     of the grid.  A threshold is set on the number count, leading to
     candidates in parameter space.  For stack slide, instead of the
     number count, we get the summed Fstatistic power.  Alternatively,
     the user can specify exactly how many candidates should be
     followed up for each coarse grid point.

   - These candidates are followed up using a second set of SFTs (also
     specified by the user).  The follow up consists of a full
     coherent integration, i.e. the F-statistic is calculated for the
     whole set of SFTs without breaking them up into stacks.  The user
     can choose to output the N highest significance candidates.


   \par Questions/To-do

   - Should we over-resolve the Fstat calculation to reduce loss in signal power?  We would
     still calculate the peakgrams at the 1/T resolution, but the peak selection would 
     take into account Fstat values over several over-resolved bins.  
   
   - What is the best grid for calculating the F-statistic?  At first glance, the 
     Hough patch and the metric F-statistic patch do not seem to be compatible.  If we
     use the Hough patches to break up the sky, it could be far from optimal.  What is 
     the exact connection between the two grids?  

   - Implement multiple semi-coherent stages

   - Get timings and optimize the pipeline parameters

   - Checkpointing for running on Einstein@Home

   - Incorporate stack slide as an alternative to Hough in the semi-coherent stages

   - ....

 */

#include <lal/lalGitID.h>
#include <lalappsGitID.h>
<<<<<<< HEAD

=======
>>>>>>> 302280a2


#include "OptimizedCFS/ComputeFstatREAL4.h"
#include "HierarchicalSearch.h"


/* This need to go here after HierarchicalSearch.h is included;
   StackSlideFstat.h needs SemiCohCandidateList defined. */
#include "StackSlideFstat.h"

RCSID( "$Id$");

#define TRUE (1==1)
#define FALSE (1==0)

/* Hooks for Einstein@Home / BOINC
   These are defined to do nothing special in the standalone case
   and will be set in boinc_extras.h if EAH_BOINC is set
 */
#ifdef EAH_BOINC
#include "EinsteinAtHome/hs_boinc_extras.h"
#else /* EAH_BOINC */
/* checkpointing */
#define HS_CHECKPOINTING 0 /* no checkpointing in the non-BOINC case (yet) */
#define GET_CHECKPOINT(toplist,total,count,outputname,cptname) *total=0;
#define INSERT_INTO_HOUGHFSTAT_TOPLIST insert_into_houghFStat_toplist
#define SHOW_PROGRESS(rac,dec,tpl_count,tpl_total,freq,fband)
#define SET_CHECKPOINT
/* BOINC */
#define MAIN main
#endif /* EAH_BOINC */

/* These might have been set differently in hs_boinc_extras.h or ComputeFStatREAL4.h */
#ifndef COMPUTEFSTATHOUGHMAP
#define COMPUTEFSTATHOUGHMAP ComputeFstatHoughMap
#endif
#ifndef COMPUTEFSTATFREQBAND
#define COMPUTEFSTATFREQBAND ComputeFStatFreqBand
#endif
#ifndef GPUREADY_DEFAULT
#define GPUREADY_DEFAULT 0
#endif
#ifndef REARRANGE_SFT_DATA
#define REARRANGE_SFT_DATA
#endif
#ifndef INITIALIZE_COPROCESSOR_DEVICE
#define INITIALIZE_COPROCESSOR_DEVICE
#endif
#ifndef UNINITIALIZE_COPROCESSOR_DEVICE
#define UNINITIALIZE_COPROCESSOR_DEVICE
#endif

extern int lalDebugLevel;

BOOLEAN uvar_printMaps = FALSE; /**< global variable for printing Hough maps */
BOOLEAN uvar_printStats = FALSE;/**< global variable for calculating Hough map stats */
BOOLEAN uvar_dumpLUT = FALSE;  	/**< global variable for printing Hough look-up-tables for debugging */

#define HSMAX(x,y) ( (x) > (y) ? (x) : (y) )
#define HSMIN(x,y) ( (x) < (y) ? (x) : (y) )

#define INIT_MEM(x) memset(&(x), 0, sizeof((x)))

#define BLOCKSIZE_REALLOC 50

/** Useful stuff for a single stage of the Hierarchical search */
typedef struct {
  CHAR  *sftbasename;    /**< filename pattern for sfts */
  REAL8 tStack;          /**< duration of stacks */
  UINT4 nStacks;         /**< number of stacks */
  LIGOTimeGPS tStartGPS; /**< start and end time of stack */
  REAL8 tObs;            /**< tEndGPS - tStartGPS */
  REAL8 refTime;         /**< reference time for pulsar params */
  PulsarSpinRange spinRange_startTime; /**< freq and fdot range at start-time of observation */
  PulsarSpinRange spinRange_endTime;   /**< freq and fdot range at end-time of observation */
  PulsarSpinRange spinRange_refTime;   /**< freq and fdot range at the reference time */
  PulsarSpinRange spinRange_midTime;   /**< freq and fdot range at mid-time of observation */
  EphemerisData *edat;   /**< ephemeris data for LALBarycenter */
  LIGOTimeGPSVector *midTstack;    /**< timestamps vector for mid time of each stack */ 
  LIGOTimeGPSVector *startTstack;  /**< timestamps vector for start time of each stack */ 
  LIGOTimeGPS minStartTimeGPS;     /**< all sft data must be after this time */
  LIGOTimeGPS maxEndTimeGPS;       /**< all sft data must be before this time */
  UINT4 blocksRngMed;              /**< blocksize for running median noise floor estimation */
  UINT4 Dterms;                    /**< size of Dirichlet kernel for Fstat calculation */
  REAL8 dopplerMax;                /**< extra sft wings for doppler motion */
} UsefulStageVariables;


static int smallerHough(const void *a,const void *b) {
  SemiCohCandidate a1, b1;
  a1 = *((const SemiCohCandidate *)a);
  b1 = *((const SemiCohCandidate *)b);
  
  if( a1.significance < b1.significance )
    return(1);
  else if( a1.significance > b1.significance)
    return(-1);
  else
    return(0);
}

/* functions for printing various stuff */
void ComputeStackNoiseWeights( LALStatus *status, REAL8Vector **out, MultiNoiseWeightsSequence *in );

void ComputeStackNoiseAndAMWeights( LALStatus *status, REAL8Vector *out, MultiNoiseWeightsSequence *inNoise,
				    MultiDetectorStateSeriesSequence *inDetStates, SkyPosition skypos);

void GetStackVelPos( LALStatus *status, REAL8VectorSequence **velStack, REAL8VectorSequence **posStack,
		     MultiDetectorStateSeriesSequence *stackMultiDetStates);


void SetUpSFTs( LALStatus *status, MultiSFTVectorSequence *stackMultiSFT, MultiNoiseWeightsSequence *stackMultiNoiseWeights,
		MultiDetectorStateSeriesSequence *stackMultiDetStates, UsefulStageVariables *in);

void PrintFstatVec (LALStatus *status, REAL4FrequencySeries *in, FILE *fp, PulsarDopplerParams *thisPoint, 
		    LIGOTimeGPS  refTime, INT4 stackIndex);

void PrintSemiCohCandidates(LALStatus *status, SemiCohCandidateList *in, FILE *fp, LIGOTimeGPS refTime);

void PrintHoughHistogram(LALStatus *status, UINT8Vector *hist, CHAR *fnameOut);

void PrintCatalogInfo( LALStatus  *status, const SFTCatalog *catalog, FILE *fp);

void PrintStackInfo( LALStatus  *status, const SFTCatalogSequence *catalogSeq, FILE *fp);

void GetSemiCohToplist(LALStatus *status, toplist_t *list, SemiCohCandidateList *in, REAL8 meanN, REAL8 sigmaN);

void ComputeNumExtraBins(LALStatus *status, SemiCoherentParams *par, REAL8 fdot, REAL8 f0, REAL8 deltaF);

void DumpLUT2file(LALStatus *status, HOUGHptfLUT *lut, HOUGHPatchGrid *patch, CHAR *basename, INT4 ind);

void GetXiInSingleStack (LALStatus         *status,
			 HOUGHSizePar      *size,
			 HOUGHDemodPar     *par);

void OutputVersion ( void );

/* default values for input variables */
#define EARTHEPHEMERIS 		"earth05-09.dat"
#define SUNEPHEMERIS 		"sun05-09.dat"

#define BLOCKSRNGMED 		101 	/**< Default running median window size */
#define FSTART 			310.0	/**< Default Start search frequency */

#define FBAND 			0.01	/**< Default search band */
#define FDOT 			0.0	/**< Default value of first spindown */
#define DFDOT 			0.0	/**< Default range of first spindown parameter */
#define SKYREGION 		"allsky" /**< default sky region to search over -- just a single point*/
#define NFDOT  			10    	/**< Default size of hough cylinder of look up tables */
#define DTERMS 			8     	/**< Default number of dirichlet kernel terms for calculating Fstat */
#define MISMATCH 		0.2 	/**< Default for metric grid maximal mismatch value */
#define DALPHA 			0.001 	/**< Default resolution for isotropic or flat grids */
#define DDELTA 			0.001 	/**< Default resolution for isotropic or flat grids */
#define FSTATTHRESHOLD 		2.6	/**< Default threshold on Fstatistic for peak selection */
#define NCAND1 			5 	/**< Default number of candidates to be followed up from first stage */
#define FNAMEOUT 		"./out/HS.dat"  /**< Default output file basename */
#define PIXELFACTOR 		2.0
#ifndef LAL_INT4_MAX
#define LAL_INT4_MAX 		2147483647
#endif

/* a global pointer to MAIN()s head of the LALStatus structure,
   made global so a signal handler can read it */ 
LALStatus *global_status;

#ifdef OUTPUT_TIMING
time_t clock0;
UINT4 nSFTs;
UINT4 nStacks;
UINT4 nSkyRefine;
#endif


int MAIN( int argc, char *argv[]) {

  LALStatus status = blank_status;

  /* temp loop variables: generally k loops over stacks and j over SFTs in a stack*/
  INT4 j;
  UINT4 k;
  UINT4 skyGridCounter;

  /* in general any variable ending with 1 is for the 
     first stage, 2 for the second and so on */

  /* ephemeris */
  EphemerisData *edat = NULL;

  /* timestamp vectors */
  LIGOTimeGPSVector *midTstack=NULL; 
  LIGOTimeGPSVector *startTstack=NULL; 

  
  LIGOTimeGPS refTimeGPS = empty_LIGOTimeGPS;
  LIGOTimeGPS tStartGPS = empty_LIGOTimeGPS; 
  LIGOTimeGPS tMidGPS = empty_LIGOTimeGPS;
  REAL8 tObs;

  /* velocities and positions at midTstack */
  REAL8VectorSequence *velStack=NULL;
  REAL8VectorSequence *posStack=NULL;

  /* weights for each stack*/
  REAL8Vector *weightsV=NULL;
  REAL8Vector *weightsNoise=NULL;

  /* duration of each stack */
  REAL8 tStack;

  /* sft related stuff */
  static MultiSFTVectorSequence stackMultiSFT;
  static MultiNoiseWeightsSequence stackMultiNoiseWeights;
  static MultiDetectorStateSeriesSequence stackMultiDetStates;
  static LIGOTimeGPS minStartTimeGPS, maxEndTimeGPS;


  /* some useful variables for each stage */
  UsefulStageVariables usefulParams;

  /* number of stacks -- not necessarily same as uvar_nStacks! */
  UINT4 nStacks;
  REAL8 dFreqStack; /* frequency resolution of Fstat calculation */
  REAL8 df1dot, df1dotRes;  /* coarse grid resolution in spindown */
  UINT4 nf1dot, nf1dotRes; /* coarse and fine grid number of spindown values */

  /* LALdemod related stuff */
  static REAL4FrequencySeriesVector fstatVector; /* Fstatistic vectors for each stack */
  UINT4 binsFstat1, binsFstatSearch;
  static ComputeFParams CFparams;		   

  /* hough variables */
  static HOUGHPeakGramVector pgV;
  static SemiCoherentParams semiCohPar;
  static SemiCohCandidateList semiCohCandList;
  REAL8 alphaPeak, sumWeightSquare, meanN=0, sigmaN=0;

  /* fstat candidate structure */
  toplist_t *semiCohToplist=NULL;

  /* template and grid variables */
  static DopplerSkyScanInit scanInit;   /* init-structure for DopperScanner */
  DopplerSkyScanState thisScan = empty_DopplerSkyScanState; /* current state of the Doppler-scan */
  static PulsarDopplerParams dopplerpos;	       /* current search-parameters */
  static PulsarDopplerParams thisPoint; 

  /* temporary storage for spinrange vector */
  static PulsarSpinRange spinRange_Temp;

  /* variables for logging */
  CHAR *fnamelog=NULL;
  FILE *fpLog=NULL;
  CHAR *logstr=NULL; 

  /* output candidate files and file pointers */
  CHAR *fnameSemiCohCand=NULL;
  CHAR *fnameFstatVec1=NULL;
  FILE *fpSemiCoh=NULL;
  FILE *fpFstat1=NULL;
  
  /* checkpoint filename and index of loop over skypoints */
  /* const CHAR *fnameChkPoint="checkpoint.cpt"; */
  /*   FILE *fpChkPoint=NULL; */
  /*   UINT4 loopindex, loopcounter; */
  
  /* user variables */
  BOOLEAN uvar_help = FALSE; 	/* true if -h option is given */
  BOOLEAN uvar_log = FALSE; 	/* logging done if true */

  BOOLEAN uvar_printCand1 = FALSE; 	/* if 1st stage candidates are to be printed */
  BOOLEAN uvar_followUp = FALSE;
  BOOLEAN uvar_printFstat1 = FALSE;
  BOOLEAN uvar_useToplist1 = FALSE;
  BOOLEAN uvar_useWeights  = FALSE;
  BOOLEAN uvar_semiCohToplist = FALSE; /* if overall first stage candidates are to be output */

  REAL8 uvar_dAlpha = DALPHA; 	/* resolution for flat or isotropic grids -- coarse grid*/
  REAL8 uvar_dDelta = DDELTA; 		
  REAL8 uvar_f1dot = FDOT; 	/* first spindown value */
  REAL8 uvar_f1dotBand = DFDOT; /* range of first spindown parameter */
  REAL8 uvar_Freq = FSTART;
  REAL8 uvar_FreqBand = FBAND;

  REAL8 uvar_dFreq = 0; 
  REAL8 uvar_df1dot = 0; /* coarse grid frequency and spindown resolution */

  REAL8 uvar_peakThrF = FSTATTHRESHOLD; /* threshold of Fstat to select peaks */
  REAL8 uvar_mismatch1 = MISMATCH; /* metric mismatch for first stage coarse grid */

  REAL8 uvar_pixelFactor = PIXELFACTOR;
  REAL8 uvar_df1dotRes = 0;
  REAL8 uvar_threshold1 = 0;
  REAL8 uvar_minStartTime1 = 0;
  REAL8 uvar_maxEndTime1 = LAL_INT4_MAX;
  REAL8 uvar_dopplerMax = 1.05e-4;

  REAL8 uvar_refTime = 0;
  REAL8 uvar_semiCohPatchX = 0;
  REAL8 uvar_semiCohPatchY = 0;
  REAL8 uvar_tStack = 0;

  INT4 uvar_method = -1; 	/* hough = 0, stackslide = 1, -1 = pure fstat*/
  INT4 uvar_nCand1 = NCAND1; /* number of candidates to be followed up from first stage */

  INT4 uvar_blocksRngMed = BLOCKSRNGMED;
  INT4 uvar_nStacksMax = 1;
  INT4 uvar_Dterms = DTERMS;
  INT4 uvar_SSBprecision = SSBPREC_RELATIVISTIC;
  INT4 uvar_nf1dotRes = 1;
  INT4 uvar_metricType1 = LAL_PMETRIC_COH_PTOLE_ANALYTIC;
  INT4 uvar_gridType1 = GRID_METRIC;
  INT4 uvar_sftUpsampling = 1;
  INT4 uvar_skyPointIndex = -1;

  CHAR *uvar_ephemE = NULL;
  CHAR *uvar_ephemS = NULL;

  CHAR *uvar_skyRegion = NULL;
  CHAR *uvar_fnameout = NULL;
  CHAR *uvar_DataFiles1 = NULL;
  CHAR *uvar_skyGridFile=NULL;
  INT4 uvar_numSkyPartitions = 0;
  BOOLEAN uvar_version = 0;
  INT4 uvar_partitionIndex = 0;
  CHAR *version_string;
#ifndef GPUREADY_DEFAULT
#define GPUREADY_DEFAULT 0
#endif
  BOOLEAN uvar_GPUready = GPUREADY_DEFAULT;
  global_status = &status;


  /* LALDebugLevel must be called before any LALMallocs have been used */
  lalDebugLevel = 0;
  LAL_CALL( LALGetDebugLevel( &status, argc, argv, 'd'), &status);
#ifdef EAH_LALDEBUGLEVEL
  lalDebugLevel = EAH_LALDEBUGLEVEL;
#endif

  uvar_ephemE = LALCalloc( strlen( EARTHEPHEMERIS ) + 1, sizeof(CHAR) );
  strcpy(uvar_ephemE, EARTHEPHEMERIS);

  uvar_ephemS = LALCalloc( strlen(SUNEPHEMERIS) + 1, sizeof(CHAR) );
  strcpy(uvar_ephemS, SUNEPHEMERIS);

  uvar_skyRegion = LALCalloc( strlen(SKYREGION) + 1, sizeof(CHAR) );
  strcpy(uvar_skyRegion, SKYREGION);

  uvar_fnameout = LALCalloc( strlen(FNAMEOUT) + 1, sizeof(CHAR) );
  strcpy(uvar_fnameout, FNAMEOUT);

  /* set LAL error-handler */
#ifdef EAH_BOINC
  lal_errhandler = BOINC_LAL_ErrHand;
#else
  lal_errhandler = LAL_ERR_EXIT;
#endif

  /* register user input variables */
  LAL_CALL( LALRegisterBOOLUserVar(   &status, "help",        'h', UVAR_HELP,     "Print this message", &uvar_help), &status);  
  LAL_CALL( LALRegisterBOOLUserVar(   &status, "log",          0,  UVAR_OPTIONAL, "Write log file", &uvar_log), &status);  
  LAL_CALL( LALRegisterINTUserVar(    &status, "method",       0,  UVAR_OPTIONAL, "0=Hough,1=stackslide,-1=fstat", &uvar_method ), &status);
  LAL_CALL( LALRegisterBOOLUserVar(   &status, "semiCohToplist",0, UVAR_OPTIONAL, "Print semicoh toplist?", &uvar_semiCohToplist ), &status);
  LAL_CALL( LALRegisterBOOLUserVar(   &status, "useWeights",   0,  UVAR_OPTIONAL, "Weight each stack using noise and AM?", &uvar_useWeights ), &status);
  LAL_CALL( LALRegisterBOOLUserVar(   &status, "followUp",     0,  UVAR_OPTIONAL, "Follow up stage?", &uvar_followUp), &status);  
  LAL_CALL( LALRegisterSTRINGUserVar( &status, "DataFiles1",   0,  UVAR_REQUIRED, "1st SFT file pattern", &uvar_DataFiles1), &status);
  LAL_CALL( LALRegisterSTRINGUserVar( &status, "skyRegion",    0,  UVAR_OPTIONAL, "sky-region polygon (or 'allsky')", &uvar_skyRegion), &status);
  LAL_CALL( LALRegisterINTUserVar(    &status, "numSkyPartitions",0,UVAR_OPTIONAL, "Number of (equi-)partitions to split skygrid into", &uvar_numSkyPartitions), &status);
  LAL_CALL( LALRegisterINTUserVar(    &status, "partitionIndex",0,UVAR_OPTIONAL, "Index [0,numSkyPartitions-1] of sky-partition to generate", &uvar_partitionIndex), &status);

  LAL_CALL( LALRegisterREALUserVar(   &status, "Freq",        'f', UVAR_OPTIONAL, "Start search frequency", &uvar_Freq), &status);
  LAL_CALL( LALRegisterREALUserVar(   &status, "dFreq",        0,  UVAR_OPTIONAL, "Frequency resolution (default=1/Tstack)", &uvar_dFreq), &status);
  LAL_CALL( LALRegisterREALUserVar(   &status, "FreqBand",    'b', UVAR_OPTIONAL, "Search frequency band", &uvar_FreqBand), &status);
  LAL_CALL( LALRegisterREALUserVar(   &status, "f1dot",        0,  UVAR_OPTIONAL, "Spindown parameter", &uvar_f1dot), &status);
  LAL_CALL( LALRegisterREALUserVar(   &status, "df1dot",       0,  UVAR_OPTIONAL, "Spindown resolution (default=1/Tstack^2)", &uvar_df1dot), &status);
  LAL_CALL( LALRegisterREALUserVar(   &status, "f1dotBand",    0,  UVAR_OPTIONAL, "Spindown Range", &uvar_f1dotBand), &status);
  LAL_CALL( LALRegisterINTUserVar (   &status, "nf1dotRes",    0,  UVAR_OPTIONAL, "No.of residual fdot values (default=nStacks)", &uvar_nf1dotRes), &status);
  LAL_CALL( LALRegisterINTUserVar(    &status, "nStacksMax",   0,  UVAR_OPTIONAL, "Maximum No. of 1st stage stacks", &uvar_nStacksMax ),&status);
  LAL_CALL( LALRegisterREALUserVar(   &status, "tStack",       0,  UVAR_REQUIRED, "Duration of 1st stage stacks (sec)", &uvar_tStack ),&status);
  LAL_CALL( LALRegisterREALUserVar(   &status, "mismatch1",    0,  UVAR_OPTIONAL, "1st stage mismatch", &uvar_mismatch1), &status);
  LAL_CALL( LALRegisterINTUserVar (   &status, "gridType1",    0,  UVAR_OPTIONAL, "0=flat,1=isotropic,2=metric,3=file", &uvar_gridType1),  &status);
  LAL_CALL( LALRegisterINTUserVar (   &status, "metricType1",  0,  UVAR_OPTIONAL, "0=none,1=Ptole-analytic,2=Ptole-numeric,3=exact", &uvar_metricType1), &status);
  LAL_CALL( LALRegisterSTRINGUserVar( &status, "skyGridFile",  0,  UVAR_OPTIONAL, "sky-grid file", &uvar_skyGridFile), &status);
  LAL_CALL( LALRegisterREALUserVar(   &status, "dAlpha",       0,  UVAR_OPTIONAL, "Resolution for flat or isotropic coarse grid", &uvar_dAlpha), &status);
  LAL_CALL( LALRegisterREALUserVar(   &status, "dDelta",       0,  UVAR_OPTIONAL, "Resolution for flat or isotropic coarse grid", &uvar_dDelta), &status);
  LAL_CALL( LALRegisterREALUserVar(   &status, "pixelFactor",  0,  UVAR_OPTIONAL, "Semi coh. sky resolution = 1/v*pixelFactor*f*Tcoh", &uvar_pixelFactor), &status);
  LAL_CALL( LALRegisterREALUserVar(   &status, "semiCohPatchX",0,  UVAR_OPTIONAL, "Semi coh. sky grid size (default = 1/f*Tcoh*Vepi)", &uvar_semiCohPatchX), &status);
  LAL_CALL( LALRegisterREALUserVar(   &status, "semiCohPatchY",0,  UVAR_OPTIONAL, "Semi coh. sky grid size (default = 1/f*Tcoh*Vepi)", &uvar_semiCohPatchY), &status);
  LAL_CALL( LALRegisterSTRINGUserVar( &status, "fnameout",    'o', UVAR_OPTIONAL, "Output fileneme", &uvar_fnameout), &status);
  LAL_CALL( LALRegisterREALUserVar(   &status, "peakThrF",     0,  UVAR_OPTIONAL, "Fstat Threshold", &uvar_peakThrF), &status);
  LAL_CALL( LALRegisterINTUserVar(    &status, "nCand1",       0,  UVAR_OPTIONAL, "No.of 1st stage candidates to be followed up", &uvar_nCand1), &status);
  LAL_CALL( LALRegisterREALUserVar(   &status, "threshold1",   0,  UVAR_OPTIONAL, "Threshold on significance for 1st stage (if no toplist)", &uvar_threshold1), &status);
  LAL_CALL( LALRegisterBOOLUserVar(   &status, "printCand1",   0,  UVAR_OPTIONAL, "Print 1st stage candidates", &uvar_printCand1), &status);  
  LAL_CALL( LALRegisterREALUserVar(   &status, "refTime",      0,  UVAR_OPTIONAL, "Ref. time for pulsar pars [Default: mid-time]", &uvar_refTime), &status);
  LAL_CALL( LALRegisterSTRINGUserVar( &status, "ephemE",       0,  UVAR_OPTIONAL, "Location of Earth ephemeris file", &uvar_ephemE),  &status);
  LAL_CALL( LALRegisterSTRINGUserVar( &status, "ephemS",       0,  UVAR_OPTIONAL, "Location of Sun ephemeris file", &uvar_ephemS),  &status);
  LAL_CALL( LALRegisterREALUserVar(   &status, "minStartTime1",0,  UVAR_OPTIONAL, "1st stage min start time of observation", &uvar_minStartTime1), &status);
  LAL_CALL( LALRegisterREALUserVar(   &status, "maxEndTime1",  0,  UVAR_OPTIONAL, "1st stage max end time of observation",   &uvar_maxEndTime1),   &status);
  LAL_CALL( LALRegisterBOOLUserVar(   &status, "printFstat1",  0, UVAR_OPTIONAL,  "Print 1st stage Fstat vectors", &uvar_printFstat1), &status);  

  /* developer user variables */
  LAL_CALL( LALRegisterINTUserVar(    &status, "blocksRngMed", 0, UVAR_DEVELOPER, "RngMed block size", &uvar_blocksRngMed), &status);
  LAL_CALL( LALRegisterINTUserVar (   &status, "SSBprecision", 0, UVAR_DEVELOPER, "Precision for SSB transform.", &uvar_SSBprecision),    &status);
  LAL_CALL( LALRegisterBOOLUserVar(   &status, "printMaps",    0, UVAR_DEVELOPER, "Print Hough maps -- for debugging", &uvar_printMaps), &status);  
  LAL_CALL( LALRegisterBOOLUserVar(   &status, "dumpLUT",      0, UVAR_DEVELOPER, "Print Hough look-up-tables -- for debugging", &uvar_dumpLUT), &status);
  LAL_CALL( LALRegisterBOOLUserVar(   &status, "printStats",   0, UVAR_DEVELOPER, "Print Hough map statistics", &uvar_printStats), &status);  
  LAL_CALL( LALRegisterINTUserVar(    &status, "Dterms",       0, UVAR_DEVELOPER, "No.of terms to keep in Dirichlet Kernel", &uvar_Dterms ), &status);
  LAL_CALL( LALRegisterINTUserVar(    &status, "skyPointIndex",0, UVAR_DEVELOPER, "Only analyze this skypoint in grid", &uvar_skyPointIndex ), &status);
  LAL_CALL( LALRegisterREALUserVar(   &status, "dopplerMax",   0, UVAR_DEVELOPER, "Max Doppler shift",  &uvar_dopplerMax), &status);
  LAL_CALL( LALRegisterINTUserVar(    &status, "sftUpsampling",0, UVAR_DEVELOPER, "Upsampling factor for fast LALDemod",  &uvar_sftUpsampling), &status);
  LAL_CALL( LALRegisterBOOLUserVar(   &status, "useToplist1",  0, UVAR_DEVELOPER, "Use toplist for 1st stage candidates?", &uvar_useToplist1 ), &status);
  LAL_CALL( LALRegisterREALUserVar (  &status, "df1dotRes",    0,  UVAR_DEVELOPER,"Resolution in residual fdot values (default=df1dot/nf1dotRes)", &uvar_df1dotRes), &status);

<<<<<<< HEAD
=======
  LAL_CALL( LALRegisterBOOLUserVar(   &status, "GPUready",     0, UVAR_OPTIONAL,  "Use single-precision 'GPU-ready' core routines", &uvar_GPUready), &status);
>>>>>>> 302280a2
  LAL_CALL ( LALRegisterBOOLUserVar(  &status, "version",     'V', UVAR_SPECIAL,  "Output version information", &uvar_version), &status);

  /* read all command line variables */
  LAL_CALL( LALUserVarReadAllInput(&status, argc, argv), &status);

  /* exit if help was required */
  if (uvar_help)
    return(0);


  if ( uvar_version )
    {
      OutputVersion();
      return (0);
    }

  /* set log-level */
#ifdef EAH_LOGLEVEL
  LogSetLevel ( EAH_LOGLEVEL );
#else
  LogSetLevel ( lalDebugLevel );
#endif

  /* assemble version string */
<<<<<<< HEAD
  CHAR *version_string;
=======
>>>>>>> 302280a2
  {
    CHAR *id1, *id2;
    id1 = XLALClearLinebreaks ( lalGitID );
    id2 = XLALClearLinebreaks ( lalappsGitID );
<<<<<<< HEAD
    UINT4 len = strlen ( id1 ) + strlen ( id2 ) + 20;
    if ( ( version_string = XLALMalloc ( len )) == NULL ) {
      XLALPrintError ("Failed to XLALMalloc ( %d ).\n", len );
      return( HIERARCHICALSEARCH_EMEM );
=======
    {
      UINT4 len = strlen ( id1 ) + strlen ( id2 ) + 20;
      if ( ( version_string = XLALMalloc ( len )) == NULL ) {
	XLALPrintError ("Failed to XLALMalloc ( %d ).\n", len );
	return( HIERARCHICALSEARCH_EMEM );
      }
>>>>>>> 302280a2
    }
    sprintf (version_string, "%%%% %s\n%%%% %s\n", id1, id2 );
    XLALFree ( id1 );
    XLALFree ( id2 );
  }
  LogPrintfVerbatim( LOG_DEBUG, "Code-version: %s", version_string );

  /* some basic sanity checks on user vars */
  if ( (uvar_method != 0) && (uvar_method != 1) && (uvar_method != -1)) {
    fprintf(stderr, "Invalid method....must be 0, 1 or -1\n");
    return( HIERARCHICALSEARCH_EBAD );
  }

  if ( uvar_nStacksMax < 1) {
    fprintf(stderr, "Invalid number of stacks\n");
    return( HIERARCHICALSEARCH_EBAD );
  }


  if ( uvar_blocksRngMed < 1 ) {
    fprintf(stderr, "Invalid Running Median block size\n");
    return( HIERARCHICALSEARCH_EBAD );
  }

  if ( uvar_peakThrF < 0 ) {
    fprintf(stderr, "Invalid value of Fstatistic threshold\n");
    return( HIERARCHICALSEARCH_EBAD );
  }

  /* probability of peak selection */
  alphaPeak = (1+uvar_peakThrF)*exp(-uvar_peakThrF);

  /* create toplist -- semiCohToplist has the same structure 
     as a fstat candidate, so treat it as a fstat candidate */
  create_houghFStat_toplist(&semiCohToplist, uvar_nCand1);

  /* write the log file */
  if ( uvar_log ) 
    {
      fnamelog = LALCalloc( strlen(uvar_fnameout) + 1 + 4, sizeof(CHAR) );
      strcpy(fnamelog, uvar_fnameout);
      strcat(fnamelog, ".log");
      /* open the log file for writing */
      if ((fpLog = fopen(fnamelog, "wb")) == NULL) {
	fprintf(stderr, "Unable to open file %s for writing\n", fnamelog);
	LALFree(fnamelog);
	/*exit*/ return(HIERARCHICALSEARCH_EFILE);
      }

      /* get the log string */
      LAL_CALL( LALUserVarGetLog(&status, &logstr, UVAR_LOGFMT_CFGFILE), &status);  

      fprintf( fpLog, "## Log file for HierarchicalSearch.c\n\n");
      fprintf( fpLog, "# User Input:\n");
      fprintf( fpLog, "#-------------------------------------------\n");
      fprintf( fpLog, logstr);
      LALFree(logstr);

      /* add code version ID (only useful for git-derived versions) */
      fprintf ( fpLog, version_string );

      fclose (fpLog);

      LALFree(fnamelog);

    } /* end of logging */


  /*--------- Some initializations ----------*/

  /* initialize ephemeris info */ 

  edat = (EphemerisData *)LALCalloc(1, sizeof(EphemerisData));
  if ( edat == NULL) {
    fprintf(stderr, "error allocating memory [HierarchicalSearch.c %d]\n" , __LINE__);
    return(HIERARCHICALSEARCH_EMEM);
  }

  (*edat).ephiles.earthEphemeris = uvar_ephemE;
  (*edat).ephiles.sunEphemeris = uvar_ephemS;
  
  /* read in ephemeris data */
  LAL_CALL( LALInitBarycenter( &status, edat), &status);        

  XLALGPSSetREAL8(&minStartTimeGPS, uvar_minStartTime1);
  XLALGPSSetREAL8(&maxEndTimeGPS, uvar_maxEndTime1);

  /* create output Hough file for writing if requested by user */
  if ( uvar_printCand1 )
    {
      fnameSemiCohCand = LALCalloc( strlen(uvar_fnameout) + 1, sizeof(CHAR) );
      if ( fnameSemiCohCand == NULL) {
	fprintf(stderr, "error allocating memory [HierarchicalSearch.c %d]\n" , __LINE__);
	return(HIERARCHICALSEARCH_EMEM);
      }

      strcpy(fnameSemiCohCand, uvar_fnameout);
    }
  

  if ( uvar_printFstat1 )
    {
      const CHAR *append = "_fstatVec1.dat";
      fnameFstatVec1 = LALCalloc( strlen(uvar_fnameout) + strlen(append) + 1, sizeof(CHAR) );
      strcpy(fnameFstatVec1, uvar_fnameout);
      strcat(fnameFstatVec1, append);
      if ( !(fpFstat1 = fopen( fnameFstatVec1, "wb")))
	{
	  fprintf ( stderr, "Unable to open Fstat file fstatvec1.out for writing.\n");
	  return (HIERARCHICALSEARCH_EFILE);
	}
    }

  /*------------ Set up stacks, noise weights, detector states etc. */
  /* initialize spin range vectors */
  INIT_MEM(spinRange_Temp);

  /* some useful first stage params */
  usefulParams.sftbasename = uvar_DataFiles1;
  usefulParams.nStacks = uvar_nStacksMax;
  usefulParams.tStack = uvar_tStack;

  INIT_MEM ( usefulParams.spinRange_startTime );
  INIT_MEM ( usefulParams.spinRange_endTime );
  INIT_MEM ( usefulParams.spinRange_refTime );
  INIT_MEM ( usefulParams.spinRange_midTime );

  /* copy user specified spin variables at reftime  */
  /* the reference time value in spinRange_refTime will be set in SetUpSFTs() */
  usefulParams.spinRange_refTime.fkdot[0] = uvar_Freq; /* frequency */
  usefulParams.spinRange_refTime.fkdot[1] = uvar_f1dot;  /* 1st spindown */
  usefulParams.spinRange_refTime.fkdotBand[0] = uvar_FreqBand; /* frequency range */
  usefulParams.spinRange_refTime.fkdotBand[1] = uvar_f1dotBand; /* spindown range */

  usefulParams.edat = edat;
  usefulParams.minStartTimeGPS = minStartTimeGPS;
  usefulParams.maxEndTimeGPS = maxEndTimeGPS;
  usefulParams.blocksRngMed = uvar_blocksRngMed;
  usefulParams.Dterms = uvar_Dterms;
  usefulParams.dopplerMax = uvar_dopplerMax;

  /* set reference time for pular parameters */
  if ( LALUserVarWasSet(&uvar_refTime)) 
    usefulParams.refTime = uvar_refTime;
  else {
    LogPrintf(LOG_DETAIL, "Reference time will be set to mid-time of observation time\n");
    usefulParams.refTime = -1;
  }
  
  /* for 1st stage: read sfts, calculate multi-noise weights and detector states */  
  LogPrintf (LOG_DEBUG, "Reading SFTs and setting up stacks ... ");
  LAL_CALL( SetUpSFTs( &status, &stackMultiSFT, &stackMultiNoiseWeights, &stackMultiDetStates, &usefulParams), &status);
  LogPrintfVerbatim (LOG_DEBUG, "done\n");

  /* some useful params computed by SetUpSFTs */
  tStack = usefulParams.tStack;
  tObs = usefulParams.tObs;
  nStacks = usefulParams.nStacks;
  tStartGPS = usefulParams.tStartGPS;
  midTstack = usefulParams.midTstack;
  startTstack = usefulParams.startTstack;
  tMidGPS = usefulParams.spinRange_midTime.refTime;
  refTimeGPS = usefulParams.spinRange_refTime.refTime;
  LogPrintf(LOG_DETAIL, "GPS Reference Time = %d\n", refTimeGPS.gpsSeconds);


  if ( uvar_sftUpsampling > 1 )
    {
      LogPrintf (LOG_DEBUG, "Upsampling SFTs by factor %d ... ", uvar_sftUpsampling );
      for (k = 0; k < nStacks; k++) {
	LAL_CALL ( upsampleMultiSFTVector ( &status, stackMultiSFT.data[k], uvar_sftUpsampling, 16 ), &status );
      }
      LogPrintfVerbatim (LOG_DEBUG, "done.\n");
    }

  /*------- set frequency and spindown resolutions and ranges for Fstat and semicoherent steps -----*/

  /* set Fstat calculation frequency resolution
     -- default is 1/tstack */
  if ( LALUserVarWasSet(&uvar_dFreq) ) {
    dFreqStack = uvar_dFreq;
  }
  else {
    dFreqStack = 1.0/tStack;
  }

  /* set Fstat spindown resolution
     -- default is 1/Tstack^2 */
  if ( LALUserVarWasSet(&uvar_df1dot) ) {
    df1dot = uvar_df1dot;
  }
  else {
    df1dot = 1.0/(tStack*tStack);
  }

  /* number of coarse grid spindown values */
  nf1dot = (UINT4)( usefulParams.spinRange_midTime.fkdotBand[1]/ df1dot + 1e-6) + 1; 

  /* set number of residual spindowns for semi-coherent step  
     --default = nStacks */
  if ( LALUserVarWasSet(&uvar_nf1dotRes) ) {
    nf1dotRes = uvar_nf1dotRes;
  }
  else {
    nf1dotRes = nStacks;
  }

  /* resolution of residual spindowns 
     -- default = df1dot/nf1dotRes */
  if ( LALUserVarWasSet(&uvar_df1dotRes) ) {
    df1dotRes = uvar_df1dotRes;
  }
  else {
    df1dotRes = df1dot/nf1dotRes;
  }

  
  /*---------- compute noise weight for each stack and initialize total weights vector 
     -- for debugging purposes only -- we will calculate noise and AM weights later ----------*/
  if (lalDebugLevel) {
    LAL_CALL( ComputeStackNoiseWeights( &status, &weightsNoise, &stackMultiNoiseWeights), &status);
  }

  /* weightsV is the actual weights vector used */
  LAL_CALL( LALDCreateVector( &status, &weightsV, nStacks), &status);
   

  /**** debugging information ******/   
  /* print some debug info about spinrange */
  LogPrintf(LOG_DETAIL, "Frequency and spindown range at refTime (%d): [%f-%f], [%e-%e]\n", 
	    usefulParams.spinRange_refTime.refTime.gpsSeconds,
	    usefulParams.spinRange_refTime.fkdot[0], 
	    usefulParams.spinRange_refTime.fkdot[0] + usefulParams.spinRange_refTime.fkdotBand[0], 
	    usefulParams.spinRange_refTime.fkdot[1], 
	    usefulParams.spinRange_refTime.fkdot[1] + usefulParams.spinRange_refTime.fkdotBand[1]);
  
  LogPrintf(LOG_DETAIL, "Frequency and spindown range at startTime (%d): [%f-%f], [%e-%e]\n", 
	    usefulParams.spinRange_startTime.refTime.gpsSeconds,
	    usefulParams.spinRange_startTime.fkdot[0], 
	    usefulParams.spinRange_startTime.fkdot[0] + usefulParams.spinRange_startTime.fkdotBand[0], 
	    usefulParams.spinRange_startTime.fkdot[1], 
	    usefulParams.spinRange_startTime.fkdot[1] + usefulParams.spinRange_startTime.fkdotBand[1]);

  LogPrintf(LOG_DETAIL, "Frequency and spindown range at midTime (%d): [%f-%f], [%e-%e]\n", 
	    usefulParams.spinRange_midTime.refTime.gpsSeconds,
	    usefulParams.spinRange_midTime.fkdot[0], 
	    usefulParams.spinRange_midTime.fkdot[0] + usefulParams.spinRange_midTime.fkdotBand[0], 
	    usefulParams.spinRange_midTime.fkdot[1], 
	    usefulParams.spinRange_midTime.fkdot[1] + usefulParams.spinRange_midTime.fkdotBand[1]);

  LogPrintf(LOG_DETAIL, "Frequency and spindown range at endTime (%d): [%f-%f], [%e-%e]\n", 
	    usefulParams.spinRange_endTime.refTime.gpsSeconds,
	    usefulParams.spinRange_endTime.fkdot[0], 
	    usefulParams.spinRange_endTime.fkdot[0] + usefulParams.spinRange_endTime.fkdotBand[0], 
	    usefulParams.spinRange_endTime.fkdot[1], 
	    usefulParams.spinRange_endTime.fkdot[1] + usefulParams.spinRange_endTime.fkdotBand[1]);

  /* print debug info about stacks */
  LogPrintf(LOG_DETAIL, "1st stage params: Nstacks = %d,  Tstack = %.0fsec, dFreq = %eHz, Tobs = %.0fsec\n", 
	    nStacks, tStack, dFreqStack, tObs);
  for (k = 0; k < nStacks; k++) {

    LogPrintf(LOG_DETAIL, "Stack %d ", k);
    if ( weightsNoise )
      LogPrintfVerbatim(LOG_DETAIL, "(GPS start time = %d, Noise weight = %f ) ", startTstack->data[k].gpsSeconds, 
			weightsNoise->data[k]);

    for ( j = 0; j < (INT4)stackMultiSFT.data[k]->length; j++) {

      INT4 tmpVar = stackMultiSFT.data[k]->data[j]->length;
      LogPrintfVerbatim(LOG_DETAIL, "%s: %d  ", stackMultiSFT.data[k]->data[j]->data[0].name, tmpVar);

    } /* loop over ifos */    
    LogPrintfVerbatim(LOG_DETAIL, "\n");
  } /* loop over stacks */



  /*---------- set up F-statistic calculation stuff ---------*/
  
  /* set reference time for calculating Fstatistic */
  /* thisPoint.refTime = tStartGPS; */
  thisPoint.refTime = tMidGPS; 
  /* binary orbit and higher spindowns not considered */
  thisPoint.orbit = NULL;
  INIT_MEM ( thisPoint.fkdot );

  /* some compute F params */
  CFparams.Dterms = uvar_Dterms;
  CFparams.SSBprec = uvar_SSBprecision;
  CFparams.upsampling = uvar_sftUpsampling;


  /* set up some semiCoherent parameters */
  semiCohPar.useToplist = uvar_useToplist1;
  semiCohPar.tsMid = midTstack;
  /* semiCohPar.refTime = tStartGPS; */
  semiCohPar.refTime = tMidGPS;
  /* calculate detector velocity and positions */
  LAL_CALL( GetStackVelPos( &status, &velStack, &posStack, &stackMultiDetStates), &status);  
  semiCohPar.vel = velStack;
  semiCohPar.pos = posStack;

  semiCohPar.outBaseName = uvar_fnameout;
  semiCohPar.pixelFactor = uvar_pixelFactor;
  semiCohPar.nfdot = nf1dotRes;
  semiCohPar.dfdot = df1dotRes;

  /* allocate memory for Hough candidates */
  semiCohCandList.length = uvar_nCand1;
  /* reference time for candidates */
  /* semiCohCandList.refTime = tStartGPS; */
  semiCohCandList.refTime = tMidGPS;
  semiCohCandList.nCandidates = 0; /* initialization */
  semiCohCandList.list = (SemiCohCandidate *)LALCalloc( 1, semiCohCandList.length * sizeof(SemiCohCandidate));
  if ( semiCohCandList.list == NULL) {
    fprintf(stderr, "error allocating memory [HierarchicalSearch.c %d]\n" , __LINE__);
    return(HIERARCHICALSEARCH_EMEM);
  }



  /* set semicoherent patch size */
  if ( LALUserVarWasSet(&uvar_semiCohPatchX)) {
    semiCohPar.patchSizeX = uvar_semiCohPatchX;
  }
  else {
    semiCohPar.patchSizeX = 1.0 / (  tStack * usefulParams.spinRange_midTime.fkdot[0] * VEPI ); 
  }	    
  
  if ( LALUserVarWasSet(&uvar_semiCohPatchY)) {
    semiCohPar.patchSizeY = uvar_semiCohPatchY;
  }
  else {
    semiCohPar.patchSizeY = 1.0 / ( tStack * usefulParams.spinRange_midTime.fkdot[0] * VEPI ); 
  }
    
  LogPrintf(LOG_DETAIL,"Hough/Stackslide patchsize is %frad x %frad\n", 
	    semiCohPar.patchSizeX, semiCohPar.patchSizeY); 

  /* allocate some fstat memory */
  fstatVector.length = nStacks;
  fstatVector.data = NULL;
  fstatVector.data = (REAL4FrequencySeries *)LALCalloc( 1, nStacks * sizeof(REAL4FrequencySeries));
  if ( fstatVector.data == NULL) {
    fprintf(stderr, "error allocating memory [HierarchicalSearch.c %d]\n" , __LINE__);
    return(HIERARCHICALSEARCH_EMEM);
  }
  

  /*-----------Create template grid for first stage ---------------*/
  /* prepare initialization of DopplerSkyScanner to step through paramter space */
  scanInit.dAlpha = uvar_dAlpha;
  scanInit.dDelta = uvar_dDelta;
  scanInit.gridType = uvar_gridType1;
  scanInit.metricType = uvar_metricType1;
  scanInit.metricMismatch = uvar_mismatch1;
  scanInit.projectMetric = TRUE;
  scanInit.obsDuration = tStack;
  scanInit.obsBegin = tMidGPS;
  scanInit.Detector = &(stackMultiDetStates.data[0]->data[0]->detector);
  scanInit.ephemeris = edat;
  scanInit.skyGridFile = uvar_skyGridFile;
  scanInit.skyRegionString = (CHAR*)LALCalloc(1, strlen(uvar_skyRegion)+1);
  if ( scanInit.skyRegionString == NULL) {
    fprintf(stderr, "error allocating memory [HierarchicalSearch.c %d]\n" , __LINE__);
    return(HIERARCHICALSEARCH_EMEM);
  }
  strcpy (scanInit.skyRegionString, uvar_skyRegion);

  scanInit.numSkyPartitions = uvar_numSkyPartitions;
  scanInit.partitionIndex = uvar_partitionIndex;

  scanInit.Freq = usefulParams.spinRange_midTime.fkdot[0] +  usefulParams.spinRange_midTime.fkdotBand[0];

  /* initialize skygrid  */  
  LogPrintf(LOG_DETAIL, "Setting up coarse sky grid...");
  LAL_CALL ( InitDopplerSkyScan ( &status, &thisScan, &scanInit), &status); 
  LogPrintfVerbatim(LOG_DETAIL, "done\n");  

  /*----- start main calculations by going over coarse grid points and 
          selecting candidates and following up --------*/
 
  /* loop over skygrid points */
  skyGridCounter = 0;

  XLALNextDopplerSkyPos(&dopplerpos, &thisScan);
  
  /* "spool forward" if we found a checkpoint */
  {
    UINT4 count = 0;
    GET_CHECKPOINT(semiCohToplist, &count, thisScan.numSkyGridPoints, fnameSemiCohCand, NULL);
    for(skyGridCounter = 0; skyGridCounter < count; skyGridCounter++)
      XLALNextDopplerSkyPos(&dopplerpos, &thisScan);
  }

  /* spool forward if uvar_skyPointIndex is set
     ---This probably doesn't make sense when checkpointing is turned on */
  if ( LALUserVarWasSet(&uvar_skyPointIndex)) {
    UINT4 count = uvar_skyPointIndex;
    for(skyGridCounter = 0; (skyGridCounter < count)&&(thisScan.state != STATE_FINISHED) ; skyGridCounter++)
      XLALNextDopplerSkyPos(&dopplerpos, &thisScan);
  }

  
#ifdef SKYPOS_PRECISION
  LogPrintf(LOG_DEBUG, "SKYPOS_PRECISION: %15f (0x%x)\n", (REAL4)SKYPOS_PRECISION,(INT8)SKYPOS_PRECISION);
#endif

  LogPrintf(LOG_DEBUG, "Total skypoints = %d. Progress: ", thisScan.numSkyGridPoints);

  INITIALIZE_COPROCESSOR_DEVICE

#ifdef OUTPUT_TIMING
    clock0 = time(NULL);
#endif 


  while(thisScan.state != STATE_FINISHED)
    {
      UINT4 ifdot;  /* counter for spindown values */
      SkyPosition skypos;
      ComputeFBufferREAL4V cfvBuffer;

      /* if (skyGridCounter == 25965) { */


#ifdef SKYPOS_PRECISION
      /* reduce precision of sky position */
      dopplerpos.Alpha = (INT4)(dopplerpos.Alpha * SKYPOS_PRECISION) / (REAL4)SKYPOS_PRECISION;
      dopplerpos.Delta = (INT4)(dopplerpos.Delta * SKYPOS_PRECISION) / (REAL4)SKYPOS_PRECISION;
#endif

      SHOW_PROGRESS(dopplerpos.Alpha,dopplerpos.Delta,
		    skyGridCounter,thisScan.numSkyGridPoints,
		    uvar_Freq, uvar_FreqBand);

      LogPrintfVerbatim(LOG_DEBUG, "%d, ", skyGridCounter );
      
      /*------------- calculate F statistic for each stack --------------*/
      
      /* normalize skyposition: correctly map into [0,2pi]x[-pi/2,pi/2] */
      thisPoint.Alpha = dopplerpos.Alpha;
      thisPoint.Delta = dopplerpos.Delta;   
      
      /* get amplitude modulation weights */
      skypos.longitude = thisPoint.Alpha;
      skypos.latitude = thisPoint.Delta;
      skypos.system = COORDINATESYSTEM_EQUATORIAL;
      
      semiCohPar.alpha = thisPoint.Alpha;
      semiCohPar.delta = thisPoint.Delta;
      
      /* initialize weights to unity */
      LAL_CALL( LALHOUGHInitializeWeights( &status, weightsV), &status);
      
      if (uvar_useWeights) {
	LAL_CALL( ComputeStackNoiseAndAMWeights( &status, weightsV, &stackMultiNoiseWeights,
						 &stackMultiDetStates, skypos), &status);
      }
      semiCohPar.weightsV = weightsV;
      
      LogPrintf(LOG_DETAIL, "Stack weights for alpha = %f, delta = %f are:\n", skypos.longitude, skypos.latitude);
      for (k = 0; k < nStacks; k++) {
	LogPrintf(LOG_DETAIL, "%f\n", weightsV->data[k]);
      }
      
      
      { /********Allocate fstat vector memory *****************/
	
	/* extra bins for fstat due to skypatch and spindowns */
	UINT4 extraBinsfdot;
	REAL8 freqHighest;
	
	/* calculate number of bins for fstat overhead */
	freqHighest = usefulParams.spinRange_midTime.fkdot[0] + usefulParams.spinRange_midTime.fkdotBand[0];
	ComputeNumExtraBins(&status, &semiCohPar, 0, freqHighest, dFreqStack);
	
	/* conservative estimate */
	/* extraBinsSky = (UINT4)(0.5 * LAL_SQRT2 * VTOT   */
	/*      * (usefulParams.spinRange_midTime.fkdot[0] + usefulParams.spinRange_midTime.fkdotBand[0])  */
	/*      * HSMAX(semiCohPar.patchSizeX, semiCohPar.patchSizeY) / dFreqStack) + 10; */
	
	/* extra bins due to fdot is maximum number of frequency bins drift that can be 
	   caused by the residual spindown.  The reference time for the spindown is the midtime, 
	   so relevant interval is Tobs/2 and largest possible value of residual spindown is 
	   (number of residual spindowns -1)*resolution in residual spindowns */
	extraBinsfdot = (UINT4)(tObs * (nf1dotRes - 1) * df1dotRes / dFreqStack + 0.5);
	
	semiCohPar.extraBinsFstat += extraBinsfdot;    
	
	/* allocate fstat memory */
	binsFstatSearch = (UINT4)(usefulParams.spinRange_midTime.fkdotBand[0]/dFreqStack + 1e-6) + 1;
	binsFstat1 = binsFstatSearch + 2*semiCohPar.extraBinsFstat;
	
	for (k = 0; k < nStacks; k++) { 
	  /* careful--the epoch here is not the reference time for f0! */
	  fstatVector.data[k].epoch = startTstack->data[k];
	  fstatVector.data[k].deltaF = dFreqStack;
	  fstatVector.data[k].f0 = usefulParams.spinRange_midTime.fkdot[0] - semiCohPar.extraBinsFstat * dFreqStack;
	  if (fstatVector.data[k].data == NULL) {
	    fstatVector.data[k].data = (REAL4Sequence *)LALCalloc( 1, sizeof(REAL4Sequence));
	    if ( fstatVector.data[k].data == NULL) {
	      fprintf(stderr, "error allocating memory [HierarchicalSearch.c %d]\n" , __LINE__);
	      return(HIERARCHICALSEARCH_EMEM);
	    }

	    fstatVector.data[k].data->length = binsFstat1;
	    fstatVector.data[k].data->data = (REAL4 *)LALCalloc( 1, binsFstat1 * sizeof(REAL4));
	    if ( fstatVector.data[k].data->data == NULL) {
	      fprintf(stderr, "error allocating memory [HierarchicalSearch.c %d]\n" , __LINE__);
	      return(HIERARCHICALSEARCH_EMEM);
	    }

	  } 
	  else {
	    fstatVector.data[k].data = (REAL4Sequence *)LALRealloc( fstatVector.data[k].data, sizeof(REAL4Sequence));
	    if ( fstatVector.data[k].data == NULL) {
	      fprintf(stderr, "error allocating memory [HierarchicalSearch.c %d]\n" , __LINE__);
	      return(HIERARCHICALSEARCH_EMEM);
	    }

	    fstatVector.data[k].data->length = binsFstat1;
	    fstatVector.data[k].data->data = (REAL4 *)LALRealloc( fstatVector.data[k].data->data, binsFstat1 * sizeof(REAL4));
	    if ( fstatVector.data[k].data->data == NULL) {
	      fprintf(stderr, "error allocating memory [HierarchicalSearch.c %d]\n" , __LINE__);
	      return(HIERARCHICALSEARCH_EMEM);
	    }

	  } 
	} /* loop over stacks */

	REARRANGE_SFT_DATA

      } /* fstat memory allocation block */
      
      cfvBuffer = empty_ComputeFBufferREAL4V;
      
	/* loop over fdot values
	   -- spindown range and resolutionhas been set earlier */
      for ( ifdot = 0; ifdot < nf1dot; ifdot++)
	{
	  
	  LogPrintf(LOG_DETAIL, "Analyzing %d/%d Coarse sky grid points and %d/%d spindown values\n",
		    skyGridCounter, thisScan.numSkyGridPoints, ifdot+1, nf1dot);                    

	  SHOW_PROGRESS(dopplerpos.Alpha,dopplerpos.Delta, skyGridCounter + (REAL4)ifdot / (REAL4)nf1dot, 
			thisScan.numSkyGridPoints, uvar_Freq, uvar_FreqBand);

	  
	  /* calculate the Fstatistic for each stack*/
	  LogPrintf(LOG_DETAIL, "Starting Fstat calculation for each stack...");
          if ( !uvar_GPUready )
            {
              for ( k = 0; k < nStacks; k++)
                {
                  /* set spindown value for Fstat calculation */
                  thisPoint.fkdot[1] = usefulParams.spinRange_midTime.fkdot[1] + ifdot * df1dot;
                  thisPoint.fkdot[0] = fstatVector.data[k].f0;
                  /* thisPoint.fkdot[0] = usefulParams.spinRange_midTime.fkdot[0]; */

                  /* this is the most costly function. We here allow for using an architecture-specific optimized
                     function from e.g. a local file instead of the standard ComputeFStatFreqBand() from LAL */
                  LAL_CALL( COMPUTEFSTATFREQBAND ( &status, fstatVector.data + k, &thisPoint, 
                                                   stackMultiSFT.data[k], stackMultiNoiseWeights.data[k], 
                                                   stackMultiDetStates.data[k], &CFparams), &status);
                } /* for k < nStacks */
            }
          else	/* run "GPU-ready" REAL4 version aiming at maximum parallelism for GPU optimization */
            {
              /* set spindown value for Fstat calculation */
              thisPoint.fkdot[1] = usefulParams.spinRange_midTime.fkdot[1] + ifdot * df1dot;
              thisPoint.fkdot[0] = fstatVector.data[0].f0;
              /* thisPoint.fkdot[0] = usefulParams.spinRange_midTime.fkdot[0]; */

              /* this is the most costly function. We here allow for using an architecture-specific optimized
               * function from e.g. a local file instead of the standard ComputeFStatFreqBand() from LAL */
              if ( XLALComputeFStatFreqBandVector ( &fstatVector, &thisPoint, &stackMultiSFT, &stackMultiNoiseWeights,
                                                    &stackMultiDetStates, CFparams.Dterms, &cfvBuffer) != XLAL_SUCCESS )
                {
                  LogPrintf (LOG_CRITICAL, "main(): XLALComputeFStatFreqBandVector() failed with errno = %d\n", xlalErrno );
                  return XLAL_EFUNC;
                }

            } /* if GPUready */

          LogPrintfVerbatim(LOG_DETAIL, "done\n");

	  /* print fstat vector if required -- mostly for debugging */
	  if ( uvar_printFstat1 )
	    {
	      for (k = 0; k < nStacks; k++)
		LAL_CALL( PrintFstatVec ( &status, fstatVector.data + k, fpFstat1, &thisPoint, refTimeGPS, k+1), &status); 
	    }
	  
	  
	  /*--------------- get candidates from a semicoherent search ---------------*/
	  
	  /* the input to this section is the set of fstat vectors fstatVector and the 
	     parameters semiCohPar. The output is the list of candidates in semiCohCandList */
	  
	  
	  /* set spindown for Hough grid -- same as for Fstat calculation */	  
	  semiCohPar.fdot = thisPoint.fkdot[1];
	  
	  /* the hough option */
	  /* select peaks */ 	      
	  if ( (uvar_method == 0) ) {
	    
	    LogPrintf(LOG_DETAIL, "Starting Hough calculation...\n");
	    sumWeightSquare = 0.0;
	    for ( k = 0; k < nStacks; k++)
	      sumWeightSquare += weightsV->data[k] * weightsV->data[k];
	    
	    /* set number count threshold based on significance threshold */	    
	    meanN = nStacks * alphaPeak; 
	    sigmaN = sqrt(sumWeightSquare * alphaPeak * (1.0 - alphaPeak));
	    semiCohPar.threshold = uvar_threshold1*sigmaN + meanN;	 
	    LogPrintf(LOG_DETAIL, "Expected mean number count=%f, std=%f, threshold=%f\n", 
		      meanN, sigmaN, semiCohPar.threshold);
	    
	    /* convert fstat vector to peakgrams using the Fstat threshold */
	    LAL_CALL( FstatVectToPeakGram( &status, &pgV, &fstatVector, (REAL4)uvar_peakThrF), &status);
	      
	    /* get candidates */
	    /* this is the second most costly function. We here allow for using architecture-specific
	       optimized functions from a local file instead of the standard ComputeFstatHoughMap()
	       below that refers to the LALHOUGH functions in LAL */
	    LAL_CALL ( COMPUTEFSTATHOUGHMAP ( &status, &semiCohCandList, &pgV, &semiCohPar), &status);
	    
	    /* free peakgrams -- we don't need them now because we have the Hough maps */
	    for (k=0; k<nStacks; k++) 
	      LALFree(pgV.pg[k].peak);
	    LALFree(pgV.pg);
	    LogPrintf(LOG_DETAIL, "...finished Hough calculation\n");
	    
	      /* end hough */
	  } else if ( uvar_method == 1 ) {
	    /* --- stackslide option --------*/
	    LogPrintf(LOG_DETAIL, "Starting StackSlide calculation...\n");
	    /* 12/18/06 gm; use threshold from command line as threshold on stackslide sum of F-stat values */
	    semiCohPar.threshold = uvar_threshold1; 
	    LAL_CALL( StackSlideVecF( &status, &semiCohCandList, &fstatVector, &semiCohPar), &status);
	    LogPrintf(LOG_DETAIL, "...finished StackSlide calculation\n");
	  }
	  
	  /* print candidates if desired */
	  /* 	  if ( uvar_printCand1 ) { */
	  /* 	    LAL_CALL ( PrintSemiCohCandidates ( &status, &semiCohCandList, fpSemiCoh, refTimeGPS), &status); */
	  /* 	  } */
	  
	  
	  if( uvar_semiCohToplist) {
	    /* this is necessary here, because GetSemiCohToplist() might set
	       a checkpoint that needs some information from here */
	    SHOW_PROGRESS(dopplerpos.Alpha,dopplerpos.Delta,
			  skyGridCounter,thisScan.numSkyGridPoints,
			  uvar_Freq, uvar_FreqBand);
	    
	    LogPrintf(LOG_DETAIL, "Selecting toplist from semicoherent candidates\n");
	    LAL_CALL( GetSemiCohToplist(&status, semiCohToplist, &semiCohCandList, meanN, sigmaN), &status);
	  }
	  
	} /* end loop over coarse grid fdot values */

      XLALEmptyComputeFBufferREAL4V ( &cfvBuffer );

      /* continue forward till the end if uvar_skyPointIndex is set
	 ---This probably doesn't make sense when checkpointing is turned on */
      if ( LALUserVarWasSet(&uvar_skyPointIndex) ) 
	{
	  while(thisScan.state != STATE_FINISHED) {
	    skyGridCounter++;
	    XLALNextDopplerSkyPos(&dopplerpos, &thisScan);
	  }
	}
      else 
	{      
	  skyGridCounter++;
	  
	  /* this is necessary here, because the checkpoint needs some information from here */
	  SHOW_PROGRESS(dopplerpos.Alpha,dopplerpos.Delta,
			skyGridCounter,thisScan.numSkyGridPoints,
			uvar_Freq, uvar_FreqBand);
	  
	  SET_CHECKPOINT;
	  
	  XLALNextDopplerSkyPos( &dopplerpos, &thisScan );
	}

    } /* end while loop over 1st stage coarse skygrid */

#ifdef OUTPUT_TIMING
  {
    time_t tau = time(NULL) - clock0;
    UINT4 Nrefine = nSkyRefine * nf1dotRes;
    FILE *timing_fp = fopen ( "HS_timing.dat", "ab" );
    fprintf ( timing_fp, "%d 	%d 	%d 	%d 	%d 	%d 	%d 	%d\n",  
	      thisScan.numSkyGridPoints, nf1dot, binsFstatSearch, 2 * semiCohPar.extraBinsFstat, nSFTs, nStacks, Nrefine, tau );
    fclose ( timing_fp );
  }
#endif
  
  UNINITIALIZE_COPROCESSOR_DEVICE

  LogPrintfVerbatim ( LOG_DEBUG, " done.\n");

  LogPrintf(LOG_DETAIL, "Finished analysis and now printing results and cleaning up...");
  
  LogPrintfVerbatim ( LOG_DEBUG, "Writing output ...\n");

#if (!HS_CHECKPOINTING)
  /* print 1st stage candidates */  
  {
    if (!(fpSemiCoh = fopen(fnameSemiCohCand, "wb"))) 
      {
	LogPrintf ( LOG_CRITICAL, "Unable to open output-file '%s' for writing.\n", fnameSemiCohCand);
	return HIERARCHICALSEARCH_EFILE;
      }
    if ( uvar_printCand1 && uvar_semiCohToplist ) {
      sort_houghFStat_toplist(semiCohToplist);
      if ( write_houghFStat_toplist_to_fp( semiCohToplist, fpSemiCoh, NULL) < 0)
	fprintf( stderr, "Error in writing toplist to file\n");
      /*     LAL_CALL( AppendFstatCandidates( &status, &fStatCand, fpFstat), &status); */
      if (fprintf(fpSemiCoh,"%%DONE\n") < 0)
	fprintf(stderr, "Error writing end marker\n");
      fclose(fpSemiCoh);
    }
  }
#else
  write_and_close_checkpointed_file();
#endif

  LogPrintfVerbatim ( LOG_DEBUG, " done.\n");

  /*------------ free all remaining memory -----------*/
  
  /* free memory */

  if ( uvar_printCand1 )
    {
      LALFree(fnameSemiCohCand);
    }

  if ( version_string ) XLALFree ( version_string );

  if ( uvar_printFstat1 )
    {
      fclose(fpFstat1);
      LALFree( fnameFstatVec1 );
    }
  
  /* free first stage memory */
  for ( k = 0; k < nStacks; k++) {
    LAL_CALL( LALDestroyMultiSFTVector ( &status, stackMultiSFT.data + k), &status);
    LAL_CALL( LALDestroyMultiNoiseWeights ( &status, stackMultiNoiseWeights.data + k), &status);
    XLALDestroyMultiDetectorStateSeries ( stackMultiDetStates.data[k] );
  }
  LALFree(stackMultiSFT.data);
  LALFree(stackMultiNoiseWeights.data);
  LALFree(stackMultiDetStates.data);
  

  XLALDestroyTimestampVector(midTstack);
  XLALDestroyTimestampVector(startTstack);

  /* free Fstat vectors  */
  for(k = 0; k < nStacks; k++)
    if (fstatVector.data[k].data) {
      if (fstatVector.data[k].data->data)
	LALFree(fstatVector.data[k].data->data);
      LALFree(fstatVector.data[k].data);
    }
  LALFree(fstatVector.data);
  

  /* free Vel/Pos vectors and ephemeris */
  LALFree(edat->ephemE);
  LALFree(edat->ephemS);
  LALFree(edat);
  LAL_CALL( LALDDestroyVectorSequence (&status,  &velStack), &status);
  LAL_CALL( LALDDestroyVectorSequence (&status,  &posStack), &status);

  if (weightsNoise) {
    LAL_CALL( LALDDestroyVector ( &status, &weightsNoise ), &status);
  }
  LAL_CALL( LALDDestroyVector ( &status, &weightsV ), &status);
  
  /* free dopplerscan stuff */
  LAL_CALL ( FreeDopplerSkyScan(&status, &thisScan), &status);
  if ( scanInit.skyRegionString )
    LALFree ( scanInit.skyRegionString );

 
  /* free candidates */
  LALFree(semiCohCandList.list);
  free_houghFStat_toplist(&semiCohToplist);

  LAL_CALL (LALDestroyUserVars(&status), &status);  

  LALCheckMemoryLeaks();

  LogPrintfVerbatim(LOG_DETAIL, "done\n");

  return HIERARCHICALSEARCH_ENORM;
} /* main */




/** Set up stacks, read SFTs, calculate SFT noise weights and calculate 
    detector-state */
void SetUpSFTs( LALStatus *status,
		MultiSFTVectorSequence *stackMultiSFT, /**< output multi sft vector for each stack */
		MultiNoiseWeightsSequence *stackMultiNoiseWeights, /**< output multi noise weights for each stack */
		MultiDetectorStateSeriesSequence *stackMultiDetStates, /**< output multi detector states for each stack */
		UsefulStageVariables *in /**< input params */)
{

  SFTCatalog *catalog = NULL;
  static SFTConstraints constraints;
  REAL8 timebase, tObs, deltaFsft;
  UINT4 k,numSFTby2;
  LIGOTimeGPS tStartGPS, tEndGPS, refTimeGPS, tMidGPS;
  SFTCatalogSequence catalogSeq;
  
  REAL8 doppWings, fMin, fMax;
  REAL8 startTime_freqLo, startTime_freqHi;
  REAL8 endTime_freqLo, endTime_freqHi;
  REAL8 freqLo, freqHi;
  INT4 extraBins;
  
  INT4 sft_check_result = 0;

  INITSTATUS( status, "SetUpSFTs", rcsid );
  ATTATCHSTATUSPTR (status);

  /* get sft catalog */
  constraints.startTime = &(in->minStartTimeGPS);
  constraints.endTime = &(in->maxEndTimeGPS);
  TRY( LALSFTdataFind( status->statusPtr, &catalog, in->sftbasename, &constraints), status);

  /* check CRC sums of SFTs */
  TRY ( LALCheckSFTCatalog ( status->statusPtr, &sft_check_result, catalog ), status );
  if (sft_check_result) {
    LogPrintf(LOG_CRITICAL,"SFT validity check failed (%d)\n", sft_check_result);
    ABORT ( status, HIERARCHICALSEARCH_ESFT, HIERARCHICALSEARCH_MSGESFT );
  }

  /* set some sft parameters */
  deltaFsft = catalog->data[0].header.deltaF;
  timebase = 1.0/deltaFsft;

  /* calculate start and end times and tobs from catalog*/
  tStartGPS = catalog->data[0].header.epoch;
  in->tStartGPS = tStartGPS;
  tEndGPS = catalog->data[catalog->length - 1].header.epoch;
  XLALGPSAdd(&tEndGPS, timebase);
  tObs = XLALGPSDiff(&tEndGPS, &tStartGPS);
  in->tObs = tObs;

  /* get sft catalogs for each stack */
  TRY( SetUpStacks( status->statusPtr, &catalogSeq, in->tStack, catalog, in->nStacks), status);

  /* reset number of stacks */
  in->nStacks = catalogSeq.length;

  /* get timestamps of start and mid of each stack */  
  /* set up vector containing mid times of stacks */    
  in->midTstack =  XLALCreateTimestampVector ( in->nStacks );
  
  /* set up vector containing start times of stacks */    
  in->startTstack =  XLALCreateTimestampVector ( in->nStacks );

  /* now loop over stacks and get time stamps */
  for (k = 0; k < in->nStacks; k++) {
    
    if ( catalogSeq.data[k].length == 0 ) {
      /* something is wrong */
      ABORT ( status, HIERARCHICALSEARCH_EVAL, HIERARCHICALSEARCH_MSGEVAL );
    }
  
    /* start time of stack = time of first sft in stack */
    in->startTstack->data[k] = catalogSeq.data[k].data[0].header.epoch;
    
    /* mid time of stack */                
    numSFTby2 = catalogSeq.data[k].length/2;
    in->midTstack->data[k] = catalogSeq.data[k].data[numSFTby2].header.epoch;

  } /* loop over k */

  
  /* set reference time for pular parameters */
  /* first calculate the mid time of observation time span*/
  {
    REAL8 tStart8, tEnd8, tMid8;

    tStart8 = XLALGPSGetREAL8( &tStartGPS );
    tEnd8   = XLALGPSGetREAL8( &tEndGPS );
    tMid8 = 0.5 * (tStart8 + tEnd8);
    XLALGPSSetREAL8( &tMidGPS, tMid8 );
  }

  if ( in->refTime > 0)  {
    REAL8 refTime = in->refTime;
    XLALGPSSetREAL8(&refTimeGPS, refTime);
  }
  else {  /* set refTime to exact midtime of the total observation-time spanned */
    refTimeGPS = tMidGPS;
  }
  
  /* get frequency and fdot bands at start time of sfts by extrapolating from reftime */
  in->spinRange_refTime.refTime = refTimeGPS;


  TRY( LALExtrapolatePulsarSpinRange( status->statusPtr, &in->spinRange_startTime, tStartGPS, &in->spinRange_refTime), status); 
  TRY( LALExtrapolatePulsarSpinRange( status->statusPtr, &in->spinRange_endTime, tEndGPS, &in->spinRange_refTime), status); 
  TRY( LALExtrapolatePulsarSpinRange( status->statusPtr, &in->spinRange_midTime, tMidGPS, &in->spinRange_refTime), status); 


  /* set wings of sfts to be read */
  /* the wings must be enough for the Doppler shift and extra bins
     for the running median block size and Dterms for Fstat calculation.
     In addition, it must also include wings for the spindown correcting 
     for the reference time  */
  /* calculate Doppler wings at the highest frequency */
  startTime_freqLo = in->spinRange_startTime.fkdot[0]; /* lowest search freq at start time */
  startTime_freqHi = startTime_freqLo + in->spinRange_startTime.fkdotBand[0]; /* highest search freq. at start time*/
  endTime_freqLo = in->spinRange_endTime.fkdot[0];
  endTime_freqHi = endTime_freqLo + in->spinRange_endTime.fkdotBand[0];
  
  freqLo = HSMIN ( startTime_freqLo, endTime_freqLo );
  freqHi = HSMAX ( startTime_freqHi, endTime_freqHi );
  doppWings = freqHi * in->dopplerMax;    /* maximum Doppler wing -- probably larger than it has to be */
  extraBins = HSMAX ( in->blocksRngMed/2 + 1, in->Dterms );
  
  fMin = freqLo - doppWings - extraBins * deltaFsft; 
  fMax = freqHi + doppWings + extraBins * deltaFsft;
      
  /* finally memory for stack of multi sfts */
  stackMultiSFT->length = in->nStacks;
  stackMultiSFT->data = (MultiSFTVector **)LALCalloc(1, in->nStacks * sizeof(MultiSFTVector *));
  if ( stackMultiSFT->data == NULL ) {
    ABORT ( status, HIERARCHICALSEARCH_ENULL, HIERARCHICALSEARCH_MSGENULL );
  }
    
  stackMultiNoiseWeights->length = in->nStacks;
  stackMultiNoiseWeights->data = (MultiNoiseWeights **)LALCalloc(1, in->nStacks * sizeof(MultiNoiseWeights *));
  if ( stackMultiNoiseWeights->data == NULL ) {
    ABORT ( status, HIERARCHICALSEARCH_ENULL, HIERARCHICALSEARCH_MSGENULL );
  }  

  stackMultiDetStates->length = in->nStacks;
  stackMultiDetStates->data = (MultiDetectorStateSeries **)LALCalloc(1, in->nStacks * sizeof(MultiDetectorStateSeries *));
  if ( stackMultiDetStates->data == NULL ) {
    ABORT ( status, HIERARCHICALSEARCH_ENULL, HIERARCHICALSEARCH_MSGENULL );
  }

  /* loop over stacks and read sfts */  
  for (k = 0; k < in->nStacks; k++) {
      
    MultiPSDVector *psd = NULL;	
    
    /* load the sfts */
    TRY( LALLoadMultiSFTs ( status->statusPtr, stackMultiSFT->data + k,  catalogSeq.data + k, 
			    fMin, fMax ), status);
    
    /* normalize sfts and compute noise weights and detector state */
    TRY( LALNormalizeMultiSFTVect ( status->statusPtr, &psd, stackMultiSFT->data[k], 
				    in->blocksRngMed ), status );
    
    TRY( LALComputeMultiNoiseWeights  ( status->statusPtr, stackMultiNoiseWeights->data + k, 
					psd, in->blocksRngMed, 0 ), status );
    
    TRY ( LALGetMultiDetectorStates ( status->statusPtr, stackMultiDetStates->data + k, 
				      stackMultiSFT->data[k], in->edat ), status );
    
    TRY ( LALDestroyMultiPSDVector ( status->statusPtr, &psd ), status );
    
  } /* loop over k */
  
  
  /* realloc if nStacks != in->nStacks */
  /*   if ( in->nStacks > nStacks ) { */
  
  /*     in->midTstack->length = nStacks; */
  /*     in->midTstack->data = (LIGOTimeGPS *)LALRealloc( in->midTstack->data, nStacks * sizeof(LIGOTimeGPS)); */
  
  /*     in->startTstack->length = nStacks; */
  /*     in->startTstack->data = (LIGOTimeGPS *)LALRealloc( in->startTstack->data, nStacks * sizeof(LIGOTimeGPS)); */
  
  /*     stackMultiSFT->length = nStacks; */
  /*     stackMultiSFT->data = (MultiSFTVector **)LALRealloc( stackMultiSFT->data, nStacks * sizeof(MultiSFTVector *)); */
  
  /*   }  */
  
  /* we don't need the original catalog anymore*/
  TRY( LALDestroySFTCatalog( status->statusPtr, &catalog ), status);  	
      
  /* free catalog sequence */
  for (k = 0; k < in->nStacks; k++)
    {
      if ( catalogSeq.data[k].length > 0 ) {
	LALFree(catalogSeq.data[k].data);
      } /* end if */
    } /* loop over stacks */
  LALFree( catalogSeq.data);  


#ifdef OUTPUT_TIMING
  /* need to count the total number of SFTs */
  nStacks = stackMultiSFT->length;
  nSFTs = 0;
  for ( k = 0; k < nStacks; k ++ )
    {
      UINT4 X;
      for ( X=0; X < stackMultiSFT->data[k]->length; X ++ )
	nSFTs += stackMultiSFT->data[k]->data[X]->length;
    } /* for k < stacks */
#endif



  
  DETATCHSTATUSPTR (status);
  RETURN(status);
  
} /* SetUpSFTs */



/** \brief Function for calculating Hough Maps and candidates 
    \param pgV is a HOUGHPeakGramVector obtained after thresholding Fstatistic vectors
    \param params is a pointer to HoughParams -- parameters for calculating Hough maps
    \out houghCand Candidates from thresholding Hough number counts

    This function takes a peakgram as input. This peakgram was constructed
    by setting a threshold on a sequence of Fstatistic vectors.  The function 
    produces a Hough map in the sky for each value of the frequency and spindown.
    The Hough nummber counts are then used to select candidates in 
    parameter space to be followed up in a more refined search.
    This uses DriveHough_v3.c as a prototype suitably modified to work 
    on demodulated data instead of SFTs.  
*/
void ComputeFstatHoughMap(LALStatus *status,
			  SemiCohCandidateList  *out,   /* output candidates */
			  HOUGHPeakGramVector *pgV, /* peakgram vector */
			  SemiCoherentParams *params)
{

  /* hough structures */
  HOUGHMapTotal ht;
  HOUGHptfLUTVector   lutV; /* the Look Up Table vector*/
  PHMDVectorSequence  phmdVS;  /* the partial Hough map derivatives */
  UINT8FrequencyIndexVector freqInd; /* for trajectory in time-freq plane */
  HOUGHResolutionPar parRes;   /* patch grid information */
  HOUGHPatchGrid  patch;   /* Patch description */ 
  HOUGHParamPLUT  parLut;  /* parameters needed to build lut  */
  HOUGHDemodPar   parDem;  /* demodulation parameters */
  HOUGHSizePar    parSize; 

  UINT2  xSide, ySide, maxNBins, maxNBorders;
  INT8  fBinIni, fBinFin, fBin;
  INT4  iHmap, nfdot;
  UINT4 k, nStacks ;
  REAL8 deltaF, dfdot, alpha, delta;
  REAL8 patchSizeX, patchSizeY;
  REAL8VectorSequence *vel, *pos;
  REAL8 fdot, refTime;
  LIGOTimeGPS refTimeGPS;
  LIGOTimeGPSVector   *tsMid;
  REAL8Vector *timeDiffV=NULL;
  UINT8Vector hist; /* histogram vector */ 
  UINT8Vector histTotal; /* total histogram vector */
  HoughStats stats; /* statistics struct */
  CHAR *fileStats = NULL;
  FILE *fpStats = NULL;

  toplist_t *houghToplist;

  INITSTATUS( status, "ComputeFstatHoughMap", rcsid );
  ATTATCHSTATUSPTR (status);

  /* check input is not null */
  if ( out == NULL ) {
    ABORT ( status, HIERARCHICALSEARCH_ENULL, HIERARCHICALSEARCH_MSGENULL );
  }  
  if ( out->length == 0 ) {
    ABORT ( status, HIERARCHICALSEARCH_EVAL, HIERARCHICALSEARCH_MSGEVAL );
  }  
  if ( out->list == NULL ) {
    ABORT ( status, HIERARCHICALSEARCH_EVAL, HIERARCHICALSEARCH_MSGEVAL );
  }  
  if ( pgV == NULL ) {
    ABORT ( status, HIERARCHICALSEARCH_ENULL, HIERARCHICALSEARCH_MSGENULL );
  }  
  if ( pgV->length == 0 ) {
    ABORT ( status, HIERARCHICALSEARCH_EVAL, HIERARCHICALSEARCH_MSGEVAL );
  }  
  if ( pgV->pg == NULL ) {
    ABORT ( status, HIERARCHICALSEARCH_ENULL, HIERARCHICALSEARCH_MSGENULL );
  }  
  if ( params == NULL ) {
    ABORT ( status, HIERARCHICALSEARCH_ENULL, HIERARCHICALSEARCH_MSGENULL );
  }  



  /* copy some parameters from peakgram vector */
  deltaF = pgV->pg->deltaF;
  nStacks = pgV->length;
  fBinIni = pgV->pg[0].fBinIni;
  fBinFin = pgV->pg[0].fBinFin;

  /* copy some params to local variables */
  nfdot = params->nfdot;
  dfdot = params->dfdot;
  alpha = params->alpha;
  delta = params->delta;
  vel = params->vel;
  pos = params->pos;
  fdot = params->fdot;
  tsMid = params->tsMid;
  refTimeGPS = params->refTime;  
  refTime = XLALGPSGetREAL8(&refTimeGPS);

  /* set patch size */
  /* this is supposed to be the "educated guess" 
     delta theta = 1.0 / (Tcoh * f0 * Vepi )
     where Tcoh is coherent time baseline, 
     f0 is frequency and Vepi is rotational velocity 
     of detector */
  patchSizeX = params->patchSizeX;
  patchSizeY = params->patchSizeY;

  /* calculate time differences from start of observation time for each stack*/
  TRY( LALDCreateVector( status->statusPtr, &timeDiffV, nStacks), status);
  
  for (k=0; k<nStacks; k++) {
    REAL8 tMidStack;
    tMidStack = XLALGPSGetREAL8(tsMid->data + k);
    timeDiffV->data[k] = tMidStack - refTime;
  }



  /*--------------- first memory allocation --------------*/
  /* look up table vector */
  lutV.length = nStacks;
  lutV.lut = NULL;
  lutV.lut = (HOUGHptfLUT *)LALCalloc(1,nStacks*sizeof(HOUGHptfLUT));
  if ( lutV.lut == NULL ) {
    ABORT ( status, HIERARCHICALSEARCH_ENULL, HIERARCHICALSEARCH_MSGENULL );
  }  


  /* partial hough map derivative vector */
  phmdVS.length  = nStacks;

  {
    REAL8 maxTimeDiff, startTimeDiff, endTimeDiff;

    startTimeDiff = fabs(timeDiffV->data[0]);
    endTimeDiff = fabs(timeDiffV->data[timeDiffV->length - 1]);
    maxTimeDiff = HSMAX( startTimeDiff, endTimeDiff);

    /* set number of freq. bins for which LUTs will be calculated */
    /* this sets the range of residual spindowns values */
    /* phmdVS.nfSize  = 2*nfdotBy2 + 1; */
    phmdVS.nfSize  = 2 * floor((nfdot-1) * (REAL4)(dfdot * maxTimeDiff / deltaF) + 0.5f) + 1; 
  }

  phmdVS.deltaF  = deltaF;
  phmdVS.phmd = NULL;
  phmdVS.phmd=(HOUGHphmd *)LALCalloc( 1,phmdVS.length * phmdVS.nfSize *sizeof(HOUGHphmd));
  if ( phmdVS.phmd == NULL ) {
    ABORT ( status, HIERARCHICALSEARCH_ENULL, HIERARCHICALSEARCH_MSGENULL );
  }    

  /* residual spindown trajectory */
  freqInd.deltaF = deltaF;
  freqInd.length = nStacks;
  freqInd.data = NULL;
  freqInd.data =  ( UINT8 *)LALCalloc(1,nStacks*sizeof(UINT8));
  if ( freqInd.data == NULL ) {
    ABORT ( status, HIERARCHICALSEARCH_ENULL, HIERARCHICALSEARCH_MSGENULL );
  }  
   
  /* resolution in space of residual spindowns */
  ht.dFdot.length = 1;
  ht.dFdot.data = NULL;
  ht.dFdot.data = (REAL8 *)LALCalloc( 1, ht.dFdot.length * sizeof(REAL8));
  if ( ht.dFdot.data == NULL ) {
    ABORT ( status, HIERARCHICALSEARCH_ENULL, HIERARCHICALSEARCH_MSGENULL );
  }  

  /* the residual spindowns */
  ht.spinRes.length = 1;
  ht.spinRes.data = NULL;
  ht.spinRes.data = (REAL8 *)LALCalloc( 1, ht.spinRes.length*sizeof(REAL8));
  if ( ht.spinRes.data == NULL ) {
    ABORT ( status, HIERARCHICALSEARCH_ENULL, HIERARCHICALSEARCH_MSGENULL );
  }  

  /* the residual spindowns */
  ht.spinDem.length = 1;
  ht.spinDem.data = NULL;
  ht.spinDem.data = (REAL8 *)LALCalloc( 1, ht.spinRes.length*sizeof(REAL8));
  if ( ht.spinDem.data == NULL ) {
    ABORT ( status, HIERARCHICALSEARCH_ENULL, HIERARCHICALSEARCH_MSGENULL );
  }  

  /* the demodulation params */
  parDem.deltaF = deltaF;
  parDem.skyPatch.alpha = alpha;
  parDem.skyPatch.delta = delta;
  parDem.spin.length = 1;
  parDem.spin.data = NULL;
  parDem.spin.data = (REAL8 *)LALCalloc(1, sizeof(REAL8));
  if ( parDem.spin.data == NULL ) {
    ABORT ( status, HIERARCHICALSEARCH_ENULL, HIERARCHICALSEARCH_MSGENULL );
  }  
  parDem.spin.data[0] = fdot;

  /* the skygrid resolution params */
  parRes.deltaF = deltaF;
  parRes.patchSkySizeX  = patchSizeX;
  parRes.patchSkySizeY  = patchSizeY;
  parRes.pixelFactor = params->pixelFactor;
  parRes.pixErr = PIXERR;
  parRes.linErr = LINERR;
  parRes.vTotC = VTOT;

  /* memory allocation for histogram and opening stats file*/
  if ( uvar_printStats ) {
    hist.length = nStacks+1;
    histTotal.length = nStacks+1;
    hist.data = NULL;
    histTotal.data = NULL;
    hist.data = (UINT8 *)LALCalloc(1, (nStacks+1)*sizeof(UINT8));
    if ( hist.data == NULL ) {
      ABORT ( status, HIERARCHICALSEARCH_ENULL, HIERARCHICALSEARCH_MSGENULL );
    }  

    histTotal.data = (UINT8 *)LALCalloc(1, (nStacks+1)*sizeof(UINT8));
    if ( histTotal.data == NULL ) {
      ABORT ( status, HIERARCHICALSEARCH_ENULL, HIERARCHICALSEARCH_MSGENULL );
    }  

    { 
      UINT4   j;
      for(j=0; j< histTotal.length; ++j) 
	histTotal.data[j]=0; 
    }
    {
      const CHAR *append = "stats";
      fileStats = LALCalloc(strlen(params->outBaseName) + strlen(append) + 1, sizeof(CHAR) );
      if ( fileStats == NULL ) {
	ABORT ( status, HIERARCHICALSEARCH_ENULL, HIERARCHICALSEARCH_MSGENULL );
      }  

      strcpy( fileStats, params->outBaseName);
      strcat( fileStats, append);
    }
    if ( !(fpStats = fopen(fileStats, "wb")))
      {
	fprintf(stderr, "Unable to open file '%s' for writing...continuing\n", fileStats);
      }
  }


 
  /* adjust fBinIni and fBinFin to take maxNBins into account */
  /* and make sure that we have fstat values for sufficient number of bins */
  parRes.f0Bin =  fBinIni;      

  fBinIni += params->extraBinsFstat;
  fBinFin -= params->extraBinsFstat;
  /* this is not very clean -- the Fstat calculation has to know how many extra bins are needed */

  LogPrintf(LOG_DETAIL, "Freq. range analyzed by Hough = [%fHz - %fHz] (%d bins)\n", 
	    fBinIni*deltaF, fBinFin*deltaF, fBinFin - fBinIni + 1);
  ASSERT ( fBinIni < fBinFin, status, HIERARCHICALSEARCH_EVAL, HIERARCHICALSEARCH_MSGEVAL );

  /* initialise number of candidates -- this means that any previous candidates 
     stored in the list will be lost for all practical purposes*/
  out->nCandidates = 0; 
  
  /* create toplist of candidates */
  if (params->useToplist) {
    create_toplist(&houghToplist, out->length, sizeof(SemiCohCandidate), smallerHough);
  }
  else { 
    /* if no toplist then use number of hough maps */
    INT4 numHmaps = (fBinFin - fBinIni + 1)*phmdVS.nfSize;
    if (out->length != numHmaps) {
      out->length = numHmaps;
      out->list = (SemiCohCandidate *)LALRealloc( out->list, out->length * sizeof(SemiCohCandidate));
      if ( out->list == NULL ) {
	ABORT ( status, HIERARCHICALSEARCH_ENULL, HIERARCHICALSEARCH_MSGENULL );
      }  
    }
  }

  /*------------------ start main Hough calculation ---------------------*/

  /* initialization */  
  fBin= fBinIni; /* initial search bin */
  iHmap = 0; /* hough map index */

  while( fBin <= fBinFin ){
    INT8 fBinSearch, fBinSearchMax;
    UINT4 i,j; 
    REAL8UnitPolarCoor sourceLocation;
    	
    parRes.f0Bin =  fBin;      
    TRY( LALHOUGHComputeSizePar( status->statusPtr, &parSize, &parRes ),  status );
    xSide = parSize.xSide;
    ySide = parSize.ySide;

    maxNBins = parSize.maxNBins;
    maxNBorders = parSize.maxNBorders;
	
    /*------------------ create patch grid at fBin ----------------------*/
    patch.xSide = xSide;
    patch.ySide = ySide;
    patch.xCoor = NULL;
    patch.yCoor = NULL;
    patch.xCoor = (REAL8 *)LALCalloc(1,xSide*sizeof(REAL8));
    if ( patch.xCoor == NULL ) {
      ABORT ( status, HIERARCHICALSEARCH_ENULL, HIERARCHICALSEARCH_MSGENULL );
    }  

    patch.yCoor = (REAL8 *)LALCalloc(1,ySide*sizeof(REAL8));
    if ( patch.yCoor == NULL ) {
      ABORT ( status, HIERARCHICALSEARCH_ENULL, HIERARCHICALSEARCH_MSGENULL );
    }  
    TRY( LALHOUGHFillPatchGrid( status->statusPtr, &patch, &parSize ), status );
    
    /*------------- other memory allocation and settings----------------- */
    for(j=0; j<lutV.length; ++j){
      lutV.lut[j].maxNBins = maxNBins;
      lutV.lut[j].maxNBorders = maxNBorders;
      lutV.lut[j].border = (HOUGHBorder *)LALCalloc(1,maxNBorders*sizeof(HOUGHBorder));
      if ( lutV.lut[j].border == NULL ) {
	ABORT ( status, HIERARCHICALSEARCH_ENULL, HIERARCHICALSEARCH_MSGENULL );
      }  

      lutV.lut[j].bin =	(HOUGHBin2Border *)LALCalloc(1,maxNBins*sizeof(HOUGHBin2Border));
      if ( lutV.lut[j].bin == NULL ) {
	ABORT ( status, HIERARCHICALSEARCH_ENULL, HIERARCHICALSEARCH_MSGENULL );
      }  

      for (i=0; i<maxNBorders; ++i){
	lutV.lut[j].border[i].ySide = ySide;
	lutV.lut[j].border[i].xPixel = (COORType *)LALCalloc(1,ySide*sizeof(COORType));
	if ( lutV.lut[j].border[i].xPixel == NULL ) {
	  ABORT ( status, HIERARCHICALSEARCH_ENULL, HIERARCHICALSEARCH_MSGENULL );
	}  
      }
    }

    for(j = 0; j < phmdVS.length * phmdVS.nfSize; ++j){
      phmdVS.phmd[j].maxNBorders = maxNBorders;
      phmdVS.phmd[j].leftBorderP = (HOUGHBorder **)LALCalloc(1,maxNBorders*sizeof(HOUGHBorder *));
      if ( phmdVS.phmd[j].leftBorderP == NULL ) {
	ABORT ( status, HIERARCHICALSEARCH_ENULL, HIERARCHICALSEARCH_MSGENULL );
      }  

      phmdVS.phmd[j].rightBorderP = (HOUGHBorder **)LALCalloc(1,maxNBorders*sizeof(HOUGHBorder *));
      if ( phmdVS.phmd[j].rightBorderP == NULL ) {
	ABORT ( status, HIERARCHICALSEARCH_ENULL, HIERARCHICALSEARCH_MSGENULL );
      }  

      phmdVS.phmd[j].ySide = ySide;
      phmdVS.phmd[j].firstColumn = NULL;
      phmdVS.phmd[j].firstColumn = (UCHAR *)LALCalloc(1,ySide*sizeof(UCHAR));
      if ( phmdVS.phmd[j].firstColumn == NULL ) {
	ABORT ( status, HIERARCHICALSEARCH_ENULL, HIERARCHICALSEARCH_MSGENULL );
      }  
    }
    
    /*------------------- create all the LUTs at fBin ---------------------*/  
    for (j=0; j < (UINT4)nStacks; j++){  /* create all the LUTs */
      parDem.veloC.x = vel->data[3*j];
      parDem.veloC.y = vel->data[3*j + 1];
      parDem.veloC.z = vel->data[3*j + 2];      
      parDem.positC.x = pos->data[3*j];
      parDem.positC.y = pos->data[3*j + 1];
      parDem.positC.z = pos->data[3*j + 2];
      parDem.timeDiff = timeDiffV->data[j];

      /* calculate parameters needed for buiding the LUT */
      TRY( LALHOUGHParamPLUT( status->statusPtr, &parLut, &parSize, &parDem), status);

      /* build the LUT */
      TRY( LALHOUGHConstructPLUT( status->statusPtr, &(lutV.lut[j]), &patch, &parLut ), status);


      /* for debugging
	 fprintf(stdout,"%d\n", lutV.lut[j].nBin); 
      */
    

      /* for debugging */
      if ( uvar_dumpLUT) {
	TRY( DumpLUT2file( status->statusPtr, &(lutV.lut[j]), &patch, params->outBaseName, j), status);	
      }
    }
    

    
    /*--------- build the set of  PHMD centered around fBin -------------*/     
    phmdVS.fBinMin = fBin - phmdVS.nfSize/2;
    TRY( LALHOUGHConstructSpacePHMD(status->statusPtr, &phmdVS, pgV, &lutV), status );
    TRY( LALHOUGHWeighSpacePHMD(status->statusPtr, &phmdVS, params->weightsV), status);
    
    /*-------------- initializing the Total Hough map space ------------*/   
    ht.xSide = xSide;
    ht.ySide = ySide;
    ht.skyPatch.alpha = alpha;
    ht.skyPatch.delta = delta;
    ht.mObsCoh = nStacks;
    ht.deltaF = deltaF;
    ht.spinDem.data[0] = fdot;
    ht.patchSizeX = patchSizeX;
    ht.patchSizeY = patchSizeY;
    ht.dFdot.data[0] = dfdot;
    ht.map   = NULL;
    ht.map   = (HoughTT *)LALCalloc(1,xSide*ySide*sizeof(HoughTT));
    if ( ht.map == NULL ) {
      ABORT ( status, HIERARCHICALSEARCH_ENULL, HIERARCHICALSEARCH_MSGENULL );
    }  

    TRY( LALHOUGHInitializeHT( status->statusPtr, &ht, &patch), status); /*not needed */
    
    /*  Search frequency interval possible using the same LUTs */
    fBinSearch = fBin;
    fBinSearchMax = fBin + parSize.nFreqValid - 1;
     
    /* Study all possible frequencies with one set of LUT */    
    while ( (fBinSearch <= fBinFin) && (fBinSearch < fBinSearchMax) )  { 

      /* finally we can construct the hough maps and select candidates */
      {
	INT4   n, nfdotBy2;

	nfdotBy2 = nfdot/2;
	ht.f0Bin = fBinSearch;

	/*loop over all values of residual spindown */
	/* check limits of loop */
	for( n = -nfdotBy2; n <= nfdotBy2 ; n++ ){ 

	  ht.spinRes.data[0] =  n*dfdot; 
	  
	  for (j=0; j < (UINT4)nStacks; j++) {
	    freqInd.data[j] = fBinSearch + floor( (REAL4)(timeDiffV->data[j]*n*dfdot/deltaF) + 0.5f);
	  }

	  TRY( LALHOUGHConstructHMT_W(status->statusPtr, &ht, &freqInd, &phmdVS),status );

	  /* get candidates */
	  if ( params->useToplist ) {
	    TRY(GetHoughCandidates_toplist( status->statusPtr, houghToplist, &ht, &patch, &parDem), status);
	  }
	  else {
	    TRY(GetHoughCandidates_threshold( status->statusPtr, out, &ht, &patch, &parDem, params->threshold), status);
	  }

	  /* calculate statistics and histogram */
	  if ( uvar_printStats && (fpStats != NULL) ) {
	    TRY( LALHoughStatistics ( status->statusPtr, &stats, &ht), status );
	    TRY( LALStereo2SkyLocation ( status->statusPtr, &sourceLocation, 
					stats.maxIndex[0], stats.maxIndex[1], 
					&patch, &parDem), status);

	    fprintf(fpStats, "%d %f %f %f %f %f %f %f %g \n", iHmap, sourceLocation.alpha, sourceLocation.delta,
		    (REAL4)stats.maxCount, (REAL4)stats.minCount, (REAL4)stats.avgCount, (REAL4)stats.stdDev,
		    fBinSearch*deltaF,  ht.spinRes.data[0] );

	    TRY( LALHoughHistogram ( status->statusPtr, &hist, &ht), status);
	    for(j=0; j< histTotal.length; ++j) 
	      histTotal.data[j]+=hist.data[j]; 
	  }
	  
	  /* print hough map */
	  if ( uvar_printMaps ) {
	    TRY( PrintHmap2file( status->statusPtr, &ht, params->outBaseName, iHmap), status);
	  }
	  
	  /* increment hough map index */ 	  
	  ++iHmap;
	  
	} /* end loop over spindown trajectories */

      } /* end of block for calculating total hough maps */
      

      /*------ shift the search freq. & PHMD structure 1 freq.bin -------*/
      ++fBinSearch;
      TRY( LALHOUGHupdateSpacePHMDup(status->statusPtr, &phmdVS, pgV, &lutV), status );
      TRY( LALHOUGHWeighSpacePHMD(status->statusPtr, &phmdVS, params->weightsV), status);      

    }   /* closing while loop over fBinSearch */

#ifdef OUTPUT_TIMING
    /* printf ("xside x yside = %d x %d = %d\n", parSize.xSide, parSize.ySide, parSize.xSide * parSize.ySide ); */
    nSkyRefine = parSize.xSide * parSize.ySide;
#endif
    
    fBin = fBinSearch;
    
    /*--------------  Free partial memory -----------------*/
    LALFree(patch.xCoor);
    LALFree(patch.yCoor);
    LALFree(ht.map);

    for (j=0; j<lutV.length ; ++j){
      for (i=0; i<maxNBorders; ++i){
	LALFree( lutV.lut[j].border[i].xPixel);
      }
      LALFree( lutV.lut[j].border);
      LALFree( lutV.lut[j].bin);
    }
    for(j=0; j<phmdVS.length * phmdVS.nfSize; ++j){
      LALFree( phmdVS.phmd[j].leftBorderP);
      LALFree( phmdVS.phmd[j].rightBorderP);
      LALFree( phmdVS.phmd[j].firstColumn);
    }
    
  } /* closing first while */

  
  /* free remaining memory */
  LALFree(ht.spinRes.data);
  LALFree(ht.spinDem.data);
  LALFree(ht.dFdot.data);
  LALFree(lutV.lut);
  LALFree(phmdVS.phmd);
  LALFree(freqInd.data);
  LALFree(parDem.spin.data);

  TRY( LALDDestroyVector( status->statusPtr, &timeDiffV), status);

  /* copy toplist candidates to output structure if necessary */
  if ( params->useToplist ) {
    for ( k=0; k<houghToplist->elems; k++) {
      out->list[k] = *((SemiCohCandidate *)(toplist_elem(houghToplist, k)));
    }
    out->nCandidates = houghToplist->elems;
    free_toplist(&houghToplist);
  }

  if (uvar_printStats ) {
    
    /* print the histogram */
    TRY( PrintHoughHistogram(status->statusPtr, &histTotal, params->outBaseName), status);

    /* close stats file */
    LALFree(fileStats);
    fclose(fpStats);
    
    /* free histograms */
    LALFree(hist.data);
    LALFree(histTotal.data);
  }

  DETATCHSTATUSPTR (status);
  RETURN(status);

}

/** \brief Function for selecting frequency bins from a set of Fstatistic vectors
    \param FstatVect : sequence of Fstatistic vectors
    \param thr is a REAL8 threshold for selecting frequency bins
    \return pgV : a vector of peakgrams 

    Input is a vector of Fstatistic vectors.  It allocates memory 
    for the peakgrams based on the frequency span of the Fstatistic vectors
    and fills tyem up by setting a threshold on the Fstatistic.  Peakgram must be 
    deallocated outside the function.
*/
void FstatVectToPeakGram (LALStatus *status,
			  HOUGHPeakGramVector *pgV,
                          REAL4FrequencySeriesVector *FstatVect,
			  REAL4  thr)
{
  INT4 j, k;
  INT4 nStacks, nSearchBins, nPeaks;
  UCHAR *upg;  

  INITSTATUS( status, "FstatVectToPeakGram", rcsid );
  ATTATCHSTATUSPTR (status);

  if ( FstatVect == NULL ) {
    ABORT ( status, HIERARCHICALSEARCH_ENULL, HIERARCHICALSEARCH_MSGENULL );
  }  
  if ( FstatVect->length == 0 ) {
    ABORT ( status, HIERARCHICALSEARCH_EVAL, HIERARCHICALSEARCH_MSGEVAL );
  }  
  if ( FstatVect->data == NULL ) {
    ABORT ( status, HIERARCHICALSEARCH_ENULL, HIERARCHICALSEARCH_MSGENULL );
  }  


  nStacks = FstatVect->length;
  nSearchBins = FstatVect->data->data->length;


  /* first memory allocation */  
  pgV->length = nStacks;
  pgV->pg = (HOUGHPeakGram *)LALCalloc( 1, nStacks * sizeof(HOUGHPeakGram));
  if ( pgV->pg == NULL ) {
    ABORT ( status, HIERARCHICALSEARCH_ENULL, HIERARCHICALSEARCH_MSGENULL );
  }  

  upg = (UCHAR *)LALCalloc( 1, nSearchBins * sizeof(UCHAR));
  if ( upg == NULL ) {
    ABORT ( status, HIERARCHICALSEARCH_ENULL, HIERARCHICALSEARCH_MSGENULL );
  }  

  /* loop over each stack and set peakgram */
  for (k=0; k<nStacks; k++) {
    INT4 *pInt; /* temporary pointer */
    REAL4 *pV;  /* temporary pointer */
    REAL8 f0, deltaF;
    pV = FstatVect->data[k].data->data;

    /* loop over Fstat vector, count peaks, and set upg values */
    nPeaks = 0;
    for(j=0; j<nSearchBins; j++) {
      if (pV[j] > thr ) {
	nPeaks++;	
	upg[j] = 1; 
      }
      else
	upg[j] = 0;
    }

    /* fix length of peakgram and allocate memory appropriately */
    pgV->pg[k].length = nPeaks; 
    pgV->pg[k].peak = (INT4 *)LALCalloc( 1, nPeaks * sizeof(INT4)); 
    if ( pgV->pg[k].peak == NULL ) {
      ABORT ( status, HIERARCHICALSEARCH_ENULL, HIERARCHICALSEARCH_MSGENULL );
    }  


    /* fill up other peakgram parameters */
    pgV->pg[k].deltaF = FstatVect->data[k].deltaF;
    f0 = FstatVect->data[k].f0;
    deltaF = FstatVect->data[k].deltaF;
    pgV->pg[k].fBinIni = (UINT4)( f0/deltaF + 0.5);
    pgV->pg[k].fBinFin = pgV->pg[k].fBinIni + nSearchBins - 1;

    /* do loop again and fill peakgram vector */
    pInt = pgV->pg[k].peak;
    for (j=0; j<nSearchBins; j++) {
      if ( upg[j] == 1) {
	*pInt = j;
	pInt++;
      }
    }
  }

  /* free the UCHAR peakgram */
  LALFree(upg);

  DETATCHSTATUSPTR (status);
  RETURN(status);
}


/** \brief Breaks up input sft catalog into specified number of stacks

    Loops over elements of the catalog, assigns a bin index and
    allocates memory to the output catalog sequence appropriately.  If
    there are long gaps in the data, then some of the catalogs in the
    output catalog sequence may be of zero length. 
*/
void SetUpStacks(LALStatus *status, 
		 SFTCatalogSequence  *out, /**< Output catalog of sfts -- one for each stack */
		 REAL8 tStack,             /**< Output duration of each stack */
		 SFTCatalog  *in,          /**< Input sft catalog to be broken up into stacks (ordered in increasing time)*/
		 UINT4 nStacksMax )        /**< User specified number of stacks */
{
  UINT4 j, stackCounter, length;
  REAL8 tStart, thisTime;
  REAL8 Tsft;

  INITSTATUS( status, "SetUpStacks", rcsid );
  ATTATCHSTATUSPTR (status);

  /* check input parameters */
  ASSERT ( in != NULL, status, HIERARCHICALSEARCH_ENULL, HIERARCHICALSEARCH_MSGENULL );
  ASSERT ( in->length > 0, status, HIERARCHICALSEARCH_EVAL, HIERARCHICALSEARCH_MSGEVAL );
  ASSERT ( nStacksMax > 0, status, HIERARCHICALSEARCH_EVAL, HIERARCHICALSEARCH_MSGEVAL );
  ASSERT ( in != NULL, status, HIERARCHICALSEARCH_ENULL, HIERARCHICALSEARCH_MSGENULL );
  ASSERT ( tStack > 0, status, HIERARCHICALSEARCH_ENULL, HIERARCHICALSEARCH_MSGENULL );
  ASSERT ( out != NULL, status, HIERARCHICALSEARCH_ENULL, HIERARCHICALSEARCH_MSGENULL );

  /* set memory of output catalog sequence to maximum possible length */
  out->length = nStacksMax;
  out->data = (SFTCatalog *)LALCalloc( 1, nStacksMax * sizeof(SFTCatalog));
  if ( out->data == NULL ) {
    ABORT ( status, HIERARCHICALSEARCH_ENULL, HIERARCHICALSEARCH_MSGENULL );
  }  

  
  Tsft = 1.0 / in->data[0].header.deltaF;

  /* get first sft timestamp */
  /* tStart will be start time of a given stack. 
     This initializes tStart to the first sft time stamp as this will 
     be the start time of the first stack */
  tStart = XLALGPSGetREAL8(&(in->data[0].header.epoch));

  /* loop over the sfts */
  stackCounter = 0; 
  for( j = 0; j < in->length; j++) 
    {
      /* thisTime is current sft timestamp */
      thisTime = XLALGPSGetREAL8(&(in->data[j].header.epoch));

      /* if sft lies in stack duration then add 
	 this sft to the stack. Otherwise move 
	 on to the next stack */
      if ( (thisTime - tStart + Tsft <= tStack) ) 
	{
	  out->data[stackCounter].length += 1;    
	  
	  length = out->data[stackCounter].length;
	  
	  /* realloc to increase length of catalog */    
	  out->data[stackCounter].data = (SFTDescriptor *)LALRealloc( out->data[stackCounter].data, length * sizeof(SFTDescriptor));
	  if ( out->data[stackCounter].data == NULL ) {
	    ABORT ( status, HIERARCHICALSEARCH_ENULL, HIERARCHICALSEARCH_MSGENULL );
	  }  

	  out->data[stackCounter].data[length - 1] = in->data[j];   
	}    
      else /* move onto the next stack */
	{ 
	  if ( stackCounter + 1 == nStacksMax )
	    break;
	  
	  stackCounter++;
	  
	  /* reset start time of stack */
          tStart = XLALGPSGetREAL8(&(in->data[j].header.epoch));

	  /* realloc to increase length of catalog and copy data */    
	  out->data[stackCounter].length = 1;    /* first entry in new stack */
	  out->data[stackCounter].data = (SFTDescriptor *)LALRealloc( out->data[stackCounter].data, sizeof(SFTDescriptor));
	  if ( out->data[stackCounter].data == NULL ) {
	    ABORT ( status, HIERARCHICALSEARCH_ENULL, HIERARCHICALSEARCH_MSGENULL );
	  }  

	  out->data[stackCounter].data[0] = in->data[j];   
	} /* if new stack */
      
    } /* loop over sfts */

  /* realloc catalog sequence length to actual number of stacks */
  out->length = stackCounter + 1;
  out->data = (SFTCatalog *)LALRealloc( out->data, (stackCounter+1) * sizeof(SFTCatalog) );
  if ( out->data == NULL ) {
    ABORT ( status, HIERARCHICALSEARCH_ENULL, HIERARCHICALSEARCH_MSGENULL );
  }  
  
  DETATCHSTATUSPTR (status);
  RETURN(status);

} /* SetUpStacks() */


/** Print single Hough map to a specified output file */
void PrintHmap2file(LALStatus *status,
		    HOUGHMapTotal *ht, 
		    CHAR *fnameOut, 
		    INT4 iHmap)
{
  FILE  *fp=NULL;   /* Output file */
  CHAR filename[256], filenumber[16]; 
  INT4  k, i ;
  UINT2 xSide, ySide;
  
  INITSTATUS( status, "PrintHmap2file", rcsid );
  ATTATCHSTATUSPTR (status);

  strcpy(  filename, fnameOut);
  sprintf( filenumber, ".%06d",iHmap); 
  strcat(  filename, filenumber);

  fp=fopen(filename,"wb");  
  ASSERT ( fp != NULL, status, HIERARCHICALSEARCH_EFILE, HIERARCHICALSEARCH_MSGEFILE );

  ySide= ht->ySide;
  xSide= ht->xSide;

  for(k=ySide-1; k>=0; --k){
    for(i=0;i<xSide;++i){
      fprintf( fp ," %f", ht->map[k*xSide +i]);
      fflush( fp );
    }
    fprintf( fp ," \n");
    fflush( fp );
  }

  fclose( fp );  
 
  DETATCHSTATUSPTR (status);
  RETURN(status);
}



/** Print single Hough map to a specified output file */
void DumpLUT2file(LALStatus       *status,
		  HOUGHptfLUT     *lut,
		  HOUGHPatchGrid  *patch,
		  CHAR            *basename,
		  INT4            ind)
{

  FILE  *fp=NULL;
  CHAR filename[256], filenumber[16]; 
  INT4  j, i;
  UINT4 k;
  INT8  f0Bin;
  UINT2 xSide, ySide, maxNBins, maxNBorders;

  HOUGHPeakGram  pg;
  HOUGHphmd      phmd;
  HOUGHMapDeriv  hd;
  HOUGHMapTotal  ht;
  
  INITSTATUS( status, "DumpLUT2file", rcsid );
  ATTATCHSTATUSPTR (status);

  strcpy(  filename, basename);
  strcat(  filename, ".lut");
  sprintf( filenumber, ".%06d",ind); 
  strcat(  filename, filenumber);

  fp=fopen(filename,"w");  
  ASSERT ( fp != NULL, status, HIERARCHICALSEARCH_EFILE, HIERARCHICALSEARCH_MSGEFILE );
 
  maxNBins = lut->maxNBins;
  maxNBorders = lut->maxNBorders;
  f0Bin = lut->f0Bin;

  xSide = patch->xSide;
  ySide = patch->ySide;

  pg.deltaF = lut->deltaF;
  pg.fBinIni = f0Bin - maxNBins;
  pg.fBinFin = f0Bin + 5*maxNBins;
  pg.length = maxNBins;
  pg.peak = NULL;
  pg.peak = (INT4 *)LALCalloc(1, pg.length*sizeof(INT4));

  phmd.fBin = f0Bin;
  phmd.maxNBorders = maxNBorders;	 
  phmd.leftBorderP = (HOUGHBorder **)LALMalloc(maxNBorders*sizeof(HOUGHBorder *));
  phmd.rightBorderP =  (HOUGHBorder **)LALMalloc(maxNBorders*sizeof(HOUGHBorder *));

  phmd.ySide = ySide;
  phmd.firstColumn = NULL;
  phmd.firstColumn = (UCHAR *)LALMalloc(ySide*sizeof(UCHAR));
  
  ht.xSide = xSide;
  ht.ySide = ySide;
  ht.map   = (HoughTT *)LALMalloc(xSide*ySide*sizeof(HoughTT));
  
  hd.xSide = xSide;
  hd.ySide = ySide;
  hd.map   = (HoughDT *)LALMalloc((xSide+1)*ySide*sizeof(HoughDT));

  /* construct a fake peakgram to print all borders
     -- peakgram should be 1,0,1,0,1,0.... */
  for (k = 0; k < pg.length; ++k){  
    pg.peak[k] = 2*k;  
  }
  
  TRY( LALHOUGHPeak2PHMD(status->statusPtr, &phmd, lut, &pg ), status );
 
  TRY( LALHOUGHInitializeHT(status->statusPtr, &ht, patch ), status ); 

  TRY( LALHOUGHInitializeHD(status->statusPtr, &hd), status ); 

  TRY( LALHOUGHAddPHMD2HD(status->statusPtr, &hd, &phmd ), status );

  TRY( LALHOUGHIntegrHD2HT(status->statusPtr, &ht, &hd ), status ); 
 
  for(j = ySide-1; j >= 0;  --j){
    for(i = 0; i < xSide; ++i){
      fprintf(fp ," %f", ht.map[j*xSide +i]);
      fflush(fp);
    }
    fprintf(fp," \n");
    fflush(fp);
  }
  
  LALFree(pg.peak);
      
  LALFree(phmd.leftBorderP);
  LALFree(phmd.rightBorderP);
  LALFree(phmd.firstColumn);
  
  LALFree(ht.map);
  LALFree(hd.map);

  fclose(fp);  
 
  DETATCHSTATUSPTR (status);
  RETURN(status);
}



/** Get Hough candidates as a toplist */
void GetHoughCandidates_toplist(LALStatus *status,
				toplist_t *list,
				HOUGHMapTotal *ht,
				HOUGHPatchGrid  *patch,
				HOUGHDemodPar   *parDem)
{
  REAL8UnitPolarCoor sourceLocation;
  REAL8 deltaF, f0, fdot, dFdot, patchSizeX, patchSizeY;
  INT8 f0Bin;  
  INT4 i,j, xSide, ySide;
  SemiCohCandidate thisCandidate;

  INITSTATUS( status, "GetHoughCandidates_toplist", rcsid );
  ATTATCHSTATUSPTR (status);

  deltaF = ht->deltaF;
  f0Bin = ht->f0Bin;
  f0 = f0Bin * deltaF;

  fdot = ht->spinDem.data[0] + ht->spinRes.data[0];
  dFdot = ht->dFdot.data[0];

  xSide = ht->xSide;
  ySide = ht->ySide;
  patchSizeX = ht->patchSizeX;
  patchSizeY = ht->patchSizeY;

  thisCandidate.freq =  f0;
  thisCandidate.dFreq = deltaF;
  thisCandidate.fdot = fdot;
  thisCandidate.dFdot = dFdot;
  thisCandidate.dAlpha = patchSizeX / ((REAL8)xSide);
  thisCandidate.dDelta = patchSizeY / ((REAL8)ySide);  

  for (i = 0; i < ySide; i++)
    {
      for (j = 0; j < xSide; j++)
	{ 

	  /* get sky location of pixel */
	  TRY( LALStereo2SkyLocation (status->statusPtr, &sourceLocation, 
				      j, i, patch, parDem), status);
	  
	  thisCandidate.alpha = sourceLocation.alpha;
	  thisCandidate.delta = sourceLocation.delta;
	  thisCandidate.significance =  ht->map[i*xSide + j];

	  insert_into_toplist(list, &thisCandidate);
	  
	} /* end loop over xSide */

    } /* end loop over ySide */

  DETATCHSTATUSPTR (status);
  RETURN(status);

} /* end hough toplist selection */



/** Get Hough candidates as a toplist using a fixed threshold*/
void GetHoughCandidates_threshold(LALStatus            *status,
				  SemiCohCandidateList *out,
				  HOUGHMapTotal        *ht,
				  HOUGHPatchGrid       *patch,
				  HOUGHDemodPar        *parDem,
				  REAL8                threshold)
{
  REAL8UnitPolarCoor sourceLocation, sourceLocationBest;
  REAL8 deltaF, f0, fdot, dFdot, patchSizeX, patchSizeY;
  INT8 f0Bin;  
  INT4 i,j, xSide, ySide, numCandidates;
  SemiCohCandidate thisCandidate;
  UINT2 criteria=1;

  INITSTATUS( status, "GetHoughCandidates_threshold", rcsid );
  ATTATCHSTATUSPTR (status);


  ASSERT ( out != NULL, status, HIERARCHICALSEARCH_ENULL, HIERARCHICALSEARCH_MSGENULL );
  ASSERT ( out->length > 0, status, HIERARCHICALSEARCH_EVAL, HIERARCHICALSEARCH_MSGEVAL );
  ASSERT ( out->list != NULL, status, HIERARCHICALSEARCH_ENULL, HIERARCHICALSEARCH_MSGENULL );

  ASSERT ( ht != NULL, status, HIERARCHICALSEARCH_ENULL, HIERARCHICALSEARCH_MSGENULL );
  ASSERT ( patch != NULL, status, HIERARCHICALSEARCH_ENULL, HIERARCHICALSEARCH_MSGENULL );
  ASSERT ( parDem != NULL, status, HIERARCHICALSEARCH_ENULL, HIERARCHICALSEARCH_MSGENULL );
  ASSERT ( threshold > 0, status, HIERARCHICALSEARCH_EVAL, HIERARCHICALSEARCH_MSGEVAL );

  deltaF = ht->deltaF;
  f0Bin = ht->f0Bin;
  f0 = f0Bin * deltaF;

  fdot = ht->spinDem.data[0] + ht->spinRes.data[0];
  dFdot = ht->dFdot.data[0];

  xSide = ht->xSide;
  ySide = ht->ySide;
  patchSizeX = ht->patchSizeX;
  patchSizeY = ht->patchSizeY;

  numCandidates = out->nCandidates;


  /* choose local max and threshold crossing */
  if (criteria == 0) {

    thisCandidate.freq =  f0;
    thisCandidate.dFreq = deltaF;
    thisCandidate.fdot = fdot;
    thisCandidate.dFdot = dFdot;
    thisCandidate.dAlpha = 3.0 * patchSizeX / ((REAL8)xSide);
    thisCandidate.dDelta = 3.0 * patchSizeY / ((REAL8)ySide);  

    
    for (i = 1; i < ySide-1; i++)
      {
	for (j = 1; j < xSide-1; j++)
	  { 

	    BOOLEAN isLocalMax = TRUE;
	    
	    thisCandidate.significance =  ht->map[i*xSide + j];
	    
	    /* check if this is a local maximum */
	    isLocalMax = (thisCandidate.significance > ht->map[i*xSide + j - 1]) 
	      && (thisCandidate.significance > ht->map[i*xSide + j + 1]) 
	      && (thisCandidate.significance > ht->map[(i+1)*xSide + j]) 
	      && (thisCandidate.significance > ht->map[(i-1)*xSide + j])
	      && (thisCandidate.significance > ht->map[(i-1)*xSide + j - 1])
	      && (thisCandidate.significance > ht->map[(i-1)*xSide + j + 1])
	      && (thisCandidate.significance > ht->map[(i+1)*xSide + j - 1])
	      && (thisCandidate.significance > ht->map[(i+1)*xSide + j + 1]);
	    
	    /* realloc list if necessary */
	    if (numCandidates >= out->length) {
	      out->length += BLOCKSIZE_REALLOC;
	      out->list = (SemiCohCandidate *)LALRealloc( out->list, out->length * sizeof(SemiCohCandidate));
	      LogPrintf(LOG_DETAIL, "Need to realloc Hough candidate list to %d entries\n", out->length);
	    } /* need a safeguard to ensure that the reallocs don't happen too often */
	    
	    /* add to list if candidate exceeds threshold and there is enough space in list */
	    if( ((REAL8)thisCandidate.significance > threshold) && (numCandidates < out->length) && isLocalMax) {
	      /* get sky location of pixel */
	      
	      TRY( LALStereo2SkyLocation (status->statusPtr, &sourceLocation, 
					  j, i, patch, parDem), status);
	      
	      /* the above function uses atan2() which returns alpha in
		 the range [-pi,pi] => add pi to it */
	      thisCandidate.alpha = sourceLocation.alpha;
	      thisCandidate.delta = sourceLocation.delta;
	      
	      out->list[numCandidates] = thisCandidate;
	      numCandidates++;
	      out->nCandidates = numCandidates;
	    }
	    
	    
	  } /* end loop over xSide */
	
      } /* end loop over ySide */
    
  } /* local maximum criteria for candidate selection */


  /* choose global maximum */
  if ( criteria == 1) {

    REAL8 currentMax;
    INT4 jMax, iMax;
    REAL8 meanSig, varianceSig;

    currentMax = 0.0;
    jMax = iMax = 0;

    /* loop over hough map to get location of max */
    for (i = 0; i < ySide; i++)
      {
	for (j = 0; j < xSide; j++)
	  { 
	    
	    if ( ht->map[i*xSide + j] > currentMax ) {
	      currentMax = ht->map[i*xSide + j];
	      jMax = j;
	      iMax = i;
	    }	    
	    
	  } /* end loop over xSide */
	
      } /* end loop over ySide */


    thisCandidate.significance =  ht->map[iMax*xSide + jMax];
    
    thisCandidate.freq =  f0;
    thisCandidate.dFreq = deltaF;
    thisCandidate.fdot = fdot;
    thisCandidate.dFdot = dFdot;
    thisCandidate.dAlpha = 3.0 * patchSizeX / ((REAL8)xSide);
    thisCandidate.dDelta = 3.0 * patchSizeY / ((REAL8)ySide);  

    TRY( LALStereo2SkyLocation (status->statusPtr, &sourceLocationBest, 
				jMax, iMax, patch, parDem), status);

    thisCandidate.alphaBest = sourceLocationBest.alpha;
    thisCandidate.deltaBest = sourceLocationBest.delta;
    
    TRY( LALHoughmapMeanVariance( status->statusPtr, &meanSig, &varianceSig, ht), status);
    thisCandidate.meanSig = meanSig;
    thisCandidate.varianceSig = varianceSig;
	    
    /* realloc list if necessary */
    if (numCandidates >= out->length) {
      out->length += BLOCKSIZE_REALLOC;
      out->list = (SemiCohCandidate *)LALRealloc( out->list, out->length * sizeof(SemiCohCandidate));
      LogPrintf(LOG_DETAIL, "Need to realloc Hough candidate list to %d entries\n", out->length);
    } /* need a safeguard to ensure that the reallocs don't happen too often */
    
    
    /* get sky location of pixel */
    
    /*     TRY( LALStereo2SkyLocation (status->statusPtr, &sourceLocation,  */
    /* 				jMax, iMax, patch, parDem), status); */
 
   /* the above function uses atan2() which returns alpha in
       the range [-pi,pi] => add pi to it */
    /* thisCandidate.alpha = sourceLocation.alpha + LAL_PI; */
    /* thisCandidate.delta = sourceLocation.delta; */
    
    /* return coordinates of hough map center only */    
    thisCandidate.alpha = parDem->skyPatch.alpha;
    thisCandidate.delta = parDem->skyPatch.delta;
    
    out->list[numCandidates] = thisCandidate;
    numCandidates++;
    out->nCandidates = numCandidates;    
  }

  DETATCHSTATUSPTR (status);
  RETURN(status);

} /* end hough threshold selection */





/** Print Hough candidates */
void PrintSemiCohCandidates(LALStatus *status,
			    SemiCohCandidateList *in,
			    FILE *fp,
			    LIGOTimeGPS refTime)
{
  INT4 k;
  PulsarSpins  fkdotIn, fkdotOut;

  INITSTATUS( status, "PrintSemiCohCandidates", rcsid );
  ATTATCHSTATUSPTR (status);

  INIT_MEM ( fkdotIn );
  INIT_MEM ( fkdotOut );
 
  for (k=0; k < in->nCandidates; k++) {
    /*     fprintf(fp, "%e %e %e %g %g %g %g %e %e\n", in->list[k].significance, in->list[k].freq,  */
    /* 	    in->list[k].dFreq, in->list[k].alpha, in->list[k].dAlpha, in->list[k].delta, in->list[k].dDelta, */
    /* 	    in->list[k].fdot, in->list[k].dFdot); */

    fkdotIn[0] = in->list[k].freq;
    fkdotIn[1] = in->list[k].fdot;

    TRY( LALExtrapolatePulsarSpins ( status->statusPtr, fkdotOut, refTime, fkdotIn, in->refTime), status);

    fprintf(fp, "%f %f %f %e %f\n", fkdotOut[0], in->list[k].alpha, in->list[k].delta, 
	    fkdotOut[1], in->list[k].significance);     
  }


  DETATCHSTATUSPTR (status);
  RETURN(status);
}


/** Print Fstat vectors */
  void PrintFstatVec (LALStatus *status,
		      REAL4FrequencySeries *in,
		      FILE                 *fp,
		      PulsarDopplerParams  *thisPoint,
		      LIGOTimeGPS          refTime,
		      INT4                 stackIndex)
{
  INT4 length, k;
  REAL8 f0, deltaF, alpha, delta;
  PulsarSpins fkdot;

  INITSTATUS( status, "PrintFstatVec", rcsid );
  ATTATCHSTATUSPTR (status);

  INIT_MEM(fkdot);

  fprintf(fp, "## Fstat values from stack %d (reftime -- %d %d)\n", stackIndex, refTime.gpsSeconds, refTime.gpsNanoSeconds);

  alpha = thisPoint->Alpha;
  delta = thisPoint->Delta;
  fkdot[1] = thisPoint->fkdot[1];
  f0 = thisPoint->fkdot[0];

  length = in->data->length;
  deltaF = in->deltaF;

  for (k=0; k<length; k++)
    {
      fkdot[0] = f0 + k*deltaF;
		      
      /* propagate fkdot back to reference-time  */
      TRY ( LALExtrapolatePulsarSpins (status->statusPtr, fkdot, refTime, fkdot, thisPoint->refTime ), status );

      fprintf(fp, "%.13g %.7g %.7g %.5g %.6g\n", fkdot[0], alpha, delta, fkdot[1], 2*in->data->data[k]);
    }

  fprintf(fp, "\n");

  DETATCHSTATUSPTR (status);
  RETURN(status);

}



void GetFstatCandidates_toplist( LALStatus *status,
				 toplist_t *list,
				 REAL8FrequencySeries *in,
				 REAL8 alpha,
				 REAL8 delta,
				 REAL8 fdot)
{
  INT4 k, length, debug;
  REAL8 deltaF, f0;
  HoughFStatOutputEntry line;

  INITSTATUS( status, "GetFstatCandidates_toplist", rcsid );
  ATTATCHSTATUSPTR (status);

  /* fill up alpha, delta and fdot in fstatline */
  line.f1dot = fdot;
  line.Alpha = alpha;
  line.Delta = delta;

  length = in->data->length;
  deltaF = in->deltaF;
  f0 = in->f0;

  /* loop over Fstat vector and fill up toplist */
  for ( k=0; k<length; k++)
    {
      
      line.HoughFStat = in->data->data[k];
      line.Freq = f0 + k*deltaF;
      
      debug = insert_into_houghFStat_toplist( list, line);

    }

  DETATCHSTATUSPTR (status);
  RETURN(status);
}


/** Print hough histogram to a file */
void PrintHoughHistogram( LALStatus *status,
			  UINT8Vector *hist, 
			  CHAR *fnameOut)
{

  FILE  *fp=NULL;   /* Output file */
  char filename[256];
  UINT4  i ;
 
  INITSTATUS( status, "PrintHoughHistogram", rcsid );
  ATTATCHSTATUSPTR (status);

  strcpy(  filename, fnameOut);
  strcat(  filename, "histo");
  if ( !(fp=fopen(filename,"w")))
    {
      fprintf(stderr, "Unable to open file '%s' for writing\n", filename);
      exit(1);
    }

  for (i=0; i < hist->length; i++)
    fprintf(fp,"%d  %" LAL_UINT8_FORMAT "\n", i, hist->data[i]);
  
  fclose( fp );  
  
  DETATCHSTATUSPTR (status);
  RETURN(status);

}


/** Print some sft catalog info */
void PrintCatalogInfo( LALStatus  *status,
		       const SFTCatalog *catalog, 
		       FILE *fp)
{

  INT4 nSFT;
  LIGOTimeGPS start, end;
 
  INITSTATUS( status, "PrintCatalogInfo", rcsid );
  ATTATCHSTATUSPTR (status);

  ASSERT ( fp != NULL, status, HIERARCHICALSEARCH_EFILE, HIERARCHICALSEARCH_MSGEFILE );
  ASSERT ( catalog != NULL, status, HIERARCHICALSEARCH_ENULL, HIERARCHICALSEARCH_MSGENULL );

  nSFT = catalog->length;
  start = catalog->data[0].header.epoch;
  end = catalog->data[nSFT-1].header.epoch;

  fprintf(fp, "## Number of SFTs: %d\n", nSFT);
  fprintf(fp, "## First SFT timestamp: %d %d\n", start.gpsSeconds, start.gpsNanoSeconds);  
  fprintf(fp, "## Last SFT timestamp: %d %d\n", end.gpsSeconds, end.gpsNanoSeconds);    

  DETATCHSTATUSPTR (status);
  RETURN(status);

}



/** Print some stack info from sft catalog sequence*/
void PrintStackInfo( LALStatus  *status,
		     const SFTCatalogSequence *catalogSeq, 
		     FILE *fp)
{

  INT4 nStacks, k;
 
  INITSTATUS( status, "PrintStackInfo", rcsid );
  ATTATCHSTATUSPTR (status);

  ASSERT ( fp != NULL, status, HIERARCHICALSEARCH_EFILE, HIERARCHICALSEARCH_MSGEFILE );
  ASSERT ( catalogSeq != NULL, status, HIERARCHICALSEARCH_ENULL, HIERARCHICALSEARCH_MSGENULL );
  ASSERT ( catalogSeq->length > 0, status, HIERARCHICALSEARCH_EVAL, HIERARCHICALSEARCH_MSGEVAL );
  ASSERT ( catalogSeq->data != NULL, status, HIERARCHICALSEARCH_ENULL, HIERARCHICALSEARCH_MSGENULL );

  nStacks = catalogSeq->length;
  fprintf(fp, "## Number of stacks: %d\n", nStacks);
  
  for ( k = 0; k < nStacks; k++) {
    fprintf(fp, "## Stack No. %d : \n", k+1);
    TRY ( PrintCatalogInfo( status->statusPtr, catalogSeq->data + k, fp), status);
  }

  fprintf(fp, "\n\n");

  DETATCHSTATUSPTR (status);
  RETURN(status);

}


/** Read checkpointing file 
    This does not (yet) check any consistency of 
    the existing results file */
void GetChkPointIndex( LALStatus *status,
		       INT4 *loopindex, 
		       const CHAR *fnameChkPoint)
{

  FILE  *fp=NULL;
  UINT4 tmpIndex;
  CHAR lastnewline='\0';
 
  INITSTATUS( status, "GetChkPointIndex", rcsid );
  ATTATCHSTATUSPTR (status);

  /* if something goes wrong later then lopindex will be 0 */
  *loopindex = 0;

  /* try to open checkpoint file */
  if (!(fp = fopen(fnameChkPoint, "rb"))) 
    {
      if ( lalDebugLevel )
	fprintf (stdout, "Checkpoint-file '%s' not found.\n", fnameChkPoint);

      DETATCHSTATUSPTR (status);
      RETURN(status);
    }

  /* if we are here then checkpoint file has been found */
  if ( lalDebugLevel )
    fprintf ( stdout, "Found checkpoint-file '%s' \n", fnameChkPoint);

  /* check the checkpointfile -- it should just have one integer 
     and a DONE on the next line */
  if ( ( 2 != fscanf (fp, "%" LAL_UINT4_FORMAT "\nDONE%c", &tmpIndex, &lastnewline) ) || ( lastnewline!='\n' ) ) 
    {
      fprintf ( stdout, "Failed to read checkpoint index from '%s'!\n", fnameChkPoint);
      fclose(fp);

      DETATCHSTATUSPTR (status);
      RETURN(status);
    }
  
  /* everything seems ok -- set loop index */
  *loopindex = tmpIndex;

  fclose( fp );  
  
  DETATCHSTATUSPTR (status);
  RETURN(status);

}

/** Calculate average velocity and position of detector network during each 
    stack */
void GetStackVelPos( LALStatus *status,
		     REAL8VectorSequence **velStack,
		     REAL8VectorSequence **posStack,
		     MultiDetectorStateSeriesSequence *stackMultiDetStates)
{
  UINT4 k, j, m, nStacks;
  INT4 counter, numifo;
  CreateVectorSequenceIn createPar;
  
  INITSTATUS( status, "GetStackVelPos", rcsid );
  ATTATCHSTATUSPTR (status);

  
  ASSERT ( stackMultiDetStates != NULL, status, HIERARCHICALSEARCH_ENULL, HIERARCHICALSEARCH_MSGENULL );
  ASSERT ( stackMultiDetStates->length > 0, status, HIERARCHICALSEARCH_EVAL, HIERARCHICALSEARCH_MSGEVAL );
  ASSERT ( stackMultiDetStates->data != NULL, status, HIERARCHICALSEARCH_ENULL, HIERARCHICALSEARCH_MSGENULL );
  ASSERT ( velStack != NULL, status, HIERARCHICALSEARCH_ENULL, HIERARCHICALSEARCH_MSGENULL );
  ASSERT ( posStack != NULL, status, HIERARCHICALSEARCH_ENULL, HIERARCHICALSEARCH_MSGENULL );

  nStacks = stackMultiDetStates->length;

  /* create velocity and position vectors */
  createPar.length = nStacks; /* number of vectors */
  createPar.vectorLength = 3; /* length of each vector */
  TRY( LALDCreateVectorSequence ( status->statusPtr,  velStack, &createPar), status);
  TRY( LALDCreateVectorSequence ( status->statusPtr,  posStack, &createPar), status);
  
  
  /* calculate detector velocity and position for each stack*/
  /* which detector?  -- think carefully about this! */
  /* Since only the sfts are associated with a detector, the cleanest
     solution (unless something better comes up) seems to be to
     average the velocities and positions of the ifo within the sft
     time intervals in each stack.  Thus, for the purposes of the
     velocity and position calculation, we can view the sfts as coming
     from the a single hypothetical ifo which is moving in a strange
     way */

  for (k = 0; k < nStacks; k++)
    {
      counter=0;
      numifo = stackMultiDetStates->data[k]->length;

      /* initialize velocities and positions */
      velStack[0]->data[3*k] = 0;
      velStack[0]->data[3*k+1] = 0;
      velStack[0]->data[3*k+2] = 0;

      posStack[0]->data[3*k] = 0;
      posStack[0]->data[3*k+1] = 0;
      posStack[0]->data[3*k+2] = 0;

      for ( j = 0; (INT4)j < numifo; j++)
	{
	  INT4 numsft = stackMultiDetStates->data[k]->data[j]->length;
	  for ( m = 0; (INT4)m < numsft; m++) 
	    {
	      /* sum velocity components */
	      velStack[0]->data[3*k] += stackMultiDetStates->data[k]->data[j]->data[m].vDetector[0];
	      velStack[0]->data[3*k+1] += stackMultiDetStates->data[k]->data[j]->data[m].vDetector[1];
	      velStack[0]->data[3*k+2] += stackMultiDetStates->data[k]->data[j]->data[m].vDetector[2];
	      /* sum position components */
	      posStack[0]->data[3*k] += stackMultiDetStates->data[k]->data[j]->data[m].rDetector[0];
	      posStack[0]->data[3*k+1] += stackMultiDetStates->data[k]->data[j]->data[m].rDetector[1];
	      posStack[0]->data[3*k+2] += stackMultiDetStates->data[k]->data[j]->data[m].rDetector[2];

	      counter++;

	    } /* loop over sfts for this ifo */

	} /* loop over ifos in stack */

      /* divide by 'counter' to get average */
      velStack[0]->data[3*k] /= counter;
      velStack[0]->data[3*k+1] /= counter;
      velStack[0]->data[3*k+2] /= counter;

      posStack[0]->data[3*k] /= counter;
      posStack[0]->data[3*k+1] /= counter;
      posStack[0]->data[3*k+2] /= counter;

    } /* loop over stacks -- end velocity and position calculation */

  DETATCHSTATUSPTR (status);
  RETURN(status);

}


/** Calculate noise weight for each stack*/
void ComputeStackNoiseWeights( LALStatus *status,
			       REAL8Vector **out,
			       MultiNoiseWeightsSequence *in )
{
  
  INT4 nStacks, k, j, i, numifo, numsft;
  REAL8Vector *weightsVec=NULL;
  MultiNoiseWeights *multNoiseWts;


  INITSTATUS( status, "", rcsid );
  ATTATCHSTATUSPTR (status);

  ASSERT ( in != NULL, status, HIERARCHICALSEARCH_ENULL, HIERARCHICALSEARCH_MSGENULL );
  ASSERT ( in->length > 0, status, HIERARCHICALSEARCH_EVAL, HIERARCHICALSEARCH_MSGEVAL );
  ASSERT ( in->data != NULL, status, HIERARCHICALSEARCH_ENULL, HIERARCHICALSEARCH_MSGENULL );  

  ASSERT ( out != NULL, status, HIERARCHICALSEARCH_ENULL, HIERARCHICALSEARCH_MSGENULL );
  ASSERT ( *out == NULL, status, HIERARCHICALSEARCH_ENONULL, HIERARCHICALSEARCH_MSGENONULL );

  nStacks = in->length;

  TRY( LALDCreateVector( status->statusPtr, &weightsVec, nStacks), status);
  

  for (k=0; k<nStacks; k++) {

    multNoiseWts = in->data[k];
    ASSERT ( multNoiseWts != NULL, status, HIERARCHICALSEARCH_ENULL, HIERARCHICALSEARCH_MSGENULL );  

    numifo = multNoiseWts->length;
    ASSERT ( numifo > 0, status, HIERARCHICALSEARCH_EVAL, HIERARCHICALSEARCH_MSGEVAL );  

    /* initialize */
    weightsVec->data[k] = 0;    

    for ( j = 0; j < numifo; j++) {

      numsft = multNoiseWts->data[j]->length;

      for ( i = 0; i < numsft; i++) {

	weightsVec->data[k] += multNoiseWts->data[j]->data[i]; 

      } /* loop over sfts */

    }/* loop over ifos in stack */
    
  } /* loop over stacks*/ 


  LAL_CALL( LALHOUGHNormalizeWeights( status->statusPtr, weightsVec), status);

  *out = weightsVec;

  DETATCHSTATUSPTR (status);
  RETURN(status);

}




/** Calculate noise and AM weight for each stack for a given sky position*/
void ComputeStackNoiseAndAMWeights( LALStatus *status,
				    REAL8Vector *out,
				    MultiNoiseWeightsSequence *inNoise,
				    MultiDetectorStateSeriesSequence *inDetStates,
				    SkyPosition skypos)
{
  
  UINT4 nStacks, iStack, iIFO, iSFT, numifo, numsft;
  REAL8 a, b, n;
  MultiNoiseWeights *multNoiseWts;
  MultiDetectorStateSeries *multDetStates;
  MultiAMCoeffs *multiAMcoef = NULL;

  INITSTATUS( status, "ComputeStackNoiseAndAMWeights", rcsid );
  ATTATCHSTATUSPTR (status);

  ASSERT ( inNoise != NULL, status, HIERARCHICALSEARCH_ENULL, HIERARCHICALSEARCH_MSGENULL );
  ASSERT ( inNoise->length > 0, status, HIERARCHICALSEARCH_EVAL, HIERARCHICALSEARCH_MSGEVAL );
  ASSERT ( inNoise->data != NULL, status, HIERARCHICALSEARCH_ENULL, HIERARCHICALSEARCH_MSGENULL );  

  nStacks = inNoise->length;

  ASSERT ( inDetStates != NULL, status, HIERARCHICALSEARCH_ENULL, HIERARCHICALSEARCH_MSGENULL );
  ASSERT ( inDetStates->length == nStacks, status, HIERARCHICALSEARCH_EVAL, HIERARCHICALSEARCH_MSGEVAL );
  ASSERT ( inDetStates->data != NULL, status, HIERARCHICALSEARCH_ENULL, HIERARCHICALSEARCH_MSGENULL );  

  ASSERT ( out != NULL, status, HIERARCHICALSEARCH_ENULL, HIERARCHICALSEARCH_MSGENULL );
  ASSERT ( out->length == nStacks, status, HIERARCHICALSEARCH_EVAL, HIERARCHICALSEARCH_MSGEVAL );
  ASSERT ( out->data != NULL, status, HIERARCHICALSEARCH_ENULL, HIERARCHICALSEARCH_MSGENULL );
  

  for (iStack=0; iStack<nStacks; iStack++) {

    multNoiseWts = inNoise->data[iStack];
    ASSERT ( multNoiseWts != NULL, status, HIERARCHICALSEARCH_ENULL, HIERARCHICALSEARCH_MSGENULL );  

    multDetStates = inDetStates->data[iStack];
    ASSERT ( multDetStates != NULL, status, HIERARCHICALSEARCH_ENULL, HIERARCHICALSEARCH_MSGENULL );  

    numifo = multNoiseWts->length;
    ASSERT ( numifo > 0, status, HIERARCHICALSEARCH_EVAL, HIERARCHICALSEARCH_MSGEVAL );  
    ASSERT ( multDetStates->length == numifo, status, HIERARCHICALSEARCH_EVAL, HIERARCHICALSEARCH_MSGEVAL );  

    /* initialize */
    out->data[iStack] = 0;    

    multiAMcoef = NULL;
    TRY ( LALGetMultiAMCoeffs ( status->statusPtr, &multiAMcoef, multDetStates, skypos), status);


    for ( iIFO = 0; iIFO < numifo; iIFO++) {

      numsft = multNoiseWts->data[iIFO]->length;
      ASSERT ( multDetStates->data[iIFO]->length == numsft, status, HIERARCHICALSEARCH_EVAL, HIERARCHICALSEARCH_MSGEVAL );  

      for ( iSFT = 0; iSFT < numsft; iSFT++) {

	a = multiAMcoef->data[iIFO]->a->data[iSFT];
	b = multiAMcoef->data[iIFO]->b->data[iSFT];    
	n =  multNoiseWts->data[iIFO]->data[iSFT]; 

	out->data[iStack] += (a*a + b*b)*n; 

      } /* loop over sfts */

    }/* loop over ifos in stack */
    
    XLALDestroyMultiAMCoeffs ( multiAMcoef );

  } /* loop over stacks*/ 


  TRY( LALHOUGHNormalizeWeights( status->statusPtr, out), status);

  DETATCHSTATUSPTR (status);
  RETURN(status);

}


/** Get SemiCoh candidates toplist */
void GetSemiCohToplist(LALStatus            *status,
		       toplist_t            *list,
		       SemiCohCandidateList *in,
		       REAL8                meanN,
		       REAL8                sigmaN)
{

  INT4 k, debug;
  HoughFStatOutputEntry line;

  INITSTATUS( status, "GetSemiCohToplist", rcsid );
  ATTATCHSTATUSPTR (status);

  ASSERT ( list != NULL, status, HIERARCHICALSEARCH_ENULL, HIERARCHICALSEARCH_MSGENULL );
  ASSERT ( in != NULL, status, HIERARCHICALSEARCH_ENULL, HIERARCHICALSEARCH_MSGENULL );
  ASSERT ( in->length >= in->nCandidates, status, HIERARCHICALSEARCH_EVAL, HIERARCHICALSEARCH_MSGEVAL );

  /* go through candidates and insert into toplist if necessary */
  for ( k = 0; k < in->nCandidates; k++) {

    line.Freq = in->list[k].freq;
    line.Alpha = in->list[k].alpha;
    line.Delta = in->list[k].delta;
    line.f1dot = in->list[k].fdot;
    line.HoughFStat = (in->list[k].significance - meanN)/sigmaN;

    line.AlphaBest = in->list[k].alphaBest;
    if ( line.AlphaBest < 0 ) {
      line.AlphaBest += LAL_TWOPI;
    }
    if ( line.AlphaBest > LAL_TWOPI ) {
      line.AlphaBest -= LAL_TWOPI;
    }

    line.DeltaBest = in->list[k].deltaBest;
    line.MeanSig = (in->list[k].meanSig - meanN) / sigmaN;
    line.VarianceSig = in->list[k].varianceSig / (sigmaN * sigmaN);

    debug = INSERT_INTO_HOUGHFSTAT_TOPLIST( list, line);

  }
  
  DETATCHSTATUSPTR (status);
  RETURN(status); 

} /* GetSemiCohToplist() */



/** Optimized calculation of Fstat overhead */
void ComputeNumExtraBins(LALStatus            *status,
			 SemiCoherentParams   *par,
			 REAL8                fdot,
			 REAL8                f0,
			 REAL8                deltaF)
{ 

  UINT4 i, j, nStacks, extraBins2, tmpExtraBins2; 
  HOUGHptfLUT  lut;
  HOUGHDemodPar parDem; 
  HOUGHParamPLUT  parLut;
  HOUGHSizePar   parSize; 
  HOUGHResolutionPar parRes; 
  REAL8 tMidStack, tStart, tEnd;
  REAL8Vector *timeDiffV=NULL;
  HOUGHPatchGrid  patch; 
  REAL8 pixelFactor, alpha, delta, patchSizeX, patchSizeY, refTime;
  LIGOTimeGPS refTimeGPS;

  REAL8VectorSequence  *vel;
  REAL8VectorSequence  *pos;
  LIGOTimeGPSVector    *tsMid;

  INITSTATUS( status, "ComputeNumExtraBins", rcsid );
  ATTATCHSTATUSPTR (status);

  vel = par->vel;
  pos = par->pos;
  pixelFactor = par->pixelFactor;
  fdot = par->fdot;
  alpha = par->alpha;
  delta = par->delta;
  patchSizeX = par->patchSizeX;
  patchSizeY = par->patchSizeY;
  tsMid = par->tsMid;

  refTimeGPS = par->refTime;  
  refTime = XLALGPSGetREAL8(&refTimeGPS);

  nStacks = tsMid->length;;

  tStart = XLALGPSGetREAL8(tsMid->data);
  tEnd = XLALGPSGetREAL8(tsMid->data + nStacks - 1);
  refTime = 0.5 * (tStart + tEnd);

  /* the skygrid resolution params */
  parRes.deltaF = deltaF;
  parRes.patchSkySizeX  = patchSizeX;
  parRes.patchSkySizeY  = patchSizeY;
  parRes.pixelFactor = pixelFactor;
  parRes.pixErr = PIXERR;
  parRes.linErr = LINERR;
  parRes.vTotC = VTOT;
  parRes.f0Bin =  (INT8)(f0/deltaF + 0.5);
  
  TRY( LALHOUGHComputeSizePar( status->statusPtr, &parSize, &parRes ),  status );

  patch.xSide = parSize.xSide;
  patch.ySide = parSize.ySide;
  patch.xCoor = NULL;
  patch.yCoor = NULL;
  patch.xCoor = (REAL8 *)LALCalloc(1,patch.xSide*sizeof(REAL8));
  patch.yCoor = (REAL8 *)LALCalloc(1,patch.ySide*sizeof(REAL8));
  TRY( LALHOUGHFillPatchGrid( status->statusPtr, &patch, &parSize ), status );
  
  /* the demodulation params */
  parDem.deltaF = deltaF;
  parDem.skyPatch.alpha = alpha;
  parDem.skyPatch.delta = delta;
  parDem.spin.length = 1;
  parDem.spin.data = NULL;
  parDem.spin.data = (REAL8 *)LALCalloc(1, sizeof(REAL8));
  parDem.spin.data[0] = fdot;

  TRY( LALDCreateVector( status->statusPtr, &timeDiffV, nStacks), status);
  
  for (j=0; j<nStacks; j++) {
    tMidStack = XLALGPSGetREAL8(tsMid->data + j);
    timeDiffV->data[j] = tMidStack - refTime;
  }

  
  lut.maxNBins = parSize.maxNBins;
  lut.maxNBorders = parSize.maxNBorders;
  lut.border = (HOUGHBorder *)LALCalloc(1, parSize.maxNBorders*sizeof(HOUGHBorder));
  lut.bin = (HOUGHBin2Border *)LALCalloc(1, parSize.maxNBins*sizeof(HOUGHBin2Border));
  for (i = 0; i < parSize.maxNBorders; i++){
    lut.border[i].ySide = parSize.ySide;
    lut.border[i].xPixel = (COORType *)LALCalloc(1,parSize.ySide*sizeof(COORType));
  }

  /* loop over stacks and create LUTs */
  extraBins2 = 0;
  for (j=0; j < (UINT4)nStacks; j++){ 
    parDem.veloC.x = vel->data[3*j];
    parDem.veloC.y = vel->data[3*j + 1];
    parDem.veloC.z = vel->data[3*j + 2];      
    parDem.positC.x = pos->data[3*j];
    parDem.positC.y = pos->data[3*j + 1];
    parDem.positC.z = pos->data[3*j + 2];
    parDem.timeDiff = timeDiffV->data[j];

    /* calculate parameters needed for buiding the LUT */
    TRY( LALHOUGHParamPLUT( status->statusPtr, &parLut, &parSize, &parDem),status );
    /* build the LUT */
    TRY( LALHOUGHConstructPLUT( status->statusPtr, &lut, &patch, &parLut ),
	 status );

    tmpExtraBins2 = HSMAX( abs(lut.iniBin), abs(lut.nBin + lut.iniBin) );

    if ( tmpExtraBins2 > extraBins2)
      extraBins2 = tmpExtraBins2;
  } /* LUTs are created */
  

  par->extraBinsFstat = extraBins2 + 2;

  /* now free memory and exit */
  TRY( LALDDestroyVector( status->statusPtr, &timeDiffV), status);

  LALFree(patch.xCoor);
  LALFree(patch.yCoor);

  LALFree(parDem.spin.data);

  for (i = 0; i < lut.maxNBorders; i++){
    LALFree( lut.border[i].xPixel);
  }
  LALFree( lut.border);
  LALFree( lut.bin);
 

  DETATCHSTATUSPTR (status);
  RETURN(status); 


  /*   REAL8 skypos[3], xi[3], xiProj[3], xhat[3], yhat[3]; */
  /*   REAL8 xiDotn, xiProjX, xiProjY, patchSizeNorm, xiProjNorm; */

  
  /*   nStacks = vel->vectorLength; */
  /*   extraBins = 0; */
  
  /*   skypos[0] = cos(delta) * cos(alpha); */
  /*   skypos[1] = cos(delta) * sin(alpha); */
  /*   skypos[2] = sin(delta); */
  
  /*   xhat[0] = -sin(alpha); */
  /*   xhat[1] = cos(alpha); */
  /*   xhat[3] = 0; */
  
  /*   yhat[0] = sin(delta)*cos(alpha); */
  /*   yhat[1] = sin(delta)*sin(alpha); */
  /*   yhat[2] = -cos(delta); */
  
  /*   /\* loop over stacks *\/ */
  /*   for ( k = 0; k < nStacks; k++) { */
  
  /*     UINT4 minBinsPar, minBinsPerp; */
  
  
  /*     xi[0] = vel->data[3*k]; */
  /*     xi[1] = vel->data[3*k+1]; */
  /*     xi[2] = vel->data[3*k+2]; */
    
  /*     xiDotn = xi[0]*skypos[0] + xi[1]*skypos[1] + xi[2]*skypos[2]; */
  
  /*     xiProj[0] = xi[0] - xiDotn * skypos[0]; */
  /*     xiProj[1] = xi[1] - xiDotn * skypos[1]; */
  /*     xiProj[2] = xi[2] - xiDotn * skypos[2]; */
  
  /*     xiProjX = xiProj[0]*xhat[0] + xiProj[1]*xhat[1] + xiProj[2]*xhat[2]; */
  /*     xiProjY = xiProj[0]*yhat[0] + xiProj[1]*yhat[1] + xiProj[2]*yhat[2]; */
  
  /*     xiProjNorm = sqrt(xiProj[0]*xiProj[0] + xiProj[0]*xiProj[0] + xiProj[0]*xiProj[0]); */
  /*     patchSizeNorm = patchSizeX*patchSizeX + patchSizeY*patchSizeY; */
  
  /*     minBinsPar = (UINT4)(f0 * fabs(xiDotn) * patchSizeNorm /deltaF + 0.5); */
  
  /*     minBinsPerp = (UINT4)(f0 * xiProjNorm * patchSizeNorm/ deltaF + 0.5); */
  
  /*     extraBinsInThisStack = minBinsPar + minBinsPerp; */
  
  /*     if (extraBins < extraBinsInThisStack) */
  /*       extraBins = extraBinsInThisStack; */
  
  /*   } /\* loop over stacks *\/ */
  


}   /*ComputeNumExtraBins()*/





void GetXiInSingleStack (LALStatus         *status,
			 HOUGHSizePar      *size,
			 HOUGHDemodPar     *par)  /* demodulation parameters */
{ /* </lalVerbatim> */

  /* --------------------------------------------- */
  
  REAL8   f0;  /* frequency corresponding to f0Bin */
  INT8    f0Bin;
  REAL8   deltaF;  /*  df=1/TCOH  */
  REAL8   vFactor, xFactor;
  REAL8   xiX, xiY, xiZ;
  REAL8   modXi,invModXi;
  REAL8UnitPolarCoor   xiInit, xiFinal; 
  UINT4   spinOrder, i;
  REAL8   *spinF;
  REAL8   timeDiff;    /*  T(t)-T(t0) */
  REAL8   timeDiffProd; 
  /* --------------------------------------------- */

  INITSTATUS (status, "GetXiInSingleStack", rcsid);
  ATTATCHSTATUSPTR (status); 

  /*   Make sure the arguments are not NULL: */ 
  ASSERT (par, status, HIERARCHICALSEARCH_ENULL, HIERARCHICALSEARCH_MSGENULL);
  ASSERT (size, status, HIERARCHICALSEARCH_ENULL, HIERARCHICALSEARCH_MSGENULL);
  
  /*   Make sure f0Bin  is not zero: */  
  f0Bin = size->f0Bin;
  ASSERT (f0Bin, status, HIERARCHICALSEARCH_EBAD, HIERARCHICALSEARCH_MSGEBAD);


  deltaF = size->deltaF;
  
  f0 = f0Bin * deltaF;  


  /* *********** xi calculation *****************  */

  vFactor = f0;
  xFactor = 0.0;

  spinOrder = par->spin.length;
 
  if(spinOrder){
    ASSERT (par->spin.data , status, HIERARCHICALSEARCH_ENULL, HIERARCHICALSEARCH_MSGENULL);
    timeDiff = par->timeDiff;
    timeDiffProd = 1.0;
    spinF = par->spin.data;

    for (i=0; i<spinOrder; ++i ){
      xFactor += spinF[i] * timeDiffProd * (i+1.0);
      timeDiffProd *= timeDiff;
      vFactor += spinF[i] * timeDiffProd;
    }
  }

  xiX = vFactor * (par->veloC.x) + xFactor * (par->positC.x);
  xiY = vFactor * (par->veloC.y) + xFactor * (par->positC.y);
  xiZ = vFactor * (par->veloC.z) + xFactor * (par->positC.z);

  /* -------------------------------------------   */
  /* ***** convert xi into Polar coordinates ***** */

  modXi = sqrt(xiX*xiX + xiY*xiY + xiZ*xiZ);
  /* for testing we used:  modXi = F0* 1.06e-4; */
  invModXi = 1./modXi;

  xiInit.delta = asin( xiZ*invModXi); 
  /* the arc sine is in the interval [-pi/2,pi/2] */

  if( xiX || xiY ){
    xiInit.alpha = atan2(xiY, xiX);  
  }else{
    xiInit.alpha = 0.0;
  }
  
  /*   if( (xiX == 0.0 ) && (xiY == 0.0 ) ){ */
  /*     xiInit.alpha = 0.0; */
  /*   }else{  xiInit.alpha = atan2(xiY, xiX);  } */
    
  /* -------------------------------------------   */
  /* **** Rotate Patch, so that its center becomes */
  /* **** the south pole {x,y,z} = {0,0,-1}  ***** */
  /*  Calculate xi in the new coordinate system.   */
  
  TRY(LALRotatePolarU(status->statusPtr,
		      &xiFinal ,&xiInit, &(*par).skyPatch), status); 
  
   
  DETATCHSTATUSPTR (status);
  
  /* normal exit */
  RETURN (status);
}

/** Simply output version information to stdout */
void
OutputVersion ( void )
{
  printf ( "%s\n", lalGitID );
  printf ( "%s\n", lalappsGitID );

  return;

} /* OutputVersion() */<|MERGE_RESOLUTION|>--- conflicted
+++ resolved
@@ -112,11 +112,6 @@
 
 #include <lal/lalGitID.h>
 #include <lalappsGitID.h>
-<<<<<<< HEAD
-
-=======
->>>>>>> 302280a2
-
 
 #include "OptimizedCFS/ComputeFstatREAL4.h"
 #include "HierarchicalSearch.h"
@@ -527,11 +522,7 @@
   LAL_CALL( LALRegisterINTUserVar(    &status, "sftUpsampling",0, UVAR_DEVELOPER, "Upsampling factor for fast LALDemod",  &uvar_sftUpsampling), &status);
   LAL_CALL( LALRegisterBOOLUserVar(   &status, "useToplist1",  0, UVAR_DEVELOPER, "Use toplist for 1st stage candidates?", &uvar_useToplist1 ), &status);
   LAL_CALL( LALRegisterREALUserVar (  &status, "df1dotRes",    0,  UVAR_DEVELOPER,"Resolution in residual fdot values (default=df1dot/nf1dotRes)", &uvar_df1dotRes), &status);
-
-<<<<<<< HEAD
-=======
   LAL_CALL( LALRegisterBOOLUserVar(   &status, "GPUready",     0, UVAR_OPTIONAL,  "Use single-precision 'GPU-ready' core routines", &uvar_GPUready), &status);
->>>>>>> 302280a2
   LAL_CALL ( LALRegisterBOOLUserVar(  &status, "version",     'V', UVAR_SPECIAL,  "Output version information", &uvar_version), &status);
 
   /* read all command line variables */
@@ -556,27 +547,14 @@
 #endif
 
   /* assemble version string */
-<<<<<<< HEAD
-  CHAR *version_string;
-=======
->>>>>>> 302280a2
   {
     CHAR *id1, *id2;
     id1 = XLALClearLinebreaks ( lalGitID );
     id2 = XLALClearLinebreaks ( lalappsGitID );
-<<<<<<< HEAD
     UINT4 len = strlen ( id1 ) + strlen ( id2 ) + 20;
     if ( ( version_string = XLALMalloc ( len )) == NULL ) {
       XLALPrintError ("Failed to XLALMalloc ( %d ).\n", len );
       return( HIERARCHICALSEARCH_EMEM );
-=======
-    {
-      UINT4 len = strlen ( id1 ) + strlen ( id2 ) + 20;
-      if ( ( version_string = XLALMalloc ( len )) == NULL ) {
-	XLALPrintError ("Failed to XLALMalloc ( %d ).\n", len );
-	return( HIERARCHICALSEARCH_EMEM );
-      }
->>>>>>> 302280a2
     }
     sprintf (version_string, "%%%% %s\n%%%% %s\n", id1, id2 );
     XLALFree ( id1 );
