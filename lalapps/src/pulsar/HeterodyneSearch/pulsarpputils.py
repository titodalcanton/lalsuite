# -*- coding: utf-8 -*-
#
#       pulsarpputils.py
#
#       Copyright 2012
#       Matthew Pitkin <matthew.pitkin@ligo.org>
#
#
#       This program is free software; you can redistribute it and/or modify
#       it under the terms of the GNU General Public License as published by
#       the Free Software Foundation; either version 2 of the License, or
#       (at your option) any later version.
#
#       This program is distributed in the hope that it will be useful,
#       but WITHOUT ANY WARRANTY; without even the implied warranty of
#       MERCHANTABILITY or FITNESS FOR A PARTICULAR PURPOSE.  See the
#       GNU General Public License for more details.
#
#       You should have received a copy of the GNU General Public License
#       along with this program; if not, write to the Free Software
#       Foundation, Inc., 51 Franklin Street, Fifth Floor, Boston,
#       MA 02110-1301, USA.

# known pulsar analysis post-processing utilities

# Many functions in this a taken from, or derived from equivalents available in
# the PRESTO pulsar software package http://www.cv.nrao.edu/~sransom/presto/

import sys
import math
import cmath
import os
import numpy as np
import struct
import re

from scipy.integrate import cumtrapz
from scipy.interpolate import interp1d
from scipy.stats import hmean

#from pylal import date
from pylal import bayespputils as bppu

from types import StringType, FloatType

# some common constants taken from psr_constants.py in PRESTO
ARCSECTORAD = float('4.8481368110953599358991410235794797595635330237270e-6')
RADTOARCSEC = float('206264.80624709635515647335733077861319665970087963')
SECTORAD    = float('7.2722052166430399038487115353692196393452995355905e-5')
RADTOSEC    = float('13750.987083139757010431557155385240879777313391975')
RADTODEG    = float('57.295779513082320876798154814105170332405472466564')
DEGTORAD    = float('1.7453292519943295769236907684886127134428718885417e-2')
RADTOHRS    = float('3.8197186342054880584532103209403446888270314977710')
HRSTORAD    = float('2.6179938779914943653855361527329190701643078328126e-1')
PI          = float('3.1415926535897932384626433832795028841971693993751')
TWOPI       = float('6.2831853071795864769252867665590057683943387987502')
PIBYTWO     = float('1.5707963267948966192313216916397514420985846996876')
SECPERDAY   = float('86400.0')
SECPERJULYR = float('31557600.0')
KMPERPC     = float('3.0856776e13')
KMPERKPC    = float('3.0856776e16')
Tsun        = float('4.925490947e-6') # sec
Msun        = float('1.9891e30')      # kg
Mjup        = float('1.8987e27')      # kg
Rsun        = float('6.9551e8')       # m
Rearth      = float('6.378e6')        # m
SOL         = float('299792458.0')    # m/s
MSUN        = float('1.989e+30')      # kg
G           = float('6.673e-11')      # m^3/s^2/kg
C           = SOL
KPC         = float('3.0856776e19')   # kiloparsec in metres
I38         = float('1e38')           # moment of inertia kg m^2

# some parameter names for special LaTeX treatment in figures
paramdict = {'H0': '$h_0$', 'COSIOTA': '$\cos{\iota}$', \
             'PSI': '$\psi$ (rad)', 'PHI0': '$\phi_0$ (rad)', \
             'RA': '$\\alpha$ (rad)', 'DEC': '$\delta$ (rad)', \
             'F0': '$f_0$ (Hz)', 'F1': '$\dot{f}$ (Hz/s)', 'F2':
             '$\\ddot{f}$ (Hz/s$^2$)', \
             'F3': '$f_3$ (Hz/s$^3$)', \
             'F4': '$f_4$ (Hz/s$^4$)', \
             'F5': '$f_5$ (Hz/s$^5$)', 'LOGL': '$\log{L}$', \
             'PMRA': 'proper motion $\\alpha$ (rad/s)', \
             'PMDEC': 'proper motion $\delta$ (rad/s)', \
             'PMDC': 'proper motion $\delta$ (rad/s)', \
             'X': '$a \sin{i}$ (lt s)', 'PB': 'Period (days)', \
             'T0': '$T_0$ (s)', 'TASC': '$T_{\\textrm{asc}}$ (s)', \
             'OM': '$\omega_0$ (deg)', 'PBDT': '$\dot{P}$ (s/s)', \
             'PBDOT': '$\dot{P}$ (s/s)', \
             'GAMMA': '$\gamma$', \
             'E': 'eccentricity', \
             'ELL': '$\\varepsilon$', 'H95': '$h_0^{95\%}$', \
             'Q22': '$Q_{22}$\,(kg\,m$^2$)', \
             'SDRAT': 'spin-down ratio', \
             'OMDT': '$\dot{\omega}$', \
             'EPS1': '$\\epsilon_1$', 'EPS2': '$\\epsilon_2$', \
             'C22': '$C_{22}$', 'C21': '$C_{21}$', \
             'PHI22': '$\phi_{22}$', 'PHI21': '$\phi_{21}$'}

# some angle conversion functions taken from psr_utils.py in PRESTO
def rad_to_dms(rad):
  """
  rad_to_dms(rad):
     Convert radians to degrees, minutes, and seconds of arc.
  """
  if (rad < 0.0): sign = -1
  else: sign = 1
  arc = RADTODEG * np.fmod(np.fabs(rad), math.pi)
  d = int(arc)
  arc = (arc - d) * 60.0
  m = int(arc)
  s = (arc - m) * 60.0
  if sign==-1 and d==0:
    return (sign * d, sign * m, sign * s)
  else:
    return (sign * d, m, s)

def dms_to_rad(deg, mins, sec):
  """
  dms_to_rad(deg, min, sec):
     Convert degrees, minutes, and seconds of arc to radians.
  """
  if (deg < 0.0):
    sign = -1
  elif (deg==0.0 and (mins < 0.0 or sec < 0.0)):
    sign = -1
  else:
    sign = 1
  return sign * ARCSECTORAD * \
    (60.0 * (60.0 * np.fabs(deg) + np.fabs(mins)) + np.fabs(sec))

def dms_to_deg(deg, mins, sec):
  """
  dms_to_deg(deg, min, sec):
     Convert degrees, minutes, and seconds of arc to degrees.
  """
  return RADTODEG * dms_to_rad(deg, mins, sec)

def rad_to_hms(rad):
  """
  rad_to_hms(rad):
     Convert radians to hours, minutes, and seconds of arc.
  """
  rad = np.fmod(rad, 2.*math.pi)
  if (rad < 0.0): rad = rad + 2.*math.pi
  arc = RADTOHRS * rad
  h = int(arc)
  arc = (arc - h) * 60.0
  m = int(arc)
  s = (arc - m) * 60.0
  return (h, m, s)

def hms_to_rad(hour, mins, sec):
  """
  hms_to_rad(hour, min, sec):
     Convert hours, minutes, and seconds of arc to radians
  """
  if (hour < 0.0): sign = -1
  else: sign = 1
  return sign * SECTORAD * \
         (60.0 * (60.0 * np.fabs(hour) + np.fabs(mins)) + np.fabs(sec))

def coord_to_string(h_or_d, m, s):
  """
  coord_to_string(h_or_d, m, s):
     Return a formatted string of RA or DEC values as
     'hh:mm:ss.ssss' if RA, or 'dd:mm:ss.ssss' if DEC.
  """
  retstr = ""
  if h_or_d < 0:
    retstr = "-"
  elif abs(h_or_d)==0:
    if (m < 0.0) or (s < 0.0):
      retstr = "-"

  h_or_d, m, s = abs(h_or_d), abs(m), abs(s)
  if (s >= 9.9995):
    return retstr+"%.2d:%.2d:%.4f" % (h_or_d, m, s)
  else:
    return retstr+"%.2d:%.2d:0%.4f" % (h_or_d, m, s)

def ra_to_rad(ra_string):
  """
  ra_to_rad(ar_string):
     Given a string containing RA information as
     'hh:mm:ss.ssss', return the equivalent decimal
     radians. Also deal with cases where input
     string is just hh:mm, or hh.
  """
  hms = ra_string.split(":")
  if len(hms) == 3:
    return hms_to_rad(int(hms[0]), int(hms[1]), float(hms[2]))
  elif len(hms) == 2:
    return hms_to_rad(int(hms[0]), int(hms[1]), 0.0)
  elif len(hms) == 1:
    return hms_to_rad(float(hms[0]), 0.0, 0.0)
  else:
    print >> sys.stderr, "Problem parsing RA string %s" % ra_string
    sys.exit(1)

def dec_to_rad(dec_string):
  """
  dec_to_rad(dec_string):
     Given a string containing DEC information as
     'dd:mm:ss.ssss', return the equivalent decimal
     radians. Also deal with cases where input string
     is just dd:mm or dd
  """
  dms = dec_string.split(":")
  if "-" in dms[0] and float(dms[0]) == 0.0:
    m = '-'
  else:
    m = ''

  if len(dms) == 3:
    return dms_to_rad(int(dms[0]), int(m+dms[1]), float(m+dms[2]))
  elif len(dms) == 2:
    return dms_to_rad(int(dms[0]), int(m+dms[1]), 0.0)
  elif len(dms) == 1:
    return dms_to_rad(float(dms[0]), 0.0, 0.0)
  else:
    print >> sys.stderr, "Problem parsing DEC string %s" % dec_string
    sys.exit(1)

def p_to_f(p, pd, pdd=None):
  """
  p_to_f(p, pd, pdd=None):
    Convert period, period derivative and period second
    derivative to the equivalent frequency counterparts.
    Will also convert from f to p.
  """
  f = 1.0 / p
  fd = -pd / (p * p)
  if (pdd==None):
    return [f, fd]
  else:
    if (pdd==0.0):
      fdd = 0.0
    else:
      fdd = 2.0 * pd * pd / (p**3.0) - pdd / (p * p)

    return [f, fd, fdd]

def pferrs(porf, porferr, pdorfd=None, pdorfderr=None):
  """
  pferrs(porf, porferr, pdorfd=None, pdorfderr=None):
     Calculate the period or frequency errors and
     the pdot or fdot errors from the opposite one.
  """
  if (pdorfd==None):
    return [1.0 / porf, porferr / porf**2.0]
  else:
    forperr = porferr / porf**2.0
    fdorpderr = np.sqrt((4.0 * pdorfd**2.0 * porferr**2.0) / porf**6.0 +
                          pdorfderr**2.0 / porf**4.0)
    [forp, fdorpd] = p_to_f(porf, pdorfd)

    return [forp, forperr, fdorpd, fdorpderr]

# class to read in a pulsar par file - this is heavily based on the function
# in parfile.py in PRESTO
float_keys = ["F", "F0", "F1", "F2", "F3", "F4", "F5", "F6",
              "P", "P0", "P1", "P2", "P3", "P4", "P5", "P6",
              "PEPOCH", "POSEPOCH", "DM", "START", "FINISH", "NTOA",
              "TRES", "TZRMJD", "TZRFRQ", "TZRSITE", "NITS",
              "A1", "XDOT", "E", "ECC", "EDOT", "T0", "PB", "PBDOT", "OM",
              "OMDOT", "EPS1", "EPS2", "EPS1DOT", "EPS2DOT", "TASC", "LAMBDA",
              "BETA", "RA_RAD", "DEC_RAD", "GAMMA", "SINI", "M2", "MTOT",
              "FB0", "FB1", "FB2", "ELAT", "ELONG", "PMRA", "PMDEC", "DIST",
              # GW PARAMETERS
              "H0", "COSIOTA", "PSI", "PHI0", "THETA", "I21", "I31", "C22",
              "C21", "PHI22", "PHI21", "SNR", "COSTHETA", "IOTA"]
str_keys = ["FILE", "PSR", "PSRJ", "NAME", "RAJ", "DECJ", "RA", "DEC", "EPHEM",
            "CLK", "BINARY", "UNITS"]

class psr_par:
  def __init__(self, parfilenm):
    self.FILE = parfilenm
    pf = open(parfilenm)
    for line in pf.readlines():
      # ignore empty lines (i.e. containing only whitespace)
      if not line.strip():
        continue

      # Convert any 'D-' or 'D+' to 'E-' or 'E+'
      line = line.replace("D-", "E-")
      line = line.replace("D+", "E+")
      # also check for lower case
      line = line.replace("d-", "e-")
      line = line.replace("d+", "e+")
      splitline = line.split()

      # get all upper case version in case lower case in par file
      key = splitline[0].upper()

      if key in str_keys:
        setattr(self, key, splitline[1])
      elif key in float_keys:
        try:
          setattr(self, key, float(splitline[1]))
        except:
          continue

      if len(splitline)==3: # Some parfiles don't have flags, but do have errors
        if splitline[2] not in ['0', '1']:
          setattr(self, key+'_ERR', float(splitline[2]))

      if len(splitline)==4:
        setattr(self, key+'_ERR', float(splitline[3]))

    # sky position
    if hasattr(self, 'RAJ'):
      setattr(self, 'RA_RAD', ra_to_rad(self.RAJ))

      # set RA error in rads (rather than secs)
      if hasattr(self, 'RAJ_ERR'):
        setattr(self, 'RA_RAD_ERR', hms_to_rad(0, 0, self.RAJ_ERR))
    if hasattr(self, 'DECJ'):
      setattr(self, 'DEC_RAD', dec_to_rad(self.DECJ))

      # set DEC error in rads (rather than arcsecs)
      if hasattr(self, 'DECJ_ERR'):
        setattr(self, 'DEC_RAD_ERR', dms_to_rad(0, 0, self.DECJ_ERR))

    # periods and frequencies
    if hasattr(self, 'P'):
      setattr(self, 'P0', self.P)
    if hasattr(self, 'P0'):
      setattr(self, 'F0', 1.0/self.P0)
    if hasattr(self, 'F0'):
      setattr(self, 'P0', 1.0/self.F0)
    if hasattr(self, 'FB0'):
      setattr(self, 'PB', (1.0/self.FB0)/86400.0)
    if hasattr(self, 'P0_ERR'):
      if hasattr(self, 'P1_ERR'):
        f, ferr, fd, fderr = pferrs(self.P0, self.P0_ERR,
                                       self.P1, self.P1_ERR)
        setattr(self, 'F0_ERR', ferr)
        setattr(self, 'F1', fd)
        setattr(self, 'F1_ERR', fderr)
      else:
        if hasattr(self, 'P1'):
          f, fd, = p_to_f(self.P0, self.P1)
          setattr(self, 'F0_ERR', self.P0_ERR/(self.P0*self.P0))
          setattr(self, 'F1', fd)
    if hasattr(self, 'F0_ERR'):
      if hasattr(self, 'F1_ERR'):
        p, perr, pd, pderr = pferrs(self.F0, self.F0_ERR,
                                    self.F1, self.F1_ERR)
        setattr(self, 'P0_ERR', perr)
        setattr(self, 'P1', pd)
        setattr(self, 'P1_ERR', pderr)
      else:
        if hasattr(self, 'F1'):
          p, pd, = p_to_f(self.F0, self.F1)
          setattr(self, 'P0_ERR', self.F0_ERR/(self.F0*self.F0))
          setattr(self, 'P1', pd)

    # binary parameters
    if hasattr(self, 'EPS1') and hasattr(self, 'EPS2'):
      ecc = math.sqrt(self.EPS1 * self.EPS1 + self.EPS2 * self.EPS2)
      omega = math.atan2(self.EPS1, self.EPS2)
      setattr(self, 'E', ecc)
      setattr(self, 'OM', omega * RADTODEG)
      setattr(self, 'T0', self.TASC + self.PB * omega/TWOPI)
    if hasattr(self, 'PB') and hasattr(self, 'A1') and not \
       (hasattr(self, 'E') or hasattr(self, 'ECC')):
      setattr(self, 'E', 0.0)
    if hasattr(self, 'T0') and not hasattr(self, 'TASC') and hasattr(self, 'OM') and hasattr(self, 'PB'):
      setattr(self, 'TASC', self.T0 - self.PB * self.OM/360.0)

    pf.close()

  def __getitem__(self, key):
    try:
      par = getattr(self, key)
    except:
      par = None

    return par

  def __str__(self):
    out = ""
    for k, v in self.__dict__.items():
      if k[:2]!="__":
        if type(self.__dict__[k]) is StringType:
          out += "%10s = '%s'\n" % (k, v)
        else:
          out += "%10s = %-20.15g\n" % (k, v)

    return out

# class to read in a nested sampling prior file
class psr_prior:
  def __init__(self, priorfilenm):
    self.FILE = priorfilenm
    pf = open(priorfilenm)
    for line in pf.readlines():
      splitline = line.split()

      # get all upper case version in case lower case in par file
      key = splitline[0].upper()

      if key in str_keys:
        # everything in a prior files should be numeric
        setattr(self, key, [float(splitline[2]), float(splitline[3])])
      elif key in float_keys:
        setattr(self, key, [float(splitline[2]), float(splitline[3])])

    # get sky positions in rads as strings 'dd/hh:mm:ss.s'
    if hasattr(self, 'RA'):
      hl, ml, sl = rad_to_hms(self.RA[0])
      rastrl = coord_to_string(hl, ml, sl)
      hu, mu, su = rad_to_hms(self.RA[1])
      rastru = coord_to_string(hu, mu, su)
      setattr(self, 'RA_STR', [rastrl, rastru])

    if hasattr(self, 'DEC'):
      dl, ml, sl = rad_to_dms(self.DEC[0])
      decstrl = coord_to_string(dl, ml, sl)
      du, mu, su = rad_to_dms(self.DEC[1])
      decstru = coord_to_string(du, mu, su)
      setattr(self, 'DEC_STR', [decstrl, decstru])

    pf.close()

  def __getitem__(self, key):
    try:
      atr = getattr(self, key)
    except:
      atr = None

    return atr

  def __str__(self):
    out = ""
    for k, v in self.__dict__.items():
      if k[:2]!="__":
        if type(self.__dict__[k]) is StringType:
          out += "%10s = '%s'\n" % (k, v)
        else:
          out += "%10s = %-20.15g, %-20.15g\n" % (k, float(v[0]), float(v[1]))

    return out


# Function to return a pulsar's strain spin-down limit given its spin frequency
#(Hz), spin-down (Hz/s) and distance (kpc). The canonical value of moment of
# inertia of 1e38 kg m^2 is used
def spin_down_limit(freq, fdot, dist):
  hsd = math.sqrt((5./2.)*(G/C**3)*I38*math.fabs(fdot)/freq)/(dist*KPC)

  return hsd


# Function to convert a pulsar stain into ellipticity assuming the canonical
# moment of inertia
def h0_to_ellipticity(h0, freq, dist):
  ell = h0*C**4.*dist*KPC/(16.*math.pi**2*G*I38*freq**2)

  return ell


# Function to convert a pulsar strain into a mass quadrupole moment
def h0_to_quadrupole(h0, freq, dist):
  q22 = math.sqrt(15./(8.*math.pi))*h0*C**4.*dist*KPC/(16.*math.pi**2*G*freq**2)

  return q22


# function to convert the psi' and phi0' coordinates used in nested sampling
# into the standard psi and phi0 coordinates (using vectors of those parameters
def phipsiconvert(phipchain, psipchain):
  chainlen=len(phipchain)

  phichain = []
  psichain = []

  theta = math.atan2(1,2);
  ct = math.cos(theta);
  st = math.sin(theta);

  for i in range(0,chainlen):
    phi0 = (1/(2*st))*phipchain[i] - (1/(2*st))*psipchain[i];
    psi = (1/(2*ct))*phipchain[i] + (1/(2*ct))*psipchain[i];

    # put psi between +/-pi/4
    if math.fabs(psi) > math.pi/4.:
      # shift phi0 by pi
      phi0 = phi0 + math.pi;

      # wrap around psi
      if psi > math.pi/4.:
        psi = -(math.pi/4.) + math.fmod(psi+(math.pi/4.), math.pi/2.);
      else:
        psi = (math.pi/4.) - math.fmod((math.pi/4.)-psi, math.pi/2.);

    # get phi0 into 0 -> 2pi range
    if phi0 > 2.*math.pi:
      phi0 = math.fmod(phi0, 2.*math.pi);
    else:
      phi0 = 2.*math.pi - math.fmod(2.*math.pi-phi0, 2.*math.pi);

    phichain.append(phi0)
    psichain.append(psi)

  return phichain, psichain


# function to create histogram plot of the 1D posterior (potentially for
# multiple IFOs) for a parameter (param). If an upper limit is given then
# that will be output
def plot_posterior_hist(poslist, param, ifos,
                        parambounds=[float("-inf"), float("inf")],
                        nbins=50, upperlimit=0, overplot=False,
                        parfile=None, mplparams=False):
  import matplotlib
  from matplotlib import pyplot as plt

  # create list of figures
  myfigs = []

  # create a list of upper limits
  ulvals = []

  # set some matplotlib defaults for hist
  if not mplparams:
    mplparams = { \
      'backend': 'Agg',
      'text.usetex': True, # use LaTeX for all text
      'axes.linewidth': 0.5, # set axes linewidths to 0.5
      'axes.grid': True, # add a grid
      'grid.linewidth': 0.5,
      'font.family': 'serif',
      'font.size': 12 }

  matplotlib.rcParams.update(mplparams)

  # ifos line colour specs
  coldict = {'H1': 'r', 'H2': 'c', 'L1': 'g', 'V1': 'b', 'G1': 'm', 'Joint':'k'}

  # param name for axis label
  try:
    paraxis = paramdict[param.upper()]
  except:
    paraxis = param

  ymax = []

  # if a par file object is given expect that we have an injection file
  # containing the injected value to overplot on the histgram
  parval = None
  if parfile:
    parval = parfile[param.upper()]

  if ifos == None:
    # default to just output colour for H1
    ifos = ['H1']

  # loop over ifos
  for idx, ifo in enumerate(ifos):
    # check whether to plot all figures on top of each other
    if overplot and idx == 0:
      myfig = plt.figure(figsize=(4,4),dpi=200)
      plt.hold(True)
    elif not overplot:
      myfig = plt.figure(figsize=(4,4),dpi=200)

    pos = poslist[idx]

    pos_samps = pos[param].samples

    # get a normalised histogram for each
    n, bins = hist_norm_bounds( pos_samps, int(nbins), parambounds[0], \
                                parambounds[1] )

    # plot histogram
    plt.step(bins, n, color=coldict[ifo])

    if 'h0' not in param:
      plt.xlim(parambounds[0], parambounds[1])

    plt.xlabel(r''+paraxis, fontsize=14, fontweight=100)
    plt.ylabel(r'Probability Density', fontsize=14, fontweight=100)
    myfig.subplots_adjust(left=0.18, bottom=0.15) # adjust size

    if not overplot:
      plt.ylim(0, n.max()+0.1*n.max())
      #plt.legend(ifo)
      # set background colour of axes
      ax = plt.gca()
      ax.set_axis_bgcolor("#F2F1F0")
      myfigs.append(myfig)
    else:
      ymax.append(n.max()+0.1*n.max())

    # if upper limit is needed then integrate posterior using trapezium rule
    if upperlimit != 0:
      ct = cumtrapz(n, bins)

      # prepend a zero to ct
      ct = np.insert(ct, 0, 0)

      # use linear interpolation to find the value at 'upper limit'
      ctu, ui = np.unique(ct, return_index=True)
      intf = interp1d(ctu, bins[ui], kind='linear')
      ulvals.append(intf(float(upperlimit)))

  # plot parameter values
  if parval:
    if not overplot:
      plt.hold(True)
      plt.axvline(parval, color='k', ls='--', linewidth=1.5)
    else:
      plt.axvline(parval, color='k', ls='--', linewidth=1.5)

  if overplot:
    plt.ylim(0, max(ymax))
    #plt.legend(ifos)
    ax = plt.gca()
    ax.set_axis_bgcolor("#F2F1F0")
    plt.hold(False)
    myfigs.append(myfig)

  return myfigs, ulvals


# function to return an upper limit from a posteriors: pos is an array of posteriors samples for a
# particular parameter
def upper_limit(pos, upperlimit=0.95, parambounds=[float("-inf"), float("inf")], nbins=50):
  ulval = 0

  # get a normalised histogram of posterior samples
  n, bins = hist_norm_bounds( pos, int(nbins), parambounds[0], parambounds[1] )

  # if upper limit is needed then integrate posterior using trapezium rule
  if upperlimit != 0:
    ct = cumtrapz(n, bins)

    # prepend a zero to ct
    ct = np.insert(ct, 0, 0)

    # use linear interpolation to find the value at 'upper limit'
    ctu, ui = np.unique(ct, return_index=True)
    intf = interp1d(ctu, bins[ui], kind='linear')
    ulval = intf(float(upperlimit))

  return ulval


def upper_limit_greedy(pos, upperlimit=0.95, nbins=100):
  n, binedges = np.histogram(pos, bins=nbins)
  dbins = binedges[1]-binedges[0] # width of a histogram bin

  frac = 0.0
  j = 0
  for nv in n:
    prevfrac = frac
    frac += float(nv)/len(pos)
    j += 1
    if frac > upperlimit:
      break

  # linearly interpolate to get upper limit
  ul = binedges[j-1] + (upperlimit-prevfrac)*(dbins/(frac-prevfrac))

  return ul


# function to plot a posterior chain (be it MCMC chains or nested samples)
# the input should be a list of posteriors for each IFO, and the parameter
# required, the list of IFO. grr is a list of dictionaries giving
# the Gelman-Rubins statistics for the given parameter for each IFO.
# If withhist is set then it will also output a histgram, with withhist number
# of bins
def plot_posterior_chain(poslist, param, ifos, grr=None, withhist=0, \
                         mplparams=False):
  import matplotlib
  from matplotlib import pyplot as plt

  try:
    from matplotlib import gridspec
  except:
    return None

  if not mplparams:
    mplparams = { \
      'backend': 'Agg',
      'text.usetex': True, # use LaTeX for all text
      'axes.linewidth': 0.5, # set axes linewidths to 0.5
      'axes.grid': True, # add a grid
      'grid.linewidth': 0.5,
      'font.family': 'serif',
      'font.size': 14 }

  matplotlib.rcParams.update(mplparams)

  coldict = {'H1': 'r', 'H2': 'c', 'L1': 'g', 'V1': 'b', 'G1': 'm', \
             'Joint': 'k'}

  # param name for axis label
  try:
    if param == 'iota':
      p = 'cosiota'
    else:
      p = param

    paryaxis = paramdict[p.upper()]
  except:
    paryaxis = param

  if grr:
    legendvals = []

  maxiter = 0
  maxn = 0
  minsamp = float('inf')
  maxsamp = -float('inf')

  for idx, ifo in enumerate(ifos):
    if idx == 0:
      myfig = plt.figure(figsize=(12,4),dpi=200)
      myfig.subplots_adjust(bottom=0.15)

      if withhist:
        gs = gridspec.GridSpec(1,4, wspace=0)
        ax1 = plt.subplot(gs[:-1])
        ax2 = plt.subplot(gs[-1])

    pos = poslist[idx]

    # check for cosiota
    if 'iota' == param:
      pos_samps = np.cos(pos['iota'].samples)
    else:
      pos_samps = pos[param].samples

    if np.min(pos_samps) < minsamp:
      minsamp = np.min(pos_samps)
    if np.max(pos_samps) > maxsamp:
      maxsamp = np.max(pos_samps)

    if withhist:
      ax1.hold(True)
      ax1.plot(pos_samps, '.', color=coldict[ifo], markersize=1)

      n, binedges = np.histogram( pos_samps, withhist )
      n = np.append(n, 0)
      ax2.hold(True)
      ax2.step(n, binedges, color=coldict[ifo])

      if np.max(n) > maxn:
        maxn = np.max(n)
    else:
      plt.plot(pos_samps, '.', color=coldict[ifo], markersize=1)
      plt.hold(True)

    if grr:
      try:
        legendvals.append(r'$R = %.2f$' % grr[idx][param])
      except:
        legendvals = []
    else:
      legendvals = None

    if len(pos_samps) > maxiter:
      maxiter = len(pos_samps)

  if not withhist:
    ax1 = plt.gca()

  bounds = [minsamp, maxsamp]

  ax1.set_ylabel(r''+paryaxis, fontsize=16, fontweight=100)
  ax1.set_xlabel(r'Iterations', fontsize=16, fontweight=100)

  ax1.set_xlim(0, maxiter)
  ax1.set_ylim(bounds[0], bounds[1])

  if withhist:
    ax2.set_ylim(bounds[0], bounds[1])
    ax2.set_xlim(0, maxn+0.1*maxn)
    ax2.set_xlabel(r'Count', fontsize=16, fontweight=100)
    ax2.set_yticklabels([])
    ax2.set_axis_bgcolor("#F2F1F0")

  # add gelman-rubins stat data
  if legendvals:
    ax1.legend(legendvals, title='Gelman-Rubins test')

  return myfig


# function to read in and plot a 2D histogram from a binary file, where the files
# structure is of the form:
#   a header of six doubles with:
#     - minimum of N-dim
#     - the step size in N-dim
#     - N - number of N-dim values
#     - minimum of M-dim
#     - the step size in M-dim
#     - M - number of M-dim values
#   followed by an NxM double array of values.
# The information returned are two lists of the x and y-axis bin centres, along
# with a numpy array containing the histogram values.
def read_hist_from_file(histfile):
  # read in 2D binary file
  try:
    fp = open(histfile, 'rb')
  except:
    print >> sys.stderr, "Could not open prior file %s" % histfile
    return None, None, None

  try:
    pd = fp.read() # read in all the data
  except:
    print >> sys.stderr, "Could not read in data from prior file %s" % histfile
    return None, None, None

  fp.close()

  # read in the header (6 doubles)
  #try:
  header = struct.unpack("d"*6, pd[:6*8])
  # except:
  #  print >> sys.stderr, "Could not read in header data from prior file %s" % histfile
  #  return None, None, None

  # read in histogram grid (NxM doubles)
  #try:
  grid = struct.unpack("d"*int(header[2])*int(header[5]), pd[6*8:])
  #except:
  #  print >> sys.stderr, "Could not read in header data from prior file %s" % histfile
  #  return None, None, None

  header = list(header)

  # convert grid into numpy array
  g = list(grid) # convert to list
  histarr = np.array([g[:int(header[5])]], ndmin=2)
  for i in range(int(header[2])-1):
    histarr = np.append(histarr, [g[(i+1)*int(header[5]):(i+2)*int(header[5])]], axis=0)

  xbins = np.linspace(header[0], header[0]+header[1]*(header[2]-1), int(header[2]))
  ybins = np.linspace(header[3], header[3]+header[4]*(header[5]-1), int(header[5]))

  return xbins, ybins, histarr


# Function to plot a 2D histogram of from a binary file containing it.
# Also supply the label names for the n-dimension (x-axis) and m-dimension
# (y-axis). If margpars is true marginalised plots of both dimensions will
# also be returned.
def plot_2Dhist_from_file(histfile, ndimlabel, mdimlabel, margpars=True, \
                          mplparams=False):
  import matplotlib
  from matplotlib import pyplot as plt

  # read in 2D h0 vs cos(iota) binary prior file
  xbins, ybins, histarr = read_hist_from_file(histfile)

  if not xbins.any():
    print >> sys.stderr, "Could not read binary histogram file"
    return None

  figs = []

  # set some matplotlib defaults for amplitude spectral density
  if not mplparams:
    mplparams = { \
      'backend': 'Agg',
      'text.usetex': True, # use LaTeX for all text
      'axes.linewidth': 0.5, # set axes linewidths to 0.5
      'axes.grid': True, # add a grid
      'grid.linewidth': 0.5,
      'font.family': 'serif',
      'font.size': 12 }

  matplotlib.rcParams.update(mplparams)

  fig = plt.figure(figsize=(4,4),dpi=200)

  # param name for axis label
  try:
    parxaxis = paramdict[ndimlabel.upper()]
  except:
    parxaxis = ndimlabel

  try:
    paryaxis = paramdict[mdimlabel.upper()]
  except:
    paryaxis = mdimlabel

  plt.xlabel(r''+parxaxis, fontsize=14, fontweight=100)
  plt.ylabel(r''+paryaxis, fontsize=14, fontweight=100, rotation=270)

  dx = xbins[1]-xbins[0]
  dy = ybins[1]-ybins[0]

  extent = [xbins[0]-dx/2., xbins[-1]+dx/2., ybins[-1]+dy/2., ybins[0]-dy/2.]

  plt.imshow(np.transpose(histarr), aspect='auto', extent=extent, \
             interpolation='bicubic', cmap='gray_r')

  fig.subplots_adjust(left=0.18, bottom=0.15) # adjust size
  fax = (fig.get_axes())[0].axis()

  figs.append(fig)

  if margpars:
    # marginalise over y-axes and produce plots
    xmarg = []
    for i in range(len(xbins)):
      xmarg.append(np.trapz(histarr[:][i], x=ybins))

    # normalise
    xarea = np.trapz(xmarg, x=xbins)
    xmarg = map(lambda x: x/xarea, xmarg)

    ymarg = []
    for i in range(len(ybins)):
      ymarg.append(np.trapz(np.transpose(histarr)[:][i], x=xbins))

    # normalise
    yarea = np.trapz(ymarg, x=ybins)
    ymarg = map(lambda x: x/yarea, ymarg)

    # plot x histogram
    figx = plt.figure(figsize=(4,4),dpi=200)
    plt.step(xbins, xmarg, color='k')
    plt.ylim(0, max(xmarg)+0.1*max(xmarg))
    plt.xlim(fax[0], fax[1])
    plt.xlabel(r''+parxaxis, fontsize=14, fontweight=100)
    plt.ylabel(r'Probability Density', fontsize=14, fontweight=100)
    figx.subplots_adjust(left=0.18, bottom=0.15) # adjust size
    ax = plt.gca()
    ax.set_axis_bgcolor("#F2F1F0")

    # plot y histogram
    figy = plt.figure(figsize=(4,4),dpi=200)
    plt.step(ybins, ymarg, color='k')
    plt.ylim(0, max(ymarg)+0.1*max(ymarg))
    plt.xlim(fax[3], fax[2])
    plt.xlabel(r''+paryaxis, fontsize=14, fontweight=100)
    plt.ylabel(r'Probability Density', fontsize=14, fontweight=100)
    figy.subplots_adjust(left=0.18, bottom=0.15) # adjust size
    ax = plt.gca()
    ax.set_axis_bgcolor("#F2F1F0")

    figs.append(figx)
    figs.append(figy)

  return figs


# using a binary file containing a histogram oh h0 vs cos(iota) calculate the
# upper limit on h0
def h0ul_from_prior_file(priorfile, ulval=0.95):
  # read in 2D h0 vs cos(iota) binary prior file
  h0bins, cibins, histarr = read_hist_from_file(priorfile)

  if not h0bins.any():
    print >> sys.stderr, "Could not read binary histogram file"
    return None

  # marginalise over cos(iota)
  h0marg = []
  for i in range(len(h0bins)):
    h0marg.append(np.trapz(histarr[:][i], x=cibins))

  # normalise h0 posterior
  h0bins = h0bins-(h0bins[1]-h0bins[0])/2
  h0area = np.trapz(h0marg, x=h0bins)
  h0margnorm = map(lambda x: x/h0area, h0marg)

  # get cumulative probability
  ct = cumtrapz(h0margnorm, h0bins)

  # prepend a zero to ct
  ct = np.insert(ct, 0, 0)

  # use spline interpolation to find the value at 'upper limit'
  ctu, ui = np.unique(ct, return_index=True)
  intf = interp1d(ctu, h0bins[ui], kind='linear')
  return intf(float(ulval))


# function to create a histogram plot of the 2D posterior
def plot_posterior_hist2D(poslist, params, ifos, bounds=None, nbins=[50,50], \
                          parfile=None, overplot=False, mplparams=False):
  import matplotlib
  from matplotlib import pyplot as plt

  if len(params) != 2:
    print >> sys.stderr, "Require 2 parameters"
    sys.exit(1)

  # set some matplotlib defaults for amplitude spectral density
  if not mplparams:
    mplparams = { \
      'backend': 'Agg',
      'text.usetex': True, # use LaTeX for all text
      'axes.linewidth': 0.5, # set axes linewidths to 0.5
      'axes.grid': True, # add a grid
      'grid.linewidth': 0.5,
      'font.family': 'serif',
      'font.size': 12 }

  matplotlib.rcParams.update(mplparams)

  if overplot:
    coldict = {'H1': 'Reds', 'H2': 'GnBu', 'L1': 'Greens', 'V1': 'Blues', 'G1': 'BuPu', \
               'Joint': 'Greys'}

  myfigs = []

  # param name for axis label
  try:
    parxaxis = paramdict[params[0].upper()]
  except:
    parxaxis = params[0]

  try:
    paryaxis = paramdict[params[1].upper()]
  except:
    paryaxis = params[1]

  parval1 = None
  parval2 = None

  if parfile:
    parval1 = parfile[params[0].upper()]
    parval2 = parfile[params[1].upper()]

  if ifos == None:
    ifos = ['H1']

  for idx, ifo in enumerate(ifos):
    if overplot:
      if idx == 0:
        # if overplotting just have one figure
        myfig = plt.figure(figsize=(4,4),dpi=200)

      if len(ifos) == 1:
        alpha=1.0
        cmap=plt.cm.get_cmap('Greys')
      else:
        alpha=0.5 # set transparency
        cmap=plt.cm.get_cmap(coldict[ifo]) # set colormap
        #cmap.set_bad(alpha=0.) # set 'bad' masked values to be transparent
    else:
      myfig = plt.figure(figsize=(4,4),dpi=200)
      alpha=1.0 # no transparency
      cmap=plt.cm.get_cmap('Greys')

    posterior = poslist[idx]

    a = np.squeeze(posterior[params[0]].samples)
    b = np.squeeze(posterior[params[1]].samples)

    # Create 2D bin array
    par1pos_min = a.min()
    par2pos_min = b.min()

    par1pos_max = a.max()
    par2pos_max = b.max()

    plt.xlabel(r''+parxaxis, fontsize=14, fontweight=100)
    plt.ylabel(r''+paryaxis, fontsize=14, fontweight=100, rotation=270)

    H, xedges, yedges = np.histogram2d(a, b, nbins, normed=True)

    #if overplot and len(ifos) > 1:
    #  # mask values that are zero, so that they are
    #  Hm = np.ma.masked_where(np.transpose(H) == 0, np.transpose(H))
    #else:
    #  Hm = np.transpose(H)
    Hm = np.transpose(H)

    extent = [xedges[0], xedges[-1], yedges[-1], yedges[0]]
    plt.imshow(Hm, aspect='auto', extent=extent, \
interpolation='bilinear', cmap=cmap, alpha=alpha)
    #plt.colorbar()

    if bounds:
      plt.xlim(bounds[0][0], bounds[0][1])
      plt.ylim(bounds[1][0], bounds[1][1])

    # plot injection values if given
    if parval1 and parval2:
      if overplot and idx == len(ifos)-1:
        # only plot after final posterior has been plotted
        plt.hold(True)
        plt.plot(parval1, parval2, 'rx', markersize=8, mew=2)
      else:
        plt.hold(True)
        plt.plot(parval1, parval2, 'rx', markersize=8, mew=2)

    if overplot:
      plt.hold(True)
    if not overplot:
      myfig.subplots_adjust(left=0.18, bottom=0.15) # adjust size
      myfigs.append(myfig)

  if overplot:
    myfig.subplots_adjust(left=0.18, bottom=0.15) # adjust size
    myfigs.append(myfig)

  return myfigs


# a function that creates and normalises a histograms of samples, with nbins
# between an upper and lower bound a upper and lower bound. The values at the
# bin points (with length nbins+2) will be returned as numpy arrays
def hist_norm_bounds(samples, nbins, low=float("-inf"), high=float("inf")):
  # get histogram
  n, binedges = np.histogram( samples, nbins )

  # get bin width
  binwidth = binedges[1] - binedges[0]

  # create bin centres
  bincentres = np.array([])
  for i in range(0, len(binedges)-1):
    bincentres = np.append(bincentres, binedges[i]+binwidth/2)

  # if histogram points are not close to boundaries (i.e. within a bin of the
  # boundaries) then add zeros to histrogram edges
  if bincentres[0] - binwidth > low:
    # prepend a zero to n
    n = np.insert(n, 0, 0);

    # prepend a new bin centre at bincentres[0] - binwidth
    bincentres = np.insert(bincentres, 0, bincentres[0] - binwidth)
  else:
    # we're  closer to the boundary edge than the bin width then, so set a new
    # bin on the boundary with a value linearly extrapolated from the
    # gradiant of the adjacent points
    dx = bincentres[0] - low;

    # prepend low value to bins
    bincentres = np.insert(bincentres, 0, low)

    dn = n[1]-n[0]

    nbound = n[0] - (dn/binwidth)*dx

    n = n.astype(float) # convert to floats

    # prepend to n
    n = np.insert(n, 0, nbound)

  # now the other end!
  if bincentres[-1] + binwidth < high:
    # append a zero to n
    n = np.append(n, 0)

    # append a new bin centre at bincentres[end] + binwidth
    bincentres = np.append(bincentres, bincentres[-1] + binwidth)
  else:
    dx = high - bincentres[-1];

    # prepend low value to bins
    bincentres = np.append(bincentres, high)

    dn = n[-1]-n[-2]

    nbound = n[-1] + (dn/binwidth)*dx

    n = n.astype(float) # convert to floats

    # prepend to n
    n = np.append(n, nbound)

  # now calculate area and normalise
  area = np.trapz(n, x=bincentres)

  ns = np.array([])
  for i in range(0, len(bincentres)):
    ns = np.append(ns, float(n[i])/area)

  return ns, bincentres


# create a Tukey window of length N
def tukey_window(N, alpha=0.5):
  # if alpha >= 1 just return a Hanning window
  if alpha >= 1:
    return np.hanning(N)

  # get x values at which to calculate window
  x = np.linspace(0, 1, N)

  # initial square window
  win = np.ones(x.shape)

  # get the left-hand side of the window  0 <= x < alpha/2
  lhs = x<alpha/2
  win[lhs] = 0.5 * (1 + np.cos(2*np.pi/alpha * (x[lhs] - alpha/2) ))

  # get right hand side condition 1 - alpha / 2 <= x <= 1
  rhs = x>=(1 - alpha/2)
  win[rhs] = 0.5 * (1 + np.cos(2*np.pi/alpha * (x[rhs] - 1 + alpha/2)))

  return win


# create a function for plotting the absolute value of Bk data (read in from
# data files) and an averaged 1 day "two-sided" amplitude spectral density
# spectrogram for each IFO
def plot_Bks_ASDs( Bkdata, ifos, delt=86400, sampledt=60., plotpsds=True,
                   plotfscan=False, removeoutlier=None, mplparams=False ):
  import matplotlib
  from matplotlib.mlab import specgram
  from matplotlib import colors
  from matplotlib import pyplot as plt

  # create list of figures
  Bkfigs = []
  psdfigs = []
  fscanfigs = []
  asdlist = []

  # set some matplotlib defaults for amplitude spectral density
  if not mplparams:
    mplparams = { \
      'backend': 'Agg',
      'text.usetex': True, # use LaTeX for all text
      'axes.linewidth': 0.5, # set axes linewidths to 0.5
      'axes.grid': True, # add a grid
      'grid.linewidth': 0.5,
      'font.family': 'serif',
      'font.size': 12 }
      #'text.latex.preamble': \usepackage{xfrac} }

  matplotlib.rcParams.update(mplparams)
  # xfrac causes problems when compiling an eps (option clashes with graphicx)
  # so use nicefrac package instead
  #matplotlib.rcParams['text.latex.preamble']=r'\usepackage{xfrac}'
  matplotlib.rcParams['text.latex.preamble']=r'\usepackage{nicefrac}'

  # ifos line colour specs
  coldict = {'H1': 'r', 'H2': 'c', 'L1': 'g', 'V1': 'b', 'G1': 'm'}
  colmapdic = {'H1': 'Reds', 'H2': 'PuBu', 'L1': 'Greens', \
    'V1': 'Blues', 'G1': 'PuRd'}

  # there should be data for each ifo
  for i, ifo in enumerate(ifos):
    # get data for given ifo
    try:
      Bk = np.loadtxt(Bkdata[i])
    except:
      print "Could not open file ", Bkdata[i]
      sys.exit(-1)

    # should be three lines in file
    gpstime = []

    # remove outliers at Xsigma by working out sigma from the peak of the
    # distribution of the log absolute value
    if removeoutlier:
      n, binedges = np.histogram(np.log(np.fabs(np.concatenate((Bk[:,1], \
Bk[:,2])))), 50)
      j = n.argmax(0)

      # standard devaition estimate
      stdest = math.exp((binedges[j]+binedges[j+1])/2)

      # get values within +/-8 sigma
      # test real parts
      vals = np.where(np.fabs(Bk[:,1]) < removeoutlier*stdest)
      Bknew = Bk[vals,:][-1]
      # test imag parts
      vals = np.where(np.fabs(Bknew[:,2]) < removeoutlier*stdest)
      Bk = Bknew[vals,:][-1]

    gpstime = Bk[:,0]

    # minimum time step between points (should generally be 60 seconds)
    mindt = min(np.diff(gpstime))

    Bkabs = np.sqrt(Bk[:,1]**2 + Bk[:,2]**2)

    # plot the time series of the data
    Bkfig = plt.figure(figsize=(11,3.5), dpi=200)
    Bkfig.subplots_adjust(bottom=0.15, left=0.09, right=0.94)

    tms = map(lambda x: x-gpstime[0], gpstime)

    plt.plot(tms, Bkabs, '.', color=coldict[ifo], markersize=1)
    plt.xlabel(r'GPS - %d' % int(gpstime[0]), fontsize=14, fontweight=100)
    plt.ylabel(r'$|B_k|$', fontsize=14, fontweight=100)
    #plt.title(r'$B_k$s for ' + ifo.upper(), fontsize=14)
    plt.xlim(tms[0], tms[-1])

    Bkfigs.append(Bkfig)

    if plotpsds or plotfscan:
      # create PSD by splitting data into days, padding with zeros to give a
      # sample a second, getting the PSD for each day and combining them
      totlen = gpstime[-1] - gpstime[0] # total data length

      # check mindt is an integer and greater than 1
      if math.fmod(mindt, 1) != 0. or mindt < 1:
        print "Error time steps between data points must be integers"
        sys.exit(-1)

      count = 0

      # zero pad the data and bin each point in the nearest 60s bin
      datazeropad = np.zeros(int(math.ceil(totlen/sampledt))+1, dtype=complex)

      idx = map(lambda x: int(math.floor((x/sampledt)+0.5)), tms)
      for i in range(0, len(idx)):
        datazeropad[idx[i]] = complex(Bk[i,1], Bk[i,2])

      win = tukey_window(math.floor(delt/sampledt), alpha=0.1)

      Fs = 1./sampledt # sample rate in Hz

      fscan, freqs, t = specgram(datazeropad, NFFT=int(math.floor(delt/sampledt)), \
Fs=Fs, window=win, noverlap=int(math.floor(delt/(2.*sampledt))))

      if plotpsds:
        fshape = fscan.shape

        totalasd = np.zeros(fshape[0])

        for i in range(0, fshape[0]):
          scanasd = np.sqrt(fscan[i,:])
          nonzasd = np.nonzero(scanasd)
          scanasd = scanasd[nonzasd]

          # median amplitude spectral density
          #totalasd[i] = hmean(scanasd)
          totalasd[i] = np.median(scanasd)

        # average amplitude spectral density
        asdlist.append(totalasd)

        # plot PSD
        psdfig = plt.figure(figsize=(4,3.5), dpi=200)
        psdfig.subplots_adjust(left=0.18, bottom=0.15)

        plt.plot(freqs, totalasd, color=coldict[ifo])
        plt.xlim(freqs[0], freqs[-1])
        plt.xlabel(r'Frequency (Hz)', fontsize=14, fontweight=100)
        plt.ylabel(r'$h/\sqrt{\rm Hz}$', fontsize=14, fontweight=100)

        # convert frequency labels to fractions
        ax = plt.gca()
        xt = [-Fs/2., -Fs/4., 0., Fs/2., Fs/4.]
        ax.set_xticks(xt)
        xl = []
        for item in xt:
          if item == 0:
            xl.append('0')
          else:
            if item < 0:
              xl.append(r'$-\nicefrac{1}{%d}$' % (-1./item))
            else:
              xl.append(r'$\nicefrac{1}{%d}$' % (1./item))
        ax.set_xticklabels(xl)
        #plt.setp(ax.get_xticklabels(), fontsize=16)  # increase font size
        plt.tick_params(axis='x', which='major', labelsize=14)

        psdfigs.append(psdfig)

      if plotfscan:
        fscanfig = plt.figure(figsize=(11,3.5), dpi=200)
        fscanfig.subplots_adjust(bottom=0.15, left=0.09, right=0.94)

        extent = [tms[0], tms[-1], freqs[0], freqs[-1]]
        plt.imshow(np.sqrt(np.flipud(fscan)), aspect='auto', extent=extent,
          interpolation=None, cmap=colmapdic[ifo], norm=colors.Normalize())
        plt.ylabel(r'Frequency (Hz)', fontsize=14, fontweight=100)
        plt.xlabel(r'GPS - %d' % int(gpstime[0]), fontsize=14, fontweight=100)

        # convert frequency labels to fractions
        ax = plt.gca()
        yt = [-Fs/2., -Fs/4., 0., Fs/2., Fs/4.]
        ax.set_yticks(yt)
        yl = []
        for item in yt:
          if item == 0:
            yl.append('0')
          else:
            if item < 0:
              yl.append(r'$-\nicefrac{1}{%d}$' % (-1./item))
            else:
              yl.append(r'$\nicefrac{1}{%d}$' % (1./item))
        ax.set_yticklabels(yl)
        #plt.setp(ax.get_yticklabels(), fontsize=16)
        plt.tick_params(axis='y', which='major', labelsize=14)

        fscanfigs.append(fscanfig)

  return Bkfigs, psdfigs, fscanfigs, asdlist


# a function to create a histogram of log10(results) for a list of a given parameter
# (if a list with previous value is given they will be plotted as well)
#  - lims is a dictionary of lists for each IFO
def plot_limits_hist(lims, param, ifos, prevlims=None, bins=20, overplot=False, mplparams=False):
  import matplotlib
  from matplotlib import pyplot as plt

  if not mplparams:
    mplparams = { \
      'backend': 'Agg',
      'text.usetex': True, # use LaTeX for all text
      'axes.linewidth': 0.5, # set axes linewidths to 0.5
      'axes.grid': True, # add a grid
      'grid.linewidth': 0.5,
      'font.family': 'serif',
      'font.size': 12 }

  matplotlib.rcParams.update(mplparams)

  myfigs = []

  # ifos line colour specs
  coldict = {'H1': 'r', 'H2': 'c', 'L1': 'g', 'V1': 'b', 'G1': 'm', 'Joint':'k'}

  try:
    parxaxis = paramdict[param.upper()]
  except:
    parxaxis = param

  paryaxis = 'Number of Pulsars'

  # get log10 of previous results
  logprevlims = None
  if prevlims is not None:
    logprevlims = np.log10(prevlims)

  # get the limits of the histogram range
  hrange = None
  stacked = False
  if overplot:
    highbins = []
    lowbins = []

    # combine dataset to plot as stacked
    stackdata = []
    stacked = True

    for j, ifo in enumerate(ifos):
      theselims = lims[ifo]

      # remove any None's
      for i, val in enumerate(theselims):
        if val == None:
          del theselims[i]

      loglims = np.log10(theselims)

      stackdata.append(loglims)

      highbins.append(np.max(loglims))
      lowbins.append(np.min(loglims))

    if logprevlims is not None:
      highbins.append(max(logprevlims))
      lowbins.append(min(logprevlims))

    hrange = (min(lowbins), max(highbins))

  for j, ifo in enumerate(ifos):
    # get log10 of results
    theselims = lims[ifo]

    # remove any None's
    for i, val in enumerate(theselims):
      if val == None:
        del theselims[i]

    loglims = np.log10(theselims)

    if not overplot:
      stackdata = loglims

    #if not overplot or (overplot and j == 0):
    myfig = plt.figure(figsize=(4,4),dpi=200)
    maxlims = []
    minlims = []

    if overplot:
      edgecolor = []
      facecolor = []
      for ifoname in ifos:
        edgecolor.append(coldict[ifoname])
        facecolor.append(coldict[ifoname])
    else:
      edgecolor = [coldict[ifo]]
      facecolor = [coldict[ifo]]

    #plt.hist(loglims, bins, range=hrange, histtype='step', fill=True, edgecolor=coldict[ifo], facecolor=coldict[ifo], alpha=0.6)
    n, bins, patches = plt.hist(stackdata, bins, range=hrange, histtype='step', stacked=stacked, fill=True, color=edgecolor, alpha=0.6)
    for i, patch in enumerate(patches):
      plt.setp(patch, 'facecolor', facecolor[i])

    if not overplot:
      maxlims.append(np.max(loglims))
      minlims.append(np.min(loglims))

    if logprevlims is not None:
      if not overplot:
        maxlims.append(max(logprevlims))
        minlims.append(min(logprevlims))

        maxlim = max(maxlims)
        minlim = min(minlims)
      else:
        maxlim = hrange[1]
        minlim = hrange[0]

      plt.hold(True)
      plt.hist(logprevlims, bins, range=hrange, edgecolor='k', lw=2, histtype='step', fill=False)
      plt.hold(False)
    else:
      if not overplot:
        maxlim = max(maxlims)
        minlim = min(minlims)
      else:
        maxlim = hrange[1]
        minlim = hrange[0]

    # set xlabels to 10^x
    ax = plt.gca()

    # work out how many ticks to set
    tickvals = range(int(math.ceil(maxlim) - math.floor(minlim)))
    tickvals = map(lambda x: x + int(math.floor(minlim)), tickvals)
    ax.set_xticks(tickvals)
    tls = map(lambda x: '$10^{%d}$' % x, tickvals)
    ax.set_xticklabels(tls)

    plt.ylabel(r''+paryaxis, fontsize=14, fontweight=100)
    plt.xlabel(r''+parxaxis, fontsize=14, fontweight=100)

    myfig.subplots_adjust(left=0.18, bottom=0.15) # adjust size

    myfigs.append(myfig)

    if overplot:
      break

  return myfigs


# a function plot upper limits verses GW frequency in log-log space. If upper and
# lower estimates for the upper limit are supplied these will also be plotted as a
# band. If previous limits are supplied these will be plotted as well.
# h0lims is a dictionary of lists of h0 upper limits for each of the IFOs given in
# the list of ifos
# ulesttop and ulestbot are the upper and lower ranges of the estimates limit given
# as a dictionary if list for each ifo.
# prevlim is a list of previous upper limits at the frequencies prevlimf0gw
# xlims is the frequency range for the plot
# overplot - set to true to plot different IFOs on same plot
def plot_h0_lims(h0lims, f0gw, ifos, xlims=[10, 1500], ulesttop=None,
                 ulestbot=None, prevlim=None, prevlimf0gw=None, overplot=False, mplparams=False):
  import matplotlib
  from matplotlib import pyplot as plt

  if not mplparams:
    mplparams = { \
      'backend': 'Agg',
      'text.usetex': True, # use LaTeX for all text
      'axes.linewidth': 0.5, # set axes linewidths to 0.5
      'axes.grid': True, # add a grid
      'grid.linewidth': 0.5,
      'font.family': 'serif',
      'font.size': 12 }

  matplotlib.rcParams.update(mplparams)

  myfigs = []

  # ifos line colour specs
  coldict = {'H1': 'r', 'H2': 'c', 'L1': 'g', 'V1': 'b', 'G1': 'm', 'Joint':'k'}

  parxaxis = 'Frequency (Hz)'
  paryaxis = '$h_0$'

  for j, ifo in enumerate(ifos):
    h0lim = h0lims[ifo]

    if len(ifos) > 1:
      f0s = f0gw[ifo]
    else:
      f0s = f0gw

    if len(h0lim) != len(f0s):
      return None # exit if lengths aren't correct

    if not overplot or (overplot and j == 0):
      myfig = plt.figure(figsize=(7,5.5),dpi=200)

    plt.hold(True)
    if ulesttop is not None and ulestbot is not None:
      ult = ulesttop[ifo]
      ulb = ulestbot[ifo]

      if len(ult) == len(ulb) and len(ult) == len(f0s):
        for i in range(len(ult)):
          plt.loglog([f0s[i], f0s[i]], [ulb[i], ult[i]], ls='-', lw=3, c='lightgrey')

    if prevlim is not None and prevlimf0gw is not None and len(prevlim) == len(prevlimf0gw):
      if not overplot or (overplot and j == len(ifos)-1):
        plt.loglog(prevlimf0gw, prevlim, marker='*', ms=10, alpha=0.7, mfc='None', mec='k', ls='None')

    # plot current limits
    plt.loglog(f0s, h0lim, marker='*', ms=10, mfc=coldict[ifo], mec=coldict[ifo], ls='None')

    plt.ylabel(r''+paryaxis, fontsize=14, fontweight=100)
    plt.xlabel(r''+parxaxis, fontsize=14, fontweight=100)

    plt.xlim(xlims[0], xlims[1])

    if not overplot or (overplot and j == len(ifos)-1):
      plt.hold(False)
      myfig.subplots_adjust(left=0.12, bottom=0.10) # adjust size
      myfigs.append(myfig)

  return myfigs


# a function to create the signal model for a heterodyned triaxial pulsar given
# a signal GPS start time, signal duration (in seconds), sample interval
# (seconds), detector, and the parameters h0, cos(iota), psi (rads), initial
# phase phi0 (rads), right ascension (rads) and declination (rads) in a
# dictionary. The list of time stamps, and the real and imaginary parts of the
# signal are returned
def heterodyned_triaxial_pulsar(starttime, duration, dt, detector, pardict):

  # create a list of times stamps
  ts = []
  tmpts = starttime

  # create real and imaginary parts of the signal
  s = np.array([], dtype=complex)

  sphi = np.sin(pardict['phi0'])
  cphi = np.cos(pardict['phi0'])

  Xplus = 0.25*(1.+pardict['cosiota']*pardict['cosiota'])*pardict['h0']
  Xcross = 0.5*pardict['cosiota']*pardict['h0']
  Xpsinphi = Xplus*sphi
  Xcsinphi = Xcross*sphi
  Xpcosphi = Xplus*cphi
  Xccosphi = Xcross*cphi

  i = 0
  while tmpts < starttime + duration:
    ts.append(starttime+(dt*i))

    # get the antenna response
    fp, fc = antenna_response(ts[i], pardict['ra'], pardict['dec'], pardict['psi'], detector)

    # create real part of signal
    s = np.append(s, (fp*Xpcosphi + fc*Xcsinphi) + 1j*(fp*Xpsinphi - fc*Xccosphi) )

    tmpts = ts[i]+dt

    i = i+1;

  return ts, s


# a function to create a heterodyned signal model for a neutron star using the complex
# amplitude parameters C22, phi22, C21 and phi21 and the orientation parameters cos(iota)
# and psi. If both C22 and C21 are non-zero then a signal at both the rotation frequency
# and twice the rotation frequency will be generated.
def heterodyned_pulsar_signal(starttime, duration, dt, detector, pardict):
  if 'cosiota' in pardict:
    cosiota = pardict['cosiota']
    iota = math.acos(cosiota)
    siniota = math.sin(iota)
  else:
    print >> sys.stderr, "cos(iota) not defined!"
    raise KeyError

  if 'psi' in pardict:
    psi = pardict['psi']
  else:
    print >> sys.stderr, "psi not defined!"
    raise KeyError

  if 'C22' in pardict:
    C22 = pardict['C22']
  else:
    if 'h0' in pardict:
      C22 = pardict['h0']/2.
    else:
      C22 = 0.

  if 'phi22' in pardict:
    phi22 = pardict['phi22']
  else:
    if 'phi0' in pardict:
      phi22 = pardict['phi0'] - math.pi
    else:
      phi22 = 0.

  ePhi22 = cmath.exp(phi22*1j)

  if 'C21' in pardict:
    C21 = pardict['C21']
  else:
    C21 = 0.

  if 'phi21' in pardict:
    phi21 = pardict['phi21']
  else:
    phi21 = 0.

  ePhi21 = cmath.exp(phi21*1j)

  s = [] # signal
  ts = [] # times

  if 'C21' in pardict and 'C22' in pardict and 'h0' not in pardict:
    freqs = [1., 2.]
  else:
    freqs = [2.]

  for f in freqs:
    sf = np.array([], dtype=complex)
    tsf = []

    tmpts = starttime
    i = 0
    while tmpts < starttime + duration:
      tsf.append(starttime + (dt*i))

      # get the antenna response
      fp, fc = antenna_response(tsf[i], pardict['ra'], pardict['dec'], pardict['psi'], detector)

      if f == 1.:
        stmp = -(C21/4.)*ePhi21*siniota*cosiota*fp + 1j*(C21/4.)*ePhi21*siniota*fc
      elif f == 2.:
        stmp = -(C22/2.)*ePhi22*(1.+cosiota**2.)*fp + 1j*(C22)*ePhi22*cosiota*fc

      sf = np.append(sf, stmp)

      tmpts = tsf[i] + dt

      i = i+1

    ts.append(tsf)
    s.append(sf)

  return ts, s


# a function to convert the pinned superfluid model parameters to the complex
# amplitude parameters using the Eqns 76-79 defined in Jones 2012 LIGO DCC T1200265-v3
def convert_model_parameters(pardict):
  costheta = pardict['costheta']
  theta = np.arccos(costheta)
  sintheta = math.sin(theta)
  sin2theta = math.sin( 2.0*theta )
  sinlambda = math.sin(pardict['lambda'])
  coslambda = math.cos(pardict['lambda'])
  sin2lambda = math.sin( 2.0*pardict['lambda'] )

  phi0 = pardict['phi0']

  I21 = pardict['I21']
  I31 = pardict['I31']

  A22 = ( I21 * ( sinlambda**2 - ( coslambda * costheta )**2 ) - I31 * sintheta**2 )
  B22 = I21 * sin2lambda * costheta

  C22 = 2.*math.sqrt( A22**2 + B22**2 )

  A21 = I21 * sin2lambda * sintheta
  B21 = ( I21 * coslambda**2 - I31 ) * sin2theta

  C21 = 2.*math.sqrt( A21**2 + B21**2 )

  phi22 = np.fmod(2.*phi0 - math.atan2( B22, A22 ), 2.*np.pi)
  phi21 = np.fmod(phi0 - math.atan2( B21, A21 ), 2.*np.pi)

  outvals = {'C22': C22, 'C21': C21, 'phi22': phi22, 'phi21': phi21}

  return outvals


# a function to create the signal model for a heterodyned pinned superfluid
# model pulsar a signal GPS start time, signal duration (in seconds),
# sample interval (seconds), detector, and the parameters I21, I31,
# cos(theta), lambda, cos(iota), psi (rads), initial phase phi0 (for l=m=2 mode in rads), right
# ascension (rads), declination (rads), distance (kpc) and frequency (f0) in a
# dictionary. The list of time stamps, and the real and imaginary parts of the
# 1f and 2f signals are returned in an array
def heterodyned_pinsf_pulsar(starttime, duration, dt, detector, pardict):
  iota = np.arccos(pardict['cosiota'])
  theta = np.arccos(pardict['costheta'])
  siniota = math.sin(iota)
  sintheta = math.sin(theta)
  sin2theta = math.sin( 2.0*theta )
  sinlambda = math.sin(pardict['lambda'])
  coslambda = math.cos(pardict['lambda'])
  sin2lambda = math.sin( 2.0*pardict['lambda'] )

  ePhi = cmath.exp( 0.5 * pardict['phi0'] * 1j )
  e2Phi = cmath.exp( pardict['phi0'] * 1j )

  f2_r = pardict['f0']**2 / pardict['dist']

  """
    This model is a complex heterodyned time series for a pinned superfluid
    neutron star emitting at its roation frequency and twice its rotation
    frequency (as defined in Eqns 35-38 of Jones 2012 LIGO DCC T1200265-v3)
  """

  Xplusf = -( f2_r / 2.0 ) * siniota * pardict['cosiota']
  Xcrossf = ( f2_r / 2.0 ) * siniota

  Xplus2f = -f2_r * ( 1.0 + pardict['cosiota']**2 )
  Xcross2f = 2. * f2_r * pardict['cosiota']

  A21 = pardict['I21'] * sin2lambda * sintheta
  B21 = ( pardict['I21'] * coslambda**2 - pardict['I31'] ) * sin2theta

  A22 = pardict['I21'] * ( sinlambda**2 - coslambda**2 * pardict['costheta']**2 ) - \
    pardict['I31'] * sintheta**2
  B22 = pardict['I21'] * sin2lambda * pardict['costheta']

  # create a list of times stamps
  ts1 = []
  ts2 = []
  tmpts = starttime

  # create real and imaginary parts of the 1f signal
  s1 = np.array([], dtype=complex)
  s2 = np.array([], dtype=complex)

  i = 0
  while tmpts < starttime + duration:
    ts1.append(starttime+(dt*i))
    ts2.append(starttime+(dt*i))

    # get the antenna response
    fp, fc = antenna_response(ts1[i], pardict['ra'], pardict['dec'], pardict['psi'], detector)

    # create the complex signal amplitude model at 1f
    s1 = np.append(s1, ( fp * Xplusf * ePhi * ( A21 - 1j * B21 ) ) + \
                       ( fc * Xcrossf * ePhi * ( B21 + 1j * A21 ) ) )

    # create the complex signal amplitude model at 2f
    s2 = np.append(s2, ( fp * Xplus2f * e2Phi * ( A22 - 1j * B22 ) ) + \
                       ( fc * Xcross2f * e2Phi * ( B22 + 1j * A22 ) ) )

    tmpts = ts1[i]+dt

    i = i+1;

  # combine data into 1 array
  ts = np.vstack([ts1, ts2])
  s = np.vstack([s1, s2])

  return ts, s


# function to get the antenna response for a given detector. It takes in a GPS time or list (or numpy array)
# of GPS times, right  ascension (rads), declination (rads), polarisation angle (rads) and a detector name
# e.g. H1, L1, V1. The plus and cross polarisations are returned.
def antenna_response( gpsTime, ra, dec, psi, det ):
  import lal

  # create detector-name map
  detMap = {'H1': lal.LALDetectorIndexLHODIFF, \
            'H2': lal.LALDetectorIndexLHODIFF, \
            'L1': lal.LALDetectorIndexLLODIFF, \
            'G1': lal.LALDetectorIndexGEO600DIFF, \
            'V1': lal.LALDetectorIndexVIRGODIFF, \
            'T1': lal.LALDetectorIndexTAMA300DIFF, \
            'AL1': lal.LALDetectorIndexLLODIFF, \
            'AH1': lal.LALDetectorIndexLHODIFF, \
            'AV1': lal.LALDetectorIndexVIRGODIFF}

  try:
    detector=detMap[det]
  except KeyError:
    raise ValueError, "ERROR. Key %s is not a valid detector name." % (det)

  # get detector
  detval = lal.CachedDetectors[detector]
  response = detval.response

  # check if gpsTime is just a float or int, and if so convert into an array
  if isinstance(gpsTime, float) or isinstance(gpsTime, int):
    gpsTime = np.array([gpsTime])
  else: # make sure it's a numpy array
    gpsTime = np.copy(gpsTime)

  # if gpsTime is a list of regularly spaced values then use ComputeDetAMResponseSeries
  if len(gpsTime) == 1 or np.unique(np.diff(gpsTime)).size == 1:
    gpsStart = lal.LIGOTimeGPS( gpsTime[0] )
    dt = 0.
    if len(gpsTime) > 1:
      dt = gpsTime[1]-gpsTime[0]
    fp, fc = lal.ComputeDetAMResponseSeries(response, ra, dec, psi, gpsStart, dt, len(gpsTime))

    # return elements from Time Series
    return fp.data.data, fc.data.data
  else: # we'll have to work out the value at each point in the time series
    fp = np.zeros(len(gpsTime))
    fc = np.zeros(len(gpsTime))

    for i in range(len(gpsTime)):
      gps = lal.LIGOTimeGPS( gpsTime[0] )
      gmst_rad = lal.GreenwichMeanSiderealTime(gps)

      # actual computation of antenna factors
      fp[i], fc[i] = lal.ComputeDetAMResponse(response, ra, dec, psi, gmst_rad)

    return fp, fc


# a function to inject a heterodyned pulsar signal into noise of a
# given level for detectors. it will return the signal + noise and the optimal
# SNR. If an snrscale value is passed to the function the signal will be scaled
# to that SNR. nsigs
def inject_pulsar_signal(starttime, duration, dt, detectors, pardict, \
                         freqfac=[2.0], npsds=None, snrscale=None):
  # if detectors is just a string (i.e. one detector) then make it a list
  if isinstance(detectors, basestring):
    detectors = [detectors]

  # if not noise sigma's are given then generate a noise level from the given
  # detector noise curves
  if npsds is None:
    npsds = []

    for det in detectors:
      for frf in freqfac:
        psd = detector_noise( det, frf*pardict['f0'] )

        # convert to time domain standard devaition shared between real and
        # imaginary signal
        ns = np.sqrt( (psd/2.0)/(2.0*dt) )

        npsds.append(ns)
  else:
    # convert input psds into time domain noise standard deviation
    tmpnpsds = []

    count = 0
    for j, det in enumerate(detectors):
      for frf in freqfac:
        if len(npsds) == 1:
          tmpnpsds.append( np.sqrt( (npsds[0]/2.0)/(2.0*dt) ) )
        else:
          tmpnpsds.append( np.sqrt( (npsds[count]/2.0)/(2.0*dt) ) )

        count = count+1

    npsds = tmpnpsds

  if len(freqfac) == 1 and len(detectors) != len(npsds):
    raise ValueError, "Number of detectors %d not the same as number of "\
                      "noises %d" % (len(detectors), len(npsds))

  if len(freqfac) == 2 and 2*len(detectors) != len(npsds):
    raise ValueError, "Number of detectors %d not half the number of "\
                      "noises %d" % (len(detectors), len(npsds))

  tss = np.array([])
  ss = np.array([])

  snrtot = 0
  for j, det in enumerate(detectors):
    # create the pulsar signal
    if len(freqfac) == 1 and freqfac[0] == 2.0:
      ts, s = heterodyned_pulsar_signal(starttime, duration, dt, det, pardict)

      if j == 0:
        tss = np.append(tss, ts)
        ss = np.append(ss, s)
      else:
        tss = np.vstack([tss, ts])
        ss = np.vstack([ss, s])

      # get SNR
      snrtmp = get_optimal_snr( s[0], npsds[j] )
    elif len(freqfac) == 2:
      ts, s = heterodyned_pulsar_signal(starttime, duration, dt, det, pardict)

      snrtmp = 0
      for k, frf in enumerate(freqfac):
        if j == 0 and k == 0:
          tss = np.append(tss, ts[k][:])
          ss = np.append(ss, s[k][:])
        else:
          tss = np.vstack([tss, ts[k][:]])
          ss = np.vstack([ss, s[k][:]])

        snrtmp2 = get_optimal_snr( s[k][:], npsds[2*j+k] )
        snrtmp = snrtmp + snrtmp2*snrtmp2

      snrtmp = np.sqrt(snrtmp)

    snrtot = snrtot + snrtmp*snrtmp

  # total multidetector/data stream snr
  snrtot = np.sqrt(snrtot)

  # add noise and rescale signals if necessary
  if snrscale is not None:
    if snrscale != 0:
      snrscale = snrscale / snrtot
    # print snrscale
  else:
    snrscale = 1

  i = 0
  for det in detectors:
    # for triaxial model
    if len(freqfac) == 1:
      # generate random numbers
      rs = np.random.randn(len(ts[0]), 2)

      for j, t in enumerate(ts[0]):
        if len(tss.shape) == 1:
          ss[j] = (snrscale*ss[j].real + npsds[i]*rs[j][0]) + 1j*(snrscale*ss[j].imag + npsds[i]*rs[j][1])
        else:
          ss[i][j] = (snrscale*ss[i][j].real + npsds[i]*rs[j][0]) + 1j*(snrscale*ss[i][j].imag + npsds[i]*rs[j][1])

      i = i+1
    elif len(freqfac) == 2:
      # generate random numbers
      rs = np.random.randn(len(ts[0][:]), 4)

      for j, t in enumerate(ts[0][:]):
        ss[i][j] = (snrscale*ss[i][j].real + npsds[i]*rs[j][0]) + 1j*(snrscale*ss[i][j].imag + npsds[i]*rs[j][1])
        ss[i+1][j] = (snrscale*ss[i+1][j].real + npsds[i+1]*rs[j][2]) + \
          1j*(snrscale*ss[i+1][j].imag + npsds[i+1]*rs[j][3])

      i = i+2
    else:
      print >> sys.stderr, "Something wrong with injection"
      sys.exit(1)

  snrtot = snrtot*snrscale

  return tss, ss, snrtot, snrscale


# function to create a time domain PSD from theoretical
# detector noise curves. It takes in the detector name and the frequency at
# which to generate the noise.
#
# The noise models are taken from those in lalsimulation/src/LALSimNoisePSD.c
def detector_noise( det, f ):
  import lalsimulation

  if det == 'AV1': # Advanced Virgo
    return lalsimulation.SimNoisePSDAdvVirgo( f )
  elif det == 'H1' or det == 'L1': # iLIGO SRD
    return lalsimulation.SimNoisePSDiLIGOSRD( f )
  elif det == 'H2':
    return lalsimulation.SimNoisePSDiLIGOSRD( f )*2.
  elif det == 'G1': # GEO_600
    return lalsimulation.SimNoisePSDGEO( f )
  elif det == 'V1': # initial Virgo
    return lalsimulation.SimNoisePSDVirgo( f )
  elif det == 'T1': # TAMA
    return lalsimulation.SimNoisePSDTAMA( f )
  elif det == 'K1': # KAGRA
    return lalsimulation.SimNoisePSDKAGRA( f )
  elif det == 'AL1' or det == 'AH1':
    return lalsimulation.SimNoisePSDaLIGOZeroDetHighPower( f )
  else:
    raise ValueError, "%s is not a recognised detector" % (det)

# function to calculate the optimal SNR of a heterodyned pulsar signal - it
# takes in a complex signal model and noise standard deviation
def get_optimal_snr( s, sig ):
  ss = 0
  # sum square of signal
  for val in s:
    ss = ss + val.real**2 + val.imag**2

  return np.sqrt( ss / sig**2 )


# use the Gelman-Rubins convergence test for MCMC chains, where chains is a list
# of MCMC numpy chain arrays - this copies the gelman_rubins function in
# bayespputils
def gelman_rubins(chains):
  chainMeans = [np.mean(data) for data in chains]
  chainVars = [np.var(data) for data in chains]

  BoverN = np.var(chainMeans)
  W = np.mean(chainVars)

  sigmaHat2 = W + BoverN

  m = len(chains)

  VHat=sigmaHat2 + BoverN/m

  R = VHat/W

  return R


# function to convert MCMC files output from pulsar_parameter_estimation into
# a posterior class object - also outputting:
#  - the mean effective sample size of each parameter chain
#  - the Gelman-Rubins statistic for each parameter (a dictionary)
#  - the original length of each chain
# Th input is a list of MCMC chain files
def pulsar_mcmc_to_posterior(chainfiles):
  cl = []
  neffs = []
  grr = {}

  mcmc = []

  for cfile in chainfiles:
    if os.path.isfile(cfile):
      # load MCMC chain
      mcmcChain = read_pulsar_mcmc_file(cfile)

      # if no chain found then exit with None's
      if mcmcChain == None:
        return None, None, None, None

      # find number of effective samples for the chain
      neffstmp = []
      for j in range(1, mcmcChain.shape[1]):
        neff, acl, acf = bppu.effectiveSampleSize(mcmcChain[:,j])
        neffstmp.append(neff)

      # get the minimum effective sample size
      #neffs.append(min(neffstmp))
      # get the mean effective sample size
      neffs.append(math.floor(np.mean(neffstmp)))

      #nskip = math.ceil(mcmcChain.shape[0]/min(neffstmp))
      nskip = math.ceil(mcmcChain.shape[0]/np.mean(neffstmp))

      # output every nskip (independent) value
      mcmc.append(mcmcChain[::nskip,:])
      cl.append(mcmcChain.shape[0])
    else:
      print >> sys.stderr, "File %s does not exist!" % cfile
      return None, None, None, None

  # output data to common results format
  # get first line of MCMC chain file for header names
  cf = open(chainfiles[0], 'r')
  headers = cf.readline()
  headers = cf.readline() # column names are on the second line
  # remove % from start
  headers = re.sub('%', '', headers)
  # remove rads
  headers = re.sub('rads', '', headers)
  # remove other brackets e.g. around (iota)
  headers = re.sub('[()]', '', headers)
  cf.close()

  # get Gelman-Rubins stat for each parameter
  for idx, parv in enumerate(headers.split()):
    lgr = []
    if parv != 'logL':
      for j in range(0, len(mcmc)):
        achain = mcmc[j]
        singlechain = achain[:,idx]
        lgr.append(singlechain)
      grr[parv.lower()] = gelman_rubins(lgr)

  # logL in chain is actually log posterior, so also output the posterior
  # values (can be used to estimate the evidence)
  headers = headers.replace('\n', '\tpost\n')

  # output full data to common format
  comfile = chainfiles[0] + '_common_tmp.dat'
  try:
    cf = open(comfile, 'w')
  except:
    print >> sys.stderr, "Can't open common posterior file!"
    sys.exit(0)

  cf.write(headers)
  for narr in mcmc:
    for j in range(0, narr.shape[0]):
      mline = narr[j,:]
      # add on posterior
      mline = np.append(mline, np.exp(mline[0]))

      strmline = " ".join(str(x) for x in mline) + '\n'
      cf.write(strmline)
  cf.close()

  # read in as common object
  peparser = bppu.PEOutputParser('common')
  cf = open(comfile, 'r')
  commonResultsObj = peparser.parse(cf)
  cf.close()

  # remove temporary file
  os.remove(comfile)

  # create posterior class
  pos = bppu.Posterior( commonResultsObj, SimInspiralTableEntry=None, \
                        votfile=None )

  # convert iota back to cos(iota)
  # create 1D posterior class of cos(iota) values
  cipos = None
  cipos = bppu.PosteriorOneDPDF('cosiota', np.cos(pos['iota'].samples))

  # add it back to posterior
  pos.append(cipos)

  # remove iota samples
  pos.pop('iota')

  return pos, neffs, grr, cl


# a function that attempt to load an pulsar MCMC chain file: first it tries using
# numpy.loadtxt; if it fails it tries reading line by line and checking
# for consistent line numbers, skipping lines that are inconsistent; if this
# fails it returns None
def read_pulsar_mcmc_file(cf):
  cfdata = None

  # first try reading in with loadtxt (skipping lines starting with %)
  try:
    cfdata = np.loadtxt(cf, comments='%')
  except:
    try:
      fc = open(cf, 'r')

      # read in header lines and count how many values each line should have
      headers = fc.readline()
      headers = fc.readline() # column names are on the second line
      fc.close()
      # remove % from start
      headers = re.sub('%', '', headers)
      # remove rads
      headers = re.sub('rads', '', headers)
      # remove other brackets e.g. around (iota)
      headers = re.sub('[()]', '', headers)

      lh = len(headers.split())

      cfdata = np.array([])

      lines = cf.readlines()

      for i, line in enumerate(lines):
        if '%' in line: # skip lines containing %
          continue

        lvals = line.split()

        # skip line if number of values isn't consistent with header
        if len(lvals) != lh:
          continue

        # convert values to floats
        try:
          lvalsf = map(float, lvals)
        except:
          continue

        # add values to array
        if i==0:
          cfdata = np.array(lvalsf)
        else:
          cfdata = np.vstack((cfdata, lvalsf))

      if cfdata.size == 0:
        cfdata = None
    except:
      cfdata = None

  return cfdata


# Function to convert nested sample files output from pulsar_parameter_estimation_nested, and already
# parsed through lalapps_nest2pos into a posterior object. The log(evidence ratio) (signal versus Gaussian
# noise) is also returned.
#
# The inputs are a list of nested sample files and the number of live points used to produce them.
#
# Any non-varying parameters in the files are removed from the posterior object. iota is converted
# back into cos(iota), and if only C22 is varying then it is converted back into h0, and phi22
# is converted back into phi0.
def pulsar_nest_to_posterior(nestfile):
  # combine multiple nested sample files for an IFO into a single posterior (copied from lalapps_nest2pos)
  peparser = bppu.PEOutputParser('common')

  if '.gz' in nestfile:
    import gzip
    nsResultsObject = peparser.parse(gzip.open(nestfile, 'r'))
  else:
    nsResultsObject = peparser.parse(open(nestfile, 'r'))

  pos = bppu.Posterior( nsResultsObject, SimInspiralTableEntry=None, votfile=None )

  # convert iota back to cos(iota)
  # create 1D posterior class of cos(iota) values
  cipos = None
  cipos = bppu.PosteriorOneDPDF('cosiota', np.cos(pos['iota'].samples))

  # add it back to posterior and remove iota samples
  pos.append(cipos)
  pos.pop('iota')

  # remove any unchanging variables
  pnames = pos.names
  for pname in pnames:
    # check first and last samples are the same
    if pos[pname].samples[0] - pos[pname].samples[-1] == 0.:
      pos.pop(pname)

  # convert C22 back into h0, and phi22 back into phi0 if required
  try:
    posC21 = pos['c21'].samples
  except:
    posC21 = None

  try:
    posC22 = pos['c22'].samples
  except:
    posC22 = None

  try:
    posphi22 = pos['phi22'].samples
  except:
    posphi22 = None

  # convert C22 back into h0, and phi22 back into phi0 if required
  if posC22 != None and posC22 == None:
    h0pos = None
    h0pos = bppu.PosteriorOneDPDF('h0', 2.*pos['c22'].samples)

    pos.append(h0pos)
    pos.pop('c22')

    if posphi22 != None:
      phi0pos = None
      phi0pos = bppu.PosteriorOneDPDF('phi0', np.fmod(pos['phi22'].samples + math.pi, 2.*math.pi))

      pos.append(phi0pos)
      pos.pop('phi22')

  # get evidence (as in lalapps_nest2pos) (assume evidence in files suffixed '_B.txt')
  B = np.loadtxt(nestfile.replace('.gz', '')+'_B.txt')

  return pos, B[0]


# function to add two exponentiated log values and return the log of the result
def logplus(x, y):
  return np.logaddexp(x, y)


def logtrapz(lnf, dx):
  """
  Perform trapezium rule integration for the logarithm of a function on a regular grid.

  Inputs
  ------
  lnf - a numpy array of values that are the natural logarithm of a function
  dx  - a float giving the step size between values in the function

  Returns
  -------
  The natural logarithm of the area under the function.
  """

  from scipy.misc import logsumexp

  return np.log(dx/2.) + logsumexp([logsumexp(lnf[:-1]), logsumexp(lnf[1:])])


# function to marginalise over a parameter
def marginalise(like, pname, pnames, ranges):
  # like - a copy of the loglikelihood array
  # pname - the parameter to marginalise over
  # pnames - a copy of the list of parameters that haven't been marginalised over
  # ranges - a copy of the dictionary of ranges that haven't been marginalised over

  places = ranges[pname]
  axis = pnames.index(pname)

  # perform marginalisation
  if len(places) > 1:
    x = np.apply_along_axis(logtrapz, axis, like, places[1]-places[0])
  elif len(places) == 1:
    # no marginalisation required just remove the specific singleton dimension via reshaping
    z = like.shape
    q = np.arange(0,len(z)).astype(int) != axis
    newshape = tuple((np.array(list(z)))[q])
    x = np.reshape(like, newshape)

  # remove name from pnames and ranges
  del ranges[pname]
  pnames.remove(pname)

  return x


# return the log marginal posterior on a given parameter (if 'all' marginalise over all parameters)
def marginal(lnlike, pname, pnames, ranges):
  from copy import deepcopy

  # make copies of everything
  lnliketmp = deepcopy(lnlike)
  pnamestmp = deepcopy(pnames)
  rangestmp = deepcopy(ranges)

  for name in pnames:
    if name != pname:
      lnliketmp = marginalise(lnliketmp, name, pnamestmp, rangestmp)

  return lnliketmp


# a function to chop the data time series, ts, up into contigous segments with a maximum length, chunkMax
def get_chunk_lengths( ts, chunkMax ):
  i = j = count = 0

  length = len(ts)

  chunkLengths = []

  dt = np.min(np.diff(ts)) # the time steps in the data

  # create vector of data segment length
  while True:
    count += 1 # counter

    # break clause
    if i > length - 2:
      # set final value of chunkLength
      chunkLengths.append(count)
      break

    i += 1

    t1 = ts[i-1]
    t2 = ts[i]

    # if consecutive points are within two sample times of each other count as in the same chunk
    if t2 - t1 > 2.*dt or count == chunkMax:
      chunkLengths.append(count)
      count = 0 # reset counter

      j += 1

  return chunkLengths


def pulsar_posterior_grid(dets, ts, data, ra, dec, sigmas=None, paramranges={}, datachunks=30, chunkmin=5,
                          ngrid=50):
  """
  Inputs
  ------
         dets - a list of strings containing the detectors being used in the likelihood calculation
           ts - a dictionary of 1d numpy arrays containing the GPS times of the data for each detector
         data - a dictionary of 1d numpy arrays containing the complex data values for each detector
           ra - the right ascension (in rads) of the source
          dec - the declination (in rads) of the source
       sigmas - a dictionary of 1d numpy arrays containing the times series of standard deviation
                values for each detector. If this is not given a Student's t likelihood will be used,
                but if it is given a Gaussian likelihood will be used (default: None)
  paramranges - a dictionary of tuples for each parameter ('h0', 'phi0', 'psi' and 'cosiota') giving
                the lower and upper ranges of the parameter grid and the number of grid points. If not
                given then defaults will be used.
   datachunks - in the calculation split the data into stationary chunks with a maximum length given
                by this value. If set to 0 or inf then the data will not be split. (default: 30)
     chunkmin - this is the shortest chunk length allowed to be included in the likelihood calculation
                (default: 5)
        ngrid - the number of grid points to use for each dimension of the likelihood calculation. This
                is used if the values are not specified in the paramranges argument (default: 50)

  Returns
  -------
  L           - The 4d posterior over all parameters
  h0pdf       - The 1d marginal posterior for h0
  phi0pdf     - The 1d marginal posterior for phi0
  psipdf      - The 1d marginal posterior for psi
  cosiotapdf  - The 1d marginal posterior for cosiota
  lingrids    - A dictionary of the grid points for each parameter
  evrat       - The log odds ratio for a signal versus Gaussian noise

  An example would be:
  # set the detectors
  dets = ['H1', 'L1']

  # set the time series and data
  ts = {}
  data = {}
  for det in dets:
    ts[det] = np.arange(900000000., 921000843., 60.)
    data[det] = np.random.randn(len(ts[det]))

  # set the parameter ranges
  ra = 0.2
  dec = -0.8
  paramranges = {}
  paramranges['h0'] = (0., 2., 50)
  paramranges['psi'] = (0., np.pi/2., 50)
  paramranges['phi0'] = (0., np.pi, 50)
  paramranges['cosiota'] = (-1., 1., 50)

  L, h0pdf, phi0pdf, psipdf, cosiotapdf, grid, evrat = pulsar_posterior_grid(dets, ts, data, ra, dec,
                                                                             paramranges=paramranges)
  """

  # import numpy
  import numpy as np
  import sys

  # set the likelihood to either Student's or Gaussian
  if sigmas == None:
    liketype = 'studentst'
  else:
    liketype = 'gaussian'

  # if dets is just a single string
  if not isinstance(dets, list):
    if isinstance(dets, basestring):
      dets = [dets] # make into list
    else:
      print >> sys.stderr, 'Detector not, or incorrectly, set'
      return

  # allowed list of detectors
  alloweddets = ['H1', 'L1', 'V1', 'G1', 'T1', 'H2']

  # check consistency of arguments
  for det in dets:
    if det not in alloweddets:
      print >> sys.stderr, 'Detector not in list of allowed detectors (' + ','.join(alloweddets) + ')'
      return

    # checks on time stamps
    if det not in ts:
      print >> sys.stderr, 'No time stamps given for detector %s' % det
      return

    # checks on data
    if det not in data:
      print >> sys.stderr, 'No data time series given for detector %s' % det
      return

    # checks on sigmas
    if sigmas != None:
      if det not in sigmas:
        print >> sys.stderr, 'No sigma time series given for detector %s' % det
        return

    # check length consistency
    if len(ts[det]) != len(data[det]):
      print >> sys.stderr, 'Length of times stamps array and data array are inconsistent for %s' % det

    if sigmas != None:
<<<<<<< HEAD
      if len(ts['det']) != len(sigmas['det']):
=======
      if len(ts[det]) != len(sigmas[det]):
>>>>>>> fb211d08
        print >> sys.stderr, 'Length of times stamps array and sigma array are inconsistent for %s' % det

  # setup grid on parameter space
  params = ['h0', 'phi0', 'psi', 'cosiota']
  defaultranges = {} # default ranges for use if not specified
  defaultranges['phi0'] = (0., np.pi, ngrid) # 0 to pi for phi0
  defaultranges['psi'] = (0., np.pi/2., ngrid) # 0 to pi/2 for psi
  defaultranges['cosiota'] = (-1., 1., ngrid) # -1 to 1 for cos(iota)
  # 0 to 2 times the max standard deviation of the data (scaled to the data length)
  defaultranges['h0'] = (0., 2.*np.max([np.std(data[dv]) for dv in data])* \
    np.sqrt(1440./np.max([len(ts[dtx]) for dtx in ts])), ngrid)
  lingrids = {}
  shapetuple = ()
  for param in params:
    if param in paramranges:
      if len(paramranges[param]) != 3:
        paramranges[param] = defaultranges[param] # set to default range
      else:
        if paramranges[param][1] < paramranges[param][0] or paramranges[param][2] < 1:
          print >> sys.stderr, "Parameter ranges wrong for %s, reverting to defaults" % param
          paramranges[param] = defaultranges[param]
    else: # use defaults
      paramranges[param] = defaultranges[param]

    lingrids[param] = np.linspace(paramranges[param][0], paramranges[param][1], paramranges[param][2])
    shapetuple += (paramranges[param][2],)

  # set up meshgrid on parameter space
  [H0S, PHI0S, PSIS, COSIS] = np.meshgrid(lingrids['h0'], lingrids['phi0'], lingrids['psi'],
                                          lingrids['cosiota'], indexing='ij')

  APLUS = (1.+COSIS**2)/2.
  ACROSS = COSIS
  SINPHI = np.sin(PHI0S)
  COSPHI = np.cos(PHI0S)
  SIN2PSI = np.sin(2.*PSIS)
  COS2PSI = np.cos(2.*PSIS)

  # initialise loglikelihood
  like = np.zeros(shapetuple)
  noiselike = 0.

  # get flat prior
  logprior = 0.
  for p in params:
    logprior -= np.log(paramranges[p][1]-paramranges[p][0])

  # loop over detectors and calculate the log likelihood
  for det in dets:
    if liketype == 'gaussian':
      nstd = sigmas[det]
    else:
      nstd = np.ones(len(ts[det]))

    # get the antenna pattern
    [As, Bs] = antenna_response( ts[det], ra, dec, 0.0, det )

    # split the data into chunks if required
    if np.isfinite(datachunks) and datachunks > 0:
      chunklengths = get_chunk_lengths(ts[det], datachunks)
    else:
      chunklengths = [len(ts[det])]

    startidx = 0
    for cl in chunklengths:
      endidx = startidx + cl

      # check for shortest allowed chunks
      if cl < chunkmin:
        continue

      thisdata = data[det][startidx:endidx]/nstd[startidx:endidx]
      ast = As[startidx:endidx]/nstd[startidx:endidx]
      bst = Bs[startidx:endidx]/nstd[startidx:endidx]

      startidx += cl # updated start index

      A = np.sum(ast**2)
      B = np.sum(bst**2)
      AB = 2.*np.dot(ast, bst)

      dA1real = np.dot(thisdata.real, ast)
      dA1imag = np.dot(thisdata.imag, ast)

      dB1real = np.dot(thisdata.real, bst)
      dB1imag = np.dot(thisdata.imag, bst)

      dd1real = np.sum(thisdata.real**2)
      dd1imag = np.sum(thisdata.imag**2)

      hr2 = (H0S/2.)**2 * (APLUS**2 * COSPHI**2 * ( A*COS2PSI**2 + B*SIN2PSI**2 + AB*COS2PSI*SIN2PSI ) + \
          ACROSS**2 * SINPHI**2 * ( B*COS2PSI**2 + A*SIN2PSI**2 - AB*COS2PSI*SIN2PSI ) + \
          2.*APLUS*ACROSS*SINPHI*COSPHI* ((AB/2.)*(COS2PSI**2 - SIN2PSI**2) - A*COS2PSI*SIN2PSI + \
          B*COS2PSI*SIN2PSI))

      hi2 = (H0S/2.)**2 * (APLUS**2 * SINPHI**2 * ( A*COS2PSI**2 + B*SIN2PSI**2 + AB*COS2PSI*SIN2PSI ) + \
          ACROSS**2 * COSPHI**2 * ( B*COS2PSI**2 + A*SIN2PSI**2 - AB*COS2PSI*SIN2PSI ) - \
          2.*APLUS*ACROSS*SINPHI*COSPHI* ((AB/2.)*(COS2PSI**2 - SIN2PSI**2) - A*COS2PSI*SIN2PSI + \
          B*COS2PSI*SIN2PSI))

      d1hr = (H0S/2.)*(APLUS*COSPHI*(dA1real * COS2PSI + dB1real * SIN2PSI) + \
          ACROSS*SINPHI*(dB1real*COS2PSI - dA1real*SIN2PSI))
      d1hi = (H0S/2.)*(APLUS*SINPHI*(dA1imag * COS2PSI + dB1imag * SIN2PSI) - \
          ACROSS*COSPHI*(dB1imag*COS2PSI - dA1imag*SIN2PSI))

      if liketype == 'gaussian':
        like -= 0.5*(dd1real + hr2 - 2.*d1hr + dd1imag + hi2 - 2.*d1hi)
        noiselike -= 0.5*(dd1real + dd1imag)
      else:
        like -= len(thisdata)*np.log(dd1real + hr2 - 2.*d1hr + dd1imag + hi2 - 2.*d1hi)
        noiselike -= len(thisdata)*np.log(dd1real + dd1imag)

  # convert to posterior
  like += logprior

  # get signal evidence
  sigev = marginal(like, 'all', params, lingrids)

  # normalise posterior
  like -= sigev

  # get marginal posteriors for each parameter
  posts = {}
  for p in params:
    posts[p] = np.exp(marginal(like, p, params, lingrids))

  # odds ratio for signal versus noise
  evrat = sigev - noiselike

  return like, posts['h0'], posts['phi0'], posts['psi'], posts['cosiota'], lingrids, evrat<|MERGE_RESOLUTION|>--- conflicted
+++ resolved
@@ -2568,11 +2568,7 @@
       print >> sys.stderr, 'Length of times stamps array and data array are inconsistent for %s' % det
 
     if sigmas != None:
-<<<<<<< HEAD
-      if len(ts['det']) != len(sigmas['det']):
-=======
       if len(ts[det]) != len(sigmas[det]):
->>>>>>> fb211d08
         print >> sys.stderr, 'Length of times stamps array and sigma array are inconsistent for %s' % det
 
   # setup grid on parameter space
