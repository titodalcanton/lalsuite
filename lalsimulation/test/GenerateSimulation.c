--- conflicted
+++ resolved
@@ -529,7 +529,6 @@
       if (status) goto fail;
     }
 
-<<<<<<< HEAD
     if ( params->runs > 0 &&
            ( params->domain == LAL_SIM_DOMAIN_FREQUENCY ||
              params->domain == LAL_SIM_DOMAIN_TIME )) { // check for generation time
@@ -620,28 +619,22 @@
       fprintf(stdout, "Generation took %.3f seconds for %d waveforms, average time is %.3f ms with eccentric\n",
                 cpu_used, params->runs, cpu_used*1000.0/params->runs);
       /* clean up */
+      XLALDestroyREAL8TimeSeries(hplus);
+      XLALDestroyREAL8TimeSeries(hcross);
       XLALSimInspiralDestroyWaveformFlags(params->waveFlags);
       XLALSimInspiralDestroyTestGRParam(params->nonGRparams);
       XLALFree(params);
     }
     else { // normal single generation
       /* clean up */
+      XLALDestroyREAL8TimeSeries(hplus);
+      XLALDestroyREAL8TimeSeries(hcross);
       XLALSimInspiralDestroyWaveformFlags(params->waveFlags);
       XLALSimInspiralDestroyTestGRParam(params->nonGRparams);
       XLALFree(params);
       XLALDestroyCOMPLEX16FrequencySeries(hptilde);
       XLALDestroyCOMPLEX16FrequencySeries(hctilde);
     }
-=======
-    /* clean up */
-    XLALDestroyREAL8TimeSeries(hplus);
-    XLALDestroyREAL8TimeSeries(hcross);
-    XLALSimInspiralDestroyWaveformFlags(params->waveFlags);
-    XLALSimInspiralDestroyTestGRParam(params->nonGRparams);
-    XLALFree(params);
-    XLALDestroyCOMPLEX16FrequencySeries(hptilde);
-    XLALDestroyCOMPLEX16FrequencySeries(hctilde);
->>>>>>> 5f6cdd16
     return 0;
 
     fail:
