#ifndef _LALSIM_IMR_PHENOMP_H
#define _LALSIM_IMR_PHENOMP_H

/*
 *  Copyright (C) 2013,2014,2015 Michael Puerrer, Alejandro Bohe
 *
 *  This program is free software; you can redistribute it and/or modify
 *  it under the terms of the GNU General Public License as published by
 *  the Free Software Foundation; either version 2 of the License, or
 *  (at your option) any later version.
 *
 *  This program is distributed in the hope that it will be useful,
 *  but WITHOUT ANY WARRANTY; without even the implied warranty of
 *  MERCHANTABILITY or FITNESS FOR A PARTICULAR PURPOSE.  See the
 *  GNU General Public License for more details.
 *
 *  You should have received a copy of the GNU General Public License
 *  along with with program; see the file COPYING. If not, write to the
 *  Free Software Foundation, Inc., 59 Temple Place, Suite 330, Boston,
 *  MA  02111-1307  USA
 */

#include <lal/LALStdlib.h>
#include <lal/LALSimIMR.h>
#include <lal/LALConstants.h>

#include "LALSimIMRPhenomC_internals.h"
#include "LALSimIMRPhenomD_internals.h"

#include <lal/FrequencySeries.h>
#include <lal/LALSimInspiral.h>


/* ************************** PhenomP internal function prototypes *****************************/


/* PhenomC parameters for modified ringdown: Uses final spin formula of Barausse & Rezzolla, Astrophys.J.Lett.704:L40-L44, 2009 */
static BBHPhenomCParams *ComputeIMRPhenomCParamsRDmod(
  const REAL8 m1,   /**< Mass of companion 1 (solar masses) */
  const REAL8 m2,   /**< Mass of companion 2 (solar masses) */
  const REAL8 chi,  /**< Reduced aligned spin of the binary chi = (m1*chi1 + m2*chi2)/M */
  const REAL8 chip  /**< Dimensionless spin in the orbital plane */
);

typedef struct tagNNLOanglecoeffs {
    REAL8 alphacoeff1; /* Coefficient of omega^(-1)   in alphaNNLO */
    REAL8 alphacoeff2; /* Coefficient of omega^(-2/3) in alphaNNLO */
    REAL8 alphacoeff3; /* Coefficient of omega^(-1/3) in alphaNNLO */
    REAL8 alphacoeff4; /* Coefficient of log(omega)   in alphaNNLO */
    REAL8 alphacoeff5; /* Coefficient of omega^(1/3)  in alphaNNLO */

    REAL8 epsiloncoeff1; /* Coefficient of omega^(-1)   in epsilonNNLO */
    REAL8 epsiloncoeff2; /* Coefficient of omega^(-2/3) in epsilonNNLO */
    REAL8 epsiloncoeff3; /* Coefficient of omega^(-1/3) in epsilonNNLO */
    REAL8 epsiloncoeff4; /* Coefficient of log(omega)   in epsilonNNLO */
    REAL8 epsiloncoeff5; /* Coefficient of omega^(1/3)  in epsilonNNLO */
} NNLOanglecoeffs;

static void ComputeNNLOanglecoeffs(
  NNLOanglecoeffs *angcoeffs,  /**< Output: Structure to store results */
  const REAL8 q,               /**< Mass-ratio (convention q>1) */
  const REAL8 chil,            /**< Dimensionless aligned spin of the largest BH */
  const REAL8 chip             /**< Dimensionless spin component in the orbital plane */
);

typedef struct tagSpinWeightedSphericalHarmonic_l2 {
  COMPLEX16 Y2m2, Y2m1, Y20, Y21, Y22;
} SpinWeightedSphericalHarmonic_l2;

/* Internal core function to calculate PhenomP polarizations for a sequence of frequences. */
static int PhenomPCore(
  COMPLEX16FrequencySeries **hptilde,   /**< Output: Frequency-domain waveform h+ */
  COMPLEX16FrequencySeries **hctilde,   /**< Output: Frequency-domain waveform hx */
  const REAL8 chi1_l_in,                /**< Dimensionless aligned spin on companion 1 */
  const REAL8 chi2_l_in,                /**< Dimensionless aligned spin on companion 2 */
  const REAL8 chip,                     /**< Effective spin in the orbital plane */
  const REAL8 thetaJ,                   /**< Angle between J0 and line of sight (z-direction) */
  const REAL8 m1_SI_in,                 /**< Mass of companion 1 (kg) */
  const REAL8 m2_SI_in,                 /**< Mass of companion 2 (kg) */
  const REAL8 distance,                 /**< Distance of source (m) */
  const REAL8 alpha0,                   /**< Initial value of alpha angle (azimuthal precession angle) */
  const REAL8 phic,                     /**< Orbital phase at the peak of the underlying non precessing model (rad) */
  const REAL8 f_ref,                    /**< Reference frequency */
  const REAL8Sequence *freqs,           /**< Frequency points at which to evaluate the waveform (Hz) */
  double deltaF,                        /**< Sampling frequency (Hz).
   * If deltaF > 0, the frequency points given in freqs are uniformly spaced with
   * spacing deltaF. Otherwise, the frequency points are spaced non-uniformly.
   * Then we will use deltaF = 0 to create the frequency series we return. */
  IMRPhenomP_version_type IMRPhenomP_version /**< IMRPhenomPv1 uses IMRPhenomC, IMRPhenomPv2 uses IMRPhenomD */
);

/* Internal core function to calculate PhenomP polarizations for a single frequency. */
static int PhenomPCoreOneFrequency(
  const REAL8 fHz,                        /**< Frequency (Hz) */
  const REAL8 eta,                        /**< Symmetric mass ratio */
  const REAL8 chi1_l,                     /**< Dimensionless aligned spin on companion 1 */
  const REAL8 chi2_l,                     /**< Dimensionless aligned spin on companion 2 */
  const REAL8 chip,                       /**< Dimensionless spin in the orbital plane */
  const REAL8 distance,                   /**< Distance of source (m) */
  const REAL8 M,                          /**< Total mass (Solar masses) */
  const REAL8 phic,                       /**< Orbital phase at the peak of the underlying non precessing model (rad) */
  IMRPhenomDAmplitudeCoefficients *pAmp,  /**< Internal IMRPhenomD amplitude coefficients */
  IMRPhenomDPhaseCoefficients *pPhi,      /**< Internal IMRPhenomD phase coefficients */
  BBHPhenomCParams *PCparams,             /**< Internal PhenomC parameters */
  PNPhasingSeries *PNparams,              /**< PN inspiral phase coefficients */
  NNLOanglecoeffs *angcoeffs,             /**< Struct with PN coeffs for the NNLO angles */
  SpinWeightedSphericalHarmonic_l2 *Y2m,  /**< Struct of l=2 spherical harmonics of spin weight -2 */
  const REAL8 alphaoffset,                /**< f_ref dependent offset for alpha angle (azimuthal precession angle) */
  const REAL8 epsilonoffset,              /**< f_ref dependent offset for epsilon angle */
  COMPLEX16 *hp,                          /**< Output: tilde h_+ */
  COMPLEX16 *hc,                          /**< Output: tilde h_+ */
  REAL8 *phasing,                         /**< Output: overall phasing */
  const UINT4 IMRPhenomP_version,         /**< Version number: 1 uses IMRPhenomC, 2 uses IMRPhenomD */
  AmpInsPrefactors *amp_prefactors,       /**< pre-calculated (cached for saving runtime) coefficients for amplitude. See LALSimIMRPhenomD_internals.c*/
  PhiInsPrefactors *phi_prefactors        /**< pre-calculated (cached for saving runtime) coefficients for phase. See LALSimIMRPhenomD_internals.*/
);

/* Simple 2PN version of L, without any spin terms expressed as a function of v */
static REAL8 L2PNR(
  const REAL8 v,   /**< Cubic root of (Pi * Frequency (geometric)) */
  const REAL8 eta  /**< Symmetric mass-ratio */
);

static REAL8 L2PNR_v1(
  const REAL8 v,   /**< Cubic root of (Pi * Frequency (geometric)) */
  const REAL8 eta  /**< Symmetric mass-ratio */
);

static void WignerdCoefficients(
  REAL8 *cos_beta_half,   /**< Output: cos(beta/2) */
  REAL8 *sin_beta_half,   /**< Output: sin(beta/2) */
  const REAL8 v,          /**< Cubic root of (Pi * Frequency (geometric)) */
  const REAL8 SL,         /**< Dimensionfull aligned spin */
  const REAL8 eta,        /**< Symmetric mass-ratio */
  const REAL8 Sp          /**< Dimensionfull spin component in the orbital plane */
);

static void WignerdCoefficients_SmallAngleApproximation(
  REAL8 *cos_beta_half, /**< Output: cos(beta/2) */
  REAL8 *sin_beta_half, /**< Output: sin(beta/2) */
  const REAL8 v,        /**< Cubic root of (Pi * Frequency (geometric)) */
  const REAL8 SL,       /**< Dimensionfull aligned spin */
  const REAL8 eta,      /**< Symmetric mass-ratio */
  const REAL8 Sp        /**< Dimensionfull spin component in the orbital plane */
);

<<<<<<< HEAD
static REAL8 FinalSpinIMRPhenomD_all_in_plane_spin_on_larger_BH(
=======
static void CheckMaxOpeningAngle(
>>>>>>> 84bfc375
  const REAL8 m1,     /**< Mass of companion 1 (solar masses) */
  const REAL8 m2,     /**< Mass of companion 2 (solar masses) */
  const REAL8 chi1_l, /**< Aligned spin of BH 1 */
  const REAL8 chi2_l, /**< Aligned spin of BH 2 */
  const REAL8 chip    /**< Dimensionless spin in the orbital plane */
);

<<<<<<< HEAD
=======
static REAL8 FinalSpinIMRPhenomD_all_in_plane_spin_on_larger_BH(
  const REAL8 m1,     /**< Mass of companion 1 (solar masses) */
  const REAL8 m2,     /**< Mass of companion 2 (solar masses) */
  const REAL8 chi1_l, /**< Aligned spin of BH 1 */
  const REAL8 chi2_l, /**< Aligned spin of BH 2 */
  const REAL8 chip    /**< Dimensionless spin in the orbital plane */
);

>>>>>>> 84bfc375
static REAL8 FinalSpinBarausse2009_all_spin_on_larger_BH(
  const REAL8 nu,     /**< Symmetric mass-ratio */
  const REAL8 chi,    /**< Effective aligned spin of the binary:  chi = (m1*chi1 + m2*chi2)/M  */
  const REAL8 chip    /**< Dimensionless spin in the orbital plane */
);

static REAL8 FinalSpinBarausse2009(  /* Barausse & Rezzolla, Astrophys.J.Lett.704:L40-L44, 2009, arXiv:0904.2577 */
  const REAL8 nu,               /**< Symmetric mass-ratio */
  const REAL8 a1,               /**< |a_1| norm of dimensionless spin vector for BH 1 */
  const REAL8 a2,               /**< |a_2| norm of dimensionless spin vector for BH 2 */
  const REAL8 cos_alpha,        /**< cos(alpha) = \\hat a_1 . \\hat a_2 (Eq. 7) */
  const REAL8 cos_beta_tilde,   /**< cos(\\tilde beta)  = \\hat a_1 . \\hat L (Eq. 9) */
  const REAL8 cos_gamma_tilde   /**< cos(\\tilde gamma) = \\hat a_2 . \\hat L (Eq. 9)*/
);

#endif	// of #ifndef _LALSIM_IMR_PHENOMP_H<|MERGE_RESOLUTION|>--- conflicted
+++ resolved
@@ -144,11 +144,7 @@
   const REAL8 Sp        /**< Dimensionfull spin component in the orbital plane */
 );
 
-<<<<<<< HEAD
-static REAL8 FinalSpinIMRPhenomD_all_in_plane_spin_on_larger_BH(
-=======
 static void CheckMaxOpeningAngle(
->>>>>>> 84bfc375
   const REAL8 m1,     /**< Mass of companion 1 (solar masses) */
   const REAL8 m2,     /**< Mass of companion 2 (solar masses) */
   const REAL8 chi1_l, /**< Aligned spin of BH 1 */
@@ -156,8 +152,6 @@
   const REAL8 chip    /**< Dimensionless spin in the orbital plane */
 );
 
-<<<<<<< HEAD
-=======
 static REAL8 FinalSpinIMRPhenomD_all_in_plane_spin_on_larger_BH(
   const REAL8 m1,     /**< Mass of companion 1 (solar masses) */
   const REAL8 m2,     /**< Mass of companion 2 (solar masses) */
@@ -166,7 +160,6 @@
   const REAL8 chip    /**< Dimensionless spin in the orbital plane */
 );
 
->>>>>>> 84bfc375
 static REAL8 FinalSpinBarausse2009_all_spin_on_larger_BH(
   const REAL8 nu,     /**< Symmetric mass-ratio */
   const REAL8 chi,    /**< Effective aligned spin of the binary:  chi = (m1*chi1 + m2*chi2)/M  */
