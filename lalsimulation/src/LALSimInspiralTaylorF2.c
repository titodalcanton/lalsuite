/*
 *  Copyright (C) 2007 Jolien Creighton, B.S. Sathyaprakash, Thomas Cokelaer
 *  Copyright (C) 2012 Leo Singer, Evan Ochsner, Les Wade, Alex Nitz
 *  Assembled from code found in:
 *    - LALInspiralStationaryPhaseApproximation2.c
 *    - LALInspiralChooseModel.c
 *    - LALInspiralSetup.c
 *    - LALSimInspiralTaylorF2ReducedSpin.c
 *
 *  This program is free software; you can redistribute it and/or modify
 *  it under the terms of the GNU General Public License as published by
 *  the Free Software Foundation; either version 2 of the License, or
 *  (at your option) any later version.
 *
 *  This program is distributed in the hope that it will be useful,
 *  but WITHOUT ANY WARRANTY; without even the implied warranty of
 *  MERCHANTABILITY or FITNESS FOR A PARTICULAR PURPOSE.  See the
 *  GNU General Public License for more details.
 *
 *  You should have received a copy of the GNU General Public License
 *  along with with program; see the file COPYING. If not, write to the
 *  Free Software Foundation, Inc., 59 Temple Place, Suite 330, Boston,
 *  MA  02111-1307  USA
 */

#include <stdlib.h>
#include <math.h>
#include <lal/Date.h>
#include <lal/FrequencySeries.h>
#include <lal/LALConstants.h>
#include <lal/Sequence.h>
#include <lal/LALDatatypes.h>
#include <lal/LALSimInspiral.h>
#include <lal/Units.h>
#include <lal/XLALError.h>
#include "LALSimInspiralPNCoefficients.c"

#ifndef _OPENMP
#define omp ignore
#endif


/* This function allows SWIG to wrap the TaylorF2 phasing coefficients
 * for use in external Python code
 */
int XLALSimInspiralTaylorF2AlignedPhasing(
        PNPhasingSeries **pn,
        const REAL8 m1,
        const REAL8 m2,
        const REAL8 chi1,
        const REAL8 chi2,
        const REAL8 qm_def1,
        const REAL8 qm_def2,
        const LALSimInspiralSpinOrder spinO
	)
{
    PNPhasingSeries *pfa;

    if (!pn) XLAL_ERROR(XLAL_EFAULT);
    if (*pn) XLAL_ERROR(XLAL_EFAULT);


    pfa = (PNPhasingSeries *) LALMalloc(sizeof(PNPhasingSeries));

    XLALSimInspiralPNPhasing_F2(pfa, m1, m2, chi1, chi2, chi1*chi1, chi2*chi2, chi1*chi2, qm_def1, qm_def2, spinO);

    *pn = pfa;

    return XLAL_SUCCESS;
}

int XLALSimInspiralTaylorF2Core(
        COMPLEX16FrequencySeries **htilde_out, /**< FD waveform */
	const REAL8Sequence *freqs,            /**< frequency points at which to evaluate the waveform (Hz) */
        const REAL8 phi_ref,                   /**< reference orbital phase (rad) */
        const REAL8 m1_SI,                     /**< mass of companion 1 (kg) */
        const REAL8 m2_SI,                     /**< mass of companion 2 (kg) */
        const REAL8 S1z,                       /**<  z component of the spin of companion 1 */
        const REAL8 S2z,                       /**<  z component of the spin of companion 2  */
        const REAL8 f_ref,                     /**< Reference GW frequency (Hz) - if 0 reference point is coalescence */
	const REAL8 shft,		       /**< time shift to be applied to frequency-domain phase (sec)*/
        const REAL8 r,                         /**< distance of source (m) */
        const REAL8 quadparam1,                /**< quadrupole deformation parameter of body 1 (dimensionless, 1 for BH) */
        const REAL8 quadparam2,                /**< quadrupole deformation parameter of body 2 (dimensionless, 1 for BH) */
        const REAL8 lambda1,                   /**< (tidal deformation of body 1)/(mass of body 1)^5 */
        const REAL8 lambda2,                   /**< (tidal deformation of body 2)/(mass of body 2)^5 */
        const LALSimInspiralSpinOrder spinO,  /**< twice PN order of spin effects */
        const LALSimInspiralTidalOrder tideO,  /**< flag to control tidal effects */
        const INT4 phaseO,                     /**< twice PN phase order */
        const INT4 amplitudeO                  /**< twice PN amplitude order */
        )
{

    if (!htilde_out) XLAL_ERROR(XLAL_EFAULT);
    if (!freqs) XLAL_ERROR(XLAL_EFAULT);
    /* external: SI; internal: solar masses */
    const REAL8 m1 = m1_SI / LAL_MSUN_SI;
    const REAL8 m2 = m2_SI / LAL_MSUN_SI;
    const REAL8 m = m1 + m2;
    const REAL8 m_sec = m * LAL_MTSUN_SI;  /* total mass in seconds */
    const REAL8 eta = m1 * m2 / (m * m);
    const REAL8 piM = LAL_PI * m_sec;
    const REAL8 m1OverM = m1 / m;
    const REAL8 m2OverM = m2 / m;
    REAL8 amp0;
    size_t i;
    COMPLEX16 *data = NULL;
    LIGOTimeGPS tC = {0, 0};
    INT4 iStart = 0;

    COMPLEX16FrequencySeries *htilde = NULL;

    if (*htilde_out) { //case when htilde_out has been allocated in XLALSimInspiralTaylorF2
	    htilde = *htilde_out;
	    iStart = htilde->data->length - freqs->length; //index shift to fill pre-allocated data
	    if(iStart < 0) XLAL_ERROR(XLAL_EFAULT);
    }
    else { //otherwise allocate memory here
	    htilde = XLALCreateCOMPLEX16FrequencySeries("htilde: FD waveform", &tC, freqs->data[0], 0., &lalStrainUnit, freqs->length);
	    if (!htilde) XLAL_ERROR(XLAL_EFUNC);
	    XLALUnitDivide(&htilde->sampleUnits, &htilde->sampleUnits, &lalSecondUnit);
    }

    /* phasing coefficients */
    PNPhasingSeries pfa;
    XLALSimInspiralPNPhasing_F2(&pfa, m1, m2, S1z, S2z, S1z*S1z, S2z*S2z, S1z*S2z, quadparam1, quadparam2, spinO);

    REAL8 pfaN = 0.;
    REAL8 pfa2 = 0.; REAL8 pfa3 = 0.; REAL8 pfa4 = 0.;
    REAL8 pfa5 = 0.; REAL8 pfl5 = 0.;
    REAL8 pfa6 = 0.; REAL8 pfl6 = 0.;
    REAL8 pfa7 = 0.;

    switch (phaseO)
    {
        case -1:
        case 7:
            pfa7 = pfa.v[7];
        case 6:
            pfa6 = pfa.v[6];
            pfl6 = pfa.vlogv[6];
        case 5:
            pfa5 = pfa.v[5];
            pfl5 = pfa.vlogv[5];
        case 4:
            pfa4 = pfa.v[4];
        case 3:
            pfa3 = pfa.v[3];
        case 2:
            pfa2 = pfa.v[2];
        case 0:
            pfaN = pfa.v[0];
            break;
	case 1:
	    XLALPrintWarning( "There is no 0.5PN phase coefficient, returning Newtonian-order phase.\n" );
            pfaN = pfa.v[0];
            break;
        default:
            XLAL_ERROR(XLAL_ETYPE, "Invalid phase PN order %d", phaseO);
    }

    /* Validate expansion order arguments.
     * This must be done here instead of in the OpenMP parallel loop
     * because when OpenMP parallelization is turned on, early exits
     * from loops (via return or break statements) are not permitted.
     */

    /* Validate amplitude PN order. */
    switch (amplitudeO)
    {
        case -1:
        case 7:
        case 6:
        case 5:
        case 4:
        case 3:
        case 2:
        case 0:
            break;
        default:
            XLAL_ERROR(XLAL_ETYPE, "Invalid amplitude PN order %d", amplitudeO);
    }

    /* Generate tidal terms separately.
     * Enums specifying tidal order are in LALSimInspiralWaveformFlags.h
     */
    REAL8 pft10 = 0.;
    REAL8 pft12 = 0.;
    switch( tideO )
    {
	    case LAL_SIM_INSPIRAL_TIDAL_ORDER_ALL:
        case LAL_SIM_INSPIRAL_TIDAL_ORDER_6PN:
	    pft12 = pfaN * (lambda1*XLALSimInspiralTaylorF2Phasing_12PNTidalCoeff(m1OverM) + lambda2*XLALSimInspiralTaylorF2Phasing_12PNTidalCoeff(m2OverM) );
        case LAL_SIM_INSPIRAL_TIDAL_ORDER_5PN:
            pft10 = pfaN * ( lambda1*XLALSimInspiralTaylorF2Phasing_10PNTidalCoeff(m1OverM) + lambda2*XLALSimInspiralTaylorF2Phasing_10PNTidalCoeff(m2OverM) );
        case LAL_SIM_INSPIRAL_TIDAL_ORDER_0PN:
            break;
        default:
            XLAL_ERROR(XLAL_EINVAL, "Invalid tidal PN order %d", tideO);
    }

    /* The flux and energy coefficients below are used to compute SPA amplitude corrections */

    /* flux coefficients */
    const REAL8 FTaN = XLALSimInspiralPNFlux_0PNCoeff(eta);
    const REAL8 FTa2 = XLALSimInspiralPNFlux_2PNCoeff(eta);
    const REAL8 FTa3 = XLALSimInspiralPNFlux_3PNCoeff(eta);
    const REAL8 FTa4 = XLALSimInspiralPNFlux_4PNCoeff(eta);
    const REAL8 FTa5 = XLALSimInspiralPNFlux_5PNCoeff(eta);
    const REAL8 FTl6 = XLALSimInspiralPNFlux_6PNLogCoeff(eta);
    const REAL8 FTa6 = XLALSimInspiralPNFlux_6PNCoeff(eta);
    const REAL8 FTa7 = XLALSimInspiralPNFlux_7PNCoeff(eta);

    /* energy coefficients */
    const REAL8 dETaN = 2. * XLALSimInspiralPNEnergy_0PNCoeff(eta);
    const REAL8 dETa1 = 2. * XLALSimInspiralPNEnergy_2PNCoeff(eta);
    const REAL8 dETa2 = 3. * XLALSimInspiralPNEnergy_4PNCoeff(eta);
    const REAL8 dETa3 = 4. * XLALSimInspiralPNEnergy_6PNCoeff(eta);


    /* Perform some initial checks */
    if (m1_SI <= 0) XLAL_ERROR(XLAL_EDOM);
    if (m2_SI <= 0) XLAL_ERROR(XLAL_EDOM);
    if (f_ref < 0) XLAL_ERROR(XLAL_EDOM);
    if (r <= 0) XLAL_ERROR(XLAL_EDOM);

<<<<<<< HEAD
    /* allocate htilde */
    if ( fEnd == 0. ) // End at ISCO
        f_max = fISCO;
    else // End at user-specified freq.
        f_max = fEnd;
    if (f_max <= fStart) XLAL_ERROR(XLAL_EDOM);

    n = (size_t) (f_max / deltaF + 1);
    XLALGPSAdd(&tC, -1 / deltaF);  /* coalesce at t=0 */
    htilde = XLALCreateCOMPLEX16FrequencySeries("htilde: FD waveform", &tC, 0.0, deltaF, &lalStrainUnit, n);
    if (!htilde) XLAL_ERROR(XLAL_EFUNC);
    memset(htilde->data->data, 0, n * sizeof(COMPLEX16));
    XLALUnitDivide(&htilde->sampleUnits, &htilde->sampleUnits, &lalSecondUnit);
=======
>>>>>>> 51f66fb7
    /* extrinsic parameters */
    amp0 = -4. * m1 * m2 / r * LAL_MRSUN_SI * LAL_MTSUN_SI * sqrt(LAL_PI/12.L);

    data = htilde->data->data;

    /* Compute the SPA phase at the reference point
     * N.B. f_ref == 0 means we define the reference time/phase at "coalescence"
     * when the frequency approaches infinity. In that case,
     * the integrals Eq. 3.15 of arXiv:0907.0700 vanish when evaluated at
     * f_ref == infinity. If f_ref is finite, we must compute the SPA phase
     * evaluated at f_ref, store it as ref_phasing and subtract it off.
     */
    REAL8 ref_phasing = 0.;
    if( f_ref != 0. ) {
        const REAL8 vref = cbrt(piM*f_ref);
        const REAL8 logvref = log(vref);
        const REAL8 v2ref = vref * vref;
        const REAL8 v3ref = vref * v2ref;
        const REAL8 v4ref = vref * v3ref;
        const REAL8 v5ref = vref * v4ref;
        const REAL8 v6ref = vref * v5ref;
        const REAL8 v7ref = vref * v6ref;
        const REAL8 v8ref = vref * v7ref;
        const REAL8 v9ref = vref * v8ref;
        const REAL8 v10ref = vref * v9ref;
        const REAL8 v12ref = v2ref * v10ref;
        ref_phasing += pfa7 * v7ref;
        ref_phasing += (pfa6 + pfl6 * logvref) * v6ref;
        ref_phasing += (pfa5 + pfl5 * logvref) * v5ref;
        ref_phasing += pfa4 * v4ref;
        ref_phasing += pfa3 * v3ref;
        ref_phasing += pfa2 * v2ref;
        ref_phasing += pfaN;

        /* Tidal terms in reference phasing */
        ref_phasing += pft12 * v12ref;
        ref_phasing += pft10 * v10ref;

        ref_phasing /= v5ref;
    } /* End of if(f_ref != 0) block */

    #pragma omp parallel for
    for (i = 0; i < freqs->length; i++) {
        const REAL8 f = freqs->data[i];
        const REAL8 v = cbrt(piM*f);
        const REAL8 logv = log(v);
        const REAL8 v2 = v * v;
        const REAL8 v3 = v * v2;
        const REAL8 v4 = v * v3;
        const REAL8 v5 = v * v4;
        const REAL8 v6 = v * v5;
        const REAL8 v7 = v * v6;
        const REAL8 v8 = v * v7;
        const REAL8 v9 = v * v8;
        const REAL8 v10 = v * v9;
        const REAL8 v12 = v2 * v10;
        REAL8 phasing = 0.;
        REAL8 dEnergy = 0.;
        REAL8 flux = 0.;
        REAL8 amp;

        phasing += pfa7 * v7;
        phasing += (pfa6 + pfl6 * logv) * v6;
        phasing += (pfa5 + pfl5 * logv) * v5;
        phasing += pfa4 * v4;
        phasing += pfa3 * v3;
        phasing += pfa2 * v2;
        phasing += pfaN;

        /* Tidal terms in phasing */
        phasing += pft12 * v12;
        phasing += pft10 * v10;

    /* WARNING! Amplitude orders beyond 0 have NOT been reviewed!
     * Use at your own risk. The default is to turn them off.
     * These do not currently include spin corrections.
     * Note that these are not higher PN corrections to the amplitude.
     * They are the corrections to the leading-order amplitude arising
     * from the stationary phase approximation. See for instance
     * Eq 6.9 of arXiv:0810.5336
     */
	switch (amplitudeO)
        {
            case 7:
                flux += FTa7 * v7;
            case 6:
                flux += (FTa6 + FTl6*logv) * v6;
                dEnergy += dETa3 * v6;
            case 5:
                flux += FTa5 * v5;
            case 4:
                flux += FTa4 * v4;
                dEnergy += dETa2 * v4;
            case 3:
                flux += FTa3 * v3;
            case 2:
                flux += FTa2 * v2;
                dEnergy += dETa1 * v2;
            case -1: /* Default to no SPA amplitude corrections */
            case 0:
                flux += 1.;
                dEnergy += 1.;
        }

        phasing /= v5;
        flux *= FTaN * v10;
        dEnergy *= dETaN * v;
        // Note the factor of 2 b/c phi_ref is orbital phase
        phasing += shft * f - 2.*phi_ref - ref_phasing;
        amp = amp0 * sqrt(-dEnergy/flux) * v;
        data[i+iStart] = amp * cos(phasing - LAL_PI_4)
                - amp * sin(phasing - LAL_PI_4) * 1.0j;
    }

    *htilde_out = htilde;
    return XLAL_SUCCESS;
}

/**
 * Computes the stationary phase approximation to the Fourier transform of
 * a chirp waveform with phase given by \eqref{eq_InspiralFourierPhase_f2}
 * and amplitude given by expanding \f$1/\sqrt{\dot{F}}\f$. If the PN order is
 * set to -1, then the highest implemented order is used.
 *
 * N.B. f_ref is the GW frequency at which phi_ref is defined. The most common
 * choice in the literature is to choose the reference point as "coalescence",
 * when the frequency becomes infinite. This is the behavior of the code when
 * f_ref==0. If f_ref > 0, phi_ref sets the orbital phase at that GW frequency.
 *
 * See arXiv:0810.5336 and arXiv:astro-ph/0504538 for spin corrections
 * to the phasing.
 * See arXiv:1303.7412 for spin-orbit phasing corrections at 3 and 3.5PN order
 *
 * The spin and tidal order enums are defined in LALSimInspiralWaveformFlags.h
 */
int XLALSimInspiralTaylorF2(
        COMPLEX16FrequencySeries **htilde_out, /**< FD waveform */
        const REAL8 phi_ref,                   /**< reference orbital phase (rad) */
        const REAL8 deltaF,                    /**< frequency resolution */
        const REAL8 m1_SI,                     /**< mass of companion 1 (kg) */
        const REAL8 m2_SI,                     /**< mass of companion 2 (kg) */
        const REAL8 S1z,                       /**<  z component of the spin of companion 1 */
        const REAL8 S2z,                       /**<  z component of the spin of companion 2  */
        const REAL8 fStart,                    /**< start GW frequency (Hz) */
        const REAL8 fEnd,                      /**< highest GW frequency (Hz) of waveform generation - if 0, end at Schwarzschild ISCO */
        const REAL8 f_ref,                     /**< Reference GW frequency (Hz) - if 0 reference point is coalescence */
        const REAL8 r,                         /**< distance of source (m) */
        const REAL8 quadparam1,                /**< quadrupole deformation parameter of body 1 (dimensionless, 1 for BH) */
        const REAL8 quadparam2,                /**< quadrupole deformation parameter of body 2 (dimensionless, 1 for BH) */
        const REAL8 lambda1,                   /**< (tidal deformation of body 1)/(mass of body 1)^5 */
        const REAL8 lambda2,                   /**< (tidal deformation of body 2)/(mass of body 2)^5 */
        const LALSimInspiralSpinOrder spinO,  /**< twice PN order of spin effects */
        const LALSimInspiralTidalOrder tideO,  /**< flag to control tidal effects */
        const INT4 phaseO,                     /**< twice PN phase order */
        const INT4 amplitudeO                  /**< twice PN amplitude order */
        )
{
    /* external: SI; internal: solar masses */
    const REAL8 m1 = m1_SI / LAL_MSUN_SI;
    const REAL8 m2 = m2_SI / LAL_MSUN_SI;
    const REAL8 m = m1 + m2;
    const REAL8 m_sec = m * LAL_MTSUN_SI;  /* total mass in seconds */
    // const REAL8 eta = m1 * m2 / (m * m);
    const REAL8 piM = LAL_PI * m_sec;
    const REAL8 vISCO = 1. / sqrt(6.);
    const REAL8 fISCO = vISCO * vISCO * vISCO / piM;
    //const REAL8 m1OverM = m1 / m;
    // const REAL8 m2OverM = m2 / m;
    REAL8 shft, f_max;
    size_t i, n;
    INT4 iStart;
    REAL8Sequence *freqs = NULL;
    LIGOTimeGPS tC = {0, 0};
    int ret;

    COMPLEX16FrequencySeries *htilde = NULL;

    /* Perform some initial checks */
    if (!htilde_out) XLAL_ERROR(XLAL_EFAULT);
    if (*htilde_out) XLAL_ERROR(XLAL_EFAULT);
    if (m1_SI <= 0) XLAL_ERROR(XLAL_EDOM);
    if (m2_SI <= 0) XLAL_ERROR(XLAL_EDOM);
    if (fStart <= 0) XLAL_ERROR(XLAL_EDOM);
    if (f_ref < 0) XLAL_ERROR(XLAL_EDOM);
    if (r <= 0) XLAL_ERROR(XLAL_EDOM);

    /* allocate htilde */
    if ( fEnd == 0. ) // End at ISCO
        f_max = fISCO;
    else // End at user-specified freq.
        f_max = fEnd;
    if (f_max <= fStart) XLAL_ERROR(XLAL_EDOM);

    n = (size_t) (f_max / deltaF + 1);
    XLALGPSAdd(&tC, -1 / deltaF);  /* coalesce at t=0 */
    htilde = XLALCreateCOMPLEX16FrequencySeries("htilde: FD waveform", &tC, 0.0, deltaF, &lalStrainUnit, n);
    if (!htilde) XLAL_ERROR(XLAL_EFUNC);
    memset(htilde->data->data, 0, n * sizeof(COMPLEX16));
    XLALUnitDivide(&htilde->sampleUnits, &htilde->sampleUnits, &lalSecondUnit);

    /* Fill with non-zero vals from fStart to f_max */
    iStart = (INT4) ceil(fStart / deltaF);

    /* Sequence of frequencies where waveform model is to be evaluated */
    freqs = XLALCreateREAL8Sequence(n - iStart);

    /* extrinsic parameters */
    shft = LAL_TWOPI * (tC.gpsSeconds + 1e-9 * tC.gpsNanoSeconds);

    #pragma omp parallel for
    for (i = iStart; i < n; i++) {
        freqs->data[i-iStart] = i * deltaF;
    }
    ret = XLALSimInspiralTaylorF2Core(&htilde, freqs, phi_ref, m1_SI, m2_SI,
                                      S1z, S2z, f_ref, shft, r, quadparam1, quadparam2,
                                      lambda1, lambda2, spinO, tideO, phaseO, amplitudeO);

    XLALDestroyREAL8Sequence(freqs);

    *htilde_out = htilde;

    return ret;
}<|MERGE_RESOLUTION|>--- conflicted
+++ resolved
@@ -224,22 +224,6 @@
     if (f_ref < 0) XLAL_ERROR(XLAL_EDOM);
     if (r <= 0) XLAL_ERROR(XLAL_EDOM);
 
-<<<<<<< HEAD
-    /* allocate htilde */
-    if ( fEnd == 0. ) // End at ISCO
-        f_max = fISCO;
-    else // End at user-specified freq.
-        f_max = fEnd;
-    if (f_max <= fStart) XLAL_ERROR(XLAL_EDOM);
-
-    n = (size_t) (f_max / deltaF + 1);
-    XLALGPSAdd(&tC, -1 / deltaF);  /* coalesce at t=0 */
-    htilde = XLALCreateCOMPLEX16FrequencySeries("htilde: FD waveform", &tC, 0.0, deltaF, &lalStrainUnit, n);
-    if (!htilde) XLAL_ERROR(XLAL_EFUNC);
-    memset(htilde->data->data, 0, n * sizeof(COMPLEX16));
-    XLALUnitDivide(&htilde->sampleUnits, &htilde->sampleUnits, &lalSecondUnit);
-=======
->>>>>>> 51f66fb7
     /* extrinsic parameters */
     amp0 = -4. * m1 * m2 / r * LAL_MRSUN_SI * LAL_MTSUN_SI * sqrt(LAL_PI/12.L);
 
