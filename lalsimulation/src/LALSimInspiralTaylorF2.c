/*
 *  Copyright (C) 2007 Jolien Creighton, B.S. Sathyaprakash, Thomas Cokelaer
 *  Copyright (C) 2012 Leo Singer, Evan Ochsner, Les Wade, Alex Nitz
 *  Assembled from code found in:
 *    - LALInspiralStationaryPhaseApproximation2.c
 *    - LALInspiralChooseModel.c
 *    - LALInspiralSetup.c
 *    - LALSimInspiralTaylorF2ReducedSpin.c
 *
 *  This program is free software; you can redistribute it and/or modify
 *  it under the terms of the GNU General Public License as published by
 *  the Free Software Foundation; either version 2 of the License, or
 *  (at your option) any later version.
 *
 *  This program is distributed in the hope that it will be useful,
 *  but WITHOUT ANY WARRANTY; without even the implied warranty of
 *  MERCHANTABILITY or FITNESS FOR A PARTICULAR PURPOSE.  See the
 *  GNU General Public License for more details.
 *
 *  You should have received a copy of the GNU General Public License
 *  along with with program; see the file COPYING. If not, write to the
 *  Free Software Foundation, Inc., 59 Temple Place, Suite 330, Boston,
 *  MA  02111-1307  USA
 */

#include <stdlib.h>
#include <math.h>
#include <lal/Date.h>
#include <lal/FrequencySeries.h>
#include <lal/LALConstants.h>
#include <lal/LALDatatypes.h>
#include <lal/LALSimInspiral.h>
#include <lal/LALSimInspiralEOS.h>
#include <lal/Units.h>
#include <lal/XLALError.h>
#include "LALSimInspiralPNCoefficients.c"

/* This function allows SWIG to wrap the TaylorF2 phasing coefficients
 * for use in external Python code
 */
int XLALSimInspiralTaylorF2AlignedPhasing(
        PNPhasingSeries **pn,
        const REAL8 m1,
        const REAL8 m2,
        const REAL8 chi1,
        const REAL8 chi2,
        const REAL8 qm_def1,
        const REAL8 qm_def2,
        const LALSimInspiralSpinOrder spinO
	)
{
    PNPhasingSeries *pfa;

    if (!pn) XLAL_ERROR(XLAL_EFAULT);
    if (*pn) XLAL_ERROR(XLAL_EFAULT);


    pfa = (PNPhasingSeries *) LALMalloc(sizeof(PNPhasingSeries));

    XLALSimInspiralPNPhasing_F2(pfa, m1, m2, chi1, chi2, chi1*chi1, chi2*chi2, chi1*chi2, qm_def1, qm_def2, spinO);

    *pn = pfa;

    return XLAL_SUCCESS;
}


/**
 * Computes the stationary phase approximation to the Fourier transform of
 * a chirp waveform with phase given by \eqref{eq_InspiralFourierPhase_f2}
 * and amplitude given by expanding \f$1/\sqrt{\dot{F}}\f$. If the PN order is
 * set to -1, then the highest implemented order is used.
 *
 * N.B. f_ref is the GW frequency at which phi_ref is defined. The most common
 * choice in the literature is to choose the reference point as "coalescence",
 * when the frequency becomes infinite. This is the behavior of the code when
 * f_ref==0. If f_ref > 0, phi_ref sets the orbital phase at that GW frequency.
 *
 * See arXiv:0810.5336 and arXiv:astro-ph/0504538 for spin corrections
 * to the phasing.
 * See arXiv:1303.7412 for spin-orbit phasing corrections at 3 and 3.5PN order
 *
 * The spin and tidal order enums are defined in LALSimInspiralWaveformFlags.h
 */
int XLALSimInspiralTaylorF2(
        COMPLEX16FrequencySeries **htilde_out, /**< FD waveform */
        const REAL8 phi_ref,                   /**< reference orbital phase (rad) */
        const REAL8 deltaF,                    /**< frequency resolution */
        const REAL8 m1_SI,                     /**< mass of companion 1 (kg) */
        const REAL8 m2_SI,                     /**< mass of companion 2 (kg) */
        const REAL8 S1z,                       /**<  z component of the spin of companion 1 */
        const REAL8 S2z,                       /**<  z component of the spin of companion 2  */
        const REAL8 fStart,                    /**< start GW frequency (Hz) */
        const REAL8 fEnd,                      /**< highest GW frequency (Hz) of waveform generation - if 0, end at Schwarzschild ISCO */
        const REAL8 f_ref,                     /**< Reference GW frequency (Hz) - if 0 reference point is coalescence */
        const REAL8 r,                         /**< distance of source (m) */
        const REAL8 quadparam1,                /**< quadrupole deformation parameter of body 1 (dimensionless, 1 for BH) */
        const REAL8 quadparam2,                /**< quadrupole deformation parameter of body 2 (dimensionless, 1 for BH) */
        const REAL8 lambda1,                   /**< (tidal deformation of body 1)/(mass of body 1)^5 */
        const REAL8 lambda2,                   /**< (tidal deformation of body 2)/(mass of body 2)^5 */
        const LALSimInspiralSpinOrder spinO,  /**< twice PN order of spin effects */
        LALSimInspiralTidalOrder tideO,  /**< flag to control tidal effects */
        const INT4 phaseO,                     /**< twice PN phase order */
        const INT4 amplitudeO                  /**< twice PN amplitude order */
        )
{
//     const REAL8 lambda = -1987./3080.;
//     const REAL8 theta = -11831./9240.;

    /* external: SI; internal: solar masses */
    const REAL8 m1 = m1_SI / LAL_MSUN_SI;
    const REAL8 m2 = m2_SI / LAL_MSUN_SI;
    const REAL8 m = m1 + m2;
    const REAL8 m_sec = m * LAL_MTSUN_SI;  /* total mass in seconds */
    const REAL8 eta = m1 * m2 / (m * m);
    const REAL8 piM = LAL_PI * m_sec;
    const REAL8 vISCO = 1. / sqrt(6.);
    const REAL8 fISCO = vISCO * vISCO * vISCO / piM;
    const REAL8 m1OverM = m1 / m;
    const REAL8 m2OverM = m2 / m;
    const REAL8 chi1 = m1 / m;
    const REAL8 chi2 = m2 / m;
    REAL8 fCONT;
    REAL8 shft, amp0, f_max;
    size_t i, n, iStart;
    COMPLEX16 *data = NULL;
    LIGOTimeGPS tC = {0, 0};

    /* The QM deformability parameters */
    /* This is 1 for black holes and larger for neutron stars */
    //UNUSED(quadparam1);
    //UNUSED(quadparam2);
    //REAL8 qm_def1 = XLALSimInspiralEOSQfromLambda(lambda1);
    //REAL8 qm_def2 = XLALSimInspiralEOSQfromLambda(lambda2);

    /* phasing coefficients */
    PNPhasingSeries pfa;
    XLALSimInspiralPNPhasing_F2(&pfa, m1, m2, S1z, S2z, S1z*S1z, S2z*S2z, S1z*S2z, quadparam1, quadparam2, spinO);

    REAL8 pfaN = 0.;
    REAL8 pfa2 = 0.; REAL8 pfa3 = 0.; REAL8 pfa4 = 0.;
    REAL8 pfa5 = 0.; REAL8 pfl5 = 0.;
    REAL8 pfa6 = 0.; REAL8 pfl6 = 0.;
    REAL8 pfa7 = 0.;

    fCONT = XLALSimInspiralContactFrequency(m1, lambda1, m2, lambda2);






    switch (phaseO)
    {
        case -1:
        case 7:
            pfa7 = pfa.v[7];
        case 6:
            pfa6 = pfa.v[6];
            pfl6 = pfa.vlogv[6];
        case 5:
            pfa5 = pfa.v[5];
            pfl5 = pfa.vlogv[5];
        case 4:
            pfa4 = pfa.v[4];
        case 3:
            pfa3 = pfa.v[3];
        case 2:
            pfa2 = pfa.v[2];
<<<<<<< HEAD
        case 1:
            XLALPrintWarning( "There is no 0.5PN phase coefficient, returning Newtonian-order phase.\n" );
        case 0:
=======
        case 0:
            pfaN = pfa.v[0];
            break;
	case 1:
	    XLALPrintWarning( "There is no 0.5PN phase coefficient, returning Newtonian-order phase.\n" );
>>>>>>> 8a3e10a7
            pfaN = pfa.v[0];
            break;
        default:
            XLAL_ERROR(XLAL_ETYPE, "Invalid phase PN order %d", phaseO);
    }

    /* Validate expansion order arguments.
     * This must be done here instead of in the OpenMP parallel loop
     * because when OpenMP parallelization is turned on, early exits
     * from loops (via return or break statements) are not permitted.
     */

    /* Validate amplitude PN order. */
    switch (amplitudeO)
    {
        case -1:
        case 7:
        case 6:
        case 5:
        case 4:
        case 3:
        case 2:
        case 0:
            break;
        default:
            XLAL_ERROR(XLAL_ETYPE, "Invalid amplitude PN order %d", amplitudeO);
    }

    /* Generate tidal terms separately.
     * Enums specifying tidal order are in LALSimInspiralWaveformFlags.h
     */
    REAL8 pft10 = 0.;
    REAL8 pft12 = 0.;
    REAL8 pft13 = 0.;
    REAL8 pft14 = 0.;
    REAL8 pft15 = 0.;
    switch( tideO )
    {
        case LAL_SIM_INSPIRAL_TIDAL_ORDER_ALL:
        case LAL_SIM_INSPIRAL_TIDAL_ORDER_75PN:
            pft15 = lambda2* chi2*chi2*chi2*chi2 * 1.L/28.L*LAL_PI*(27719.L - 22127.L*chi2 + 7022.L*chi2*chi2 - 10232.L*chi2*chi2*chi2)
                + lambda1* chi1*chi1*chi1*chi1 * 1.L/28.L*LAL_PI*(27719.L - 22127.L*chi1 + 7022.L*chi1*chi1 - 10232.L*chi1*chi1*chi1);
        case LAL_SIM_INSPIRAL_TIDAL_ORDER_7PN:
            pft14 = - lambda2 * chi2*chi2*chi2*chi2 * 24.L*(39927845.L/508032.L                           - 480043345.L/9144576.L*chi2 + 9860575.L/127008.L*chi2*chi2 - 421821905.L/2286144.L*chi2*chi2*chi2 + 4359700.L/35721.L*chi2*chi2*chi2*chi2 - 10578445.L/285768.L*chi2*chi2*chi2*chi2*chi2)
                   - lambda1 * chi1*chi1*chi1*chi1 * 24.L*(39927845.L/508032.L
                - 480043345.L/9144576.L*chi1 + 9860575.L/127008.L*chi1*chi1 - 421821905.L/2286144.L*chi1*chi1*chi1 + 4359700.L/35721.L*chi1*chi1*chi1*chi1 - 10578445.L/285768.L*chi1*chi1*chi1*chi1*chi1);
        case LAL_SIM_INSPIRAL_TIDAL_ORDER_65PN:
            pft13 =  lambda2 * chi2*chi2*chi2*chi2 * 24.L*(12.L - 11.L*chi2)*LAL_PI
                    + lambda1 * chi1*chi1*chi1*chi1 * 24.L*(12.L - 11.L*chi1)*LAL_PI;
        case LAL_SIM_INSPIRAL_TIDAL_ORDER_6PN:
            pft12 = pfaN * ( XLALSimInspiralTaylorF2Phasing_12PNTidalCoeff(m1OverM, lambda1)
                            + XLALSimInspiralTaylorF2Phasing_12PNTidalCoeff(m2OverM, lambda2) );
        case LAL_SIM_INSPIRAL_TIDAL_ORDER_5PN:
            pft10 = pfaN * ( XLALSimInspiralTaylorF2Phasing_10PNTidalCoeff(m1OverM, lambda1)
                            + XLALSimInspiralTaylorF2Phasing_10PNTidalCoeff(m2OverM, lambda2) );
        case LAL_SIM_INSPIRAL_TIDAL_ORDER_0PN:
            break;
        default:
            XLAL_ERROR(XLAL_EINVAL, "Invalid tidal PN order %d", tideO);
    }

    /* The flux and energy coefficients below are used to compute SPA amplitude corrections */

    /* flux coefficients */
    const REAL8 FTaN = XLALSimInspiralPNFlux_0PNCoeff(eta);
    const REAL8 FTa2 = XLALSimInspiralPNFlux_2PNCoeff(eta);
    const REAL8 FTa3 = XLALSimInspiralPNFlux_3PNCoeff(eta);
    const REAL8 FTa4 = XLALSimInspiralPNFlux_4PNCoeff(eta);
    const REAL8 FTa5 = XLALSimInspiralPNFlux_5PNCoeff(eta);
    const REAL8 FTl6 = XLALSimInspiralPNFlux_6PNLogCoeff(eta);
    const REAL8 FTa6 = XLALSimInspiralPNFlux_6PNCoeff(eta);
    const REAL8 FTa7 = XLALSimInspiralPNFlux_7PNCoeff(eta);

    /* energy coefficients */
    const REAL8 dETaN = 2. * XLALSimInspiralPNEnergy_0PNCoeff(eta);
    const REAL8 dETa1 = 2. * XLALSimInspiralPNEnergy_2PNCoeff(eta);
    const REAL8 dETa2 = 3. * XLALSimInspiralPNEnergy_4PNCoeff(eta);
    const REAL8 dETa3 = 4. * XLALSimInspiralPNEnergy_6PNCoeff(eta);


    COMPLEX16FrequencySeries *htilde;

    /* Perform some initial checks */
    if (!htilde_out) XLAL_ERROR(XLAL_EFAULT);
    if (*htilde_out) XLAL_ERROR(XLAL_EFAULT);
    if (m1_SI <= 0) XLAL_ERROR(XLAL_EDOM);
    if (m2_SI <= 0) XLAL_ERROR(XLAL_EDOM);
    if (fStart <= 0) XLAL_ERROR(XLAL_EDOM);
    if (f_ref < 0) XLAL_ERROR(XLAL_EDOM);
    if (r <= 0) XLAL_ERROR(XLAL_EDOM);

    /* allocate htilde */
    if ( fEnd <= 0.0 )
        f_max = (fISCO < fCONT) ? fISCO : fCONT; // Use min{fISCO,fCONT} as termination frequency
    else
        f_max = fEnd; // End at user-specified freq.
    if (f_max <= fStart) XLAL_ERROR(XLAL_EDOM);

    // printf("fISCO = %e\n", fISCO);
    // printf("fCONT = %e\n", fCONT);
    // printf("f_max = %e\n", f_max);

    n = (size_t) (f_max / deltaF + 1);
    XLALGPSAdd(&tC, -1 / deltaF);  /* coalesce at t=0 */
    htilde = XLALCreateCOMPLEX16FrequencySeries("htilde: FD waveform", &tC, 0.0, deltaF, &lalStrainUnit, n);
    if (!htilde) XLAL_ERROR(XLAL_EFUNC);
    memset(htilde->data->data, 0, n * sizeof(COMPLEX16));
    XLALUnitDivide(&htilde->sampleUnits, &htilde->sampleUnits, &lalSecondUnit);

    /* extrinsic parameters */
    amp0 = -4. * m1 * m2 / r * LAL_MRSUN_SI * LAL_MTSUN_SI * sqrt(LAL_PI/12.L);
    shft = LAL_TWOPI * (tC.gpsSeconds + 1e-9 * tC.gpsNanoSeconds);

    const REAL8 log4=log(4.0);

    /* Fill with non-zero vals from fStart to f_max */
    iStart = (size_t) ceil(fStart / deltaF);
    data = htilde->data->data;

    /* Compute the SPA phase at the reference point
     * N.B. f_ref == 0 means we define the reference time/phase at "coalescence"
     * when the frequency approaches infinity. In that case,
     * the integrals Eq. 3.15 of arXiv:0907.0700 vanish when evaluated at
     * f_ref == infinity. If f_ref is finite, we must compute the SPA phase
     * evaluated at f_ref, store it as ref_phasing and subtract it off.
     */
    REAL8 ref_phasing = 0.;
    if( f_ref != 0. ) {
        const REAL8 vref = cbrt(piM*f_ref);
        const REAL8 logvref = log(vref);
        const REAL8 v2ref = vref * vref;
        const REAL8 v3ref = vref * v2ref;
        const REAL8 v4ref = vref * v3ref;
        const REAL8 v5ref = vref * v4ref;
        const REAL8 v6ref = vref * v5ref;
        const REAL8 v7ref = vref * v6ref;
        const REAL8 v8ref = vref * v7ref;
        const REAL8 v9ref = vref * v8ref;
        const REAL8 v10ref = vref * v9ref;
        const REAL8 v12ref = v2ref * v10ref;
        const REAL8 v13ref = v3ref * v10ref;
        const REAL8 v14ref = v4ref * v10ref;
        const REAL8 v15ref = v5ref * v10ref;
        ref_phasing += pfa7 * v7ref;
        ref_phasing += (pfa6 + pfl6 * logvref) * v6ref;
        ref_phasing += (pfa5 + pfl5 * logvref) * v5ref;
        ref_phasing += pfa4 * v4ref;
        ref_phasing += pfa3 * v3ref;
        ref_phasing += pfa2 * v2ref;
        ref_phasing += pfaN;

        /* Tidal terms in reference phasing */
        switch( tideO )
        {
            case LAL_SIM_INSPIRAL_TIDAL_ORDER_ALL:

            /* Following 75PN, 7PN and 65PN come from tidal branch*/
            case LAL_SIM_INSPIRAL_TIDAL_ORDER_75PN:
              ref_phasing  += pft15 * v15ref;
            case LAL_SIM_INSPIRAL_TIDAL_ORDER_7PN:
              ref_phasing  += pft14 * v14ref;
            case LAL_SIM_INSPIRAL_TIDAL_ORDER_65PN:
              ref_phasing  += pft13 * v13ref;
            case LAL_SIM_INSPIRAL_TIDAL_ORDER_6PN:
                ref_phasing += pft12 * v12ref;
            case LAL_SIM_INSPIRAL_TIDAL_ORDER_5PN:
                ref_phasing += pft10 * v10ref;
            case LAL_SIM_INSPIRAL_TIDAL_ORDER_0PN:
                ;
        }
        ref_phasing /= v5ref;
    } /* End of if(f_ref != 0) block */

    #pragma omp parallel for
    for (i = iStart; i < n; i++) {
        const REAL8 f = i * deltaF;
        const REAL8 v = cbrt(piM*f);
        const REAL8 logv = log(v);
        const REAL8 v2 = v * v;
        const REAL8 v3 = v * v2;
        const REAL8 v4 = v * v3;
        const REAL8 v5 = v * v4;
        const REAL8 v6 = v * v5;
        const REAL8 v7 = v * v6;
        const REAL8 v8 = v * v7;
        const REAL8 v9 = v * v8;
        const REAL8 v10 = v * v9;
        const REAL8 v12 = v2 * v10;
        const REAL8 v13 = v * v12;
        const REAL8 v14 = v * v13;
        const REAL8 v15 = v * v14;
        REAL8 phasing = 0.;
        REAL8 dEnergy = 0.;
        REAL8 flux = 0.;
        REAL8 amp;

        phasing += pfa7 * v7;
        phasing += (pfa6 + pfl6 * logv) * v6;
        phasing += (pfa5 + pfl5 * logv) * v5;
        phasing += pfa4 * v4;
        phasing += pfa3 * v3;
        phasing += pfa2 * v2;
        phasing += pfaN;


    /* WARNING! Amplitude orders beyond 0 have NOT been reviewed!
     * Use at your own risk. The default is to turn them off.
     * These do not currently include spin corrections.
     * Note that these are not higher PN corrections to the amplitude.
     * They are the corrections to the leading-order amplitude arising
     * from the stationary phase approximation. See for instance
     * Eq 6.9 of arXiv:0810.5336
     */
         switch (amplitudeO)
         {
            case 7:
                flux += FTa7 * v7;
            case 6:
                flux += (FTa6 + FTl6*2.0*(log4+logv)) * v6;
                dEnergy += dETa3 * v6;
            case 5:
                flux += FTa5 * v5;
            case 4:
                flux += FTa4 * v4;
                dEnergy += dETa2 * v4;
            case 3:
                flux += FTa3 * v3;
            case 2:
                flux += FTa2 * v2;
                dEnergy += dETa1 * v2;
            case -1: /* Default to no SPA amplitude corrections */
            case 0:
                flux += 1.;
                dEnergy += 1.;
        }

        switch( tideO )
        {
            case LAL_SIM_INSPIRAL_TIDAL_ORDER_ALL:
            case LAL_SIM_INSPIRAL_TIDAL_ORDER_75PN:
                phasing += pft15 * v15;
            case LAL_SIM_INSPIRAL_TIDAL_ORDER_7PN:
                phasing += pft14 * v14;
            case LAL_SIM_INSPIRAL_TIDAL_ORDER_65PN:
                phasing += pft13 * v13;
            case LAL_SIM_INSPIRAL_TIDAL_ORDER_6PN:
                phasing += pft12 * v12;
            case LAL_SIM_INSPIRAL_TIDAL_ORDER_5PN:
                phasing += pft10 * v10;
            case LAL_SIM_INSPIRAL_TIDAL_ORDER_0PN:
                break;
            default:
                XLALPrintError("XLAL Error - %s: Invalid tidal PN order %s\n",
                        __func__, tideO );
                XLAL_ERROR(XLAL_EINVAL);
                break;
        }

        phasing /= v5;
        flux *= FTaN * v10;
        dEnergy *= dETaN * v;
        // Note the factor of 2 b/c phi_ref is orbital phase
        phasing += shft * f - 2.*phi_ref - ref_phasing;
        amp = amp0 * sqrt(-dEnergy/flux) * v;
        data[i] = amp * cos(phasing - LAL_PI_4)
                - amp * sin(phasing - LAL_PI_4) * 1.0j;
    }

    *htilde_out = htilde;
    return XLAL_SUCCESS;
}<|MERGE_RESOLUTION|>--- conflicted
+++ resolved
@@ -167,17 +167,8 @@
             pfa3 = pfa.v[3];
         case 2:
             pfa2 = pfa.v[2];
-<<<<<<< HEAD
         case 1:
-            XLALPrintWarning( "There is no 0.5PN phase coefficient, returning Newtonian-order phase.\n" );
         case 0:
-=======
-        case 0:
-            pfaN = pfa.v[0];
-            break;
-	case 1:
-	    XLALPrintWarning( "There is no 0.5PN phase coefficient, returning Newtonian-order phase.\n" );
->>>>>>> 8a3e10a7
             pfaN = pfa.v[0];
             break;
         default:
