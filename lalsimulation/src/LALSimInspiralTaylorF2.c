/*
 *  Copyright (C) 2007 Jolien Creighton, B.S. Sathyaprakash, Thomas Cokelaer
 *  Copyright (C) 2012 Leo Singer, Evan Ochsner, Les Wade, Alex Nitz
 *  Assembled from code found in:
 *    - LALInspiralStationaryPhaseApproximation2.c
 *    - LALInspiralChooseModel.c
 *    - LALInspiralSetup.c
 *    - LALSimInspiralTaylorF2ReducedSpin.c
 *
 *  This program is free software; you can redistribute it and/or modify
 *  it under the terms of the GNU General Public License as published by
 *  the Free Software Foundation; either version 2 of the License, or
 *  (at your option) any later version.
 *
 *  This program is distributed in the hope that it will be useful,
 *  but WITHOUT ANY WARRANTY; without even the implied warranty of
 *  MERCHANTABILITY or FITNESS FOR A PARTICULAR PURPOSE.  See the
 *  GNU General Public License for more details.
 *
 *  You should have received a copy of the GNU General Public License
 *  along with with program; see the file COPYING. If not, write to the
 *  Free Software Foundation, Inc., 59 Temple Place, Suite 330, Boston,
 *  MA  02111-1307  USA
 */
 
#include <stdlib.h>
#include <math.h>
#include <lal/Date.h>
#include <lal/FrequencySeries.h>
#include <lal/LALConstants.h>
#include <lal/Sequence.h>
#include <lal/LALDatatypes.h>
#include <lal/LALSimInspiral.h>
#include <lal/Units.h>
#include <lal/XLALError.h>
#include "LALSimInspiralPNCoefficients.c"

#ifndef _OPENMP
#define omp ignore
#endif

/**
 * @addtogroup LALSimInspiralTaylorXX_c
 * @{
 * @name Routines for TaylorF2 Waveforms
 * @sa
 * Section IIIF of Alessandra Buonanno, Bala R Iyer, Evan
 * Ochsner, Yi Pan, and B S Sathyaprakash, "Comparison of post-Newtonian
 * templates for compact binary inspiral signals in gravitational-wave
 * detectors", Phys. Rev. D 80, 084043 (2009), arXiv:0907.0700v1
 *
 * @review TaylorF2 routines reviewed on YYYY-MM-DD by XXX (hash)
 *
 * @{
 */

/** \brief Returns structure containing TaylorF2 phasing coefficients for given
 *  physical parameters.
 */
int XLALSimInspiralTaylorF2AlignedPhasing(
        PNPhasingSeries **pn,   /**< phasing coefficients (output) */
        const REAL8 m1,         /**< mass of body 1 */
        const REAL8 m2,		/**< mass of body 2 */
        const REAL8 chi1,	/**< aligned spin parameter of body 1 */
        const REAL8 chi2,	/**< aligned spin parameter of body 2 */
        const REAL8 qm_def1,	/**< quadrupole-monopole parameter of body 1 (set 1 for BH) */
        const REAL8 qm_def2,	/**< quadrupole-monopole parameter of body 2 (set 1 for BH) */
        const LALSimInspiralSpinOrder spinO  /**< PN order for spin contributions */
	)
{
    PNPhasingSeries *pfa;

    if (!pn) XLAL_ERROR(XLAL_EFAULT);
    if (*pn) XLAL_ERROR(XLAL_EFAULT);


    pfa = (PNPhasingSeries *) LALMalloc(sizeof(PNPhasingSeries));

    XLALSimInspiralPNPhasing_F2(pfa, m1, m2, chi1, chi2, chi1*chi1, chi2*chi2, chi1*chi2, qm_def1, qm_def2, spinO);

    *pn = pfa;

    return XLAL_SUCCESS;
}

int XLALSimInspiralTaylorF2Core(
        COMPLEX16FrequencySeries **htilde_out, /**< FD waveform */
	const REAL8Sequence *freqs,            /**< frequency points at which to evaluate the waveform (Hz) */
        const REAL8 phi_ref,                   /**< reference orbital phase (rad) */
        const REAL8 m1_SI,                     /**< mass of companion 1 (kg) */
        const REAL8 m2_SI,                     /**< mass of companion 2 (kg) */
        const REAL8 S1z,                       /**<  z component of the spin of companion 1 */
        const REAL8 S2z,                       /**<  z component of the spin of companion 2  */
        const REAL8 f_ref,                     /**< Reference GW frequency (Hz) - if 0 reference point is coalescence */
	const REAL8 shft,		       /**< time shift to be applied to frequency-domain phase (sec)*/
        const REAL8 r,                         /**< distance of source (m) */
        const REAL8 quadparam1,                /**< quadrupole deformation parameter of body 1 (dimensionless, 1 for BH) */
        const REAL8 quadparam2,                /**< quadrupole deformation parameter of body 2 (dimensionless, 1 for BH) */
        const REAL8 lambda1,                   /**< (tidal deformation of body 1)/(mass of body 1)^5 */
        const REAL8 lambda2,                   /**< (tidal deformation of body 2)/(mass of body 2)^5 */
        const LALSimInspiralSpinOrder spinO,  /**< twice PN order of spin effects */
        const LALSimInspiralTidalOrder tideO,  /**< flag to control tidal effects */
        const INT4 phaseO,                     /**< twice PN phase order */
        const INT4 amplitudeO                  /**< twice PN amplitude order */
        )
{

    if (!htilde_out) XLAL_ERROR(XLAL_EFAULT);
    if (!freqs) XLAL_ERROR(XLAL_EFAULT);
    /* external: SI; internal: solar masses */
    static int calls_debug = 0;
    const REAL8 m1 = m1_SI / LAL_MSUN_SI;
    const REAL8 m2 = m2_SI / LAL_MSUN_SI;
    const REAL8 m = m1 + m2;
    const REAL8 m_sec = m * LAL_MTSUN_SI;  /* total mass in seconds */
    const REAL8 eta = m1 * m2 / (m * m);
    const REAL8 piM = LAL_PI * m_sec;
    const REAL8 m1OverM = m1 / m;
    const REAL8 m2OverM = m2 / m;
    REAL8 amp0;
    size_t i;
    COMPLEX16 *data = NULL;
    LIGOTimeGPS tC = {0, 0};
    INT4 iStart = 0;

    COMPLEX16FrequencySeries *htilde = NULL;

    if (*htilde_out) { //case when htilde_out has been allocated in XLALSimInspiralTaylorF2
	    htilde = *htilde_out;
	    iStart = htilde->data->length - freqs->length; //index shift to fill pre-allocated data
	    if(iStart < 0) XLAL_ERROR(XLAL_EFAULT);
    }
    else { //otherwise allocate memory here
	    htilde = XLALCreateCOMPLEX16FrequencySeries("htilde: FD waveform", &tC, freqs->data[0], 0., &lalStrainUnit, freqs->length);
	    if (!htilde) XLAL_ERROR(XLAL_EFUNC);
	    XLALUnitMultiply(&htilde->sampleUnits, &htilde->sampleUnits, &lalSecondUnit);
    }

    /* phasing coefficients */
    PNPhasingSeries pfa;
    XLALSimInspiralPNPhasing_F2(&pfa, m1, m2, S1z, S2z, S1z*S1z, S2z*S2z, S1z*S2z, quadparam1, quadparam2, spinO);

    REAL8 pfaN = 0.;
    REAL8 pfa2 = 0.; REAL8 pfa3 = 0.; REAL8 pfa4 = 0.;
    REAL8 pfa5 = 0.; REAL8 pfl5 = 0.;
    REAL8 pfa6 = 0.; REAL8 pfl6 = 0.;
    REAL8 pfa7 = 0.;

    //fprintf(stdout, "=========== DEBUG by Jeongcho Kim & Chunglee KIm ===========\n");
    //fprintf(stdout, "==Function : LALSimInspiralTaylorF2.c:XLALSimInspiralTaylorF2()\n");
    //fprintf(stdout, "Sequence of calls = %d\n", ++calls_debug);
    //fprintf(stdout, "(S1z, S2z) = (%f, %f)\n", S1z, S2z);
    //fprintf(stdout, "=========================================================\n");
    switch (phaseO)
    {
        case -1:
        case 7:
            pfa7 = pfa.v[7];
        case 6:
            pfa6 = pfa.v[6];
            pfl6 = pfa.vlogv[6];
        case 5:
            pfa5 = pfa.v[5];
            pfl5 = pfa.vlogv[5];
        case 4:
            pfa4 = pfa.v[4];
        case 3:
            pfa3 = pfa.v[3];
        case 2:
            pfa2 = pfa.v[2];
        case 0:
            pfaN = pfa.v[0];
            break;
	case 1:
	    XLALPrintWarning( "There is no 0.5PN phase coefficient, returning Newtonian-order phase.\n" );
            pfaN = pfa.v[0];
            break;
        default:
            XLAL_ERROR(XLAL_ETYPE, "Invalid phase PN order %d", phaseO);
    }

    /* Validate expansion order arguments.
     * This must be done here instead of in the OpenMP parallel loop
     * because when OpenMP parallelization is turned on, early exits
     * from loops (via return or break statements) are not permitted.
     */

    /* Validate amplitude PN order. */
    switch (amplitudeO)
    {
        case -1:
        case 7:
        case 6:
        case 5:
        case 4:
        case 3:
        case 2:
        case 0:
            break;
        default:
            XLAL_ERROR(XLAL_ETYPE, "Invalid amplitude PN order %d", amplitudeO);
    }

    /* Generate tidal terms separately.
     * Enums specifying tidal order are in LALSimInspiralWaveformFlags.h
     */
    REAL8 pft10 = 0.;
    REAL8 pft12 = 0.;
    switch( tideO )
    {
	case LAL_SIM_INSPIRAL_TIDAL_ORDER_ALL:
        case LAL_SIM_INSPIRAL_TIDAL_ORDER_6PN:
	    pft12 = pfaN * (lambda1*XLALSimInspiralTaylorF2Phasing_12PNTidalCoeff(m1OverM) + lambda2*XLALSimInspiralTaylorF2Phasing_12PNTidalCoeff(m2OverM) );
        case LAL_SIM_INSPIRAL_TIDAL_ORDER_5PN:
            pft10 = pfaN * ( lambda1*XLALSimInspiralTaylorF2Phasing_10PNTidalCoeff(m1OverM) + lambda2*XLALSimInspiralTaylorF2Phasing_10PNTidalCoeff(m2OverM) );
        case LAL_SIM_INSPIRAL_TIDAL_ORDER_0PN:
            break;
        default:
            XLAL_ERROR(XLAL_EINVAL, "Invalid tidal PN order %d", tideO);
    }

    /* The flux and energy coefficients below are used to compute SPA amplitude corrections */

    /* flux coefficients */
    const REAL8 FTaN = XLALSimInspiralPNFlux_0PNCoeff(eta);
    const REAL8 FTa2 = XLALSimInspiralPNFlux_2PNCoeff(eta);
    const REAL8 FTa3 = XLALSimInspiralPNFlux_3PNCoeff(eta);
    const REAL8 FTa4 = XLALSimInspiralPNFlux_4PNCoeff(eta);
    const REAL8 FTa5 = XLALSimInspiralPNFlux_5PNCoeff(eta);
    const REAL8 FTl6 = XLALSimInspiralPNFlux_6PNLogCoeff(eta);
    const REAL8 FTa6 = XLALSimInspiralPNFlux_6PNCoeff(eta);
    const REAL8 FTa7 = XLALSimInspiralPNFlux_7PNCoeff(eta);

    /* energy coefficients */
    const REAL8 dETaN = 2. * XLALSimInspiralPNEnergy_0PNCoeff(eta);
    const REAL8 dETa1 = 2. * XLALSimInspiralPNEnergy_2PNCoeff(eta);
    const REAL8 dETa2 = 3. * XLALSimInspiralPNEnergy_4PNCoeff(eta);
    const REAL8 dETa3 = 4. * XLALSimInspiralPNEnergy_6PNCoeff(eta);


    /* Perform some initial checks */
    if (m1_SI <= 0) XLAL_ERROR(XLAL_EDOM);
    if (m2_SI <= 0) XLAL_ERROR(XLAL_EDOM);
    if (f_ref < 0) XLAL_ERROR(XLAL_EDOM);
    if (r <= 0) XLAL_ERROR(XLAL_EDOM);

    /* extrinsic parameters */
    amp0 = -4. * m1 * m2 / r * LAL_MRSUN_SI * LAL_MTSUN_SI * sqrt(LAL_PI/12.L);

    data = htilde->data->data;

    /* Compute the SPA phase at the reference point
     * N.B. f_ref == 0 means we define the reference time/phase at "coalescence"
     * when the frequency approaches infinity. In that case,
     * the integrals Eq. 3.15 of arXiv:0907.0700 vanish when evaluated at
     * f_ref == infinity. If f_ref is finite, we must compute the SPA phase
     * evaluated at f_ref, store it as ref_phasing and subtract it off.
     */
    REAL8 ref_phasing = 0.;
    if( f_ref != 0. ) {
        const REAL8 vref = cbrt(piM*f_ref);
        const REAL8 logvref = log(vref);
        const REAL8 v2ref = vref * vref;
        const REAL8 v3ref = vref * v2ref;
        const REAL8 v4ref = vref * v3ref;
        const REAL8 v5ref = vref * v4ref;
        const REAL8 v6ref = vref * v5ref;
        const REAL8 v7ref = vref * v6ref;
        const REAL8 v8ref = vref * v7ref;
        const REAL8 v9ref = vref * v8ref;
        const REAL8 v10ref = vref * v9ref;
        const REAL8 v12ref = v2ref * v10ref;
        ref_phasing += pfa7 * v7ref;
        ref_phasing += (pfa6 + pfl6 * logvref) * v6ref;
        ref_phasing += (pfa5 + pfl5 * logvref) * v5ref;
        ref_phasing += pfa4 * v4ref;
        ref_phasing += pfa3 * v3ref;
        ref_phasing += pfa2 * v2ref;
        ref_phasing += pfaN;

        /* Tidal terms in reference phasing */
        ref_phasing += pft12 * v12ref;
        ref_phasing += pft10 * v10ref;

        ref_phasing /= v5ref;
    } /* End of if(f_ref != 0) block */

    #pragma omp parallel for
    for (i = 0; i < freqs->length; i++) {
        const REAL8 f = freqs->data[i];
        const REAL8 v = cbrt(piM*f);
        const REAL8 logv = log(v); 
	const REAL8 v2 = v * v;
        const REAL8 v3 = v * v2;
        const REAL8 v4 = v * v3;
        const REAL8 v5 = v * v4;
        const REAL8 v6 = v * v5;
        const REAL8 v7 = v * v6;
        const REAL8 v8 = v * v7;
        const REAL8 v9 = v * v8;
        const REAL8 v10 = v * v9;
        const REAL8 v12 = v2 * v10;
        REAL8 phasing = 0.;
        REAL8 dEnergy = 0.;
        REAL8 flux = 0.;
        REAL8 amp;

        phasing += pfa7 * v7;
        phasing += (pfa6 + pfl6 * logv) * v6;
        phasing += (pfa5 + pfl5 * logv) * v5;
        phasing += pfa4 * v4;
        phasing += pfa3 * v3;
        phasing += pfa2 * v2;
        phasing += pfaN;

        /* Tidal terms in phasing */
        phasing += pft12 * v12;
        phasing += pft10 * v10;

    /* WARNING! Amplitude orders beyond 0 have NOT been reviewed!
     * Use at your own risk. The default is to turn them off.
     * These do not currently include spin corrections.
     * Note that these are not higher PN corrections to the amplitude.
     * They are the corrections to the leading-order amplitude arising
     * from the stationary phase approximation. See for instance
     * Eq 6.9 of arXiv:0810.5336
     */
	switch (amplitudeO)
        {
            case 7:
                flux += FTa7 * v7;
            case 6:
                flux += (FTa6 + FTl6*logv) * v6;
                dEnergy += dETa3 * v6;
            case 5:
                flux += FTa5 * v5;
            case 4:
                flux += FTa4 * v4;
                dEnergy += dETa2 * v4;
            case 3:
                flux += FTa3 * v3;
            case 2:
                flux += FTa2 * v2;
                dEnergy += dETa1 * v2;
            case -1: /* Default to no SPA amplitude corrections */
            case 0:
                flux += 1.;
                dEnergy += 1.;
        }

        phasing /= v5;
        flux *= FTaN * v10;
        dEnergy *= dETaN * v;
        // Note the factor of 2 b/c phi_ref is orbital phase
        phasing += shft * f - 2.*phi_ref - ref_phasing;
        amp = amp0 * sqrt(-dEnergy/flux) * v;
        data[i+iStart] = amp * cos(phasing - LAL_PI_4)
                - amp * sin(phasing - LAL_PI_4) * 1.0j;
    }

    *htilde_out = htilde;
    return XLAL_SUCCESS;
}

/**
 * Computes the stationary phase approximation to the Fourier transform of
 * a chirp waveform. The amplitude is given by expanding \f$1/\sqrt{\dot{F}}\f$.
 * If the PN order is set to -1, then the highest implemented order is used.
 *
 * @note f_ref is the GW frequency at which phi_ref is defined. The most common
 * choice in the literature is to choose the reference point as "coalescence",
 * when the frequency becomes infinite. This is the behavior of the code when
 * f_ref==0. If f_ref > 0, phi_ref sets the orbital phase at that GW frequency.
 *
 * See arXiv:0810.5336 and arXiv:astro-ph/0504538 for spin corrections
 * to the phasing.
 * See arXiv:1303.7412 for spin-orbit phasing corrections at 3 and 3.5PN order
 *
 * The spin and tidal order enums are defined in LALSimInspiralWaveformFlags.h
 */
int XLALSimInspiralTaylorF2(
        COMPLEX16FrequencySeries **htilde_out, /**< FD waveform */
        const REAL8 phi_ref,                   /**< reference orbital phase (rad) */
        const REAL8 deltaF,                    /**< frequency resolution */
        const REAL8 m1_SI,                     /**< mass of companion 1 (kg) */
        const REAL8 m2_SI,                     /**< mass of companion 2 (kg) */
        const REAL8 S1z,                       /**<  z component of the spin of companion 1 */
        const REAL8 S2z,                       /**<  z component of the spin of companion 2  */
        const REAL8 fStart,                    /**< start GW frequency (Hz) */
        const REAL8 fEnd,                      /**< highest GW frequency (Hz) of waveform generation - if 0, end at Schwarzschild ISCO */
        const REAL8 f_ref,                     /**< Reference GW frequency (Hz) - if 0 reference point is coalescence */
        const REAL8 r,                         /**< distance of source (m) */
        const REAL8 quadparam1,                /**< quadrupole deformation parameter of body 1 (dimensionless, 1 for BH) */
        const REAL8 quadparam2,                /**< quadrupole deformation parameter of body 2 (dimensionless, 1 for BH) */
        const REAL8 lambda1,                   /**< (tidal deformation of body 1)/(mass of body 1)^5 */
        const REAL8 lambda2,                   /**< (tidal deformation of body 2)/(mass of body 2)^5 */
        const LALSimInspiralSpinOrder spinO,  /**< twice PN order of spin effects */
        const LALSimInspiralTidalOrder tideO,  /**< flag to control tidal effects */
        const INT4 phaseO,                     /**< twice PN phase order */
        const INT4 amplitudeO                  /**< twice PN amplitude order */
        )
{
    /* external: SI; internal: solar masses */
    const REAL8 m1 = m1_SI / LAL_MSUN_SI;
    const REAL8 m2 = m2_SI / LAL_MSUN_SI;
    const REAL8 m = m1 + m2;
    const REAL8 m_sec = m * LAL_MTSUN_SI;  /* total mass in seconds */
    // const REAL8 eta = m1 * m2 / (m * m);
    const REAL8 piM = LAL_PI * m_sec;
    const REAL8 vISCO = 1. / sqrt(6.);
    const REAL8 fISCO = vISCO * vISCO * vISCO / piM;
    //const REAL8 m1OverM = m1 / m;
    // const REAL8 m2OverM = m2 / m;
    REAL8 shft, f_max;
    size_t i, n;
    INT4 iStart;
    REAL8Sequence *freqs = NULL;
    LIGOTimeGPS tC = {0, 0};
    int ret;

    COMPLEX16FrequencySeries *htilde = NULL;

    /* Perform some initial checks */
    if (!htilde_out) XLAL_ERROR(XLAL_EFAULT);
    if (*htilde_out) XLAL_ERROR(XLAL_EFAULT);
    if (m1_SI <= 0) XLAL_ERROR(XLAL_EDOM);
    if (m2_SI <= 0) XLAL_ERROR(XLAL_EDOM);
    if (fStart <= 0) XLAL_ERROR(XLAL_EDOM);
    if (f_ref < 0) XLAL_ERROR(XLAL_EDOM);
    if (r <= 0) XLAL_ERROR(XLAL_EDOM);

    /* allocate htilde */
    if ( fEnd == 0. ) // End at ISCO
        f_max = fISCO;
    else // End at user-specified freq.
        f_max = fEnd;
    if (f_max <= fStart) XLAL_ERROR(XLAL_EDOM);

    n = (size_t) (f_max / deltaF + 1);
    XLALGPSAdd(&tC, -1 / deltaF);  /* coalesce at t=0 */
    htilde = XLALCreateCOMPLEX16FrequencySeries("htilde: FD waveform", &tC, 0.0, deltaF, &lalStrainUnit, n);
    if (!htilde) XLAL_ERROR(XLAL_EFUNC);
    memset(htilde->data->data, 0, n * sizeof(COMPLEX16));
    XLALUnitMultiply(&htilde->sampleUnits, &htilde->sampleUnits, &lalSecondUnit);

    /* Fill with non-zero vals from fStart to f_max */
    iStart = (INT4) ceil(fStart / deltaF);

    /* Sequence of frequencies where waveform model is to be evaluated */
    freqs = XLALCreateREAL8Sequence(n - iStart);

    /* extrinsic parameters */
    shft = LAL_TWOPI * (tC.gpsSeconds + 1e-9 * tC.gpsNanoSeconds);

    #pragma omp parallel for
    for (i = iStart; i < n; i++) {
        freqs->data[i-iStart] = i * deltaF;
    }
    ret = XLALSimInspiralTaylorF2Core(&htilde, freqs, phi_ref, m1_SI, m2_SI,
                                      S1z, S2z, f_ref, shft, r, quadparam1, quadparam2,
                                      lambda1, lambda2, spinO, tideO, phaseO, amplitudeO);

    XLALDestroyREAL8Sequence(freqs);

    *htilde_out = htilde;

    return ret;
}

<<<<<<< HEAD

/*
 *  Copyright (C) 2014 Jeongcho Kim, Hyung Won Lee, Chunglee Kim
 *  All equations and Appendix D cited here are in Evan Ochsner's thesis.
 *  Adapting features in:
 *    - LALSimInspiral.c
 *    - LALSimInspiral.h
 *    - LALSimInspiralTaylorF2.c
 *
 *  This program is free software; you can redistribute it and/or modify
 *  it under the terms of the GNU General Public License as published by
 *  the Free Software Foundation; either version 2 of the License, or
 *  (at your option) any later version.
 *
 *  This program is distributed in the hope that it will be useful,
 *  but WITHOUT ANY WARRANTY; without even the implied warranty of
 *  MERCHANTABILITY or FITNESS FOR A PARTICULAR PURPOSE.  See the
 *  GNU General Public License for more details.
 *
 *  You should have received a copy of the GNU General Public License
 *  along with with program; see the file COPYING. If not, write to the
 *  Free Software Foundation, Inc., 59 Temple Place, Suite 330, Boston,
 *  MA  02111-1307  USA
 */

#define MAX_HARMONICS    7 // maximum hamoincs to integrate
#define MAX_PHASE_ORDER    7 // maximum PN order for phase
#define MAX_AMP_ORDER    5 // maximum PN order for amplitude

/**
 * Find the least nonnegative integer power of 2 that is
 * greater than or equal to n.  Inspired by similar routine in gstlal.
 */
static size_t CeilPow2(double n) {
    double signif;
    int exponent;
    signif = frexp(n, &exponent);
    if (signif < 0)
        return 1;
    if (signif == 0.5)
        exponent -= 1;
    return ((size_t) 1) << exponent;
}

/* Calculate the spin corrections for TaylorF2 
        reference -> <http://arxiv.org/pdf/0810.5336v3.pdf>
*/

typedef struct tag_sf2_spin_corr_amp {
    REAL8 beta;
    REAL8 sigma;
    REAL8 gamma;
}sf2_spin_corr_amp;
typedef struct tag_sf2_amp_corr_param {
    REAL8 costh;      // cos(theta), cosine of inclination of the source
    REAL8 sinth;      // sin(theta), sine of inclination of the source
    REAL8 f_cross;    // F_cross
    REAL8 f_plus;     // F_plus
    REAL8 m;          // m1+m1 total mass in solar mass
    REAL8 eta;        // eta = m1*m1/m^2
    REAL8 delta;      // delta = (m1-m1)/m
    REAL8 s1x;        // x component of spin1 
    REAL8 s1y;        // y component of spin1 
    REAL8 s1z;        // z component of spin1 
    REAL8 s2x;        // x component of spin2 
    REAL8 s2y;        // y component of spin2 
    REAL8 s2z;        // z component of spin2 
    REAL8 LNhatx;     // x component of LNhat 
    REAL8 LNhaty;     // y component of LNhat 
    REAL8 LNhatz;     // z component of LNhat 
    REAL8 Xs_x;
    REAL8 Xs_y;
    REAL8 Xs_z;
    REAL8 Xa_x;
    REAL8 Xa_y;
    REAL8 Xa_z;
    REAL8 Xs2;        // Xs*Xs (=chi_s dot chi_s)
    REAL8 Xa2;        // Xa*Xa (=chi_a dot chi_a)
    REAL8 XsXa;       // Xs dot Xa (=xchi_s dot chi_a)
    REAL8 XsLn;       // chi_s dot Ln_hat
    REAL8 XaLn;       // chi_a dot Ln_hat
    REAL8 costh2;
    REAL8 costh3;
    REAL8 costh4;
    REAL8 costh5;
    REAL8 costh6;
    REAL8 sinth2;
    REAL8 sinth3;
    REAL8 sinth4;
    REAL8 sinth5;
} sf2_amp_corr_param;

// add new parameters for spin of the campanion 2 to calculate 
// Xs(=chi_s) and Xa(=chi_a), also it need to calculate XsLn(=chi_s dot Ln_hat)
// XaLn(=chi_a dot Ln_hat)
sf2_spin_corr_amp sf2_spin_corrections_amp(
        const REAL8 m1,            /** mass of companion 1 (solar masses) */
        const REAL8 m2,            /** mass of companion 2 (solar masses) */
        const REAL8 S1x,           /** x component of the spin of companion 1 */
        const REAL8 S1y,           /** y component of the spin of companion 1 */
        const REAL8 S1z,           /** z component of the spin of companion 1 */
        const REAL8 S2x,           /** x component of the spin of companion 2 */
        const REAL8 S2y,           /** y component of the spin of companion 2 */
        const REAL8 S2z,           /** z component of the spin of companion 2 */
        const REAL8 lnhatx,        /** x component of the vector Ln hat */
        const REAL8 lnhaty,        /** y component of the vector Ln hat */
        const REAL8 lnhatz    ) ;  /** z component of the vector Ln hat */

sf2_spin_corr_amp sf2_spin_corrections_amp(
        const REAL8 m1,            /** mass of companion 1 (solar masses) */
        const REAL8 m2,            /** mass of companion 2 (solar masses) */ 
        const REAL8 S1x,           /** x component of the spin of companion 1 */
        const REAL8 S1y,           /** y component of the spin of companion 1 */
        const REAL8 S1z,           /** z component of the spin of companion 1 */
        const REAL8 S2x,           /** x component of the spin of companion 2 */
        const REAL8 S2y,           /** y component of the spin of companion 2 */ 
        const REAL8 S2z,           /** z component of the spin of companion 2 */
        const REAL8 lnhatx,        /** x component of the vector Ln hat */
        const REAL8 lnhaty,        /** y component of the vector Ln hat */
        const REAL8 lnhatz         /** z component of the vector Ln hat */
        )                          /** z component of the spin of companion 2  */
{
    sf2_spin_corr_amp spin_corrections;
    REAL8 M = m1 + m2;
    REAL8 eta = m1 * m2 / (M * M);
    REAL8 delta = (m1 - m2) / (m1 + m2);
    REAL8 Xs_x = 0.5*(S1x+S2x);
    REAL8 Xs_y = 0.5*(S1y+S2y);
    REAL8 Xs_z = 0.5*(S1z+S2z);
    REAL8 Xa_x = 0.5*(S1x-S2x);
    REAL8 Xa_y = 0.5*(S1y-S2y);
    REAL8 Xa_z = 0.5*(S1z-S2z);
    REAL8 Xs2 = Xs_x*Xs_x+Xs_y*Xs_y+Xs_z*Xs_z;  // Xs*Xs (=chi_s dot chi_s)
    REAL8 Xa2 = Xa_x*Xa_x+Xa_y*Xa_y+Xa_z*Xa_z;  // Xa*Xa (=chi_a dot chi_a)
    REAL8 XsXa = Xs_x*Xa_x + Xs_y*Xa_y + Xs_z*Xa_z;  // Xs dot Xa (=xchi_s dot chi_a)
    REAL8 XsLn = (Xs_x*lnhatx)+(Xs_y*lnhaty)+(Xs_z*lnhatz); // chi_s dot Ln_hat
    REAL8 XaLn = (Xa_x*lnhatx)+(Xa_y*lnhaty)+(Xa_z*lnhatz); // chi_a dot Ln_hat
    

    // correcte beta, gamma, sigma based on the Evans thesis
    REAL8 sf2_beta = (113.L/12.L- 19.L/3.L * eta) * (XsLn) + 113.L/12.L * delta * (XaLn);
    
    REAL8 sf2_sigma = eta * (721.L/48.L * ((XsLn)*(XsLn) - (XaLn)*(XaLn))-247.L/48.L*(Xs2 - Xa2));
    sf2_sigma += (1-2*eta)* (719/96.0 * ((XsLn)*(XsLn) + (XaLn)*(XaLn)) - 233.L/96.L * (Xs2 + Xa2));
    sf2_sigma += delta * (719/48.0 *(XsLn)*(XaLn) - 233.L/48.L * XsXa);
    
    // should be check the sign of gamma with respect to the Evans thesis Eq. (4.84)
    REAL8 sf2_gamma = (732985.L/2268.L - 24260.L/81.L * eta - 340.L/9.L * (eta*eta) ) * (XsLn);
    sf2_gamma += (732985.L/2268.L +140.L/9.0L * eta) * delta * XaLn;
    

    spin_corrections.beta = sf2_beta;
    spin_corrections.sigma = sf2_sigma;
    spin_corrections.gamma = -sf2_gamma;
    return spin_corrections;
}

/**
 calculate coefficients for each SPA phase PN order
 assume the maximum twice PN order to be 9, array size is 10
*/
int sf2_psi_SPA_coeffs_PN_order(
    REAL8 *PN_coeffs, /** coeffs for each PN order*/
    const REAL8 m1, /**< Mass of body 1, in Msol */
    const REAL8 m2, /**< Mass of body 2, in Msol */
    const REAL8 chi1L, /**< Component of dimensionless spin 1 along Lhat */
    const REAL8 chi2L, /**< Component of dimensionless spin 2 along Lhat */
    const REAL8 chi1sq, /**< Magnitude of dimensionless spin 1 */
    const REAL8 chi2sq, /**< Magnitude of dimensionless spin 2 */
    const REAL8 chi1dotchi2, /**< Dot product of dimensionles spin 1 and spin 2 */
    const REAL8 qm_def1, /**< Quadrupole deformation parameter of body 1 (dimensionless) */
    const REAL8 qm_def2, /**< Quadrupole deformation parameter of body 2 (dimensionless) */
    const REAL8 lambda1,                   /**< (tidal deformation of body 1)/(mass of body 1)^5 */
    const REAL8 lambda2,                   /**< (tidal deformation of body 2)/(mass of body 2)^5 */
    const LALSimInspiralTidalOrder tideO,  /**< flag to control tidal effects */
    const LALSimInspiralSpinOrder spinO /**< Enums specifying spin order are in LALSimInspiralWaveformFlags.h */
    );
/**
 calculate coefficients for each SPA phase PN order
 assume the maximum twice PN order to be PN_PHASING_SERIES_MAX_ORDER
 PN coefficients are different, since ammplitude correction requires 
 higher harmonics not only second harmonic.
*/
int sf2_psi_SPA_coeffs_PN_order(
    REAL8 *PN_coeffs, /** coeffs for each PN order*/
    const REAL8 m1, /**< Mass of body 1, in Msol */
    const REAL8 m2, /**< Mass of body 2, in Msol */
    const REAL8 chi1L, /**< Component of dimensionless spin 1 along Lhat */
    const REAL8 chi2L, /**< Component of dimensionless spin 2 along Lhat */
    const REAL8 chi1sq, /**< Magnitude of dimensionless spin 1 */
    const REAL8 chi2sq, /**< Magnitude of dimensionless spin 2 */
    const REAL8 chi1dotchi2, /**< Dot product of dimensionles spin 1 and spin 2 */
    const REAL8 qm_def1, /**< Quadrupole deformation parameter of body 1 (dimensionless) */
    const REAL8 qm_def2, /**< Quadrupole deformation parameter of body 2 (dimensionless) */
    const REAL8 lambda1,                   /**< (tidal deformation of body 1)/(mass of body 1)^5 */
    const REAL8 lambda2,                   /**< (tidal deformation of body 2)/(mass of body 2)^5 */
    const LALSimInspiralTidalOrder tideO,  /**< flag to control tidal effects */
    const LALSimInspiralSpinOrder spinO /**< Enums specifying spin order are in LALSimInspiralWaveformFlags.h */
    )
{
    PNPhasingSeries pfa;
    memset(&pfa, 0x00, sizeof(pfa));
    XLALSimInspiralPNPhasing_F2(
        &pfa, /**< \todo UNDOCUMENTED */
        m1, /**< Mass of body 1, in Msol */
        m2, /**< Mass of body 2, in Msol */
        chi1L, /**< Component of dimensionless spin 1 along Lhat */
        chi2L, /**< Component of dimensionless spin 2 along Lhat */
        chi1sq, /**< Magnitude of dimensionless spin 1 */
        chi2sq, /**< Magnitude of dimensionless spin 2 */
        chi1dotchi2, /**< Dot product of dimensionles spin 1 and spin 2 */
        qm_def1, /**< Quadrupole deformation parameter of body 1 (dimensionless) */
        qm_def2, /**< Quadrupole deformation parameter of body 2 (dimensionless) */
        spinO /**< Enums specifying spin order are in LALSimInspiralWaveformFlags.h */
        );
    REAL8 eta = m1*m2/(m1+m2)/(m1+m2);
    REAL8 m1OverM = m1/(m1+m2);
    REAL8 m2OverM = m2/(m1+m2);
    // recover PN coeffs without prefactor for higher harminics 
    for(int i=0; i<=PN_PHASING_SERIES_MAX_ORDER; i++)
    {
      PN_coeffs[i] = 128.0*eta/3.0*pfa.v[i];
    }
    //PN_coeffs[0] = 1.0; /** 0th oprder newtonian */
    //PN_coeffs[1] = 0.0; /** 0.5 PN order v^1*/
    //PN_coeffs[2] = 3715.0/756.0 + 55.0*eta/9.0; /** 1.0 PN order v^2*/
    //PN_coeffs[3] = 4.0*spin_corrections->beta - 16.0*LAL_PI ; /** 1.5 PN order v^3*/
    //PN_coeffs[4] = 15293365.0/508032.0 + 27145.0*eta/504.0 + 3085.0*eta*eta/72.0 
    //                - 10.0*spin_corrections->sigma; /** 2.0 PN order v^4*/
    //PN_coeffs[5] = 38645.0*LAL_PI/756.0 - 65.0*LAL_PI*eta/9.0 - spin_corrections->gamma; /** 2.5 PN order v^5*/
    //PN_coeffs[6] = 11583231236531.0/4694215680.0 - 6848.0*euler_number/21.0 - 640.0*LAL_PI*LAL_PI/3.0
    //                + (2255.0*LAL_PI*LAL_PI/12.0 - 15737765635.0/3048192.0)*eta 
    //                + 76055.0*eta*eta/1728.0 - 127825.0*eta*eta*eta/1296.0; /** 3.0 PN order v^6 from Evans nb file*/
    //PN_coeffs[7] = LAL_PI*(77096675.0/254016.0 + 378515.0*eta/1512.0 
    //                - 74045.0*eta*eta/756.0); /** 3.5 PN order v^7 from Evans nb file*/
    //PN_coeffs[8] = 0.0; /** 4.0 PN order v^8*/
    //PN_coeffs[9] = 0.0; /** 4.5 PN order v^9*/
    /* Generate tidal terms separately.
     * Enums specifying tidal order are in LALSimInspiralWaveformFlags.h
     */
    REAL8 pft10 = 0.;
    REAL8 pft12 = 0.;
    switch( tideO )
    {
	case LAL_SIM_INSPIRAL_TIDAL_ORDER_ALL:
        case LAL_SIM_INSPIRAL_TIDAL_ORDER_6PN:
	    pft12 = (lambda1*XLALSimInspiralTaylorF2Phasing_12PNTidalCoeff(m1OverM) + lambda2*XLALSimInspiralTaylorF2Phasing_12PNTidalCoeff(m2OverM) );
        case LAL_SIM_INSPIRAL_TIDAL_ORDER_5PN:
            pft10 = ( lambda1*XLALSimInspiralTaylorF2Phasing_10PNTidalCoeff(m1OverM) + lambda2*XLALSimInspiralTaylorF2Phasing_10PNTidalCoeff(m2OverM) );
        case LAL_SIM_INSPIRAL_TIDAL_ORDER_0PN:
            break;
        default:
            XLAL_ERROR(XLAL_EINVAL, "Invalid tidal PN order %d", tideO);
    }
    PN_coeffs[12] += pft12;
    PN_coeffs[10] += pft10;
    return 0;
}

// prototype for new function for psi_SPA, SPA phase calculation in Eq. (4.81)
REAL8 sf2_psi_SPA(
    const REAL8 f,          /** frequency of GW  */
    const int k,            /** harmonics number  */
    const REAL8 shft,       /** shift factor 2*Pi*t_c */
    const REAL8 phic,       /** orbital coalescence phase (rad) */
    const LALSimInspiralTidalOrder tideO,  /**< flag to control tidal effects */
    const int phaseOrder,   /** twice PN phase order */
    const REAL8 *PN_coeffs, /** coeffs for each PN order*/
    const REAL8 m,          /** total mass */
    const REAL8 eta         /** symmetric mass ratio Eq (4.12) */
    );
// definition of psi SPA calculationi in Eq. (4.81)
REAL8 sf2_psi_SPA(
    const REAL8 f,          /** frequency of GW  */
    const int k,            /** harmonics number  */
    const REAL8 shft,       /** shift factor 2*Pi*t_c */
    const REAL8 phic,       /** orbital coalescence phase (rad) */
    const LALSimInspiralTidalOrder tideO,  /**< flag to control tidal effects */
    const int phaseOrder,   /** twice PN phase order */
    const REAL8 *PN_coeffs, /** coeffs for each PN order this should be calculated before calling this function*/
    const REAL8 m,          /** total mass */
    const REAL8 eta         /** symmetric mass ratio Eq (4.12) */
    )
{
    REAL8 psi;
    REAL8 f_k = f/k;
    const REAL8 m_sec = m * LAL_MTSUN_SI;  /* total mass in seconds */
    const REAL8 two_piM = LAL_TWOPI * m_sec;
    const REAL8 v = cbrt(two_piM*f_k);
    REAL8 vs[PN_PHASING_SERIES_MAX_ORDER+1]={0};
    REAL8 pre_factor;
    int i;
    // set values for power of v
    vs[0] = 1.0;
    vs[5] = v*v*v*v*v;
    //for(i=1; i<=phaseOrder; i++)  
    for(i=1; i<=PN_PHASING_SERIES_MAX_ORDER; i++)  
    {
        vs[i] = vs[i-1]*v;
    }
    pre_factor = 0.0117187500000/vs[5]/eta;    //3.0/256.0/vs[5]/eta;
    // calculate phase value upto the given order
    psi = 0;
    for(i=0; i<=phaseOrder; i++)
    {
        if(i==5)
        {
            psi += PN_coeffs[i]*(1.0+3.0*log(vs[1]))*vs[i];
        }
        else if(i==6)
        {
            psi += (PN_coeffs[i] - 6848.0/21.0*log(4.0*vs[1]))*vs[i];
        }
        else
        {
            psi += PN_coeffs[i]*vs[i];
        }
    }
    switch( tideO )
    {
	case LAL_SIM_INSPIRAL_TIDAL_ORDER_ALL:
        case LAL_SIM_INSPIRAL_TIDAL_ORDER_6PN:
            psi += PN_coeffs[12] * vs[12];
        case LAL_SIM_INSPIRAL_TIDAL_ORDER_5PN:
            psi += PN_coeffs[10] * vs[10];
        case LAL_SIM_INSPIRAL_TIDAL_ORDER_0PN:
            break;
        default:
            XLAL_ERROR(XLAL_EINVAL, "Invalid tidal PN order %d", tideO);
    }
    return shft*f_k - phic + pre_factor*psi;
}

// prototype for the function calculating amplitude corrections for
// given frequency, PN order, and harmonics.
// returns amplitude value of COMPLEX16 data
COMPLEX16 sf2_amp_SPA_plus(
    REAL8 f,       /** given ferquency */
    INT4 n,        /** twice order of PN for amplitude correction*/
    INT4 k,        /** harmonic number */
    REAL8 fStart,  /** initial frequency */
    REAL8 fISCO,   /** the final cut ferquency corresponding to f_LSO*/
    sf2_amp_corr_param *amp_corr_param /** various parameters*/
    );
// prototype for the function calculating amplitude corrections for
// given frequency, PN order, and harmonics
// returns amplitude value of COMPLEX16 data
COMPLEX16 sf2_amp_SPA_plus(
    REAL8 f,      /** given ferquency */
    INT4 n,       /** twice order of PN for amplitude correction*/
    INT4 k,       /** harmonic number */
    REAL8 fStart, /** initial frequency */
    REAL8 fISCO,  /** the final cut ferquency corresponding to f_LSO*/
    sf2_amp_corr_param *param /** various parameters*/
    )
{
    COMPLEX16 amp;
    REAL8 f_k = f/k;
    const REAL8 m_sec = param->m * LAL_MTSUN_SI;  /* total mass in seconds */
    const REAL8 two_piM = LAL_TWOPI * m_sec;
    const REAL8 v = cbrt(two_piM*f_k);
    REAL8 pre_factor;
    amp = 0.0 + 0.0j;
    if(f < fStart || f > k*fISCO) return amp; // return 0 if out of range
    //if(f < k*Fin || f > k*fISCO) return amp; // return 0 if out of range, Fin is the orbital frequency at start of observation Eq. (4.87)
    pre_factor = pow(v, n-3.5);
    switch(n)
    {
        case 0:  // Newtonian case
            if(k==2)
            {
                amp = -(1+param->costh2);
                amp = amp/sqrt(2.0);
            }
            else
            {
                amp = 0.0 + 0.0j;
            }
            break;
        case 1:  // 0.5 PN order
            if(k==1)
            {
                amp = -(5.0/8.0+param->costh2/8.0);
                amp = param->sinth*param->delta*amp;
                }
            else if(k==3)
            {
                amp = (1+param->costh2);
                amp = 9.0/8.0*param->sinth*param->delta*amp/sqrt(3.0);
            }
            else
            {
                amp = 0.0 + 0.0j;
            }
            break;
        case 2:  // 1.0 PN order
            if(k==1)
            {
                amp = 1;
                amp = param->sinth*(param->delta*param->XsLn + param->XaLn)*amp;
            }
            else if(k==2)
            {
                amp = (1385.0/672.0 - 109.0*param->eta/24.0 + 
                    (265.0/672.0+11.0*param->eta/24.0)*param->costh2 +
                    (-1.0/3.0 + param->eta)*param->costh4);
                amp = amp/sqrt(2.0);
            }
            else if(k==4)
            {
                amp = (1.0+param->costh2);
                amp = param->sinth2*amp*2/3.0*(3.0*param->eta-1.0);
            }
            else
            {
                amp = 0.0 + 0.0j;
            }
            break;
        case 3: // 1.5 PN order
            if(k==1)
            {
                amp = (-2119.0/5376.0 -263.0*param->eta/192.0 +
                    (937.0/5376.0 -3.0*param->eta/64.0)*param->costh2 +
                    (-1.0/192.0 + param->eta/96.0)*param->costh4);
                amp = param->sinth*param->delta*amp;
            }
            else if(k==2)
            {
                amp = (-27.0/8.0*(1.0+param->costh2)*param->delta*param->XaLn +
                    (-27.0/8.0*(1.0+param->costh2)+
                    0.5*(9.0-7.0*param->costh2)*param->eta)*param->XsLn);
                amp = amp/sqrt(2.0);
            }
            else if(k==3)
            {
                amp = (-6969.0/1792.0 + 81.0*param->eta/16.0 +
                    (-2811.0/1792.0+27.0*param->eta/64.0)*param->costh2 +
                    81.0/128.0 * (1.0-2.0*param->eta)*param->costh4);
                amp = param->sinth*param->delta*amp/sqrt(3.0);
            }
            else if(k==5)
            {
                amp = (1.0+param->costh2);
                amp = param->sinth3*param->delta*amp*625.0/384.0/sqrt(5.0)*(1.0-2.0*param->eta);
            }
            else
            {
                amp = 0.0 + 0.0j;
            }
            break;
        case 4: // 2.0 PN order
            if(k==1)
            {
                amp = (5.0*LAL_PI/8.0 + LAL_PI/8.0*param->costh2) 
                    + (((11.0/40.0+5.0*log(2.0)/4.0) + (7.0/40.0 + log(2.0)/4.0)*param->costh2))*1.0j;
                amp = param->sinth*param->delta*amp;
            }
            else if(k==2)
            {
                amp = (113419241.0/40642560.0 + 152987.0*param->eta/16128.0 - 
                    11099.0*param->eta*param->eta/1152.0 + (165194153.0/40642560.0 -
                    149.0*param->eta/1792.0 + 6709.0*param->eta*param->eta/1152.0)*param->costh2 +
                    (1693.0/2016.0 -5723.0*param->eta/2016.0 +13.0*param->eta*param->eta/12.0)*param->costh4 +
                    (-1.0/24.0 +5.0*param->eta/24.0 - 5.0*param->eta*param->eta/24.0)*param->costh6 + 
                    param->eta*(721.0/96.0*(param->XsLn*param->XsLn - param->XaLn*param->XaLn) - 
                    439.0/96.0*(param->Xs2 - param->Xa2))*(1.0 + param->costh2));
                amp = amp/sqrt(2.0);
            }
            else if(k==3)
            {
                amp = (9.0*LAL_PI/8.0*(1.0+param->costh*param->costh))
                    + ((-189.0/40.0 + 27.0*log(1.5)/4.0)*(1.0+param->costh*param->costh))*1.0j;
                amp = param->sinth*param->delta*amp/sqrt(3.0);
            }
            else if(k==4)
            {
                amp = (16109.0/2520.0 - 13367.0*param->eta/504.0 + 
                    39.0*param->eta*param->eta*0.5 +
                    (16.0/15.0 - 16.0*param->eta/3.0 + 16.0*param->eta*param->eta/3.0)*param->costh2*(param->costh4 - 3.0) + 
                    (-10733.0/2520.0 + 7991.0*param->eta/504.0 - 
                    53.0*param->eta*param->eta/6.0)*param->costh4);
                amp = 0.5*amp;
            }
            else if(k==6)
            {
                amp = (1.0 + param->costh2);
                amp = (-81.0/40.0 + 81.0*param->eta/8.0 - 81.0*param->eta*param->eta/8.0)*param->sinth4*amp/sqrt(6.0);
            }
            else
            {
                amp = 0.0 + 0.0j;
            }
            break;
        case 5: // 2.5 PN order
            if(k==1)
            {
                amp = (37533839.0/325140480.0 + 76171.0*param->eta/43008.0 - 
                    8407.0*param->eta*param->eta/4608.0 + 
                    (-29850823.0/325140480.0 + 56543.0*param->eta/129024.0 +
                    139.0*param->eta*param->eta/576.0)*param->costh2 + 
                    (255.0/14336.0 - 2659.0*param->eta/64512.0 +
                    127.0*param->eta*param->eta/9216.0)*param->costh4 + 
                    (-1.0/9216.0 + param->eta/2304.0 - param->eta*param->eta/3072.0)*param->costh6);
                amp = param->sinth*param->delta*amp;
            }
            else if(k==2)
            {
                amp = (85.0*LAL_PI/64.0*(1.0-4.0*param->eta)*(1.0+param->costh2))+
                    ((-9.0/5.0 + 32.0*param->eta + 
                    (14.0/5.0 *(1.0+4.0*param->eta))*param->costh2 + 
                    (7.0/5.0*(1.0-4.0*param->eta))*param->costh4))*1.0j; 
                amp = amp/sqrt(2.0);
            }
            else if(k==3)
            {
                amp = (-8781361.0/7225344.0 -366781.0*param->eta/17920.0 +
                    15193.0*param->eta*param->eta/1280.0 + 
                    (-238136057.0/36126720.0 + 37829.0*param->eta/71680.0 -
                    7073.0*param->eta*param->eta/1280.0)*param->costh2 + 
                    (-328347.0/143360.0 + 396009.0*param->eta/71680.0 -
                    10557.0*param->eta*param->eta/5120.0)*param->costh4 + 
                    (729.0/5120.0 - 729.0*param->eta/1280.0 +
                    2187.0*param->eta*param->eta/5120.0)*param->costh6);
                amp = param->sinth*param->delta*amp/sqrt(3.0);
            }
            else if(k==4)
            {
                amp = (8.0*LAL_PI/3.0*(3.0*param->eta - 1.0)*(1.0+param->costh2))+
                    ((56.0/5.0 - 1193.0*param->eta/30.0 +
                    32.0*log(2.0)/3.0*(3.0*param->eta - 1.0))*(1.0+param->costh2))*1.0j;
                amp = 0.5*param->sinth2*amp;
            }
            else if(k==5)
            {
                amp = (-854375.0/86016.0 + 3919375.0*param->eta/129024.0 -
                    160625.0*param->eta*param->eta/9216.0 + 
                    (40625.0/9216.0 - 40625.0*param->eta/2304.0 +
                    40625.0*param->eta*param->eta/3072.0)*param->costh2 + 
                    (1863125.0/258048.0 - 2519375.0*param->eta/129024.0 +
                    85625.0*param->eta*param->eta/9216.0)*param->costh4 + 
                    (-15625.0/9216.0 +15625.0*param->eta/2304.0 -
                    15625.0*param->eta*param->eta/3072.0)*param->costh6);
                amp = param->sinth*param->delta*amp/sqrt(5.0);
            }
            else if(k==7)
            {
                amp =(1.0+param->costh2);
                amp = param->sinth5*param->delta*amp/sqrt(7.0)*
                      (117649.0/46080.0 - 117649.0*param->eta/11520.0 + 117649.0*param->eta*param->eta/15360.0);
            }
            else
            {
                amp = 0.0 + 0.0j;
            }
            break;
        case 6:  // 3.0 PN order
            amp = 0.0 + 0.0j;
            break;
        case 7:  // 3.5 PN order
            amp = 0.0 + 0.0j;
            break;
        case 8:  // 4.0 PN order
            amp = 0.0 + 0.0j;
            break;
        case 9:  // 4.5 PN order
            amp = 0.0 + 0.0j;
            break;
        default:
            amp = 0.0 + 0.0j;
            break;
    }
    return pre_factor*amp;
}

COMPLEX16 sf2_amp_SPA_cross(
    REAL8 f,      /** given ferquency */
    INT4 n,       /** twice order of PN for amplitude correction*/
    INT4 k,       /** harmonic number */
    REAL8 fStart, /** initial frequency */
    REAL8 fISCO,  /** the final cut ferquency corresponding to f_LSO*/
    sf2_amp_corr_param *param /** various parameters*/
    );
COMPLEX16 sf2_amp_SPA_cross(
    REAL8 f,      /** given ferquency */
    INT4 n,       /** twice order of PN for amplitude correction*/
    INT4 k,       /** harmonic number */
    REAL8 fStart, /** initial frequency */
    REAL8 fISCO,  /** the final cut ferquency corresponding to f_LSO*/
    sf2_amp_corr_param *param /** various parameters*/
    )
{
    COMPLEX16 amp;
    REAL8 f_k = f/k;
    const REAL8 m_sec = param->m * LAL_MTSUN_SI;  /* total mass in seconds */
    const REAL8 two_piM = LAL_TWOPI * m_sec;
    const REAL8 v = cbrt(two_piM*f_k);
    REAL8 pre_factor;
    amp = 0.0 + 0.0j;
    if(f < fStart || f > k*fISCO) return amp; // return 0 if out of range
    //if(f < k*Fin || f > k*fISCO) return amp; // return 0 if out of range, Fin is the orbital frequency at the start of observation Eq. (4.87)
    pre_factor = pow(v, n-3.5);
    switch(n)
    {
        case 0:  // Newtonian case
            if(k==2)
            {
                amp = - 2.0*param->costh*1.0j;
                amp = amp/sqrt(2.0);
            }
            else
            {
                amp = 0.0 + 0.0j;
            }
            break;
        case 1:  // 0.5 PN order
            if(k==1)
            {
                amp = - 0.75*param->costh*1.0j;
                amp = param->sinth*param->delta*amp;
        }
            else if(k==3)
            {
                amp = 2.0*param->costh*1.0j;
                amp = 9.0/8.0*param->sinth*param->delta*amp/sqrt(3.0);
            }
            else
            {
                amp = 0.0 + 0.0j;
            }
            break;
        case 2:  // 1.0 PN order
            if(k==1)
            {
                amp = param->costh*1.0j;
                amp = param->sinth*(param->delta*param->XsLn + param->XaLn)*amp;
            }
            else if(k==2)
            {
                amp = ((387.0/112.0-85.0*param->eta/12.0)*param->costh +
                    (-4.0/3.0 + 4.0*param->eta)*param->costh3)*1.0j;
                amp = amp/sqrt(2.0);
            }
            else if(k==4)
            {
                amp = (2.0*param->costh)*1.0j;
                amp = param->sinth2*amp*2/3.0*(3.0*param->eta-1.0);
            }
            else
            {
                amp = 0.0 + 0.0j;
            }
            break;
        case 3: // 1.5 PN order
            if(k==1)
            {
                amp = (-(155.0/896.0 + 145.0*param->eta/96.0)*param->costh +
                    5.0/96.0*(2.0*param->eta-1.0)*param->costh3)*1.0j;
                amp = param->sinth*param->delta*amp;
            }
            else if(k==2)
            {
                amp = (-27.0/4.0*param->delta*param->XaLn +
                    (-27.0/4.0 +(5.0-4.0*param->costh2)*param->eta)*param->XsLn)*param->costh*1.0j;
                amp = amp/sqrt(2.0);
            }
            else if(k==3)
            {
                amp = ((-6213.0/896.0 + 135.0*param->eta/16.0)*param->costh + 
                    135.0/64.0*(1.0-2.0*param->eta)*param->costh3)*1.0j;
                amp = param->sinth*param->delta*amp/sqrt(3.0);
            }
            else if(k==5)
            {
                amp = (2.0*param->costh)*1.0j;
                amp = param->sinth3*param->delta*amp*625.0/384.0/sqrt(5.0)*(1.0-2.0*param->eta);
            }
            else
            {
                amp = 0.0 + 0.0j;
            }
            break;
        case 4: // 2.0 PN order
            if(k==1)
            {
                amp = -(9.0/20.0 + 3.0*log(2.0)/2.0)*param->costh
                    + ((0.75*LAL_PI)*param->costh)*1.0j;
                amp = param->sinth*param->delta*amp;
            }
            else if(k==2)
            {
                amp = ((114020009.0/20321280.0 + 133411*param->eta/8064.0 -
                    7499.0*param->eta*param->eta/576.0)*param->costh + 
                    (5777.0/2520.0 - 5555.0*param->eta/504.0 + 34.0*param->eta*param->eta/3.0)*param->costh3 + 
                    (-0.25 + 5.0*param->eta/4.0 - 5.0*param->eta*param->eta/4.0)*param->costh5 +
                    param->eta*(721.0/96.0*(param->XsLn*param->XsLn - param->XaLn*param->XaLn) - 
                    439.0/96.0*(param->Xs2 - param->Xa2))*2.0*param->costh)*1.0j;
                amp = amp/sqrt(2.0);
            }
            else if(k==3)
            {
                amp = (-2.0*(-189.0/40.0 + 27.0*log(1.5)/4.0)*param->costh)
                    + (9.0*LAL_PI/4.0*param->costh)*1.0j;
                amp = param->sinth*param->delta*amp/sqrt(3.0);
            }
            else if(k==4)
            {
                amp = ((2953.0/252.0 - 12023.0*param->eta/252.0 +
                    101.0*param->eta*param->eta/3.0)*param->costh + 
                    (-18797.0/1260.0 + 16055.0*param->eta/252.0 - 
                    149.0*param->eta*param->eta/3.0)*param->costh3 + 
                    (16.0/5.0 -16.0*param->eta + 16.0*param->eta*param->eta)*param->costh5)*1.0j;
                amp = 0.5*amp;
            }
            else if(k==6)
            {
                amp = (2.0*param->costh)*1.0j;
                amp = (-81.0/40.0 + 81.0*param->eta/8.0 - 81.0*param->eta*param->eta/8.0)*param->sinth4*amp/sqrt(6.0);
            }
            else
            {
                amp = 0.0 + 0.0j;
            }
            break;
        case 5: // 2.5 PN order
            if(k==1)
            {
                amp = ((-3453823.0/54190080.0 +163015.0*param->eta/64512.0 -
                    4237.0*param->eta*param->eta/2304.0)*param->costh + 
                    (34373.0/322560.0 - 11755.0*param->eta/32256.0 +
                    631.0*param->eta*param->eta/2304.0)*param->costh3 + 
                    (-7.0/4608.0 + 7.0*param->eta/1152.0 - 7.0*param->eta*param->eta/1536.0)*param->costh5)*1.0j;
                amp = param->sinth*param->delta*amp;
            }
            else if(k==2)
            {
                amp = ((2.0 - 282.0*param->eta/5.0)*param->costh + (-22.0/5.0 + 94.0*param->eta/5.0)*param->costh3)+
                    ((85.0*LAL_PI/32.0*(1.0 - 4.0*param->eta))*param->costh)*1.0j; 
                amp = amp/sqrt(2.0);
            }
            else if(k==3)
            {
                amp = ((-63633869.0/18063360.0 - 89609.0*param->eta/2560.0 +
                    697.0*param->eta*param->eta/40.0)*param->costh + 
                    (-508689.0/71680.0 + 812727.0*param->eta/35840.0 -
                    4707.0*param->eta*param->eta/320.0)*param->costh3 + 
                    (1701.0/2560.0 - 1701.0*param->eta/640.0 +
                    5103.0*param->eta*param->eta/2560.0)*param->costh5)*1.0j;
                amp = param->sinth*param->delta*amp/sqrt(3.0);
            }
            else if(k==4)
            {
                amp = -    (56.0/5.0 - 1193.0*param->eta/30.0 +
                    32.0*log(2.0)/3.0*(3.0*param->eta - 1.0))*2.0*param->costh +
                    ((8.0*LAL_PI/3.0*(3.0*param->eta - 1.0))*2.0*param->costh)*1.0j;
                amp = 0.5*param->sinth2*amp;
            }
            else if(k==5)
            {
                amp = ((-2388125.0/129024.0 + 3569375.0*param->eta/64512.0 -
                    141875.0*param->eta*param->eta/4608.0)*param->costh + 
                    (3000625.0/129024.0 - 1598125.0*param->eta/21504.0 +
                    51875.0*param->eta*param->eta/1152.0)*param->costh3 + 
                    (-21875.0/4608.0 + 21875.0*param->eta/1152.0 -
                    21875.0*param->eta*param->eta/1536.0)*param->costh5)*1.0j;
                amp = param->sinth*param->delta*amp/sqrt(5.0);
            }
            else if(k==7)
            {
                amp =(2.0*param->costh)*1.0j;
                amp = param->sinth5*param->delta*amp/sqrt(7.0)*
                        (117649.0/46080.0 - 117649.0*param->eta/11520.0 + 
                         117649.0*param->eta*param->eta/15360.0);
            }
            else
            {
                amp = 0.0 + 0.0j;
            }
            break;
        case 6:  // 3.0 PN order
            amp = 0.0 + 0.0j;
            break;
        case 7:  // 3.5 PN order
            amp = 0.0 + 0.0j;
            break;
        case 8:  // 4.0 PN order
            amp = 0.0 + 0.0j;
            break;
        case 9:  // 4.5 PN order
            amp = 0.0 + 0.0j;
            break;
        default:
            amp = 0.0 + 0.0j;
            break;
    }
    return pre_factor*amp;
}
/**
 * Computing the stationary phase approximation to the Fourier transform of
 * a chirp waveform with phase given by Eq.(4.82) 
 * and amplitude given by Eq. (4.72) with C_k^(n) given in Appendix D  
 * PN order is the highest order being used to calculate Eq. (4.72)
 */
int XLALSimInspiralTaylorF2AmpPlus(
    COMPLEX16FrequencySeries **htilde_out, /* frequency-domain waveform */
    REAL8 phic,                     /* orbital coalescence phase (rad) */
    REAL8 deltaF,                   /* sampling frequency (Hz) */
    REAL8 inclination,              /* inclination of source (rad), corresponds to theta of N_hat */
    REAL8 m1_SI,                    /* mass1 (kg) */
    REAL8 m2_SI,                    /* mass2 (kg) */
    REAL8 S1x,                      /* initial value of S1x */
    REAL8 S1y,                      /* initial value of S1y */
    REAL8 S1z,                      /* initial value of S1z */
    REAL8 S2x,                      /* initial value of S2x */
    REAL8 S2y,                      /* initial value of S2y */    
    REAL8 S2z,                      /* initial value of S2z */
    REAL8 LNhatx,                   /* initial value of LNhatx */
    REAL8 LNhaty,                   /* initial value of LNhaty */
    REAL8 LNhatz,                   /* initial value of LNhatz */
    const REAL8 f_ref,              /**< Reference GW frequency (Hz) - if 0 reference point is coalescence */
    REAL8 fStart,                   /* start GW frequency (Hz) */
    REAL8 f_max0,                   /* ending GW frequency (Hz) */
    REAL8 r,                        /* distance of source (m) */
    const REAL8 quadparam1,                /**< quadrupole deformation parameter of body 1 (dimensionless, 1 for BH) */
    const REAL8 quadparam2,                /**< quadrupole deformation parameter of body 2 (dimensionless, 1 for BH) */
    const REAL8 lambda1,                   /**< (tidal deformation of body 1)/(mass of body 1)^5 */
    const REAL8 lambda2,                   /**< (tidal deformation of body 2)/(mass of body 2)^5 */
    const LALSimInspiralSpinOrder spinO,  /**< twice PN order of spin effects */
    const LALSimInspiralTidalOrder tideO,  /**< flag to control tidal effects */
    int phaseO,                     /* twice PN phase order */
    int amplitudeO                  /* twice PN amplitude order */
   )
{
    static int calls_debug = 0;
    const REAL8 lambda = -1987./3080.;
    const REAL8 theta = -11831./9240.;

    /* external: SI; internal: solar masses */
    const REAL8 m1 = m1_SI / LAL_MSUN_SI;
    const REAL8 m2 = m2_SI / LAL_MSUN_SI;
    const REAL8 m = m1 + m2;
    const REAL8 m_sec = m * LAL_MTSUN_SI;  /* total mass in seconds */
    const REAL8 eta = m1 * m2 / (m * m);
    const REAL8 delta = (m1 - m2)/ m;
    const REAL8 piM = LAL_PI * m_sec;
    const REAL8 vISCO = 1. / sqrt(6.);
    const REAL8 fISCO = vISCO * vISCO * vISCO / piM;
    const REAL8 v0 = cbrt(piM * fStart);
    REAL8 shft, amp0, f_max, f;
    size_t i, n, k, iStart, iEnd;
    int mm;
    COMPLEX16 *data = NULL; /** actual storage for amplitude data pointer */
    COMPLEX16FrequencySeries *htilde; /** waveform data */
    LIGOTimeGPS tC = {0, 0}; 
    REAL8 overall_factor; 
    REAL8 PN_coeffs_SPA[PN_PHASING_SERIES_MAX_ORDER+1]; /** PN order phasing calculation coefficient series*/
    sf2_spin_corr_amp spin_corrections_SPA; /** spin correction coeffs beta, sigma, gamma Eqs. (4.82,83,84)*/
    REAL8 f_plus, f_cross, costh, sinth;
    COMPLEX16 amp;
    sf2_amp_corr_param amp_corr_param;
    const REAL8 m1OverM = m1 / m;
    const REAL8 m2OverM = m2 / m;

    REAL8 alpha, alpha_ref, zeta, zeta_ref, beta, phasing;
    COMPLEX16 prec_fac;

    //fprintf(stdout, "=========== DEBUG by Jeongcho Kim & Chunglee KIm ===========\n");
    //fprintf(stdout, "==Function : LALSimInspiralTaylorF2Amp.c:XLALSimInspiralTaylorF2AmpPlus()\n");
    //fprintf(stdout, "Sequence of calls = %d\n", ++calls_debug);
    //fprintf(stdout, "(S1x, S1y, S1z) = (%f, %f, %f)\n", S1x, S1y, S1z);
    //fprintf(stdout, "(S2x, S2y, S2z) = (%f, %f, %f)\n", S2x, S2y, S2z);
    //fprintf(stdout, "=========================================================\n");

    /** calculate frequency independent coeffcients */
    overall_factor = m*m/r*LAL_MTSUN_SI*LAL_MRSUN_SI*sqrt(5.0*LAL_PI*eta/48.0); /** overall factor of Eq. (4.72) */
    // calculate spin correction coeffs
    //spin_corrections_SPA = 
    //    sf2_spin_corrections_amp(m1, m2, S1x, S1y, S1z, S2x, S2y, S2z, LNhatx, LNhaty, LNhatz);
    // calculate PN_coeffs_SPA 
    REAL8 chi1L = S1x*LNhatz + S1y*LNhaty + S1z*LNhatz;
    REAL8 chi2L = S2x*LNhatz + S2y*LNhaty + S2z*LNhatz;
    REAL8 chi1sq = S1x*S1x + S1y*S1y + S1z*S1z;
    REAL8 chi2sq = S2x*S2x + S2y*S2y + S2z*S2z;
    REAL8 chi1dotchi2 = S1x*S2x + S1y*S2y + S1z*S2z;
    sf2_psi_SPA_coeffs_PN_order(PN_coeffs_SPA, 
        m1, /**< Mass of body 1, in Msol */
        m2, /**< Mass of body 2, in Msol */
        chi1L, /**< Component of dimensionless spin 1 along Lhat */
        chi2L, /**< Component of dimensionless spin 2 along Lhat */
        chi1sq, /**< Magnitude of dimensionless spin 1 */
        chi2sq, /**< Magnitude of dimensionless spin 2 */
        chi1dotchi2, /**< Dot product of dimensionles spin 1 and spin 2 */
        quadparam1, /**< Quadrupole deformation parameter of body 1 (dimensionless) */
        quadparam2, /**< Quadrupole deformation parameter of body 2 (dimensionless) */
        lambda1,                   /**< (tidal deformation of body 1)/(mass of body 1)^5 */
        lambda2,                   /**< (tidal deformation of body 2)/(mass of body 2)^5 */
        tideO,  /**< flag to control tidal effects */
        spinO /**< Enums specifying spin order are in LALSimInspiralWaveformFlags.h */
        );

    f_cross = 1.0; //0.5*(1+costh*costh)*cos(2*ra)*sin(2*psi) + costh*sin(2*ra)*cos(2*psi);
    f_plus  = 1.0; //0.5*(1+costh*costh)*cos(2*ra)*cos(2*psi) - costh*sin(2*ra)*sin(2*psi);
    amp_corr_param.costh = cos(inclination); // cosine of inclination of the source
    amp_corr_param.sinth = sin(inclination); // sine of inclination of the source
    amp_corr_param.costh2 = amp_corr_param.costh*amp_corr_param.costh;
    amp_corr_param.costh3 = amp_corr_param.costh2*amp_corr_param.costh;
    amp_corr_param.costh4 = amp_corr_param.costh3*amp_corr_param.costh;
    amp_corr_param.costh5 = amp_corr_param.costh4*amp_corr_param.costh;
    amp_corr_param.costh6 = amp_corr_param.costh5*amp_corr_param.costh;
    amp_corr_param.sinth2 = amp_corr_param.sinth*amp_corr_param.sinth;
    amp_corr_param.sinth3 = amp_corr_param.sinth2*amp_corr_param.sinth;
    amp_corr_param.sinth4 = amp_corr_param.sinth3*amp_corr_param.sinth;
    amp_corr_param.sinth5 = amp_corr_param.sinth4*amp_corr_param.sinth;
    amp_corr_param.f_cross = f_cross;
    amp_corr_param.f_plus = f_plus;
    amp_corr_param.m = m;
    amp_corr_param.eta = eta;
    amp_corr_param.delta = delta;
    amp_corr_param.s1x = S1x;
    amp_corr_param.s1y = S1y;
    amp_corr_param.s1z = S1z;
    amp_corr_param.s2x = S2x;
    amp_corr_param.s2y = S2y;
    amp_corr_param.s2z = S2z;
    amp_corr_param.LNhatx = LNhatx;
    amp_corr_param.LNhaty = LNhaty;
    amp_corr_param.LNhatz = LNhatz;
    amp_corr_param.Xs_x = 0.5*(amp_corr_param.s1x + amp_corr_param.s2x);
    amp_corr_param.Xs_y = 0.5*(amp_corr_param.s1y + amp_corr_param.s2y);
    amp_corr_param.Xs_z = 0.5*(amp_corr_param.s1z + amp_corr_param.s2z);
    amp_corr_param.Xa_x = 0.5*(amp_corr_param.s1x - amp_corr_param.s2x);
    amp_corr_param.Xa_y = 0.5*(amp_corr_param.s1y - amp_corr_param.s2y);
    amp_corr_param.Xa_z = 0.5*(amp_corr_param.s1z - amp_corr_param.s2z);
    amp_corr_param.Xs2 = amp_corr_param.Xs_x*amp_corr_param.Xs_x+amp_corr_param.Xs_y*amp_corr_param.Xs_y+amp_corr_param.Xs_z*amp_corr_param.Xs_z;  // Xs*Xs (=chi_s dot chi_s)
    amp_corr_param.Xa2 = amp_corr_param.Xa_x*amp_corr_param.Xa_x+amp_corr_param.Xa_y*amp_corr_param.Xa_y+amp_corr_param.Xa_z*amp_corr_param.Xa_z;  // Xa*Xa (=chi_a dot chi_a)
    amp_corr_param.XsXa = amp_corr_param.Xs_x*amp_corr_param.Xa_x + amp_corr_param.Xs_y*amp_corr_param.Xa_y + amp_corr_param.Xs_z*amp_corr_param.Xa_z;  // Xs dot Xa (=xchi_s dot chi_a)
    amp_corr_param.XsLn = (amp_corr_param.Xs_x*amp_corr_param.LNhatx)+(amp_corr_param.Xs_y*amp_corr_param.LNhaty)+(amp_corr_param.Xs_z*amp_corr_param.LNhatz); // chi_s dot Ln_hat
    amp_corr_param.XaLn = (amp_corr_param.Xa_x*amp_corr_param.LNhatx)+(amp_corr_param.Xa_y*amp_corr_param.LNhaty)+(amp_corr_param.Xa_z*amp_corr_param.LNhatz); // chi_a dot Ln_hat

    /* initial checks */
    if (!htilde_out) {
        printf("htilde_out is NULL.\n");
        XLAL_ERROR(XLAL_EFAULT);
    }
    if (*htilde_out) {
        printf("*htilde_out is NOT NULL.\n");
        XLAL_ERROR(XLAL_EFAULT);
    }
    if (m1_SI <= 0) XLAL_ERROR(XLAL_EDOM);
    if (m2_SI <= 0) XLAL_ERROR(XLAL_EDOM);
    if (fStart <= 0) XLAL_ERROR(XLAL_EDOM);
    if (r <= 0) XLAL_ERROR(XLAL_EDOM);

    /* allocate htilde */
    if ( f_max0 == 0. ) // End at ISCO
        //f_max = MAX_HARMONICS*0.5*fISCO; // experiment for upper limit
        f_max = fISCO;
    else // End at user-specified freq.
        f_max = f_max0;
    n = (size_t) (f_max / deltaF + 1);

    if (amplitudeO < 0)
        amplitudeO = MAX_AMP_ORDER;
    if (phaseO < 0)
        amplitudeO = MAX_PHASE_ORDER;


    XLALGPSAdd(&tC, -1 / deltaF);  /* coalesce at t=0 */
    htilde = XLALCreateCOMPLEX16FrequencySeries("hplustilde: FD waveform", &tC, 0.0, deltaF, &lalStrainUnit, n);
    if (!htilde) {
        XLAL_ERROR(XLAL_EFUNC);
    }
    else {
    }
    memset(htilde->data->data, 0, n * sizeof(COMPLEX16));
    XLALUnitDivide(&htilde->sampleUnits, &htilde->sampleUnits, &lalSecondUnit);

    /* extrinsic parameters */
    shft = LAL_TWOPI * (tC.gpsSeconds + 1e-9 * tC.gpsNanoSeconds); // 2*Pi*t_c

    iStart = (size_t) ceil(fStart / deltaF);
    iEnd = n;
    //iEnd = (size_t) (f_max / deltaF);
    //iEnd = (iEnd < n) ? iEnd : n;  /* overflow protection; should we warn? */

    // add f_ref effect
    REAL8 phasing_ref[MAX_HARMONICS+1]={0};
    if(f_ref > 0.0)
    {
      for(k=1; k<=MAX_HARMONICS; k++)
      {
        phasing_ref[k] = sf2_psi_SPA(f_ref, k, shft, phic, tideO, phaseO, PN_coeffs_SPA, m, eta)
                         - shft*f_ref/k + phic; // we need this since we want only Psi_SPA^(k)(f_ref/k)
      }
    }

    data = htilde->data->data;
    for (i = iStart; i < iEnd; i++) {
      f = i * deltaF;
      data[i] = 0.0 + 0.0j;
      for (k = 1; k <= MAX_HARMONICS; k++) // up to 7th harmonics
      {            
        phasing = sf2_psi_SPA(f, k, shft, phic, tideO, phaseO, PN_coeffs_SPA, m, eta) - phasing_ref[k];
        for (n = 0; n <= amplitudeO; n++)
        {
          amp = sf2_amp_SPA_plus(f, n, k, fStart, fISCO, &amp_corr_param);
          data[i] += amp*(cos(k*phasing - LAL_PI_4) - sin(k*phasing - LAL_PI_4)*1.0j); 
        }
      }
      data[i] = overall_factor*data[i];
    }

    *htilde_out = htilde;
    return XLAL_SUCCESS;
}
/**
 * Computes the stationary phase approximation to the Fourier transform of
 * a chirp waveform with phase given by Eq.(4.82)
 * and amplitude given by Eq. (4.72) with C_k^(n) given in Appendix D. 
 * PN order is the highest order being used by Eq (4.72)
 */
int XLALSimInspiralTaylorF2AmpCross(
    COMPLEX16FrequencySeries **htilde_out, /** frequency-domain waveform */
    REAL8 phic,                            /** orbital coalescence phase (rad) */
    REAL8 deltaF,                          /** sampling frequency (Hz) */
    REAL8 inclination,                     /** inclination of source (rad), corresponds to theta of N_hat */
    REAL8 m1_SI,                           /** mass 1 (kg) */
    REAL8 m2_SI,                           /** mass 2 (kg) */
    REAL8 S1x,                             /** initial value of S1x */
    REAL8 S1y,                             /** initial value of S1y */
    REAL8 S1z,                             /** initial value of S1z */
    REAL8 S2x,                             /** initial value of S2x */
    REAL8 S2y,                             /** initial value of S2y */    
    REAL8 S2z,                             /** initial value of S2z */
    REAL8 LNhatx,                          /** initial value of LNhatx */
    REAL8 LNhaty,                          /** initial value of LNhaty */
    REAL8 LNhatz,                          /** initial value of LNhatz */
    const REAL8 f_ref,                     /**< Reference GW frequency (Hz) - if 0 reference point is coalescence */
    REAL8 fStart,                          /** start GW frequency (Hz) */
    REAL8 f_max0,                          /** ending GW frequency (Hz) */
    REAL8 r,                               /** distance of source (m) */
    const REAL8 quadparam1,                /**< quadrupole deformation parameter of body 1 (dimensionless, 1 for BH) */
    const REAL8 quadparam2,                /**< quadrupole deformation parameter of body 2 (dimensionless, 1 for BH) */
    const REAL8 lambda1,                   /**< (tidal deformation of body 1)/(mass of body 1)^5 */
    const REAL8 lambda2,                   /**< (tidal deformation of body 2)/(mass of body 2)^5 */
    const LALSimInspiralSpinOrder spinO,  /**< twice PN order of spin effects */
    const LALSimInspiralTidalOrder tideO,  /**< flag to control tidal effects */
    int phaseO,                            /** twice PN phase order */
    int amplitudeO                         /** twice PN amplitude order */
   )
{
    static int calls_debug = 0;
    const REAL8 lambda = -1987./3080.;
    const REAL8 theta = -11831./9240.;

    /* external: SI; internal: solar masses */
    const REAL8 m1 = m1_SI / LAL_MSUN_SI;
    const REAL8 m2 = m2_SI / LAL_MSUN_SI;
    const REAL8 m = m1 + m2;
    const REAL8 m_sec = m * LAL_MTSUN_SI;  /* total mass in seconds */
    const REAL8 eta = m1 * m2 / (m * m);
    const REAL8 delta = (m1 - m2)/ m;
    const REAL8 piM = LAL_PI * m_sec;
    const REAL8 vISCO = 1. / sqrt(6.);
    const REAL8 fISCO = vISCO * vISCO * vISCO / piM;
    const REAL8 v0 = cbrt(piM * fStart);
    REAL8 shft, amp0, f_max, f;
    size_t i, n, k, iStart, iEnd;
    int mm;
    COMPLEX16 *data = NULL; /** actual storage for amplitude data pointer */
    COMPLEX16FrequencySeries *htilde; /** waveform data */
    LIGOTimeGPS tC = {0, 0}; 
    REAL8 overall_factor; 
    REAL8 PN_coeffs_SPA[PN_PHASING_SERIES_MAX_ORDER+1]; /** PN order phasing calculation coefficient series*/
    sf2_spin_corr_amp spin_corrections_SPA; /** spin correction coeffs beta, sigma, gamma Eqs. (4.82,83,84)*/
    REAL8 f_plus, f_cross, costh, sinth;
    COMPLEX16 amp;
    sf2_amp_corr_param amp_corr_param;
    const REAL8 m1OverM = m1 / m;
    const REAL8 m2OverM = m2 / m;

    REAL8 alpha, alpha_ref, zeta, zeta_ref, beta, phasing;
    COMPLEX16 prec_fac;

    //fprintf(stdout, "=========== DEBUG by Jeongcho Kim & Chunglee KIm ===========\n");
    //fprintf(stdout, "==Function : LALSimInspiralTaylorF2Amp.c:XLALSimInspiralTaylorF2AmpCross()\n");
    //fprintf(stdout, "Sequence of calls = %d\n", ++calls_debug);
    //fprintf(stdout, "(S1x, S1y, S1z) = (%f, %f, %f)\n", S1x, S1y, S1z);
    //fprintf(stdout, "(S2x, S2y, S2z) = (%f, %f, %f)\n", S2x, S2y, S2z);
    //fprintf(stdout, "=========================================================\n");

    /** calculate frequency independent coeffcients */
    overall_factor = m*m/r*LAL_MTSUN_SI*LAL_MRSUN_SI*sqrt(5.0*LAL_PI*eta/48.0); /** overall factor of Eq. (4.72) */
    // calculate spin correction coeffs
    //spin_corrections_SPA = 
    //    sf2_spin_corrections_amp(m1, m2, S1x, S1y, S1z, S2x, S2y, S2z, LNhatx, LNhaty, LNhatz);
    // calculate PN_coeffs_SPA 
    REAL8 chi1L = S1x*LNhatz + S1y*LNhaty + S1z*LNhatz;
    REAL8 chi2L = S2x*LNhatz + S2y*LNhaty + S2z*LNhatz;
    REAL8 chi1sq = S1x*S1x + S1y*S1y + S1z*S1z;
    REAL8 chi2sq = S2x*S2x + S2y*S2y + S2z*S2z;
    REAL8 chi1dotchi2 = S1x*S2x + S1y*S2y + S1z*S2z;
    sf2_psi_SPA_coeffs_PN_order(PN_coeffs_SPA, 
        m1, /**< Mass of body 1, in Msol */
        m2, /**< Mass of body 2, in Msol */
        chi1L, /**< Component of dimensionless spin 1 along Lhat */
        chi2L, /**< Component of dimensionless spin 2 along Lhat */
        chi1sq, /**< Magnitude of dimensionless spin 1 */
        chi2sq, /**< Magnitude of dimensionless spin 2 */
        chi1dotchi2, /**< Dot product of dimensionles spin 1 and spin 2 */
        quadparam1, /**< Quadrupole deformation parameter of body 1 (dimensionless) */
        quadparam2, /**< Quadrupole deformation parameter of body 2 (dimensionless) */
        lambda1,                   /**< (tidal deformation of body 1)/(mass of body 1)^5 */
        lambda2,                   /**< (tidal deformation of body 2)/(mass of body 2)^5 */
        tideO,  /**< flag to control tidal effects */
        spinO /**< Enums specifying spin order are in LALSimInspiralWaveformFlags.h */
        );

    f_cross = 1.0; //0.5*(1+costh*costh)*cos(2*ra)*sin(2*psi) + costh*sin(2*ra)*cos(2*psi);
    f_plus  = 1.0; //0.5*(1+costh*costh)*cos(2*ra)*cos(2*psi) - costh*sin(2*ra)*sin(2*psi);
    amp_corr_param.costh = cos(inclination); // cosine of inclination of the source
    amp_corr_param.sinth = sin(inclination); // sine of inclination of the source
    amp_corr_param.costh2 = amp_corr_param.costh*amp_corr_param.costh;
    amp_corr_param.costh3 = amp_corr_param.costh2*amp_corr_param.costh;
    amp_corr_param.costh4 = amp_corr_param.costh3*amp_corr_param.costh;
    amp_corr_param.costh5 = amp_corr_param.costh4*amp_corr_param.costh;
    amp_corr_param.costh6 = amp_corr_param.costh5*amp_corr_param.costh;
    amp_corr_param.sinth2 = amp_corr_param.sinth*amp_corr_param.sinth;
    amp_corr_param.sinth3 = amp_corr_param.sinth2*amp_corr_param.sinth;
    amp_corr_param.sinth4 = amp_corr_param.sinth3*amp_corr_param.sinth;
    amp_corr_param.sinth5 = amp_corr_param.sinth4*amp_corr_param.sinth;
    amp_corr_param.f_cross = f_cross;
    amp_corr_param.f_plus = f_plus;
    amp_corr_param.m = m;
    amp_corr_param.eta = eta;
    amp_corr_param.delta = delta;
    amp_corr_param.s1x = S1x;
    amp_corr_param.s1y = S1y;
    amp_corr_param.s1z = S1z;
    amp_corr_param.s2x = S2x;
    amp_corr_param.s2y = S2y;
    amp_corr_param.s2z = S2z;
    amp_corr_param.LNhatx = LNhatx;
    amp_corr_param.LNhaty = LNhaty;
    amp_corr_param.LNhatz = LNhatz;
    amp_corr_param.Xs_x = 0.5*(amp_corr_param.s1x + amp_corr_param.s2x);
    amp_corr_param.Xs_y = 0.5*(amp_corr_param.s1y + amp_corr_param.s2y);
    amp_corr_param.Xs_z = 0.5*(amp_corr_param.s1z + amp_corr_param.s2z);
    amp_corr_param.Xa_x = 0.5*(amp_corr_param.s1x - amp_corr_param.s2x);
    amp_corr_param.Xa_y = 0.5*(amp_corr_param.s1y - amp_corr_param.s2y);
    amp_corr_param.Xa_z = 0.5*(amp_corr_param.s1z - amp_corr_param.s2z);
    amp_corr_param.Xs2 = amp_corr_param.Xs_x*amp_corr_param.Xs_x+amp_corr_param.Xs_y*amp_corr_param.Xs_y+amp_corr_param.Xs_z*amp_corr_param.Xs_z;  // Xs*Xs (=chi_s dot chi_s)
    amp_corr_param.Xa2 = amp_corr_param.Xa_x*amp_corr_param.Xa_x+amp_corr_param.Xa_y*amp_corr_param.Xa_y+amp_corr_param.Xa_z*amp_corr_param.Xa_z;  // Xa*Xa (=chi_a dot chi_a)
    amp_corr_param.XsXa = amp_corr_param.Xs_x*amp_corr_param.Xa_x + amp_corr_param.Xs_y*amp_corr_param.Xa_y + amp_corr_param.Xs_z*amp_corr_param.Xa_z;  // Xs dot Xa (=xchi_s dot chi_a)
    amp_corr_param.XsLn = (amp_corr_param.Xs_x*amp_corr_param.LNhatx)+(amp_corr_param.Xs_y*amp_corr_param.LNhaty)+(amp_corr_param.Xs_z*amp_corr_param.LNhatz); // chi_s dot Ln_hat
    amp_corr_param.XaLn = (amp_corr_param.Xa_x*amp_corr_param.LNhatx)+(amp_corr_param.Xa_y*amp_corr_param.LNhaty)+(amp_corr_param.Xa_z*amp_corr_param.LNhatz); // chi_a dot Ln_hat

    /* Perform some initial checks */
    if (!htilde_out) {
        XLAL_ERROR(XLAL_EFAULT);
    }
    if (*htilde_out) {
        XLAL_ERROR(XLAL_EFAULT);
    }
    if (m1_SI <= 0) XLAL_ERROR(XLAL_EDOM);
    if (m2_SI <= 0) XLAL_ERROR(XLAL_EDOM);
    if (fStart <= 0) XLAL_ERROR(XLAL_EDOM);
    if (r <= 0) XLAL_ERROR(XLAL_EDOM);

    /* allocate htilde */
    if ( f_max0 == 0. ) // End at ISCO
        //f_max = MAX_HARMONICS*0.5*fISCO; // expperiment for upper limit for integration
        f_max = fISCO; 
    else // End at user-specified freq.
        f_max = f_max0;
    n = (size_t)(f_max / deltaF + 1);

    if (amplitudeO < 0)
        amplitudeO = MAX_AMP_ORDER;
    if (phaseO < 0)
        amplitudeO = MAX_PHASE_ORDER;

    XLALGPSAdd(&tC, -1 / deltaF);  /* coalesce at t=0 */
    htilde = XLALCreateCOMPLEX16FrequencySeries("hcrosstilde: FD waveform", &tC, 0.0, deltaF, &lalStrainUnit, n);
    if (!htilde) {
        XLAL_ERROR(XLAL_EFUNC);
    }
    else {
    }
    memset(htilde->data->data, 0, n * sizeof(COMPLEX16));
    XLALUnitDivide(&htilde->sampleUnits, &htilde->sampleUnits, &lalSecondUnit);

    /* extrinsic parameters */
    shft = LAL_TWOPI * (tC.gpsSeconds + 1e-9 * tC.gpsNanoSeconds); // 2*Pi*t_c

    iStart = (size_t) ceil(fStart / deltaF);
    iEnd = n;
    // add f_ref effect
    REAL8 phasing_ref[MAX_HARMONICS+1]={0};
    if(f_ref > 0.0)
    {
      for(k=1; k<=MAX_HARMONICS; k++)
      {
        phasing_ref[k] = sf2_psi_SPA(f_ref, k, shft, phic, tideO, phaseO, PN_coeffs_SPA, m, eta)
                         - shft*f_ref/k + phic; // we need this since we want only Psi_SPA^(k)(f_ref/k)
      }
    }

    data = htilde->data->data;
    for (i = iStart; i < iEnd; i++) {
      f = i * deltaF;
      data[i] = 0.0 + 0.0j;
      for (k = 1; k <= MAX_HARMONICS; k++) // up to 7th harmonics
      {
        phasing = sf2_psi_SPA(f, k, shft, phic, tideO, phaseO, PN_coeffs_SPA, m, eta) - phasing_ref[k];
        for (n = 0; n <= amplitudeO; n++)
        {
            amp = sf2_amp_SPA_cross(f, n, k, fStart, fISCO, &amp_corr_param);
            data[i] += amp*(cos(k*phasing - LAL_PI_4) - sin(k*phasing - LAL_PI_4)*1.0j); // changed sign for time reversal
        }
      }
      data[i] = overall_factor*data[i];
    }

    *htilde_out = htilde;
    return XLAL_SUCCESS;
}
=======
/** @} */
/** @} */
>>>>>>> 1f2ef6b8
<|MERGE_RESOLUTION|>--- conflicted
+++ resolved
@@ -466,8 +466,6 @@
 
     return ret;
 }
-
-<<<<<<< HEAD
 
 /*
  *  Copyright (C) 2014 Jeongcho Kim, Hyung Won Lee, Chunglee Kim
@@ -1694,7 +1692,6 @@
     *htilde_out = htilde;
     return XLAL_SUCCESS;
 }
-=======
+
 /** @} */
-/** @} */
->>>>>>> 1f2ef6b8
+/** @} */