--- conflicted
+++ resolved
@@ -260,29 +260,17 @@
     e3_y = 1.;
     e3_z = 0.;
   }
-<<<<<<< HEAD
     if (e3_x*nx + e3_y*ny + e3_z*nz == 1. || e3_x*nx + e3_y*ny + e3_z*nz == -1.) {
 //        printf("BEFORE e3_x*nx + e3_y*ny + e3_z*nz, e3_x, e3_y, e3_z  = %.16e %.16e %.16e %.16e\n", e3_x*nx + e3_y*ny + e3_z*nz, e3_x, e3_y, e3_z );
-=======
-    
-    if (e3_x*nx + e3_y*ny + e3_z*nz == 1.) {
-        //        printf("BEFORE e3_x*nx + e3_y*ny + e3_z*nz, e3_x, e3_y, e3_z  = %.16e %.16e %.16e %.16e\n", e3_x*nx + e3_y*ny + e3_z*nz, e3_x, e3_y, e3_z );
->>>>>>> f0bf43b4
         e3_x = e3_x+0.000001;
         e3_y = e3_y+0.000001;
         double norm = sqrt(e3_x*e3_x + e3_y*e3_y + e3_z*e3_z);
         e3_x = e3_x/norm;
         e3_y = e3_y/norm;
         e3_z = e3_z/norm;
-<<<<<<< HEAD
 //        printf("AFTER e3_x*nx + e3_y*ny + e3_z*nz, e3_x, e3_y, e3_z  = %.16e %.16e %.16e %.16e\n", e3_x*nx + e3_y*ny + e3_z*nz, e3_x, e3_y, e3_z );
     }
     
-=======
-        //        printf("AFTER e3_x*nx + e3_y*ny + e3_z*nz, e3_x, e3_y, e3_z  = %.16e %.16e %.16e %.16e\n", e3_x*nx + e3_y*ny + e3_z*nz, e3_x, e3_y, e3_z );
-    }
-
->>>>>>> f0bf43b4
   costheta = e3_x*nx + e3_y*ny + e3_z*nz; 
     
   xi2=1. - costheta*costheta;
@@ -1157,11 +1145,7 @@
   /* ********************************************************************* */
   
   /** the polarvalues, respectively, are 
-<<<<<<< HEAD
-   * {r, \theta, \phi, p_r, p_\theta, p_\phi} */
-=======
    * \f$\{r, \theta, \phi, p_r, p_\theta, p_\phi}\f$ */
->>>>>>> f0bf43b4
   polarvalues[0] = sqrt(inner_product(rvecprime,rvecprime));
   polarvalues[1] = acos(rvecprime[0] / polarvalues[0]);
   polarvalues[2] = atan2(-rvecprime[1], rvecprime[2]);
@@ -1176,10 +1160,9 @@
   polarvalues[4] = -inner_product(rvecprime_x_xhat_x_rvecprime, pvecprime)
                               / polarvalues[0] / sin(polarvalues[1]);
   polarvalues[5] = -inner_product(rvecprime_x_xhat, pvecprime);
-<<<<<<< HEAD
 
      
-  /* ********************************************************************* */  /* Finally, Differentiate Hamiltonian w.r.t. p_\phi, keeping p_r = 0 */
+  /* ********************************************************************* */  /* Finally, Differentiate Hamiltonian w.r.t. $p_\phi$, keeping $p_r$ = 0 */
   /* ********************************************************************* */
   
   /* Populate the vector specifying the dynamical variables in mixed frames */
@@ -1236,67 +1219,6 @@
       }
   }
 
-=======
-
-     
-  /* ********************************************************************* */  /* Finally, Differentiate Hamiltonian w.r.t. $p_\phi$, keeping $p_r$ = 0 */
-  /* ********************************************************************* */
-  
-  /* Populate the vector specifying the dynamical variables in mixed frames */
-  memcpy( polarRPcartSvalues, cartvalues, 12*sizeof(REAL8));
-  memcpy( polarRPcartSvalues, polarvalues, 6*sizeof(REAL8));
-  
-  /* Set up pointers for GSL */
-  params.values  = polarRPcartSvalues;
-  params.params  = funcParams;
-
-  F.function = &GSLSpinHamiltonianWrapperFordHdpphi;
-  F.params   = &params;
-
-  /* Now calculate omega. In the chosen co-ordinate system, */
-  /* we need dH/dpphi to calculate this, i.e. varyParam = 5 */
-  params.varyParam = 5;
-  XLAL_CALLGSL( gslStatus = gsl_deriv_central( &F, polarvalues[5],
-                  STEP_SIZE, &omega, &absErr ) );
-
-  if ( gslStatus != GSL_SUCCESS )
-  {
-    XLALPrintError( "XLAL Error - %s: Failure in GSL function\n", __func__ );
-    XLAL_ERROR_REAL8( XLAL_EFUNC );
-  }
-  
-  return omega;
-}
-
-
-/**
- * Function to calculate the non-Keplerian coefficient for the PRECESSING EOB 
- * model.
- * 
- * radius \f$r\f$ times the cuberoot of the returned number is \f$r_\Omega\f$
- * defined in Eq. A2, i.e. the function returns 
- * \f$(r_{\Omega} / r)^3\f$ 
- *     = \f$1/(r^3 (\partial Hreal/\partial p_\phi |p_r=0)^2)\f$.
- */
-static REAL8 
-XLALSimIMRSpinEOBNonKeplerCoeff(
-                      const REAL8           values[],   /**<< Dynamical variables */
-                      SpinEOBParams         *funcParams /**<< EOB parameters */
-                      )
-{
-  int debugPK = 1;
-  if (debugPK){
-    for(int i =0; i < 12; i++)
-      if( isnan(values[i]) ) {
-        printf("XLALSimIMRSpinEOBNonKeplerCoeff::values %3.10f %3.10f %3.10f %3.10f %3.10f %3.10f %3.10f %3.10f %3.10f %3.10f %3.10f %3.10f\n",
-        values[0], values[1], values[2], values[3], values[4], values[5],
-        values[6], values[7], values[8], values[9], values[10], values[11]);
-          XLALPrintError( "XLAL Error - %s: nan in values  \n", __func__);
-          XLAL_ERROR( XLAL_EINVAL );
-      }
-  }
-
->>>>>>> f0bf43b4
   REAL8 omegaCirc = 0;
   REAL8 tmpValues[14]= {0.}; 
   REAL8 r3;
@@ -1349,21 +1271,12 @@
   UNUSED static const INT4 lMax = 8;
 
   HcapDerivParams params;
-<<<<<<< HEAD
 
   /* Since we take numerical derivatives wrt dynamical variables */
   /* but we want them wrt time, we use this temporary vector in  */
   /* the conversion */
   REAL8           tmpDValues[14] = {0.};
 
-=======
-
-  /* Since we take numerical derivatives wrt dynamical variables */
-  /* but we want them wrt time, we use this temporary vector in  */
-  /* the conversion */
-  REAL8           tmpDValues[14] = {0.};
-
->>>>>>> f0bf43b4
   REAL8           H; //Hamiltonian
   //REAL8           flux;
 
@@ -1808,7 +1721,6 @@
   /* These are the vectors which will be used in the call to the Hamiltonian */
   REAL8Vector r, p, spin1, spin2, spin1norm, spin2norm;
   REAL8Vector sigmaKerr, sigmaStar;
-<<<<<<< HEAD
 
   INT4 i;
   REAL8 a;
@@ -1817,16 +1729,6 @@
   REAL8 UNUSED mT2 = (m1+m2)*(m1+m2);
   REAL8 UNUSED eta = m1*m2/mT2;
 
-=======
-
-  INT4 i;
-  REAL8 a;
-  REAL8 m1 = eobParams->m1;
-  REAL8 m2 = eobParams->m2;
-  REAL8 UNUSED mT2 = (m1+m2)*(m1+m2);
-  REAL8 UNUSED eta = m1*m2/mT2;
-
->>>>>>> f0bf43b4
   INT4 oldTortoise = dParams->params->tortoise;
   /* Use a temporary vector to avoid corrupting the main function */
   memcpy( tmpVec, dParams->values, sizeof(tmpVec) );
