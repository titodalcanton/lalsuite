/*
 * Copyright (C) 2008 J. Creighton, S. Fairhurst, B. Krishnan, L. Santamaria, D. Keppel, Evan Ochsner, C. Pankow, 2014 A. Klein
 *
 *  This program is free software; you can redistribute it and/or modify
 *  it under the terms of the GNU General Public License as published by
 *  the Free Software Foundation; either version 2 of the License, or
 *  (at your option) any later version.
 *
 *  This program is distributed in the hope that it will be useful,
 *  but WITHOUT ANY WARRANTY; without even the implied warranty of
 *  MERCHANTABILITY or FITNESS FOR A PARTICULAR PURPOSE.  See the
 *  GNU General Public License for more details.
 *
 *  You should have received a copy of the GNU General Public License
 *  along with with program; see the file COPYING. If not, write to the
 *  Free Software Foundation, Inc., 59 Temple Place, Suite 330, Boston,
 *  MA  02111-1307  USA
 */

#include <complex.h>
#include <math.h>

#include <gsl/gsl_const.h>
#include <gsl/gsl_errno.h>
#include <gsl/gsl_math.h>
#include <gsl/gsl_odeiv.h>

#include <lal/SphericalHarmonics.h>
#include <lal/LALSimInspiral.h>
#include <lal/LALSimIMR.h>
#include <lal/LALSimSphHarmMode.h>
#include <lal/LALConstants.h>
#include <lal/LALStdlib.h>
#include <lal/LALString.h>
#include <lal/Sequence.h>
#include <lal/TimeSeries.h>
#include <lal/FrequencySeries.h>
#include <lal/TimeFreqFFT.h>
#include <lal/BandPassTimeSeries.h>
#include <lal/Units.h>
#include <lal/LALSimBlackHoleRingdown.h>

#include "LALSimInspiralPNCoefficients.c"
#include "check_series_macros.h"
#include "check_waveform_macros.h"

#ifdef __GNUC__
#define UNUSED __attribute__ ((unused))
#else
#define UNUSED
#endif

/**
 * (Twice) the highest known PN order of amplitude correction for
 * non-precessing binaries.
 */
#define MAX_NONPRECESSING_AMP_PN_ORDER 6

/**
 * (Twice) the highest known PN order of amplitude correction for
 * precessing binaries.
 */
#define MAX_PRECESSING_AMP_PN_ORDER 3

/* Macro functions to rotate the components of a vector about an axis */
#define ROTATEZ(angle, vx, vy, vz)\
	tmp1 = vx*cos(angle) - vy*sin(angle);\
	tmp2 = vx*sin(angle) + vy*cos(angle);\
	vx = tmp1;\
	vy = tmp2

#define ROTATEY(angle, vx, vy, vz)\
	tmp1 = vx*cos(angle) + vz*sin(angle);\
	tmp2 = - vx*sin(angle) + vz*cos(angle);\
	vx = tmp1;\
	vz = tmp2


#define INITIALIZE_NAME(a) [a] = #a
/* TODO: UPDATE ME WHENEVER A NEW APPROXIMANT IS ADDED */
static const char *lalSimulationApproximantNames[] = {
    INITIALIZE_NAME(TaylorT1),
    INITIALIZE_NAME(TaylorT2),
    INITIALIZE_NAME(TaylorT3),
    INITIALIZE_NAME(TaylorF1),
    INITIALIZE_NAME(TaylorF2),
    INITIALIZE_NAME(TaylorR2F4),
    INITIALIZE_NAME(TaylorF2RedSpin),
    INITIALIZE_NAME(TaylorF2RedSpinTidal),
    INITIALIZE_NAME(PadeT1),
    INITIALIZE_NAME(PadeF1),
    INITIALIZE_NAME(EOB),
    INITIALIZE_NAME(BCV),
    INITIALIZE_NAME(BCVSpin),
    INITIALIZE_NAME(SpinTaylorT1),
    INITIALIZE_NAME(SpinTaylorT2),
    INITIALIZE_NAME(SpinTaylorT3),
    INITIALIZE_NAME(SpinTaylorT4),
    INITIALIZE_NAME(SpinTaylorT5),
    INITIALIZE_NAME(SpinTaylorF2),
    INITIALIZE_NAME(SpinTaylorFrameless),
    INITIALIZE_NAME(SpinTaylor),
    INITIALIZE_NAME(PhenSpinTaylor),
    INITIALIZE_NAME(PhenSpinTaylorRD),
    INITIALIZE_NAME(SpinQuadTaylor),
    INITIALIZE_NAME(FindChirpSP),
    INITIALIZE_NAME(FindChirpPTF),
    INITIALIZE_NAME(GeneratePPN),
    INITIALIZE_NAME(BCVC),
    INITIALIZE_NAME(FrameFile),
    INITIALIZE_NAME(AmpCorPPN),
    INITIALIZE_NAME(NumRel),
    INITIALIZE_NAME(NumRelNinja2),
    INITIALIZE_NAME(EccentricFD),
    INITIALIZE_NAME(Eccentricity),
    INITIALIZE_NAME(EOBNR),
    INITIALIZE_NAME(EOBNRv2),
    INITIALIZE_NAME(EOBNRv2HM),
    INITIALIZE_NAME(EOBNRv2_ROM),
    INITIALIZE_NAME(EOBNRv2HM_ROM),
    INITIALIZE_NAME(SEOBNRv1),
    INITIALIZE_NAME(SEOBNRv2),
    INITIALIZE_NAME(SEOBNRv2_opt),
    INITIALIZE_NAME(SEOBNRv3),
    INITIALIZE_NAME(SEOBNRv4),
    INITIALIZE_NAME(SEOBNRv4_opt),
    INITIALIZE_NAME(SEOBNRv1_ROM_EffectiveSpin),
    INITIALIZE_NAME(SEOBNRv1_ROM_DoubleSpin),
    INITIALIZE_NAME(SEOBNRv2_ROM_EffectiveSpin),
    INITIALIZE_NAME(SEOBNRv2_ROM_DoubleSpin),
    INITIALIZE_NAME(SEOBNRv2_ROM_DoubleSpin_HI),
    INITIALIZE_NAME(Lackey_Tidal_2013_SEOBNRv2_ROM),
    INITIALIZE_NAME(SEOBNRv4_ROM),
    INITIALIZE_NAME(HGimri),
    INITIALIZE_NAME(IMRPhenomA),
    INITIALIZE_NAME(IMRPhenomB),
    INITIALIZE_NAME(IMRPhenomFA),
    INITIALIZE_NAME(IMRPhenomFB),
    INITIALIZE_NAME(IMRPhenomC),
    INITIALIZE_NAME(IMRPhenomD),
    INITIALIZE_NAME(IMRPhenomP),
    INITIALIZE_NAME(IMRPhenomPv2),
    INITIALIZE_NAME(IMRPhenomFC),
    INITIALIZE_NAME(TaylorEt),
    INITIALIZE_NAME(TaylorT4),
    INITIALIZE_NAME(EccentricTD),
    INITIALIZE_NAME(TaylorN),
    INITIALIZE_NAME(SpinTaylorT4Fourier),
    INITIALIZE_NAME(SpinTaylorT2Fourier),
    INITIALIZE_NAME(SpinDominatedWf),
<<<<<<< HEAD
    INITIALIZE_NAME(RingdownTD),
    INITIALIZE_NAME(RingdownFD),
=======
    INITIALIZE_NAME(NR_hdf5),
>>>>>>> 456c562d
};
#undef INITIALIZE_NAME

/* TODO: UPDATE ME WHENEVER A NEW PN ORDER IS ADDED */
static const char *lalSimulationPNOrderNames[] = {
    [LAL_PNORDER_NEWTONIAN]         = "newtonian",
    [LAL_PNORDER_HALF]              = "oneHalfPN",
    [LAL_PNORDER_ONE]               = "onePN",
    [LAL_PNORDER_ONE_POINT_FIVE]    = "onePointFivePN",
    [LAL_PNORDER_TWO]               = "twoPN",
    [LAL_PNORDER_TWO_POINT_FIVE]    = "twoPointFivePN",
    [LAL_PNORDER_THREE]             = "threePN",
    [LAL_PNORDER_THREE_POINT_FIVE]  = "threePointFivePN",
    [LAL_PNORDER_PSEUDO_FOUR]       = "pseudoFourPN",
};

/* TODO: UPDATE ME WHENEVER A NEW TAPER IS ADDED */
static const char *lalSimulationTaperNames[] = {
    [LAL_SIM_INSPIRAL_TAPER_NONE]       = "TAPER_NONE",
    [LAL_SIM_INSPIRAL_TAPER_START]      = "TAPER_START",
    [LAL_SIM_INSPIRAL_TAPER_END]        = "TAPER_END",
    [LAL_SIM_INSPIRAL_TAPER_STARTEND]   = "TAPER_STARTEND",
};

/* TODO: UPDATE ME WHENEVER A NEW FRAME AXIS IS ADDED */
static const char *lalSimulationFrameAxisNames[] = {
    [LAL_SIM_INSPIRAL_FRAME_AXIS_TOTAL_J]   = "TotalJ",
    [LAL_SIM_INSPIRAL_FRAME_AXIS_ORBITAL_L] = "OrbitalL",
    [LAL_SIM_INSPIRAL_FRAME_AXIS_VIEW]      = "View",
};

/* TODO: UPDATE ME WHENEVER A NEW MODES CHOICE IS ADDED */
static const char *lalSimulationModesChoiceNames[] = {
    [LAL_SIM_INSPIRAL_MODES_CHOICE_2AND3AND4AND5L] = "L2345",
    [LAL_SIM_INSPIRAL_MODES_CHOICE_2AND3AND4L] = "L234",
    [LAL_SIM_INSPIRAL_MODES_CHOICE_2AND3AND5L] = "L235",
    [LAL_SIM_INSPIRAL_MODES_CHOICE_2AND4AND5L] = "L245",
    [LAL_SIM_INSPIRAL_MODES_CHOICE_3AND4AND5L] = "L345",
    [LAL_SIM_INSPIRAL_MODES_CHOICE_2AND3L] = "L23",
    [LAL_SIM_INSPIRAL_MODES_CHOICE_2AND4L] = "L24",
    [LAL_SIM_INSPIRAL_MODES_CHOICE_3AND4L] = "L34",
    [LAL_SIM_INSPIRAL_MODES_CHOICE_2AND5L] = "L25",
    [LAL_SIM_INSPIRAL_MODES_CHOICE_3AND5L] = "L35",
    [LAL_SIM_INSPIRAL_MODES_CHOICE_4AND5L] = "L45",
    [LAL_SIM_INSPIRAL_MODES_CHOICE_RESTRICTED] = "L2",
    [LAL_SIM_INSPIRAL_MODES_CHOICE_3L] = "L3",
    [LAL_SIM_INSPIRAL_MODES_CHOICE_4L] = "L4",
    [LAL_SIM_INSPIRAL_MODES_CHOICE_5L] = "L5",
    /* NOTE: cannot do the "ALL" case since its value is -1 */
    // [LAL_SIM_INSPIRAL_MODES_CHOICE_ALL] = "ALL",
};

/* locates and deletes a substring in a list of substrings from a string, ignoring case;
 * if multiple substrings in the string match, delete the longest one; here, deletion
 * means replacing the substring with BEL characters */
static int delete_substring_in_list_from_string(char *string, const char *list[], size_t size)
{
    int longest_position = -1;
    int longest_offset = -1;
    int longest_length = -1;
    size_t i;

    if (string == NULL || strlen(string) == 0) // no string to search
        return -1;

    for (i = 0; i < size; ++i) {
        char *match;
        if (list[i] == NULL) // no such element in list
            continue;
        if ((match = XLALStringCaseSubstring(string, list[i]))) {
            int length = strlen(list[i]);
            if (length > longest_length) {
                longest_position = i;
                longest_offset = match - string;
                longest_length = length;
            }
        }
    }

    if (longest_position < 0) // failed to find a word
        return -1;

    /* delete word from string by replacing with BEL */
    for (i = 0; i < (size_t)longest_length; ++i)
        string[longest_offset + i] = '\b';

    return longest_position;
}


/*
 * certain approximants adopt the convention that f_ref=0 refers to the start
 * of the waveform while other approximants adopt the convention that f_ref=0
 * refers to the end of the waveform. in the former case, this routine will
 * return the explicit value of f_ref, which will be f_min.
 */
static double fixReferenceFrequency(double f_ref, double f_min, Approximant approximant)
{
    if (f_ref == 0)
        switch (approximant) {
        case SpinTaylorT1:
        case SpinTaylorT2:
        case SpinTaylorT3:
        case SpinTaylorT4:
        case SpinTaylorT2Fourier:
        case SpinTaylorT4Fourier:
        case SpinTaylorF2:
        case IMRPhenomP:
        case IMRPhenomPv2:
            return f_min;
        default:
            break;
        }
    return f_ref;
}

/*
 * some helper routines for XLALSimInspiralTD
 */
static int XLALSimInspiralTDFromTD(REAL8TimeSeries **hplus, REAL8TimeSeries **hcross, REAL8 phiRef, REAL8 deltaT, REAL8 m1, REAL8 m2, REAL8 S1x, REAL8 S1y, REAL8 S1z, REAL8 S2x, REAL8 S2y, REAL8 S2z, REAL8 f_min, REAL8 f_ref, REAL8 r, REAL8 z, REAL8 i, REAL8 lambda1, REAL8 lambda2, LALSimInspiralWaveformFlags *waveFlags, LALSimInspiralTestGRParam *nonGRparams, int amplitudeO, int phaseO, Approximant approximant);
static int XLALSimInspiralTDFromFD(REAL8TimeSeries **hplus, REAL8TimeSeries **hcross, REAL8 phiRef, REAL8 deltaT, REAL8 m1, REAL8 m2, REAL8 S1x, REAL8 S1y, REAL8 S1z, REAL8 S2x, REAL8 S2y, REAL8 S2z, REAL8 f_min, REAL8 f_ref, REAL8 r, REAL8 z, REAL8 i, REAL8 lambda1, REAL8 lambda2, LALSimInspiralWaveformFlags *waveFlags, LALSimInspiralTestGRParam *nonGRparams, int amplitudeO, int phaseO, Approximant approximant);


/**
 * @addtogroup LALSimInspiral_c
 * @brief General routines for generating binary inspiral waveforms.
 *
 * @{
 */

/**
 * @name General Waveform Switching Generation Routines
 * @{
 */

/**
 * Chooses between different approximants when requesting a waveform to be generated
 * For spinning waveforms, all known spin effects up to given PN order are included
 * Returns the waveform in the time domain.
 *
 * The parameters passed must be in SI units.
 */
int XLALSimInspiralChooseTDWaveform(
    REAL8TimeSeries **hplus,                    /**< +-polarization waveform */
    REAL8TimeSeries **hcross,                   /**< x-polarization waveform */
    REAL8 phiRef,                               /**< reference orbital phase (rad) */
    REAL8 deltaT,                               /**< sampling interval (s) */
    REAL8 m1,                                   /**< mass of companion 1 (kg) */
    REAL8 m2,                                   /**< mass of companion 2 (kg) */
    REAL8 S1x,                                  /**< x-component of the dimensionless spin of object 1 */
    REAL8 S1y,                                  /**< y-component of the dimensionless spin of object 1 */
    REAL8 S1z,                                  /**< z-component of the dimensionless spin of object 1 */
    REAL8 S2x,                                  /**< x-component of the dimensionless spin of object 2 */
    REAL8 S2y,                                  /**< y-component of the dimensionless spin of object 2 */
    REAL8 S2z,                                  /**< z-component of the dimensionless spin of object 2 */
    REAL8 f_min,                                /**< starting GW frequency (Hz) */
    REAL8 f_ref,                                /**< reference GW frequency (Hz) */
    REAL8 r,                                    /**< distance of source (m) */
    REAL8 i,                                    /**< inclination of source (rad) */
    REAL8 lambda1,                              /**< (tidal deformability of mass 1) / m1^5 (dimensionless) */
    REAL8 lambda2,                              /**< (tidal deformability of mass 2) / m2^5 (dimensionless) */
    LALSimInspiralWaveformFlags *waveFlags,     /**< Set of flags to control special behavior of some waveform families. Pass in NULL (or None in python) for default flags */
    LALSimInspiralTestGRParam *nonGRparams, 	/**< Linked list of non-GR parameters. Pass in NULL (or None in python) for standard GR waveforms */
    int amplitudeO,                             /**< twice post-Newtonian amplitude order */
    int phaseO,                                 /**< twice post-Newtonian order */
    Approximant approximant                     /**< post-Newtonian approximant to use for waveform production */
    )
{
    REAL8 LNhatx, LNhaty, LNhatz, E1x, E1y, E1z;
    char* numrel_data_path;
    //REAL8 tmp1, tmp2;
    int ret;
    /* N.B. the quadrupole of a spinning compact body labeled by A is
     * Q_A = - quadparam_A chi_A^2 m_A^3 (see gr-qc/9709032)
     * where quadparam = 1 for BH ~= 4-8 for NS.
     * This affects the quadrupole-monopole interaction.
     * For now, hardcode quadparam1,2 = 1.
     * Will later add ability to set via LALSimInspiralTestGRParam
     */
    REAL8 v0 = 1., quadparam1 = 1., quadparam2 = 1.;

    /* General sanity checks that will abort
     *
     * If non-GR approximants are added, include them in
     * XLALSimInspiralApproximantAcceptTestGRParams()
     */
    if( nonGRparams && XLALSimInspiralApproximantAcceptTestGRParams(approximant) != LAL_SIM_INSPIRAL_TESTGR_PARAMS )
    {
        XLALPrintError("XLAL Error - %s: Passed in non-NULL pointer to LALSimInspiralTestGRParam for an approximant that does not use LALSimInspiralTestGRParam\n", __func__);
        XLAL_ERROR(XLAL_EINVAL);
    }

    /* Support variables for precessing wfs*/
    REAL8 iTmp;

    /* SEOBNR flag for model version. 1 for SEOBNRv1, 2 for SEOBNRv2 */
    UINT4 SpinAlignedEOBversion;
    REAL8 spin1[3], spin2[3];
    //LIGOTimeGPS epoch = LIGOTIMEGPSZERO;

    /* General sanity check the input parameters - only give warnings! */
    if( deltaT > 1. )
        XLALPrintWarning("XLAL Warning - %s: Large value of deltaT = %e requested.\nPerhaps sample rate and time step size were swapped?\n", __func__, deltaT);
    if( deltaT < 1./16385. )
        XLALPrintWarning("XLAL Warning - %s: Small value of deltaT = %e requested.\nCheck for errors, this could create very large time series.\n", __func__, deltaT);
    if( m1 < 0.09 * LAL_MSUN_SI )
        XLALPrintWarning("XLAL Warning - %s: Small value of m1 = %e (kg) = %e (Msun) requested.\nPerhaps you have a unit conversion error?\n", __func__, m1, m1/LAL_MSUN_SI);
    if( m2 < 0.09 * LAL_MSUN_SI )
        XLALPrintWarning("XLAL Warning - %s: Small value of m2 = %e (kg) = %e (Msun) requested.\nPerhaps you have a unit conversion error?\n", __func__, m2, m2/LAL_MSUN_SI);
    if( m1 + m2 > 1000. * LAL_MSUN_SI )
        XLALPrintWarning("XLAL Warning - %s: Large value of total mass m1+m2 = %e (kg) = %e (Msun) requested.\nSignal not likely to be in band of ground-based detectors.\n", __func__, m1+m2, (m1+m2)/LAL_MSUN_SI);
    if( S1x*S1x + S1y*S1y + S1z*S1z > 1.000001 )
        XLALPrintWarning("XLAL Warning - %s: S1 = (%e,%e,%e) with norm > 1 requested.\nAre you sure you want to violate the Kerr bound?\n", __func__, S1x, S1y, S1z);
    if( S2x*S2x + S2y*S2y + S2z*S2z > 1.000001 )
        XLALPrintWarning("XLAL Warning - %s: S2 = (%e,%e,%e) with norm > 1 requested.\nAre you sure you want to violate the Kerr bound?\n", __func__, S2x, S2y, S2z);
    if( f_min < 1. )
        XLALPrintWarning("XLAL Warning - %s: Small value of fmin = %e requested.\nCheck for errors, this could create a very long waveform.\n", __func__, f_min);
    if( f_min > 40.000001 )
        XLALPrintWarning("XLAL Warning - %s: Large value of fmin = %e requested.\nCheck for errors, the signal will start in band.\n", __func__, f_min);

    /* adjust the reference frequency for certain precessing approximants:
     * if that approximate interprets f_ref==0 to be f_min, set f_ref=f_min;
     * otherwise do nothing */
    f_ref = fixReferenceFrequency(f_ref, f_min, approximant);

    switch (approximant)
    {
        /* non-spinning inspiral-only models */
        case TaylorEt:
            /* Waveform-specific sanity checks */
            if( !XLALSimInspiralWaveformFlagsIsDefault(waveFlags) )
                ABORT_NONDEFAULT_WAVEFORM_FLAGS(waveFlags);
            if( !checkSpinsZero(S1x, S1y, S1z, S2x, S2y, S2z) )
                ABORT_NONZERO_SPINS(waveFlags);
            if( !checkTidesZero(lambda1, lambda2) )
                ABORT_NONZERO_TIDES(waveFlags);
            if( f_ref != 0.)
                XLALPrintWarning("XLAL Warning - %s: This approximant does use f_ref. The reference phase will be defined at coalescence.\n", __func__);
            /* Call the waveform driver routine */
            ret = XLALSimInspiralTaylorEtPNGenerator(hplus, hcross, phiRef, v0,
                    deltaT, m1, m2, f_min, r, i, amplitudeO, phaseO);
            break;

        case TaylorT1:
            /* Waveform-specific sanity checks */
            if( !XLALSimInspiralFrameAxisIsDefault( XLALSimInspiralGetFrameAxis(waveFlags)) )
                ABORT_NONDEFAULT_FRAME_AXIS(waveFlags);
            if( !XLALSimInspiralModesChoiceIsDefault( XLALSimInspiralGetModesChoice(waveFlags)) )
                ABORT_NONDEFAULT_MODES_CHOICE(waveFlags);
            if( !XLALSimInspiralSpinOrderIsDefault( XLALSimInspiralGetSpinOrder(waveFlags)) )
                ABORT_NONDEFAULT_SPIN_ORDER(waveFlags);
            if( !checkSpinsZero(S1x, S1y, S1z, S2x, S2y, S2z) )
                ABORT_NONZERO_SPINS(waveFlags);
            /* Call the waveform driver routine */
            ret = XLALSimInspiralTaylorT1PNGenerator(hplus, hcross, phiRef, v0,
                    deltaT, m1, m2, f_min, f_ref, r, i, lambda1, lambda2,
                    XLALSimInspiralGetTidalOrder(waveFlags), amplitudeO, phaseO);
            break;

        case TaylorT2:
            /* Waveform-specific sanity checks */
            if( !XLALSimInspiralFrameAxisIsDefault( XLALSimInspiralGetFrameAxis(waveFlags)) )
                ABORT_NONDEFAULT_FRAME_AXIS(waveFlags);
            if( !XLALSimInspiralModesChoiceIsDefault( XLALSimInspiralGetModesChoice(waveFlags)) )
                ABORT_NONDEFAULT_MODES_CHOICE(waveFlags);
            if( !XLALSimInspiralSpinOrderIsDefault( XLALSimInspiralGetSpinOrder(waveFlags)) )
                ABORT_NONDEFAULT_SPIN_ORDER(waveFlags);
            if( !checkSpinsZero(S1x, S1y, S1z, S2x, S2y, S2z) )
                ABORT_NONZERO_SPINS(waveFlags);
            /* Call the waveform driver routine */
            ret = XLALSimInspiralTaylorT2PNGenerator(hplus, hcross, phiRef, v0,
                    deltaT, m1, m2, f_min, f_ref, r, i, lambda1, lambda2,
                    XLALSimInspiralGetTidalOrder(waveFlags), amplitudeO, phaseO);
            break;

        case TaylorT3:
            /* Waveform-specific sanity checks */
            if( !XLALSimInspiralFrameAxisIsDefault( XLALSimInspiralGetFrameAxis(waveFlags)) )
                ABORT_NONDEFAULT_FRAME_AXIS(waveFlags);
            if( !XLALSimInspiralModesChoiceIsDefault( XLALSimInspiralGetModesChoice(waveFlags)) )
                ABORT_NONDEFAULT_MODES_CHOICE(waveFlags);
            if( !XLALSimInspiralSpinOrderIsDefault( XLALSimInspiralGetSpinOrder(waveFlags)) )
                ABORT_NONDEFAULT_SPIN_ORDER(waveFlags);
            if( !checkSpinsZero(S1x, S1y, S1z, S2x, S2y, S2z) )
                ABORT_NONZERO_SPINS(waveFlags);
            /* Call the waveform driver routine */
            ret = XLALSimInspiralTaylorT3PNGenerator(hplus, hcross, phiRef, v0,
                    deltaT, m1, m2, f_min, f_ref, r, i, lambda1, lambda2,
                    XLALSimInspiralGetTidalOrder(waveFlags), amplitudeO, phaseO);
            break;

        case TaylorT4:
            /* Waveform-specific sanity checks */
            if( !XLALSimInspiralFrameAxisIsDefault( XLALSimInspiralGetFrameAxis(waveFlags)) )
                ABORT_NONDEFAULT_FRAME_AXIS(waveFlags);
            if( !XLALSimInspiralModesChoiceIsDefault( XLALSimInspiralGetModesChoice(waveFlags)) )
                ABORT_NONDEFAULT_MODES_CHOICE(waveFlags);
            if( !XLALSimInspiralSpinOrderIsDefault( XLALSimInspiralGetSpinOrder(waveFlags)) )
                ABORT_NONDEFAULT_SPIN_ORDER(waveFlags);
            if( !checkSpinsZero(S1x, S1y, S1z, S2x, S2y, S2z) )
                ABORT_NONZERO_SPINS(waveFlags);
            /* Call the waveform driver routine */
            ret = XLALSimInspiralTaylorT4PNGenerator(hplus, hcross, phiRef, v0,
                    deltaT, m1, m2, f_min, f_ref, r, i, lambda1, lambda2,
                    XLALSimInspiralGetTidalOrder(waveFlags), amplitudeO, phaseO);
            break;

	case EccentricTD:
	    /* Waveform-specific sanity checks */
	    if( !XLALSimInspiralFrameAxisIsDefault( XLALSimInspiralGetFrameAxis(waveFlags)) )
    		ABORT_NONDEFAULT_FRAME_AXIS(waveFlags);
	    if( !XLALSimInspiralModesChoiceIsDefault( XLALSimInspiralGetModesChoice(waveFlags)) )
    		ABORT_NONDEFAULT_MODES_CHOICE(waveFlags);
	    if( !XLALSimInspiralSpinOrderIsDefault( XLALSimInspiralGetSpinOrder(waveFlags)) )
    	    	ABORT_NONDEFAULT_SPIN_ORDER(waveFlags);
	    if( !checkSpinsZero(S1x, S1y, S1z, S2x, S2y, S2z) )
    		ABORT_NONZERO_SPINS(waveFlags);
	    if( !checkTidesZero(lambda1, lambda2) )
		ABORT_NONZERO_TIDES(waveFlags);
	    /* Call the waveform driver routine */
	    ret = XLALSimInspiralEccentricTDPNGenerator(hplus, hcross, phiRef,
		    deltaT, m1, m2, f_min, f_ref, r, i, (REAL8) XLALSimInspiralGetTestGRParam( nonGRparams, "e_min"),
		    amplitudeO, phaseO);
	    if (ret == XLAL_FAILURE) XLAL_ERROR(XLAL_EFUNC);
	    break;

        /* non-spinning inspiral-merger-ringdown models */
        case IMRPhenomA:
            /* Waveform-specific sanity checks */
            if( !XLALSimInspiralWaveformFlagsIsDefault(waveFlags) )
                ABORT_NONDEFAULT_WAVEFORM_FLAGS(waveFlags);
            if( !checkSpinsZero(S1x, S1y, S1z, S2x, S2y, S2z) )
                ABORT_NONZERO_SPINS(waveFlags);
            if( !checkTidesZero(lambda1, lambda2) )
                ABORT_NONZERO_TIDES(waveFlags);
            if( f_ref != 0.)
                XLALPrintWarning("XLAL Warning - %s: This approximant does use f_ref. The reference phase will be defined at coalescence.\n", __func__);
            /* Call the waveform driver routine */
            // NB: f_max = 0 will generate up to the ringdown cut-off frequency
            ret = XLALSimIMRPhenomAGenerateTD(hplus, hcross, phiRef, deltaT,
                    m1, m2, f_min, 0., r, i);
            break;

        case EOBNRv2HM:
            /* Waveform-specific sanity checks */
            if( !XLALSimInspiralWaveformFlagsIsDefault(waveFlags) )
                ABORT_NONDEFAULT_WAVEFORM_FLAGS(waveFlags);
            if( !checkSpinsZero(S1x, S1y, S1z, S2x, S2y, S2z) )
                ABORT_NONZERO_SPINS(waveFlags);
            if( !checkTidesZero(lambda1, lambda2) )
                ABORT_NONZERO_TIDES(waveFlags);
            if( f_ref != 0.)
                XLALPrintWarning("XLAL Warning - %s: This approximant does use f_ref. The reference phase will be defined at coalescence.\n", __func__);
            /* Call the waveform driver routine */
            // FIXME: need to create a function to take in different modes or produce an error if all modes not given
            ret = XLALSimIMREOBNRv2AllModes(hplus, hcross, phiRef, deltaT,
                    m1, m2, f_min, r, i);
            break;

        case EOBNRv2:
            /* Waveform-specific sanity checks */
            if( !XLALSimInspiralWaveformFlagsIsDefault(waveFlags) )
                ABORT_NONDEFAULT_WAVEFORM_FLAGS(waveFlags);
            if( !checkSpinsZero(S1x, S1y, S1z, S2x, S2y, S2z) )
                ABORT_NONZERO_SPINS(waveFlags);
            if( !checkTidesZero(lambda1, lambda2) )
                ABORT_NONZERO_TIDES(waveFlags);
            if( f_ref != 0.)
                XLALPrintWarning("XLAL Warning - %s: This approximant does use f_ref. The reference phase will be defined at coalescence.\n", __func__);
            /* Call the waveform driver routine */
            ret = XLALSimIMREOBNRv2DominantMode(hplus, hcross, phiRef, deltaT,
                    m1, m2, f_min, r, i);
            break;

        /* spinning inspiral-only models */
        case SpinTaylorT2:
            /* Waveform-specific sanity checks */
            /* Sanity check unused fields of waveFlags */
	    spin1[0]=S1x; spin1[1]=S1y; spin1[2]=S1z;
	    spin2[0]=S2x; spin2[1]=S2y; spin2[2]=S2z;
	    iTmp=i;
	    XLALSimInspiralInitialConditionsPrecessingApproxs(&i,&S1x,&S1y,&S1z,&S2x,&S2y,&S2z,iTmp,spin1[0],spin1[1],spin1[2],spin2[0],spin2[1],spin2[2],m1,m2,f_ref,XLALSimInspiralGetFrameAxis(waveFlags));
            LNhatx = sin(i);
            LNhaty = 0.;
            LNhatz = cos(i);
            E1x = cos(i);
            E1y = 0.;
            E1z = - sin(i);
            /* Maximum PN amplitude order for precessing waveforms is
             * MAX_PRECESSING_AMP_PN_ORDER */
            amplitudeO = amplitudeO <= MAX_PRECESSING_AMP_PN_ORDER ?
                    amplitudeO : MAX_PRECESSING_AMP_PN_ORDER;
            /* Call the waveform driver routine */
            ret = XLALSimInspiralSpinTaylorT2(hplus, hcross, phiRef, v0, deltaT,
                    m1, m2, f_min, f_ref, r, S1x, S1y, S1z, S2x, S2y, S2z,
                    LNhatx, LNhaty, LNhatz, E1x, E1y, E1z, lambda1, lambda2,
                    quadparam1, quadparam2,
                    XLALSimInspiralGetSpinOrder(waveFlags),
                    XLALSimInspiralGetTidalOrder(waveFlags),
                    phaseO, amplitudeO);
            break;

        // need to make a consistent choice for SpinTaylorT4 and PSpinInspiralRD waveform inputs
        // proposal: TotalJ frame of PSpinInspiralRD
        // inclination denotes the angle between the view direction
        // and J (J is constant during the evolution, J//z, both N and initial
        // L are in the x-z plane) and the spin coordinates are given wrt
        // initial ** L **.
        case SpinTaylorT4:
            /* Waveform-specific sanity checks */
            /* Sanity check unused fields of waveFlags */
	    spin1[0]=S1x; spin1[1]=S1y; spin1[2]=S1z;
	    spin2[0]=S2x; spin2[1]=S2y; spin2[2]=S2z;
	    iTmp=i;
	    XLALSimInspiralInitialConditionsPrecessingApproxs(&i,&S1x,&S1y,&S1z,&S2x,&S2y,&S2z,iTmp,spin1[0],spin1[1],spin1[2],spin2[0],spin2[1],spin2[2],m1,m2,f_ref,XLALSimInspiralGetFrameAxis(waveFlags));
            LNhatx = sin(i);
            LNhaty = 0.;
            LNhatz = cos(i);
            E1x = cos(i);
            E1y = 0.;
            E1z = - sin(i);
            /* Maximum PN amplitude order for precessing waveforms is
             * MAX_PRECESSING_AMP_PN_ORDER */
            amplitudeO = amplitudeO <= MAX_PRECESSING_AMP_PN_ORDER ?
                    amplitudeO : MAX_PRECESSING_AMP_PN_ORDER;
            /* Call the waveform driver routine */
            ret = XLALSimInspiralSpinTaylorT4(hplus, hcross, phiRef, v0, deltaT,
                    m1, m2, f_min, f_ref, r, S1x, S1y, S1z, S2x, S2y, S2z,
                    LNhatx, LNhaty, LNhatz, E1x, E1y, E1z, lambda1, lambda2,
                    quadparam1, quadparam2,
                    XLALSimInspiralGetSpinOrder(waveFlags),
                    XLALSimInspiralGetTidalOrder(waveFlags),
                    phaseO, amplitudeO);
            break;

	 case SpinTaylorT1:
            /* Waveform-specific sanity checks */
            /* Sanity check unused fields of waveFlags */
	    spin1[0]=S1x; spin1[1]=S1y; spin1[2]=S1z;
	    spin2[0]=S2x; spin2[1]=S2y; spin2[2]=S2z;
	    iTmp=i;
	    XLALSimInspiralInitialConditionsPrecessingApproxs(&i,&S1x,&S1y,&S1z,&S2x,&S2y,&S2z,iTmp,spin1[0],spin1[1],spin1[2],spin2[0],spin2[1],spin2[2],m1,m2,f_ref,XLALSimInspiralGetFrameAxis(waveFlags));
            LNhatx = sin(i);
            LNhaty = 0.;
            LNhatz = cos(i);
            E1x = cos(i);
            E1y = 0.;
            E1z = - sin(i);
            /* Maximum PN amplitude order for precessing waveforms is
             * MAX_PRECESSING_AMP_PN_ORDER */
            amplitudeO = amplitudeO <= MAX_PRECESSING_AMP_PN_ORDER ?
                    amplitudeO : MAX_PRECESSING_AMP_PN_ORDER;
            /* Call the waveform driver routine */
            ret = XLALSimInspiralSpinTaylorT1(hplus, hcross, phiRef, v0, deltaT,
                    m1, m2, f_min, f_ref, r, S1x, S1y, S1z, S2x, S2y, S2z,
                    LNhatx, LNhaty, LNhatz, E1x, E1y, E1z, lambda1, lambda2,
                    quadparam1, quadparam2,
                    XLALSimInspiralGetSpinOrder(waveFlags),
                    XLALSimInspiralGetTidalOrder(waveFlags),
                    phaseO, amplitudeO);
            break;

        case SpinDominatedWf:
                // waveform specific sanity checks
                if (S2x != 0. || S2y != 0. || S2z != 0.){
                XLALPrintError("XLAL Error : The spindominatedwf approximant is only for 1 spin case.\n");
                XLAL_ERROR(XLAL_EDOM);
                }
                /*Maximal PN amplitude order is 1.5, maximal phase order is 2 PN*/
                if (amplitudeO > 3) {
                XLALPrintError("XLAL Error : Foe the spindominatedwf approximant maximal amplitude correction is 1.5 PN\n");
                XLAL_ERROR(XLAL_EDOM);
                }
                if (phaseO > 4){
                XLALPrintError("XLAL Error : For the spindominatedwf approximant maximal phase correction is 2 PN\n");
                XLAL_ERROR(XLAL_EDOM);
                }
		spin1[0]=S1x; spin1[1]=S1y; spin1[2]=S1z;
	        spin2[0]=S2x; spin2[1]=S2y; spin2[2]=S2z;
	        iTmp=i;
	        XLALSimInspiralInitialConditionsPrecessingApproxs(&i,&S1x,&S1y,&S1z,&S2x,&S2y,&S2z,iTmp,spin1[0],spin1[1],spin1[2],spin2[0],spin2[1],spin2[2],m1,m2,f_ref,XLALSimInspiralGetFrameAxis(waveFlags));
                LNhatx = sin(i);
                LNhaty = 0.;
                LNhatz = cos(i);
                /* Call the waveform driver routine */
                ret = XLALSimInspiralSpinDominatedWaveformInterfaceTD(hplus, hcross, deltaT, m1, m2, f_min, f_ref, r, S1x, S1y, S1z, LNhatx, LNhaty, LNhatz, phaseO, amplitudeO, phiRef);
                break;

        /* spin aligned inspiral-merger-ringdown models */
        case IMRPhenomB:
            /* Waveform-specific sanity checks */
            if( !XLALSimInspiralWaveformFlagsIsDefault(waveFlags) )
                ABORT_NONDEFAULT_WAVEFORM_FLAGS(waveFlags);
            if( !checkTransverseSpinsZero(S1x, S1y, S2x, S2y) )
                ABORT_NONZERO_TRANSVERSE_SPINS(waveFlags);
            if( !checkTidesZero(lambda1, lambda2) )
                ABORT_NONZERO_TIDES(waveFlags);
            if( f_ref != 0.)
                XLALPrintWarning("XLAL Warning - %s: This approximant does use f_ref. The reference phase will be defined at coalescence.\n", __func__);
            /* Call the waveform driver routine */
            // NB: f_max = 0 will generate up to the ringdown cut-off frequency
            ret = XLALSimIMRPhenomBGenerateTD(hplus, hcross, phiRef, deltaT,
                    m1, m2, XLALSimIMRPhenomBComputeChi(m1, m2, S1z, S2z),
                    f_min, 0., r, i);
            break;

        case PhenSpinTaylor:
            /* Waveform-specific sanity checks */
            if( !checkTidesZero(lambda1, lambda2) )
                ABORT_NONZERO_TIDES(waveFlags);
            /* Call the waveform driver routine */
            ret = XLALSimSpinInspiralGenerator(hplus, hcross, phiRef,
					       deltaT, m1, m2, f_min, f_ref, r, i, S1x, S1y, S1z, S2x, S2y, S2z,
					       phaseO, amplitudeO, lambda1, lambda2, quadparam1, quadparam2, waveFlags, nonGRparams);
	    break;

        case IMRPhenomC:
            /* Waveform-specific sanity checks */
            if( !XLALSimInspiralWaveformFlagsIsDefault(waveFlags) )
                ABORT_NONDEFAULT_WAVEFORM_FLAGS(waveFlags);
            if( !checkTransverseSpinsZero(S1x, S1y, S2x, S2y) )
                ABORT_NONZERO_TRANSVERSE_SPINS(waveFlags);
            if( !checkTidesZero(lambda1, lambda2) )
                ABORT_NONZERO_TIDES(waveFlags);
            if( f_ref != 0.)
                XLALPrintWarning("XLAL Warning - %s: This approximant does use f_ref. The reference phase will be defined at coalescence.\n", __func__);
            /* Call the waveform driver routine */
            // NB: f_max = 0 will generate up to the ringdown cut-off frequency
            ret = XLALSimIMRPhenomCGenerateTD(hplus, hcross, phiRef, deltaT,
                    m1, m2, XLALSimIMRPhenomBComputeChi(m1, m2, S1z, S2z),
                    f_min, 0., r, i, nonGRparams);
            break;

	case IMRPhenomD:
	    if( !XLALSimInspiralWaveformFlagsIsDefault(waveFlags) )
		    ABORT_NONDEFAULT_WAVEFORM_FLAGS(waveFlags);
	    if( !checkTransverseSpinsZero(S1x, S1y, S2x, S2y) )
		    ABORT_NONZERO_TRANSVERSE_SPINS(waveFlags);
	    if( !checkTidesZero(lambda1, lambda2) )
		    ABORT_NONZERO_TIDES(waveFlags);
	    // generate TD waveforms with zero inclincation so that amplitude can be
	    // calculated from hplus and hcross, apply inclination-dependent factors
	    // in loop below
	    ret = XLALSimInspiralTDFromFD(hplus, hcross, phiRef, deltaT, m1, m2, S1x, S1y, S1z,
			    S2x, S2y, S2z, f_min, f_ref, r, 0, 0, lambda1, lambda2,
			    waveFlags, nonGRparams, amplitudeO, phaseO, approximant);
	    REAL8 maxamp=0;
	    REAL8TimeSeries *hp = *hplus;
	    REAL8TimeSeries *hc = *hcross;
	    INT4 maxind=hp->data->length - 1;
	    INT4 loopi;
	    const REAL8 cfac=cos(i);
	    const REAL8 pfac = 0.5 * (1. + cfac*cfac);

	    for (loopi=hp->data->length - 1; loopi > -1; loopi--)
	    {
		    REAL8 ampsqr = (hp->data->data[loopi])*(hp->data->data[loopi]) +
			   (hc->data->data[loopi])*(hc->data->data[loopi]);
		    if (ampsqr > maxamp)
		    {
			    maxind=loopi;
			    maxamp=ampsqr;
		    }
		    hp->data->data[loopi] *= pfac;
		    hc->data->data[loopi] *= cfac;
	    }
	    XLALGPSSetREAL8(&(hp->epoch), (-1.) * deltaT * maxind);
	    XLALGPSSetREAL8(&(hc->epoch), (-1.) * deltaT * maxind);
	    break;

	case IMRPhenomPv2:
	    ret = XLALSimInspiralTDFromFD(hplus, hcross, phiRef, deltaT, m1, m2, S1x, S1y, S1z,
			    S2x, S2y, S2z, f_min, f_ref, r, 0, i, lambda1, lambda2,
			    waveFlags, nonGRparams, amplitudeO, phaseO, approximant);
	    break;

        case PhenSpinTaylorRD:
            /* Waveform-specific sanity checks */
            if( !checkTidesZero(lambda1, lambda2) )
                ABORT_NONZERO_TIDES(waveFlags);
            if( f_ref != 0.)
                XLALPrintWarning("XLAL Warning - %s: This approximant does use f_ref. The reference phase will be defined at the start.\n", __func__);
            /* Call the waveform driver routine */
            ret = XLALSimIMRPhenSpinInspiralRDGenerator(hplus, hcross, phiRef,
							deltaT, m1, m2, f_min, f_ref, r, i, S1x, S1y, S1z, S2x, S2y, S2z,
							phaseO, amplitudeO, lambda1, lambda2, quadparam1, quadparam2, waveFlags, nonGRparams);
            break;

        case SEOBNRv1:
            /* Waveform-specific sanity checks */
            if( !XLALSimInspiralWaveformFlagsIsDefault(waveFlags) )
                ABORT_NONDEFAULT_WAVEFORM_FLAGS(waveFlags);
            if( !checkTransverseSpinsZero(S1x, S1y, S2x, S2y) )
                ABORT_NONZERO_TRANSVERSE_SPINS(waveFlags);
            if( !checkTidesZero(lambda1, lambda2) )
                ABORT_NONZERO_TIDES(waveFlags);
            if( f_ref != 0.)
                XLALPrintWarning("XLAL Warning - %s: This approximant does not use f_ref. The reference phase will be defined at coalescence.\n", __func__);
            /* Call the waveform driver routine */
            SpinAlignedEOBversion = 1;
            ret = XLALSimIMRSpinAlignedEOBWaveform(hplus, hcross, phiRef,
                    deltaT, m1, m2, f_min, r, i, S1z, S2z, SpinAlignedEOBversion);
            break;

        case SEOBNRv2:
            /* Waveform-specific sanity checks */
            if( !XLALSimInspiralWaveformFlagsIsDefault(waveFlags) )
                ABORT_NONDEFAULT_WAVEFORM_FLAGS(waveFlags);
            if( !checkTransverseSpinsZero(S1x, S1y, S2x, S2y) )
                ABORT_NONZERO_TRANSVERSE_SPINS(waveFlags);
            if( !checkTidesZero(lambda1, lambda2) )
                ABORT_NONZERO_TIDES(waveFlags);
            if( f_ref != 0.)
                XLALPrintWarning("XLAL Warning - %s: This approximant does not use f_ref. The reference phase will be defined at coalescence.\n", __func__);
            /* Call the waveform driver routine */
            SpinAlignedEOBversion = 2;
            ret = XLALSimIMRSpinAlignedEOBWaveform(hplus, hcross, phiRef,
                    deltaT, m1, m2, f_min, r, i, S1z, S2z, SpinAlignedEOBversion);
            break;

        case SEOBNRv4:
            /* Waveform-specific sanity checks */
            if( !XLALSimInspiralWaveformFlagsIsDefault(waveFlags) )
                ABORT_NONDEFAULT_WAVEFORM_FLAGS(waveFlags);
            if( !checkTransverseSpinsZero(S1x, S1y, S2x, S2y) )
                ABORT_NONZERO_TRANSVERSE_SPINS(waveFlags);
            if( !checkTidesZero(lambda1, lambda2) )
                ABORT_NONZERO_TIDES(waveFlags);
            if( f_ref != 0.)
                XLALPrintWarning("XLAL Warning - %s: This approximant does not use f_ref. The reference phase will be defined at coalescence.\n", __func__);
            /* Call the waveform driver routine */
            SpinAlignedEOBversion = 4;
            ret = XLALSimIMRSpinAlignedEOBWaveform(hplus, hcross, phiRef,
                                                   deltaT, m1, m2, f_min, r, i, S1z, S2z, SpinAlignedEOBversion);
            break;

        case SEOBNRv2_opt:
             /* Waveform-specific sanity checks */
             if( !XLALSimInspiralWaveformFlagsIsDefault(waveFlags) )
                 ABORT_NONDEFAULT_WAVEFORM_FLAGS(waveFlags);
             if( !checkTransverseSpinsZero(S1x, S1y, S2x, S2y) )
                 ABORT_NONZERO_TRANSVERSE_SPINS(waveFlags);
             if( !checkTidesZero(lambda1, lambda2) )
                 ABORT_NONZERO_TIDES(waveFlags);
             if( f_ref != 0.)
                 XLALPrintWarning("XLAL Warning - %s: This approximant does not use f_ref. The reference phase will be defined at coalescence.\n", __func__);
             /* Call the waveform driver routine */
             SpinAlignedEOBversion = 200;
             ret = XLALSimIMRSpinAlignedEOBWaveform(hplus, hcross, phiRef,
                     deltaT, m1, m2, f_min, r, i, S1z, S2z, SpinAlignedEOBversion);
             break;

        case SEOBNRv3:
            /* Waveform-specific sanity checks */
            if( !XLALSimInspiralWaveformFlagsIsDefault(waveFlags) )
                ABORT_NONDEFAULT_WAVEFORM_FLAGS(waveFlags);
            if( !checkTidesZero(lambda1, lambda2) )
                ABORT_NONZERO_TIDES(waveFlags);
            if( f_ref != 0.)
                XLALPrintWarning("XLAL Warning - %s: This approximant does use f_ref. The reference phase will be defined at coalescence.\n", __func__);
            /* Call the waveform driver routine */
            spin1[0] = S1x; spin1[1] = S1y; spin1[2] = S1z;
            spin2[0] = S2x; spin2[1] = S2y; spin2[2] = S2z;
            iTmp=i;
           //XLALSimInspiralInitialConditionsPrecessingApproxs(&i,&S1x,&S1y,&S1z,&S2x,&S2y,&S2z,iTmp,spin1[0],spin1[1],spin1[2],spin2[0],spin2[1],spin2[2],m1,m2,f_ref,XLALSimInspiralGetFrameAxis(waveFlags));
            spin1[0] = S1x; spin1[1] = S1y; spin1[2] = S1z;
            spin2[0] = S2x; spin2[1] = S2y; spin2[2] = S2z;
            ret = XLALSimIMRSpinEOBWaveform(hplus, hcross, /*&epoch,*/ phiRef,
                    deltaT, m1, m2, f_min, r, i, spin1, spin2);
            break;

        case SEOBNRv4_opt:
            /* Waveform-specific sanity checks */
            if( !XLALSimInspiralWaveformFlagsIsDefault(waveFlags) )
                ABORT_NONDEFAULT_WAVEFORM_FLAGS(waveFlags);
            if( !checkTransverseSpinsZero(S1x, S1y, S2x, S2y) )
                ABORT_NONZERO_TRANSVERSE_SPINS(waveFlags);
            if( !checkTidesZero(lambda1, lambda2) )
                ABORT_NONZERO_TIDES(waveFlags);
            if( f_ref != 0.)
                XLALPrintWarning("XLAL Warning - %s: This approximant does not use f_ref. The reference phase will be defined at coalescence.\n", __func__);
            /* Call the waveform driver routine */
            SpinAlignedEOBversion = 400;
            ret = XLALSimIMRSpinAlignedEOBWaveform(hplus, hcross, phiRef,
                                                   deltaT, m1, m2, f_min, r, i, S1z, S2z, SpinAlignedEOBversion);
            break;

	case HGimri:
	     /* Waveform-specific sanity checks */
	     if( !checkTidesZero(lambda1, lambda2) )
		 ABORT_NONZERO_TIDES(waveFlags);
	     if( !checkCOSpinZero(S2x, S2y, S2z) )
		 ABORT_NONZERO_SPIN2(waveFlags);
	     /* Call the waveform driver */
	     ret = XLALHGimriGenerator(hplus, hcross, phiRef, deltaT, m1, m2, f_min, r, i, S1z);
	     break;

        case NR_hdf5:
            /* Waveform-specific sanity checks */

            /* Call the waveform driver routine */
            numrel_data_path = XLALSimInspiralGetNumrelData(waveFlags);
            ret = XLALSimInspiralNRWaveformGetHplusHcross(hplus, hcross,
                    phiRef, i, deltaT, m1, m2, r, f_min, f_ref, S1x, S1y, S1z,
                    S2x, S2y, S2z, numrel_data_path);
            XLALFree(numrel_data_path);
            break;


        default:
            XLALPrintError("TD version of approximant not implemented in lalsimulation\n");
            XLAL_ERROR(XLAL_EINVAL);
    }

    if (ret == XLAL_FAILURE) XLAL_ERROR(XLAL_EFUNC);

    return ret;
}

/**
 * Chooses between different approximants when requesting a waveform to be generated
 * For spinning waveforms, all known spin effects up to given PN order are included
 * Returns the waveform in the frequency domain.
 */
int XLALSimInspiralChooseFDWaveform(
    COMPLEX16FrequencySeries **hptilde,     /**< FD plus polarization */
    COMPLEX16FrequencySeries **hctilde,     /**< FD cross polarization */
    REAL8 phiRef,                           /**< reference orbital phase (rad) */
    REAL8 deltaF,                           /**< sampling interval (Hz) */
    REAL8 m1,                               /**< mass of companion 1 (kg) */
    REAL8 m2,                               /**< mass of companion 2 (kg) */
    REAL8 S1x,                              /**< x-component of the dimensionless spin of object 1 */
    REAL8 S1y,                              /**< y-component of the dimensionless spin of object 1 */
    REAL8 S1z,                              /**< z-component of the dimensionless spin of object 1 */
    REAL8 S2x,                              /**< x-component of the dimensionless spin of object 2 */
    REAL8 S2y,                              /**< y-component of the dimensionless spin of object 2 */
    REAL8 S2z,                              /**< z-component of the dimensionless spin of object 2 */
    REAL8 f_min,                            /**< starting GW frequency (Hz) */
    REAL8 f_max,                            /**< ending GW frequency (Hz) */
    REAL8 f_ref,                            /**< Reference frequency (Hz) */
    REAL8 r,                                /**< distance of source (m) */
    REAL8 i,                                /**< inclination of source (rad) */
    REAL8 lambda1,                          /**< (tidal deformability of mass 1) / m1^5 (dimensionless) */
    REAL8 lambda2,                          /**< (tidal deformability of mass 2) / m2^5 (dimensionless) */
    LALSimInspiralWaveformFlags *waveFlags, /**< Set of flags to control special behavior of some waveform families. Pass in NULL (or None in python) for default flags */
    LALSimInspiralTestGRParam *nonGRparams, /**< Linked list of non-GR parameters. Pass in NULL (or None in python) for standard GR waveforms */
    int amplitudeO,                         /**< twice post-Newtonian amplitude order */
    int phaseO,                             /**< twice post-Newtonian order */
    Approximant approximant                 /**< post-Newtonian approximant to use for waveform production */
    )
{
    REAL8 LNhatx, LNhaty, LNhatz;
    REAL8 tmp1, tmp2;
    REAL8 E1x, E1y, E1z;
    REAL8 kMax;
    REAL8 v0, fStart;
    int ret;
    unsigned int j;
    REAL8 pfac, cfac;
    REAL8 quadparam1 = 1., quadparam2 = 1.; /* FIXME: This cannot yet be set in the interface */
    INT4 phiRefAtEnd;

    /* Support variables for precessing wfs*/
    REAL8 iTmp;
    REAL8 spin1[3],spin2[3];

    /* Variables for IMRPhenomP and IMRPhenomPv2 */
    REAL8 chi1_l, chi2_l, chip, thetaJ, alpha0;

    /* General sanity checks that will abort
     *
     * If non-GR approximants are added, include them in
     * XLALSimInspiralApproximantAcceptTestGRParams()
     */
    if( nonGRparams && XLALSimInspiralApproximantAcceptTestGRParams(approximant) != LAL_SIM_INSPIRAL_TESTGR_PARAMS ) {
        XLALPrintError("XLAL Error - %s: Passed in non-NULL pointer to LALSimInspiralTestGRParam for an approximant that does not use LALSimInspiralTestGRParam\n", __func__);
        XLAL_ERROR(XLAL_EINVAL);
    }

    /* General sanity check the input parameters - only give warnings! */
    if( deltaF > 1. )
        XLALPrintWarning("XLAL Warning - %s: Large value of deltaF = %e requested...This corresponds to a very short TD signal (with padding). Consider a smaller value.\n", __func__, deltaF);
    if( deltaF < 1./4096. )
        XLALPrintWarning("XLAL Warning - %s: Small value of deltaF = %e requested...This corresponds to a very long TD signal. Consider a larger value.\n", __func__, deltaF);
    if( m1 < 0.09 * LAL_MSUN_SI )
        XLALPrintWarning("XLAL Warning - %s: Small value of m1 = %e (kg) = %e (Msun) requested...Perhaps you have a unit conversion error?\n", __func__, m1, m1/LAL_MSUN_SI);
    if( m2 < 0.09 * LAL_MSUN_SI )
        XLALPrintWarning("XLAL Warning - %s: Small value of m2 = %e (kg) = %e (Msun) requested...Perhaps you have a unit conversion error?\n", __func__, m2, m2/LAL_MSUN_SI);
    if( m1 + m2 > 1000. * LAL_MSUN_SI )
        XLALPrintWarning("XLAL Warning - %s: Large value of total mass m1+m2 = %e (kg) = %e (Msun) requested...Signal not likely to be in band of ground-based detectors.\n", __func__, m1+m2, (m1+m2)/LAL_MSUN_SI);
    if( S1x*S1x + S1y*S1y + S1z*S1z > 1.000001 )
        XLALPrintWarning("XLAL Warning - %s: S1 = (%e,%e,%e) with norm > 1 requested...Are you sure you want to violate the Kerr bound?\n", __func__, S1x, S1y, S1z);
    if( S2x*S2x + S2y*S2y + S2z*S2z > 1.000001 )
        XLALPrintWarning("XLAL Warning - %s: S2 = (%e,%e,%e) with norm > 1 requested...Are you sure you want to violate the Kerr bound?\n", __func__, S2x, S2y, S2z);
    if( f_min < 1. )
        XLALPrintWarning("XLAL Warning - %s: Small value of fmin = %e requested...Check for errors, this could create a very long waveform.\n", __func__, f_min);
    if( f_min > 40.000001 )
        XLALPrintWarning("XLAL Warning - %s: Large value of fmin = %e requested...Check for errors, the signal will start in band.\n", __func__, f_min);

    /* adjust the reference frequency for certain precessing approximants:
     * if that approximate interprets f_ref==0 to be f_min, set f_ref=f_min;
     * otherwise do nothing */
    f_ref = fixReferenceFrequency(f_ref, f_min, approximant);

    /* The non-precessing waveforms return h(f) for optimal orientation
     * (i=0, Fp=1, Fc=0; Lhat pointed toward the observer)
     * To get generic polarizations we multiply by inclination dependence
     * and note hc(f) \propto -I * hp(f)
     * Non-precessing waveforms multiply hp by pfac, hc by -I*cfac
     */
    cfac = cos(i);
    pfac = 0.5 * (1. + cfac*cfac);

    switch (approximant)
    {
        /* inspiral-only models */
	case EccentricFD:
            /* Waveform-specific sanity checks */
            if( !XLALSimInspiralFrameAxisIsDefault(
                    XLALSimInspiralGetFrameAxis(waveFlags) ) )
                ABORT_NONDEFAULT_FRAME_AXIS(waveFlags);
            if( !XLALSimInspiralModesChoiceIsDefault(
                    XLALSimInspiralGetModesChoice(waveFlags) ) )
                ABORT_NONDEFAULT_MODES_CHOICE(waveFlags);
            if( !checkTransverseSpinsZero(S1x, S1y, S2x, S2y) )
                ABORT_NONZERO_TRANSVERSE_SPINS(waveFlags);
            /* Call the waveform driver routine */
            /* Note that for generic inclined eccentric waveforms
 *             * it is not possible to decompose hc(f) \propto I * hp(f)
 *                         * we call both polarizations independently
 *                                     */
            /*ret = XLALSimInspiralEFD(hptilde, hctilde, phiRef, deltaF, m1, m2,
 *             f_min, f_max, i, r, lambda1, lambda2, phaseO);*/
            ret = XLALSimInspiralEFD(hptilde, hctilde, phiRef, deltaF, m1, m2,
            f_min, f_max, i, r,  (REAL8) XLALSimInspiralGetTestGRParam( nonGRparams, "inclination_azimuth"),
             (REAL8) XLALSimInspiralGetTestGRParam( nonGRparams, "e_min"),
              phaseO);
            if (ret == XLAL_FAILURE) XLAL_ERROR(XLAL_EFUNC);
            break;

        case TaylorF2:
            /* Waveform-specific sanity checks */
            if( !XLALSimInspiralFrameAxisIsDefault(
                    XLALSimInspiralGetFrameAxis(waveFlags) ) )
                ABORT_NONDEFAULT_FRAME_AXIS(waveFlags);
            if( !XLALSimInspiralModesChoiceIsDefault(
                    XLALSimInspiralGetModesChoice(waveFlags) ) )
                ABORT_NONDEFAULT_MODES_CHOICE(waveFlags);
            if( !checkTransverseSpinsZero(S1x, S1y, S2x, S2y) )
                ABORT_NONZERO_TRANSVERSE_SPINS(waveFlags);

            /* Call the waveform driver routine */
            ret = XLALSimInspiralTaylorF2(hptilde, phiRef, deltaF, m1, m2,
                    S1z, S2z, f_min, f_max, f_ref, r,
                    quadparam1, quadparam2, lambda1, lambda2,
                    XLALSimInspiralGetSpinOrder(waveFlags),
                    XLALSimInspiralGetTidalOrder(waveFlags),
                    phaseO, amplitudeO, nonGRparams);
            if (ret == XLAL_FAILURE) XLAL_ERROR(XLAL_EFUNC);
            /* Produce both polarizations */
            *hctilde = XLALCreateCOMPLEX16FrequencySeries("FD hcross",
                    &((*hptilde)->epoch), (*hptilde)->f0, (*hptilde)->deltaF,
                    &((*hptilde)->sampleUnits), (*hptilde)->data->length);
            for(j = 0; j < (*hptilde)->data->length; j++) {
                (*hctilde)->data->data[j] = -I*cfac * (*hptilde)->data->data[j];
                (*hptilde)->data->data[j] *= pfac;
            }
            break;

        /* non-spinning inspiral-merger-ringdown models */
        case IMRPhenomA:
            /* Waveform-specific sanity checks */
            if( !XLALSimInspiralWaveformFlagsIsDefault(waveFlags) )
                ABORT_NONDEFAULT_WAVEFORM_FLAGS(waveFlags);
            if( !checkSpinsZero(S1x, S1y, S1z, S2x, S2y, S2z) )
                ABORT_NONZERO_SPINS(waveFlags);
            if( !checkTidesZero(lambda1, lambda2) )
                ABORT_NONZERO_TIDES(waveFlags);
            /* Call the waveform driver routine */
            ret = XLALSimIMRPhenomAGenerateFD(hptilde, phiRef, deltaF, m1, m2,
                    f_min, f_max, r);
            if (ret == XLAL_FAILURE) XLAL_ERROR(XLAL_EFUNC);
            /* Produce both polarizations */
            *hctilde = XLALCreateCOMPLEX16FrequencySeries("FD hcross",
                    &((*hptilde)->epoch), (*hptilde)->f0, (*hptilde)->deltaF,
                    &((*hptilde)->sampleUnits), (*hptilde)->data->length);
            for(j = 0; j < (*hptilde)->data->length; j++) {
                (*hctilde)->data->data[j] = -I*cfac * (*hptilde)->data->data[j];
                (*hptilde)->data->data[j] *= pfac;
            }
            break;

        /* spinning inspiral-only models */
        case SpinTaylorF2:
            /* Waveform-specific sanity checks */
            /* Sanity check unused fields of waveFlags */
            if( !XLALSimInspiralFrameAxisIsDefault(
                    XLALSimInspiralGetFrameAxis(waveFlags) ) )
                ABORT_NONDEFAULT_FRAME_AXIS(waveFlags);
            if( !XLALSimInspiralModesChoiceIsDefault(
                    XLALSimInspiralGetModesChoice(waveFlags) ) )
                ABORT_NONDEFAULT_MODES_CHOICE(waveFlags);
            if( !checkCOSpinZero(S2x, S2y, S2z) ) // This is a single-spin model
                ABORT_NONZERO_SPIN2(waveFlags);
            ROTATEY(i, S1x, S1y, S1z);
            LNhatx = sin(i);
            LNhaty = 0.;
            LNhatz = cos(i);
            /* Maximum PN amplitude order for precessing waveforms is
             * MAX_PRECESSING_AMP_PN_ORDER */
            amplitudeO = 0; /* amplitudeO <= MAX_PRECESSING_AMP_PN_ORDER ?
                    amplitudeO : MAX_PRECESSING_AMP_PN_ORDER */;
            /* Call the waveform driver routine */
            ret = XLALSimInspiralSpinTaylorF2(hptilde, hctilde, phiRef, deltaF,
                    m1, m2, S1x, S1y, S1z, LNhatx, LNhaty, LNhatz,
                    f_min, f_max, f_ref, r,
                    nonGRparams, XLALSimInspiralGetSpinOrder(waveFlags), phaseO, amplitudeO);
            if (ret == XLAL_FAILURE) XLAL_ERROR(XLAL_EFUNC);
            break;

        /* FIXME: Comment out this case, as I don't have its source code */
        //case TaylorR2F4:
        //    /* Waveform-specific sanity checks */
        //    if( !XLALSimInspiralWaveformFlagsIsDefault(waveFlags) )
        //        ABORT_NONDEFAULT_WAVEFORM_FLAGS(waveFlags);
        //    if( !checkTransverseSpinsZero(S1x, S1y, S2x, S2y) )
        //        ABORT_NONZERO_TRANSVERSE_SPINS(waveFlags);
        //    /* Call the waveform driver routine */
        //    ret = XLALSimInspiralTaylorR2F4(hptilde, phiRef, deltaF, m1, m2,
        //            S1z, S2z, f_min, r, phaseO, amplitudeO);
        //    break;

        case TaylorF2RedSpin:
            /* Waveform-specific sanity checks */
            if( !XLALSimInspiralWaveformFlagsIsDefault(waveFlags) )
                ABORT_NONDEFAULT_WAVEFORM_FLAGS(waveFlags);
            if( !checkTransverseSpinsZero(S1x, S1y, S2x, S2y) )
                ABORT_NONZERO_TRANSVERSE_SPINS(waveFlags);
            if( !checkTidesZero(lambda1, lambda2) )
                ABORT_NONZERO_TIDES(waveFlags);
            /* Call the waveform driver routine */
            ret = XLALSimInspiralTaylorF2ReducedSpin(hptilde, phiRef, deltaF,
                    m1, m2, XLALSimInspiralTaylorF2ReducedSpinComputeChi(m1, m2, S1z, S2z),
                    f_min, f_max, r, phaseO, amplitudeO);
            if (ret == XLAL_FAILURE) XLAL_ERROR(XLAL_EFUNC);
            /* Produce both polarizations */
            *hctilde = XLALCreateCOMPLEX16FrequencySeries("FD hcross",
                    &((*hptilde)->epoch), (*hptilde)->f0, (*hptilde)->deltaF,
                    &((*hptilde)->sampleUnits), (*hptilde)->data->length);
            for(j = 0; j < (*hptilde)->data->length; j++) {
                (*hctilde)->data->data[j] = -I*cfac * (*hptilde)->data->data[j];
                (*hptilde)->data->data[j] *= pfac;
            }
            break;

        case TaylorF2RedSpinTidal:
            /* Waveform-specific sanity checks */
            if( !XLALSimInspiralWaveformFlagsIsDefault(waveFlags) )
                ABORT_NONDEFAULT_WAVEFORM_FLAGS(waveFlags);
            if( !checkTransverseSpinsZero(S1x, S1y, S2x, S2y) )
                ABORT_NONZERO_TRANSVERSE_SPINS(waveFlags);
            /* Call the waveform driver routine */
            ret = XLALSimInspiralTaylorF2ReducedSpinTidal(hptilde,phiRef,deltaF,
                    m1, m2, XLALSimIMRPhenomBComputeChi(m1, m2, S1z, S2z),
                    lambda1, lambda2, f_min, f_max, r, phaseO, amplitudeO);
            if (ret == XLAL_FAILURE) XLAL_ERROR(XLAL_EFUNC);
            /* Produce both polarizations */
            *hctilde = XLALCreateCOMPLEX16FrequencySeries("FD hcross",
                    &((*hptilde)->epoch), (*hptilde)->f0, (*hptilde)->deltaF,
                    &((*hptilde)->sampleUnits), (*hptilde)->data->length);
            for(j = 0; j < (*hptilde)->data->length; j++) {
                (*hctilde)->data->data[j] = -I*cfac * (*hptilde)->data->data[j];
                (*hptilde)->data->data[j] *= pfac;
            }
            break;

        /* spinning inspiral-merger-ringdown models */
        case IMRPhenomB:
            /* Waveform-specific sanity checks */
            if( !XLALSimInspiralWaveformFlagsIsDefault(waveFlags) )
                ABORT_NONDEFAULT_WAVEFORM_FLAGS(waveFlags);
            if( !checkTransverseSpinsZero(S1x, S1y, S2x, S2y) )
                ABORT_NONZERO_TRANSVERSE_SPINS(waveFlags);
            if( !checkTidesZero(lambda1, lambda2) )
                ABORT_NONZERO_TIDES(waveFlags);
            /* Call the waveform driver routine */
            ret = XLALSimIMRPhenomBGenerateFD(hptilde, phiRef, deltaF, m1, m2,
                    XLALSimIMRPhenomBComputeChi(m1, m2, S1z, S2z),
                    f_min, f_max, r);
            if (ret == XLAL_FAILURE) XLAL_ERROR(XLAL_EFUNC);
            /* Produce both polarizations */
            *hctilde = XLALCreateCOMPLEX16FrequencySeries("FD hcross",
                    &((*hptilde)->epoch), (*hptilde)->f0, (*hptilde)->deltaF,
                    &((*hptilde)->sampleUnits), (*hptilde)->data->length);
            for(j = 0; j < (*hptilde)->data->length; j++) {
                (*hctilde)->data->data[j] = -I*cfac * (*hptilde)->data->data[j];
                (*hptilde)->data->data[j] *= pfac;
            }
            break;

        case IMRPhenomC:
            /* Waveform-specific sanity checks */
            if( !XLALSimInspiralWaveformFlagsIsDefault(waveFlags) )
                ABORT_NONDEFAULT_WAVEFORM_FLAGS(waveFlags);
            if( !checkTransverseSpinsZero(S1x, S1y, S2x, S2y) )
                ABORT_NONZERO_TRANSVERSE_SPINS(waveFlags);
            if( !checkTidesZero(lambda1, lambda2) )
                ABORT_NONZERO_TIDES(waveFlags);
            /* Call the waveform driver routine */
            ret = XLALSimIMRPhenomCGenerateFD(hptilde, phiRef, deltaF, m1, m2,
                    XLALSimIMRPhenomBComputeChi(m1, m2, S1z, S2z),
                    f_min, f_max, r, nonGRparams);
            if (ret == XLAL_FAILURE) XLAL_ERROR(XLAL_EFUNC);
            /* Produce both polarizations */
            *hctilde = XLALCreateCOMPLEX16FrequencySeries("FD hcross",
                    &((*hptilde)->epoch), (*hptilde)->f0, (*hptilde)->deltaF,
                    &((*hptilde)->sampleUnits), (*hptilde)->data->length);
            for(j = 0; j < (*hptilde)->data->length; j++) {
                (*hctilde)->data->data[j] = -I*cfac * (*hptilde)->data->data[j];
                (*hptilde)->data->data[j] *= pfac;
            }
            break;

        case IMRPhenomD:
            /* Waveform-specific sanity checks */
            if( !XLALSimInspiralWaveformFlagsIsDefault(waveFlags) )
                ABORT_NONDEFAULT_WAVEFORM_FLAGS(waveFlags);
            if( !checkTransverseSpinsZero(S1x, S1y, S2x, S2y) )
                ABORT_NONZERO_TRANSVERSE_SPINS(waveFlags);
            if( !checkTidesZero(lambda1, lambda2) )
                ABORT_NONZERO_TIDES(waveFlags);
            /* Call the waveform driver routine */
            ret = XLALSimIMRPhenomDGenerateFD(hptilde, phiRef, f_ref, deltaF, m1, m2,
                  S1z, S2z, f_min, f_max, r, nonGRparams);
            if (ret == XLAL_FAILURE) XLAL_ERROR(XLAL_EFUNC);
            /* Produce both polarizations */
            *hctilde = XLALCreateCOMPLEX16FrequencySeries("FD hcross",
                    &((*hptilde)->epoch), (*hptilde)->f0, (*hptilde)->deltaF,
                    &((*hptilde)->sampleUnits), (*hptilde)->data->length);
            for(j = 0; j < (*hptilde)->data->length; j++) {
                (*hctilde)->data->data[j] = -I*cfac * (*hptilde)->data->data[j];
                (*hptilde)->data->data[j] *= pfac;
            }
            break;

        case EOBNRv2_ROM:
            /* Waveform-specific sanity checks */
            if( !XLALSimInspiralWaveformFlagsIsDefault(waveFlags) )
                ABORT_NONDEFAULT_WAVEFORM_FLAGS(waveFlags);
            if( !checkSpinsZero(S1x, S1y, S1z, S2x, S2y, S2z) )
                ABORT_NONZERO_SPINS(waveFlags);
            if( !checkTidesZero(lambda1, lambda2) )
                ABORT_NONZERO_TIDES(waveFlags);

            ret = XLALSimIMREOBNRv2HMROM(hptilde, hctilde,
		phiRef, deltaF, f_min, f_max, f_ref, r, i, m1, m2, 0);
            break;

        case EOBNRv2HM_ROM:
            /* Waveform-specific sanity checks */
            if( !XLALSimInspiralWaveformFlagsIsDefault(waveFlags) )
                ABORT_NONDEFAULT_WAVEFORM_FLAGS(waveFlags);
            if( !checkSpinsZero(S1x, S1y, S1z, S2x, S2y, S2z) )
                ABORT_NONZERO_SPINS(waveFlags);
            if( !checkTidesZero(lambda1, lambda2) )
                ABORT_NONZERO_TIDES(waveFlags);

            ret = XLALSimIMREOBNRv2HMROM(hptilde, hctilde,
		phiRef, deltaF, f_min, f_max, f_ref, r, i, m1, m2, 1);
            break;

        case SEOBNRv1_ROM_EffectiveSpin:
            /* Waveform-specific sanity checks */
            if( !XLALSimInspiralWaveformFlagsIsDefault(waveFlags) )
                ABORT_NONDEFAULT_WAVEFORM_FLAGS(waveFlags);
            if( !checkTransverseSpinsZero(S1x, S1y, S2x, S2y) )
                ABORT_NONZERO_TRANSVERSE_SPINS(waveFlags);
            if( !checkTidesZero(lambda1, lambda2) )
                ABORT_NONZERO_TIDES(waveFlags);
            if (!checkAlignedSpinsEqual(S1z, S2z)) {
                    XLALPrintError("XLAL Error - %s: SEOBNRv1ROM Effective Spin model called with unequal aligned spins: %lf, %lf.\n", __func__,S1z,S2z);
                    XLAL_ERROR(XLAL_EINVAL);
            }

            ret = XLALSimIMRSEOBNRv1ROMEffectiveSpin(hptilde, hctilde,
                    phiRef, deltaF, f_min, f_max, f_ref, r, i, m1, m2, XLALSimIMRPhenomBComputeChi(m1, m2, S1z, S2z));
            break;

        case SEOBNRv1_ROM_DoubleSpin:
            /* Waveform-specific sanity checks */
            if( !XLALSimInspiralWaveformFlagsIsDefault(waveFlags) )
                ABORT_NONDEFAULT_WAVEFORM_FLAGS(waveFlags);
            if( !checkTransverseSpinsZero(S1x, S1y, S2x, S2y) )
                ABORT_NONZERO_TRANSVERSE_SPINS(waveFlags);
            if( !checkTidesZero(lambda1, lambda2) )
                ABORT_NONZERO_TIDES(waveFlags);

            ret = XLALSimIMRSEOBNRv1ROMDoubleSpin(hptilde, hctilde,
                    phiRef, deltaF, f_min, f_max, f_ref, r, i, m1, m2, S1z, S2z);
            break;

        case SEOBNRv2_ROM_EffectiveSpin:
            /* Waveform-specific sanity checks */
            if( !XLALSimInspiralWaveformFlagsIsDefault(waveFlags) )
                ABORT_NONDEFAULT_WAVEFORM_FLAGS(waveFlags);
            if( !checkTransverseSpinsZero(S1x, S1y, S2x, S2y) )
                ABORT_NONZERO_TRANSVERSE_SPINS(waveFlags);
            if( !checkTidesZero(lambda1, lambda2) )
                ABORT_NONZERO_TIDES(waveFlags);
            if (!checkAlignedSpinsEqual(S1z, S2z)) {
                    XLALPrintError("XLAL Error - %s: SEOBNRv2ROM Effective Spin model called with unequal aligned spins: %lf, %lf.\n", __func__,S1z,S2z);
                    XLAL_ERROR(XLAL_EINVAL);
            }

            ret = XLALSimIMRSEOBNRv2ROMEffectiveSpin(hptilde, hctilde,
                    phiRef, deltaF, f_min, f_max, f_ref, r, i, m1, m2, XLALSimIMRPhenomBComputeChi(m1, m2, S1z, S2z));
            break;

        case SEOBNRv2_ROM_DoubleSpin:
            /* Waveform-specific sanity checks */
            if( !XLALSimInspiralWaveformFlagsIsDefault(waveFlags) )
                ABORT_NONDEFAULT_WAVEFORM_FLAGS(waveFlags);
            if( !checkTransverseSpinsZero(S1x, S1y, S2x, S2y) )
                ABORT_NONZERO_TRANSVERSE_SPINS(waveFlags);
            if( !checkTidesZero(lambda1, lambda2) )
                ABORT_NONZERO_TIDES(waveFlags);

            ret = XLALSimIMRSEOBNRv2ROMDoubleSpin(hptilde, hctilde,
                    phiRef, deltaF, f_min, f_max, f_ref, r, i, m1, m2, S1z, S2z);
            break;

        case SEOBNRv2_ROM_DoubleSpin_HI:
            /* Waveform-specific sanity checks */
            if( !XLALSimInspiralWaveformFlagsIsDefault(waveFlags) )
                ABORT_NONDEFAULT_WAVEFORM_FLAGS(waveFlags);
            if( !checkTransverseSpinsZero(S1x, S1y, S2x, S2y) )
                ABORT_NONZERO_TRANSVERSE_SPINS(waveFlags);
            if( !checkTidesZero(lambda1, lambda2) )
                ABORT_NONZERO_TIDES(waveFlags);

            ret = XLALSimIMRSEOBNRv2ROMDoubleSpinHI(hptilde, hctilde,
                    phiRef, deltaF, f_min, f_max, f_ref, r, i, m1, m2, S1z, S2z, -1);
            break;

        case SEOBNRv4_ROM:
            /* Waveform-specific sanity checks */
            if( !XLALSimInspiralWaveformFlagsIsDefault(waveFlags) )
                ABORT_NONDEFAULT_WAVEFORM_FLAGS(waveFlags);
            if( !checkTransverseSpinsZero(S1x, S1y, S2x, S2y) )
                ABORT_NONZERO_TRANSVERSE_SPINS(waveFlags);
            if( !checkTidesZero(lambda1, lambda2) )
                ABORT_NONZERO_TIDES(waveFlags);

            ret = XLALSimIMRSEOBNRv4ROM(hptilde, hctilde,
                    phiRef, deltaF, f_min, f_max, f_ref, r, i, m1, m2, S1z, S2z, -1);
            break;

        case Lackey_Tidal_2013_SEOBNRv2_ROM:
            /* Waveform-specific sanity checks */
            if( !XLALSimInspiralWaveformFlagsIsDefault(waveFlags) )
                ABORT_NONDEFAULT_WAVEFORM_FLAGS(waveFlags);
            if( !checkTransverseSpinsZero(S1x, S1y, S2x, S2y) )
                ABORT_NONZERO_TRANSVERSE_SPINS(waveFlags);

            ret = XLALSimIMRLackeyTidal2013(hptilde, hctilde,
                    phiRef, deltaF, f_min, f_max, f_ref, r, i, m1, m2, S1z, lambda2);
            break;

        case IMRPhenomP:
            /* Waveform-specific sanity checks */
            spin1[0]=S1x; spin1[1]=S1y; spin1[2]=S1z;
            spin2[0]=S2x; spin2[1]=S2y; spin2[2]=S2z;
            iTmp=i;
            XLALSimInspiralInitialConditionsPrecessingApproxs(&i,&S1x,&S1y,&S1z,&S2x,&S2y,&S2z,iTmp,spin1[0],spin1[1],spin1[2],spin2[0],spin2[1],spin2[2],m1,m2,f_ref,XLALSimInspiralGetFrameAxis(waveFlags));
            if( !XLALSimInspiralModesChoiceIsDefault(          /* Default is (2,2) or l=2 modes. */
                    XLALSimInspiralGetModesChoice(waveFlags) ) )
                ABORT_NONDEFAULT_MODES_CHOICE(waveFlags);
            if( !checkTidesZero(lambda1, lambda2) )
                ABORT_NONZERO_TIDES(waveFlags);
            LNhatx = sin(i);
            LNhaty = 0.;
            LNhatz = cos(i);
            /* Tranform to model parameters */
            if(f_ref==0.0)
                f_ref = f_min; /* Default reference frequency is minimum frequency */
            XLALSimIMRPhenomPCalculateModelParameters(
                &chi1_l, &chi2_l, &chip, &thetaJ, &alpha0,
                m1, m2, f_ref,
                LNhatx, LNhaty, LNhatz,
                S1x, S1y, S1z,
                S2x, S2y, S2z, IMRPhenomPv1_V);
            /* Call the waveform driver routine */
            ret = XLALSimIMRPhenomP(hptilde, hctilde,
              chi1_l, chi2_l, chip, thetaJ,
              m1, m2, r, alpha0, phiRef, deltaF, f_min, f_max, f_ref, IMRPhenomPv1_V, nonGRparams);
            if (ret == XLAL_FAILURE) XLAL_ERROR(XLAL_EFUNC);
            break;

        case IMRPhenomPv2:
            /* Waveform-specific sanity checks */
            spin1[0]=S1x; spin1[1]=S1y; spin1[2]=S1z;
            spin2[0]=S2x; spin2[1]=S2y; spin2[2]=S2z;
            iTmp=i;
            XLALSimInspiralInitialConditionsPrecessingApproxs(&i,&S1x,&S1y,&S1z,&S2x,&S2y,&S2z,iTmp,spin1[0],spin1[1],spin1[2],spin2[0],spin2[1],spin2[2],m1,m2,f_ref,XLALSimInspiralGetFrameAxis(waveFlags));
            if( !XLALSimInspiralModesChoiceIsDefault(          /* Default is (2,2) or l=2 modes. */
                    XLALSimInspiralGetModesChoice(waveFlags) ) )
                ABORT_NONDEFAULT_MODES_CHOICE(waveFlags);
            if( !checkTidesZero(lambda1, lambda2) )
                ABORT_NONZERO_TIDES(waveFlags);
            LNhatx = sin(i);
            LNhaty = 0.;
            LNhatz = cos(i);
            /* Tranform to model parameters */
            if(f_ref==0.0)
                f_ref = f_min; /* Default reference frequency is minimum frequency */
            XLALSimIMRPhenomPCalculateModelParameters(
                &chi1_l, &chi2_l, &chip, &thetaJ, &alpha0,
                m1, m2, f_ref,
                LNhatx, LNhaty, LNhatz,
                S1x, S1y, S1z,
                S2x, S2y, S2z, IMRPhenomPv2_V);
            /* Call the waveform driver routine */
            ret = XLALSimIMRPhenomP(hptilde, hctilde,
              chi1_l, chi2_l, chip, thetaJ,
              m1, m2, r, alpha0, phiRef, deltaF, f_min, f_max, f_ref, IMRPhenomPv2_V, nonGRparams);
            if (ret == XLAL_FAILURE) XLAL_ERROR(XLAL_EFUNC);
            break;

        case SpinTaylorT4Fourier:
            /* Waveform-specific sanity checks */
            if( !XLALSimInspiralFrameAxisIsDefault(
                    XLALSimInspiralGetFrameAxis(waveFlags) ) )
                ABORT_NONDEFAULT_FRAME_AXIS(waveFlags);
            if( !XLALSimInspiralModesChoiceIsDefault(
                    XLALSimInspiralGetModesChoice(waveFlags) ) )
                ABORT_NONDEFAULT_MODES_CHOICE(waveFlags);
	    ROTATEY(i,S1x,S1y,S1z);
	    ROTATEY(i,S2x,S2y,S2z);
            LNhatx = sin(i);
            LNhaty = 0.;
            LNhatz = cos(i);
            E1x = cos(i);
            E1y = 0.;
            E1z = -sin(i);
            // default kMax = 3
            kMax = 3;
            // default v0 = 1
            v0 = 1.;
            // default fStart = 0.9*fMin
            fStart = 0.9*f_min;
            phiRefAtEnd = 0;
            // if f_ref = 0, set it to f_min, and tell the driver routine that we came from there
            if(f_ref == 0)
            {
              f_ref = f_min;
              phiRefAtEnd = 1;
            }
            // default quadparams are for black holes. Replace by ~2-12 for neutron stars
            quadparam1 = 1.;
            quadparam2 = 1.;
            /* Call the waveform driver routine */
            ret = XLALSimInspiralSpinTaylorT4Fourier(hptilde, hctilde,
              f_min, f_max, deltaF, kMax, phiRef, v0, m1, m2, fStart, f_ref, r, S1x, S1y, S1z, S2x, S2y, S2z, LNhatx, LNhaty, LNhatz, E1x, E1y, E1z, lambda1, lambda2, quadparam1, quadparam2, XLALSimInspiralGetSpinOrder(waveFlags), XLALSimInspiralGetTidalOrder(waveFlags), phaseO, amplitudeO, phiRefAtEnd);
            if (ret == XLAL_FAILURE) XLAL_ERROR(XLAL_EFUNC);
            break;

        case SpinTaylorT2Fourier:
            /* Waveform-specific sanity checks */
            if( !XLALSimInspiralFrameAxisIsDefault(
                    XLALSimInspiralGetFrameAxis(waveFlags) ) )
                ABORT_NONDEFAULT_FRAME_AXIS(waveFlags);
            if( !XLALSimInspiralModesChoiceIsDefault(
                    XLALSimInspiralGetModesChoice(waveFlags) ) )
                ABORT_NONDEFAULT_MODES_CHOICE(waveFlags);
	    ROTATEY(i,S1x,S1y,S1z);
	    ROTATEY(i,S2x,S2y,S2z);
            LNhatx = sin(i);
            LNhaty = 0.;
            LNhatz = cos(i);
            E1x = cos(i);
            E1y = 0.;
            E1z = -sin(i);
            // default kMax = 3
            kMax = 3;
            // default v0 = 1
            v0 = 1.;
            // default fStart = 0.9*fMin
            fStart = 0.9*f_min;
            phiRefAtEnd = 0;
            // if f_ref = 0, set it to f_min, and tell the driver routine that we came from there
            if(f_ref == 0)
            {
              f_ref = f_min;
              phiRefAtEnd = 1;
            }
            // default quadparams are for black holes. Replace by ~2-12 for neutron stars
            quadparam1 = 1.;
            quadparam2 = 1.;
            /* Call the waveform driver routine */
            ret = XLALSimInspiralSpinTaylorT2Fourier(hptilde, hctilde,
              f_min, f_max, deltaF, kMax, phiRef, v0, m1, m2, fStart, f_ref, r, S1x, S1y, S1z, S2x, S2y, S2z, LNhatx, LNhaty, LNhatz, E1x, E1y, E1z, lambda1, lambda2, quadparam1, quadparam2, XLALSimInspiralGetSpinOrder(waveFlags), XLALSimInspiralGetTidalOrder(waveFlags), phaseO, amplitudeO, phiRefAtEnd);
            if (ret == XLAL_FAILURE) XLAL_ERROR(XLAL_EFUNC);
            break;


        default:
            XLALPrintError("FD version of approximant not implemented in lalsimulation\n");
            XLAL_ERROR(XLAL_EINVAL);
    }

    if (ret == XLAL_FAILURE) XLAL_ERROR(XLAL_EFUNC);

    return ret;
}

/**
 * @brief Generates an time domain inspiral waveform using the specified approximant; the
 * resulting waveform is appropriately conditioned, suitable for injection into data,
 * and decomposed into the (2, \f$\pm\f$ 2), spin -2 weighted spherical harmonic modes.
 * NOTE: This is an algebraic decomposition, and will only be correct for approximants
 * which use only the dominant 2, \f$\pm\f$ 2 mode.
 *
 * For spinning waveforms, all known spin effects up to given PN order are included
 *
 * This routine can generate FD approximants and transform them into the time domain.
 * Waveforms are generated beginning at a slightly lower starting frequency and tapers
 * are put in this early region so that the waveform smoothly turns on.  Artifacts at
 * the very end of the waveform are also tapered.  The resulting waveform is high-pass
 * filtered at frequency f_min so that it should have little content at lower frequencies.
 *
 * This routine has one additional parameter relative to XLALSimInspiralChooseTDWaveform.
 * The additional parameter is the redshift, z, of the waveform.  This should be set to
 * zero for sources in the nearby universe (that are nearly at rest relative to the
 * earth).  For sources at cosmological distances, the mass parameters m1 and m2 should
 * be interpreted as the physical (source frame) masses of the bodies and the distance
 * parameter r is the comoving (transverse) distance.  If the calling routine has already
 * applied cosmological "corrections" to m1 and m2 and regards r as a luminosity distance
 * then the redshift factor should again be set to zero.
 *
 * @note The parameters passed must be in SI units.
 */
SphHarmTimeSeries* XLALSimInspiralTDModesFromPolarizations(
    REAL8 deltaT,                               /**< sampling interval (s) */
    REAL8 m1,                                   /**< mass of companion 1 (kg) */
    REAL8 m2,                                   /**< mass of companion 2 (kg) */
    REAL8 S1x,                                  /**< x-component of the dimensionless spin of object 1 */
    REAL8 S1y,                                  /**< y-component of the dimensionless spin of object 1 */
    REAL8 S1z,                                  /**< z-component of the dimensionless spin of object 1 */
    REAL8 S2x,                                  /**< x-component of the dimensionless spin of object 2 */
    REAL8 S2y,                                  /**< y-component of the dimensionless spin of object 2 */
    REAL8 S2z,                                  /**< z-component of the dimensionless spin of object 2 */
    REAL8 f_min,                                /**< starting GW frequency (Hz) */
    REAL8 f_ref,                                /**< reference GW frequency (Hz) */
    REAL8 r,                                    /**< distance of source (m) */
    REAL8 z,                                    /**< redshift of source frame relative to observer frame */
    REAL8 lambda1,                              /**< (tidal deformability of mass 1) / m1^5 (dimensionless) */
    REAL8 lambda2,                              /**< (tidal deformability of mass 2) / m2^5 (dimensionless) */
    LALSimInspiralWaveformFlags *waveFlags,     /**< Set of flags to control special behavior of some waveform families. Pass in NULL (or None in python) for default flags */
    LALSimInspiralTestGRParam *nonGRparams, 	/**< Linked list of non-GR parameters. Pass in NULL (or None in python) for standard GR waveforms */
    int amplitudeO,                             /**< twice post-Newtonian amplitude order */
    int phaseO,                                 /**< twice post-Newtonian order */
    Approximant approximant                     /**< post-Newtonian approximant to use for waveform production */
    )
{
    REAL8TimeSeries *hplus, *hcross;
    COMPLEX16TimeSeries *h22,*h2m2;
    SphHarmTimeSeries *hlm;
    UINT4 j;
    int retval;
    float fac = XLALSpinWeightedSphericalHarmonic(0., 0., -2, 2,2);

    /* Generate waveform via on-axis emission. Assumes only (2,2) and (2,-2) emission */
    retval = XLALSimInspiralTD(&hplus, &hcross, 0.0, deltaT, m1, m2, S1x, S1y, S1z, S2x, S2y, S2z, f_min, f_ref, r, z, 0.0, lambda1, lambda2, waveFlags, nonGRparams, amplitudeO, phaseO, approximant);
    if (retval < 0)
        XLAL_ERROR_NULL(XLAL_EFUNC);

    /* Step 1: Create COMPLEX16 TimeSeries and populate them */
    h22 = XLALCreateCOMPLEX16TimeSeries("h22", &(hplus)->epoch, 0, deltaT, &lalStrainUnit, (hplus)->data->length);
    h2m2 = XLALCreateCOMPLEX16TimeSeries("h2m2", &(hplus)->epoch, 0, deltaT, &lalStrainUnit, (hplus)->data->length);
    for (j=0; j< (hplus)->data->length; j++) {
      h22->data->data[j] = ((hplus)->data->data[j] - I*((hcross)->data->data[j]))/fac;
      h2m2->data->data[j] = ((hplus)->data->data[j] + I*((hcross)->data->data[j]))/fac;
    }

    /* Step 2: Add them into the data */
    hlm = XLALSphHarmTimeSeriesAddMode(NULL, h22, 2, 2);
    hlm = XLALSphHarmTimeSeriesAddMode(hlm, h2m2, 2, -2);

    /* Step 3: Clean up */
    XLALDestroyREAL8TimeSeries(hplus);
    XLALDestroyREAL8TimeSeries(hcross);
    XLALDestroyCOMPLEX16TimeSeries(h22);
    XLALDestroyCOMPLEX16TimeSeries(h2m2);

    return hlm;
}

/** Helper routines for XLALSimInspiralTD(): performs conditioning of a TD waveform */
static int XLALSimInspiralTDFromTD(
    REAL8TimeSeries **hplus,                    /**< +-polarization waveform */
    REAL8TimeSeries **hcross,                   /**< x-polarization waveform */
    REAL8 phiRef,                               /**< reference orbital phase (rad) */
    REAL8 deltaT,                               /**< sampling interval (s) */
    REAL8 m1,                                   /**< mass of companion 1 (kg) */
    REAL8 m2,                                   /**< mass of companion 2 (kg) */
    REAL8 S1x,                                  /**< x-component of the dimensionless spin of object 1 */
    REAL8 S1y,                                  /**< y-component of the dimensionless spin of object 1 */
    REAL8 S1z,                                  /**< z-component of the dimensionless spin of object 1 */
    REAL8 S2x,                                  /**< x-component of the dimensionless spin of object 2 */
    REAL8 S2y,                                  /**< y-component of the dimensionless spin of object 2 */
    REAL8 S2z,                                  /**< z-component of the dimensionless spin of object 2 */
    REAL8 f_min,                                /**< starting GW frequency (Hz) */
    REAL8 f_ref,                                /**< reference GW frequency (Hz) */
    REAL8 r,                                    /**< distance of source (m) */
    REAL8 z,                                    /**< redshift of source frame relative to observer frame */
    REAL8 i,                                    /**< inclination of source (rad) */
    REAL8 lambda1,                              /**< (tidal deformability of mass 1) / m1^5 (dimensionless) */
    REAL8 lambda2,                              /**< (tidal deformability of mass 2) / m2^5 (dimensionless) */
    LALSimInspiralWaveformFlags *waveFlags,     /**< Set of flags to control special behavior of some waveform families. Pass in NULL (or None in python) for default flags */
    LALSimInspiralTestGRParam *nonGRparams, 	/**< Linked list of non-GR parameters. Pass in NULL (or None in python) for standard GR waveforms */
    int amplitudeO,                             /**< twice post-Newtonian amplitude order */
    int phaseO,                                 /**< twice post-Newtonian order */
    Approximant approximant                     /**< post-Newtonian approximant to use for waveform production */
)
{
    const double extra_time_fraction = 0.1; /* fraction of waveform duration to add as extra time for tapering */
    const double extra_cycles = 3.0; /* more extra time measured in cycles at the starting frequency */
    double original_f_min = f_min; /* f_min might be overwritten below, so keep original value */
    double tchirp, tmerge, textra;
    double fisco, fstart;
    double s;
    int retval;

    if (!XLALSimInspiralImplementedTDApproximants(approximant))
        XLAL_ERROR(XLAL_EINVAL, "Invalid approximant: not a TD approximant");

    /* adjust the reference frequency for certain precessing approximants:
     * if that approximate interprets f_ref==0 to be f_min, set f_ref=f_min;
     * otherwise do nothing */
    f_ref = fixReferenceFrequency(f_ref, f_min, approximant);

    /* apply redshift correction to dimensionful source-frame quantities */
    if (z != 0.0) {
        m1 *= (1.0 + z);
        m2 *= (1.0 + z);
        r *= (1.0 + z);  /* change from comoving (transverse) distance to luminosity distance */
    }
    /* set redshift to zero so we don't accidentally apply it again later */
    z = 0.0;

    /* if the requested low frequency is below the lowest Kerr ISCO
     * frequency then change it to that frequency */
    fisco = 1.0 / (pow(9.0, 1.5) * LAL_PI * (m1 + m2) * LAL_MTSUN_SI / LAL_MSUN_SI);
    if (f_min > fisco)
        f_min = fisco;

    /* upper bound on the chirp time starting at f_min */
    tchirp = XLALSimInspiralChirpTimeBound(f_min, m1, m2, S1z, S2z);

    /* upper bound on the final black hole spin */
    s = XLALSimInspiralFinalBlackHoleSpinBound(S1z, S2z);

    /* upper bound on the final plunge, merger, and ringdown time */
    tmerge = XLALSimInspiralMergeTimeBound(m1, m2) + XLALSimInspiralRingdownTimeBound(m1 + m2, s);

    /* extra time to include for all waveforms to take care of situations
     * where the frequency is close to merger (and is sweeping rapidly):
     * this is a few cycles at the low frequency */
    textra = extra_cycles / f_min;

    /* time domain approximant: condition by generating a waveform
     * with a lower starting frequency and apply tapers in the
     * region between that lower frequency and the requested
     * frequency f_min; here compute a new lower frequency */
    fstart = XLALSimInspiralChirpStartFrequencyBound((1.0 + extra_time_fraction) * tchirp + tmerge + textra, m1, m2);

    /* generate the waveform in the time domain starting at fstart */
    retval = XLALSimInspiralChooseTDWaveform(hplus, hcross, phiRef, deltaT, m1, m2, S1x, S1y, S1z, S2x, S2y, S2z, fstart, f_ref, r, i, lambda1, lambda2, waveFlags, nonGRparams, amplitudeO, phaseO, approximant);
    if (retval < 0)
        XLAL_ERROR(XLAL_EFUNC);

    /* condition the time domain waveform by tapering in the extra time
     * at the beginning and high-pass filtering above original f_min */
    XLALSimInspiralTDConditionStage1(*hplus, *hcross, extra_time_fraction * tchirp + textra, original_f_min);

    /* final tapering at the beginning and at the end to remove filter transients */

    /* waveform should terminate at a frequency >= Schwarzschild ISCO
     * so taper one cycle at this frequency at the end; should not make
     * any difference to IMR waveforms */
    fisco = 1.0 / (pow(6.0, 1.5) * LAL_PI * (m1 + m2) * LAL_MTSUN_SI / LAL_MSUN_SI);
    XLALSimInspiralTDConditionStage2(*hplus, *hcross, f_min, fisco);

    return 0;
}

/** Helper routines for XLALSimInspiralTD(): performs conditioning of a FD waveform and transforms it to TD */
static int XLALSimInspiralTDFromFD(
    REAL8TimeSeries **hplus,                    /**< +-polarization waveform */
    REAL8TimeSeries **hcross,                   /**< x-polarization waveform */
    REAL8 phiRef,                               /**< reference orbital phase (rad) */
    REAL8 deltaT,                               /**< sampling interval (s) */
    REAL8 m1,                                   /**< mass of companion 1 (kg) */
    REAL8 m2,                                   /**< mass of companion 2 (kg) */
    REAL8 S1x,                                  /**< x-component of the dimensionless spin of object 1 */
    REAL8 S1y,                                  /**< y-component of the dimensionless spin of object 1 */
    REAL8 S1z,                                  /**< z-component of the dimensionless spin of object 1 */
    REAL8 S2x,                                  /**< x-component of the dimensionless spin of object 2 */
    REAL8 S2y,                                  /**< y-component of the dimensionless spin of object 2 */
    REAL8 S2z,                                  /**< z-component of the dimensionless spin of object 2 */
    REAL8 f_min,                                /**< starting GW frequency (Hz) */
    REAL8 f_ref,                                /**< reference GW frequency (Hz) */
    REAL8 r,                                    /**< distance of source (m) */
    REAL8 z,                                    /**< redshift of source frame relative to observer frame */
    REAL8 i,                                    /**< inclination of source (rad) */
    REAL8 lambda1,                              /**< (tidal deformability of mass 1) / m1^5 (dimensionless) */
    REAL8 lambda2,                              /**< (tidal deformability of mass 2) / m2^5 (dimensionless) */
    LALSimInspiralWaveformFlags *waveFlags,     /**< Set of flags to control special behavior of some waveform families. Pass in NULL (or None in python) for default flags */
    LALSimInspiralTestGRParam *nonGRparams, 	/**< Linked list of non-GR parameters. Pass in NULL (or None in python) for standard GR waveforms */
    int amplitudeO,                             /**< twice post-Newtonian amplitude order */
    int phaseO,                                 /**< twice post-Newtonian order */
    Approximant approximant                     /**< post-Newtonian approximant to use for waveform production */
)
{
    COMPLEX16FrequencySeries *hptilde = NULL;
    COMPLEX16FrequencySeries *hctilde = NULL;
    REAL8FFTPlan *plan;
    size_t chirplen, end, k;
    double tshift;
    const double extra_time_fraction = 0.1; /* fraction of waveform duration to add as extra time for tapering */
    const double extra_cycles = 3.0; /* more extra time measured in cycles at the starting frequency */
    double original_f_min = f_min; /* f_min might be overwritten below, so keep original value */
    double tchirp, tmerge, textra;
    double fisco, fstart;
    double s;
    int retval;

    if (!XLALSimInspiralImplementedFDApproximants(approximant))
        XLAL_ERROR(XLAL_EINVAL, "Invalid approximant: not a FD approximant");

    /* adjust the reference frequency for certain precessing approximants:
     * if that approximate interprets f_ref==0 to be f_min, set f_ref=f_min;
     * otherwise do nothing */
    f_ref = fixReferenceFrequency(f_ref, f_min, approximant);

    /* apply redshift correction to dimensionful source-frame quantities */
    if (z != 0.0) {
        m1 *= (1.0 + z);
        m2 *= (1.0 + z);
        r *= (1.0 + z);  /* change from comoving (transverse) distance to luminosity distance */
    }
    /* set redshift to zero so we don't accidentally apply it again later */
    z = 0.0;

    /* if the requested low frequency is below the lowest Kerr ISCO
     * frequency then change it to that frequency */
    fisco = 1.0 / (pow(9.0, 1.5) * LAL_PI * (m1 + m2) * LAL_MTSUN_SI / LAL_MSUN_SI);
    if (f_min > fisco)
        f_min = fisco;

    /* upper bound on the chirp time starting at f_min */
    tchirp = XLALSimInspiralChirpTimeBound(f_min, m1, m2, S1z, S2z);

    /* upper bound on the final black hole spin */
    s = XLALSimInspiralFinalBlackHoleSpinBound(S1z, S2z);

    /* upper bound on the final plunge, merger, and ringdown time */
    tmerge = XLALSimInspiralMergeTimeBound(m1, m2) + XLALSimInspiralRingdownTimeBound(m1 + m2, s);

    /* extra time to include for all waveforms to take care of situations
     * where the frequency is close to merger (and is sweeping rapidly):
     * this is a few cycles at the low frequency */
    textra = extra_cycles / f_min;

    /* generate the conditioned waveform in the frequency domain */
    /* note: redshift factor has already been applied above */
    /* set deltaF = 0 to get a small enough resolution */
    retval = XLALSimInspiralFD(&hptilde, &hctilde, phiRef, 0.0, m1, m2, S1x, S1y, S1z, S2x, S2y, S2z, f_min, 0.5/deltaT, f_ref, r, 0.0, i, lambda1, lambda2, waveFlags, nonGRparams, amplitudeO, phaseO, approximant);
    if (retval < 0)
        XLAL_ERROR(XLAL_EFUNC);

    /* we want to make sure that this waveform will give something
     * sensible if it is later transformed into the time domain:
     * to avoid the end of the waveform wrapping around to the beginning,
     * we shift waveform backwards in time and compensate for this
     * shift by adjusting the epoch -- note that XLALSimInspiralFD
     * guarantees that there is extra padding to do this */
    tshift = round(textra / deltaT) * deltaT; /* integer number of samples */
    for (k = 0; k < hptilde->data->length; ++k) {
        double complex phasefac = cexp(2.0 * M_PI * I * k * hptilde->deltaF * tshift);
        hptilde->data->data[k] *= phasefac;
        hctilde->data->data[k] *= phasefac;
    }
    XLALGPSAdd(&hptilde->epoch, tshift);
    XLALGPSAdd(&hctilde->epoch, tshift);

    /* transform the waveform into the time domain */
    chirplen = 2 * (hptilde->data->length - 1);
    *hplus = XLALCreateREAL8TimeSeries("H_PLUS", &hptilde->epoch, 0.0, deltaT, &lalStrainUnit, chirplen);
    *hcross = XLALCreateREAL8TimeSeries("H_CROSS", &hctilde->epoch, 0.0, deltaT, &lalStrainUnit, chirplen);
    plan = XLALCreateReverseREAL8FFTPlan(chirplen, 0);
    if (!(*hplus) || !(*hcross) || !plan) {
        XLALDestroyCOMPLEX16FrequencySeries(hptilde);
        XLALDestroyCOMPLEX16FrequencySeries(hctilde);
        XLALDestroyREAL8TimeSeries(*hcross);
        XLALDestroyREAL8TimeSeries(*hplus);
        XLALDestroyREAL8FFTPlan(plan);
        XLAL_ERROR(XLAL_EFUNC);
    }
    XLALREAL8FreqTimeFFT(*hplus, hptilde, plan);
    XLALREAL8FreqTimeFFT(*hcross, hctilde, plan);

    /* apply time domain filter at original f_min */
    XLALHighPassREAL8TimeSeries(*hplus, original_f_min, 0.99, 8);
    XLALHighPassREAL8TimeSeries(*hcross, original_f_min, 0.99, 8);

    /* compute how long a chirp we should have */
    /* revised estimate of chirp length from new start frequency */
    fstart = XLALSimInspiralChirpStartFrequencyBound((1.0 + extra_time_fraction) * tchirp, m1, m2);
    tchirp = XLALSimInspiralChirpTimeBound(fstart, m1, m2, S1z, S2z);

    /* total expected chirp length includes merger */
    chirplen = round((tchirp + tmerge) / deltaT);

    /* amount to snip off at the end is tshift */
    end = (*hplus)->data->length - round(tshift / deltaT);

    /* snip off extra time at beginning and at the end */
    XLALResizeREAL8TimeSeries(*hplus, end - chirplen, chirplen);
    XLALResizeREAL8TimeSeries(*hcross, end - chirplen, chirplen);

    /* clean up */
    XLALDestroyREAL8FFTPlan(plan);
    XLALDestroyCOMPLEX16FrequencySeries(hptilde);
    XLALDestroyCOMPLEX16FrequencySeries(hctilde);

    /* final tapering at the beginning and at the end to remove filter transients */

    /* waveform should terminate at a frequency >= Schwarzschild ISCO
     * so taper one cycle at this frequency at the end; should not make
     * any difference to IMR waveforms */
    fisco = 1.0 / (pow(6.0, 1.5) * LAL_PI * (m1 + m2) * LAL_MTSUN_SI / LAL_MSUN_SI);
    XLALSimInspiralTDConditionStage2(*hplus, *hcross, f_min, fisco);

    return 0;
}

/**
 * @brief Generates an time domain inspiral waveform using the specified approximant; the
 * resulting waveform is appropriately conditioned and suitable for injection into data.
 *
 * For spinning waveforms, all known spin effects up to given PN order are included
 *
 * This routine can generate FD approximants and transform them into the time domain.
 * Waveforms are generated beginning at a slightly lower starting frequency and tapers
 * are put in this early region so that the waveform smoothly turns on.  Artifacts at
 * the very end of the waveform are also tapered.  The resulting waveform is high-pass
 * filtered at frequency f_min so that it should have little content at lower frequencies.
 *
 * This routine has one additional parameter relative to XLALSimInspiralChooseTDWaveform.
 * The additional parameter is the redshift, z, of the waveform.  This should be set to
 * zero for sources in the nearby universe (that are nearly at rest relative to the
 * earth).  For sources at cosmological distances, the mass parameters m1 and m2 should
 * be interpreted as the physical (source frame) masses of the bodies and the distance
 * parameter r is the comoving (transverse) distance.  If the calling routine has already
 * applied cosmological "corrections" to m1 and m2 and regards r as a luminosity distance
 * then the redshift factor should again be set to zero.
 *
 * @note The parameters passed must be in SI units.
 */
int XLALSimInspiralTD(
    REAL8TimeSeries **hplus,                    /**< +-polarization waveform */
    REAL8TimeSeries **hcross,                   /**< x-polarization waveform */
    REAL8 phiRef,                               /**< reference orbital phase (rad) */
    REAL8 deltaT,                               /**< sampling interval (s) */
    REAL8 m1,                                   /**< mass of companion 1 (kg) */
    REAL8 m2,                                   /**< mass of companion 2 (kg) */
    REAL8 S1x,                                  /**< x-component of the dimensionless spin of object 1 */
    REAL8 S1y,                                  /**< y-component of the dimensionless spin of object 1 */
    REAL8 S1z,                                  /**< z-component of the dimensionless spin of object 1 */
    REAL8 S2x,                                  /**< x-component of the dimensionless spin of object 2 */
    REAL8 S2y,                                  /**< y-component of the dimensionless spin of object 2 */
    REAL8 S2z,                                  /**< z-component of the dimensionless spin of object 2 */
    REAL8 f_min,                                /**< starting GW frequency (Hz) */
    REAL8 f_ref,                                /**< reference GW frequency (Hz) */
    REAL8 r,                                    /**< distance of source (m) */
    REAL8 z,                                    /**< redshift of source frame relative to observer frame */
    REAL8 i,                                    /**< inclination of source (rad) */
    REAL8 lambda1,                              /**< (tidal deformability of mass 1) / m1^5 (dimensionless) */
    REAL8 lambda2,                              /**< (tidal deformability of mass 2) / m2^5 (dimensionless) */
    LALSimInspiralWaveformFlags *waveFlags,     /**< Set of flags to control special behavior of some waveform families. Pass in NULL (or None in python) for default flags */
    LALSimInspiralTestGRParam *nonGRparams, 	/**< Linked list of non-GR parameters. Pass in NULL (or None in python) for standard GR waveforms */
    int amplitudeO,                             /**< twice post-Newtonian amplitude order */
    int phaseO,                                 /**< twice post-Newtonian order */
    Approximant approximant                     /**< post-Newtonian approximant to use for waveform production */
    )
{
    /* call the appropriate helper routine */
    if (XLALSimInspiralImplementedTDApproximants(approximant)) {
        if (XLALSimInspiralTDFromTD(hplus, hcross, phiRef, deltaT, m1, m2, S1x, S1y, S1z, S2x, S2y, S2z, f_min, f_ref, r, z, i, lambda1, lambda2, waveFlags, nonGRparams, amplitudeO, phaseO, approximant) < 0)
            XLAL_ERROR(XLAL_EFUNC);
    } else if (XLALSimInspiralImplementedFDApproximants(approximant)) {
        if (XLALSimInspiralTDFromFD(hplus, hcross, phiRef, deltaT, m1, m2, S1x, S1y, S1z, S2x, S2y, S2z, f_min, f_ref, r, z, i, lambda1, lambda2, waveFlags, nonGRparams, amplitudeO, phaseO, approximant) < 0)
            XLAL_ERROR(XLAL_EFUNC);
    } else
        XLAL_ERROR(XLAL_EINVAL, "Invalid approximant");
    return 0;
}

/**
 * @brief Generates a frequency domain inspiral waveform using the specified approximant; the
 * resulting waveform is appropriately conditioned and suitable for injection into data.
 *
 * For spinning waveforms, all known spin effects up to given PN order are included.
 *
 * This routine can generate TD approximants and transform them into the frequency domain.
 * Waveforms are generated beginning at a slightly lower starting frequency and tapers
 * are put in this early region so that the waveform smoothly turns on.
 *
 * If an FD approximant is used, this routine applies tapers in the frequency domain
 * between the slightly-lower frequency and the requested f_min.  Also, the phase of the
 * waveform is adjusted to introduce a time shift.  This time shift should allow the
 * resulting waveform to be Fourier transformed into the time domain without wrapping
 * the end of the waveform to the beginning.
 *
 * This routine assumes that f_max is the Nyquist frequency of a corresponding time-domain
 * waveform, so that deltaT = 0.5 / f_max.  If deltaF is set to 0 then this routine computes
 * a deltaF that is small enough to represent the Fourier transform of a time-domain waveform.
 * If deltaF is specified but f_max / deltaF is not a power of 2, and the waveform approximant
 * is a time-domain approximant, then f_max is increased so that f_max / deltaF is the next
 * power of 2.  (If the user wishes to discard the extra high frequency content, this must
 * be done separately.)
 *
 * This routine has one additional parameter relative to XLALSimInspiralChooseFDWaveform.
 * The additional parameter is the redshift, z, of the waveform.  This should be set to
 * zero for sources in the nearby universe (that are nearly at rest relative to the
 * earth).  For sources at cosmological distances, the mass parameters m1 and m2 should
 * be interpreted as the physical (source frame) masses of the bodies and the distance
 * parameter r is the comoving (transverse) distance.  If the calling routine has already
 * applied cosmological "corrections" to m1 and m2 and regards r as a luminosity distance
 * then the redshift factor should again be set to zero.
 *
 *
 * @note The parameters passed must be in SI units.
 */
int XLALSimInspiralFD(
    COMPLEX16FrequencySeries **hptilde,         /**< +-polarization waveform */
    COMPLEX16FrequencySeries **hctilde,         /**< x-polarization waveform */
    REAL8 phiRef,                               /**< reference orbital phase (rad) */
    REAL8 deltaF,                               /**< frequency interval (Hz), or 0 to compute necessary interval */
    REAL8 m1,                                   /**< mass of companion 1 (kg) */
    REAL8 m2,                                   /**< mass of companion 2 (kg) */
    REAL8 S1x,                                  /**< x-component of the dimensionless spin of object 1 */
    REAL8 S1y,                                  /**< y-component of the dimensionless spin of object 1 */
    REAL8 S1z,                                  /**< z-component of the dimensionless spin of object 1 */
    REAL8 S2x,                                  /**< x-component of the dimensionless spin of object 2 */
    REAL8 S2y,                                  /**< y-component of the dimensionless spin of object 2 */
    REAL8 S2z,                                  /**< z-component of the dimensionless spin of object 2 */
    REAL8 f_min,                                /**< starting GW frequency (Hz) */
    REAL8 f_max,                                /**< ending GW frequency (Hz) */
    REAL8 f_ref,                                /**< reference GW frequency (Hz) */
    REAL8 r,                                    /**< distance of source (m) */
    REAL8 z,                                    /**< redshift of source frame relative to observer frame */
    REAL8 i,                                    /**< inclination of source (rad) */
    REAL8 lambda1,                              /**< (tidal deformability of mass 1) / m1^5 (dimensionless) */
    REAL8 lambda2,                              /**< (tidal deformability of mass 2) / m2^5 (dimensionless) */
    LALSimInspiralWaveformFlags *waveFlags,     /**< Set of flags to control special behavior of some waveform families. Pass in NULL (or None in python) for default flags */
    LALSimInspiralTestGRParam *nonGRparams, 	/**< Linked list of non-GR parameters. Pass in NULL (or None in python) for standard GR waveforms */
    int amplitudeO,                             /**< twice post-Newtonian amplitude order */
    int phaseO,                                 /**< twice post-Newtonian order */
    Approximant approximant                     /**< post-Newtonian approximant to use for waveform production */
    )
{
    const double extra_time_fraction = 0.1; /* fraction of waveform duration to add as extra time for tapering */
    const double extra_cycles = 3.0; /* more extra time measured in cycles at the starting frequency */
    double chirplen, deltaT;
    int chirplen_exp;
    int retval;

    /* adjust the reference frequency for certain precessing approximants:
     * if that approximate interprets f_ref==0 to be f_min, set f_ref=f_min;
     * otherwise do nothing */
    f_ref = fixReferenceFrequency(f_ref, f_min, approximant);

    /* apply redshift correction to dimensionful source-frame quantities */
    if (z != 0.0) {
        m1 *= (1.0 + z);
        m2 *= (1.0 + z);
        r *= (1.0 + z);  /* change from comoving (transverse) distance to luminosity distance */
    }
    /* set redshift to zero so we don't accidentally apply it again later */
    z = 0.0;

    /* FIXME: assume that f_max is the Nyquist frequency, and use it
     * to compute the requested deltaT */
    deltaT = 0.5 / f_max;

    if (XLALSimInspiralImplementedFDApproximants(approximant)) {

        /* generate a FD waveform and condition it by applying tapers at
         * frequencies between a frequency below the requested f_min and
         * f_min; also wind the waveform in phase in case it would wrap-
         * around at the merger time */

        double tchirp, tmerge, textra, tshift;
        double fstart, fisco;
        double s;
        size_t k, k0, k1;

        /* if the requested low frequency is below the lowest Kerr ISCO
         * frequency then change it to that frequency */
        fisco = 1.0 / (pow(9.0, 1.5) * LAL_PI * (m1 + m2) * LAL_MTSUN_SI / LAL_MSUN_SI);
        if (f_min > fisco)
            f_min = fisco;

        /* upper bound on the chirp time starting at f_min */
        tchirp = XLALSimInspiralChirpTimeBound(f_min, m1, m2, S1z, S2z);

        /* upper bound on the final plunge, merger, and ringdown time */
        switch (approximant) {
        case TaylorF2:
        case SpinTaylorF2:
        case TaylorF2RedSpin:
        case TaylorF2RedSpinTidal:
        case SpinTaylorT4Fourier:
            /* inspiral-only models: no merger time */
            tmerge = 0.0;
            break;
        default:
            /* IMR model: estimate plunge and merger time */
            /* sometimes these waveforms have phases that
             * cause them to wrap-around an amount equal to
             * the merger-ringodwn time, so we will undo
             * that here */
            s = XLALSimInspiralFinalBlackHoleSpinBound(S1z, S2z);
            tmerge = XLALSimInspiralMergeTimeBound(m1, m2) + XLALSimInspiralRingdownTimeBound(m1 + m2, s);
            break;
        }

        /* new lower frequency to start the waveform: add some extra early
         * part over which tapers may be applied, the extra amount being
         * a fixed fraction of the chirp time; add some additional padding
         * equal to a few extra cycles at the low frequency as well for
         * safety and for other routines to use */
        textra = extra_cycles / f_min;
        fstart = XLALSimInspiralChirpStartFrequencyBound((1.0 + extra_time_fraction) * tchirp, m1, m2);

        /* revise (over-)estimate of chirp from new start frequency */
        tchirp = XLALSimInspiralChirpTimeBound(fstart, m1, m2, S1z, S2z);

        /* need a long enough segment to hold a whole chirp with some padding */
        /* length of the chirp in samples */
        chirplen = round((tchirp + tmerge + 2.0 * textra) / deltaT);
        /* make chirplen next power of two */
        frexp(chirplen, &chirplen_exp);
        chirplen = ldexp(1.0, chirplen_exp);
        /* frequency resolution */
        if (deltaF == 0.0)
            deltaF = 1.0 / (chirplen * deltaT);
        else if (deltaF > 1.0 / (chirplen * deltaT))
            XLAL_PRINT_WARNING("Specified frequency interval of %g Hz is too large for a chirp of duration %g s", deltaF, chirplen * deltaT);

        /* generate the waveform in the frequency domain starting at fstart */
        retval = XLALSimInspiralChooseFDWaveform(hptilde, hctilde, phiRef, deltaF, m1, m2, S1x, S1y, S1z, S2x, S2y, S2z, fstart, f_max, f_ref, r, i, lambda1, lambda2, waveFlags, nonGRparams, amplitudeO, phaseO, approximant);
        if (retval < 0)
            XLAL_ERROR(XLAL_EFUNC);

        /* taper frequencies between fstart and f_min */
        k0 = round(fstart / (*hptilde)->deltaF);
        k1 = round(f_min / (*hptilde)->deltaF);
        /* make sure it is zero below fstart */
        for (k = 0; k < k0; ++k) {
            (*hptilde)->data->data[k] = 0.0;
            (*hctilde)->data->data[k] = 0.0;
        }
        /* taper between fstart and f_min */
        for ( ; k < k1; ++k) {
            double w = 0.5 - 0.5 * cos(M_PI * (k - k0) / (double)(k1 - k0));
            (*hptilde)->data->data[k] *= w;
            (*hctilde)->data->data[k] *= w;
        }
        /* make sure Nyquist frequency is zero */
        (*hptilde)->data->data[(*hptilde)->data->length - 1] = 0.0;
        (*hctilde)->data->data[(*hctilde)->data->length - 1] = 0.0;

        /* we want to make sure that this waveform will give something
         * sensible if it is later transformed into the time domain:
         * to avoid the end of the waveform wrapping around to the beginning,
         * we shift waveform backwards in time and compensate for this
         * shift by adjusting the epoch */
        tshift = round(tmerge / deltaT) * deltaT; /* integer number of time samples */
        for (k = 0; k < (*hptilde)->data->length; ++k) {
            double complex phasefac = cexp(2.0 * M_PI * I * k * deltaF * tshift);
            (*hptilde)->data->data[k] *= phasefac;
            (*hctilde)->data->data[k] *= phasefac;
        }
        XLALGPSAdd(&(*hptilde)->epoch, tshift);
        XLALGPSAdd(&(*hctilde)->epoch, tshift);

    } else if (XLALSimInspiralImplementedTDApproximants(approximant)) {

        /* generate a conditioned waveform in the time domain and Fourier-transform it */

        REAL8TimeSeries *hplus = NULL;
        REAL8TimeSeries *hcross = NULL;
        REAL8FFTPlan *plan;

        /* generate conditioned waveform in time domain */
        /* note: redshift factor has already been applied */
        retval = XLALSimInspiralTD(&hplus, &hcross, phiRef, deltaT, m1, m2, S1x, S1y, S1z, S2x, S2y, S2z, f_min, f_ref, r, 0.0, i, lambda1, lambda2, waveFlags, nonGRparams, amplitudeO, phaseO, approximant);
        if (retval < 0)
            XLAL_ERROR(XLAL_EFUNC);

        /* determine chirp length and round up to next power of two */
        chirplen = hplus->data->length;
        frexp(chirplen, &chirplen_exp);
        chirplen = ldexp(1.0, chirplen_exp);
        /* frequency resolution */
        if (deltaF == 0.0)
            deltaF = 1.0 / (chirplen * hplus->deltaT);
        else { /* recompute chirplen based on deltaF and f_max */
            size_t n;
            if (deltaF > 1.0 / (chirplen * deltaT))
                XLAL_PRINT_WARNING("Specified frequency interval of %g Hz is too large for a chirp of duration %g s", deltaF, chirplen * deltaT);
            n = chirplen = round(2.0 * f_max / deltaF);
            if ((n & (n - 1))) { /* not a power of 2 */
                /* what do we do here?... we need to change either
                 * f_max or deltaF so that chirplen is a power of 2
                 * so that the FFT can be done, so choose to change f_max */
                /* round chirplen up to next power of 2 */
                frexp(chirplen, &chirplen_exp);
                chirplen = ldexp(1.0, chirplen_exp);
                XLAL_PRINT_WARNING("f_max/deltaF = %g/%g = %g is not a power of two: changing f_max to %g", f_max, deltaF, f_max/deltaF, (chirplen / 2) * deltaF);
                f_max = (chirplen / 2) * deltaF;
            }
        }

        /* resize waveforms to the required length */
        XLALResizeREAL8TimeSeries(hplus, hplus->data->length - (size_t) chirplen, (size_t) chirplen);
        XLALResizeREAL8TimeSeries(hcross, hcross->data->length - (size_t) chirplen, (size_t) chirplen);

        /* put the waveform in the frequency domain */
        /* (the units will correct themselves) */
        *hptilde = XLALCreateCOMPLEX16FrequencySeries("FD H_PLUS", &hplus->epoch, 0.0, deltaF, &lalDimensionlessUnit, (size_t) chirplen / 2 + 1);
        *hctilde = XLALCreateCOMPLEX16FrequencySeries("FD H_CROSS", &hcross->epoch, 0.0, deltaF, &lalDimensionlessUnit, (size_t) chirplen / 2 + 1);
        plan = XLALCreateForwardREAL8FFTPlan((size_t) chirplen, 0);
        XLALREAL8TimeFreqFFT(*hctilde, hcross, plan);
        XLALREAL8TimeFreqFFT(*hptilde, hplus, plan);

        /* clean up */
        XLALDestroyREAL8FFTPlan(plan);
        XLALDestroyREAL8TimeSeries(hcross);
        XLALDestroyREAL8TimeSeries(hplus);

    } else /* error: neither a FD nor a TD approximant */
        XLAL_ERROR(XLAL_EINVAL, "Invalid approximant");

    return 0;
}

/**
 * @deprecated Use XLALSimInspiralChooseTDWaveform() instead
 *
 * Chooses between different approximants when requesting a waveform to be generated
 * For spinning waveforms, all known spin effects up to given PN order are included
 *
 * The parameters passed must be in SI units.
 */
int XLALSimInspiralChooseWaveform(
    REAL8TimeSeries **hplus,                    /**< +-polarization waveform */
    REAL8TimeSeries **hcross,                   /**< x-polarization waveform */
    REAL8 phiRef,                               /**< reference orbital phase (rad) */
    REAL8 deltaT,                               /**< sampling interval (s) */
    REAL8 m1,                                   /**< mass of companion 1 (kg) */
    REAL8 m2,                                   /**< mass of companion 2 (kg) */
    REAL8 S1x,                                  /**< x-component of the dimensionless spin of object 1 */
    REAL8 S1y,                                  /**< y-component of the dimensionless spin of object 1 */
    REAL8 S1z,                                  /**< z-component of the dimensionless spin of object 1 */
    REAL8 S2x,                                  /**< x-component of the dimensionless spin of object 2 */
    REAL8 S2y,                                  /**< y-component of the dimensionless spin of object 2 */
    REAL8 S2z,                                  /**< z-component of the dimensionless spin of object 2 */
    REAL8 f_min,                                /**< starting GW frequency (Hz) */
    REAL8 f_ref,                                /**< reference GW frequency (Hz) */
    REAL8 r,                                    /**< distance of source (m) */
    REAL8 i,                                    /**< inclination of source (rad) */
    REAL8 lambda1,                              /**< (tidal deformability of mass 1) / m1^5 (dimensionless) */
    REAL8 lambda2,                              /**< (tidal deformability of mass 2) / m2^5 (dimensionless) */
    LALSimInspiralWaveformFlags *waveFlags,     /**< Set of flags to control special behavior of some waveform families. Pass in NULL (or None in python) for default flags */
    LALSimInspiralTestGRParam *nonGRparams, 	/**< Linked list of non-GR parameters. Pass in NULL (or None in python) for standard GR waveforms */
    int amplitudeO,                             /**< twice post-Newtonian amplitude order */
    int phaseO,                                 /**< twice post-Newtonian order */
    Approximant approximant                     /**< post-Newtonian approximant to use for waveform production */
    )
{
    XLAL_PRINT_DEPRECATION_WARNING("XLALSimInspiralChooseTDWaveform");

    return XLALSimInspiralChooseTDWaveform(hplus, hcross, phiRef, deltaT, m1,
        m2, S1x, S1y, S1z, S2x, S2y, S2z, f_min, f_ref, r, i, lambda1, lambda2,
        waveFlags, nonGRparams, amplitudeO, phaseO, approximant);
}

/** @} */

/**
 * @name General Waveform Switching Mode Generation Routines
 * @{
 */

/**
 * Interface to compute a set of -2 spin-weighted spherical harmonic modes
 * for a binary inspiral of any available amplitude and phase PN order.
 * The phasing is computed with any of the TaylorT1, T2, T3, T4 methods.
 *
 * It can also return the (2,2), (2,1), (3,3), (4,4), (5,5) modes of the EOBNRv2
 * model. Note that EOBNRv2 will ignore ampO, phaseO, lmax and f_ref arguments.
 */
SphHarmTimeSeries *XLALSimInspiralChooseTDModes(
    REAL8 phiRef,                               /**< reference orbital phase (rad) */
    REAL8 deltaT,                               /**< sampling interval (s) */
    REAL8 m1,                                   /**< mass of companion 1 (kg) */
    REAL8 m2,                                   /**< mass of companion 2 (kg) */
    REAL8 f_min,                                /**< starting GW frequency (Hz) */
    REAL8 f_ref,                                /**< reference GW frequency (Hz) */
    REAL8 r,                                    /**< distance of source (m) */
    REAL8 lambda1,                              /**< (tidal deformability of mass 1) / m1^5 (dimensionless) */
    REAL8 lambda2,                              /**< (tidal deformability of mass 2) / m2^5 (dimensionless) */
    LALSimInspiralWaveformFlags *waveFlags,     /**< Set of flags to control special behavior of some waveform families. Pass in NULL (or None in python) for default flags */
    LALSimInspiralTestGRParam *nonGRparams, 	/**< Linked list of non-GR parameters. Pass in NULL (or None in python) for standard GR waveforms */
    int amplitudeO,                             /**< twice post-Newtonian amplitude order */
    int phaseO,                                 /**< twice post-Newtonian order */
    int lmax,                                   /**< generate all modes with l <= lmax */
    Approximant approximant                     /**< post-Newtonian approximant to use for waveform production */
    )
{
    REAL8 v0 = 1.;
    SphHarmTimeSeries *hlm = NULL;

    /* General sanity checks that will abort */
    /*
     * If non-GR approximants are added, change the below to
     * if( nonGRparams && approximant != nonGR1 && approximant != nonGR2 )
     */
    if( nonGRparams )
    {
        XLALPrintError("XLAL Error - %s: Passed in non-NULL pointer to LALSimInspiralTestGRParam for an approximant that does not use LALSimInspiralTestGRParam\n", __func__);
        XLAL_ERROR_NULL(XLAL_EINVAL);
    }

    /* General sanity check the input parameters - only give warnings! */
    if( deltaT > 1. )
        XLALPrintWarning("XLAL Warning - %s: Large value of deltaT = %e requested.\nPerhaps sample rate and time step size were swapped?\n", __func__, deltaT);
    if( deltaT < 1./16385. )
        XLALPrintWarning("XLAL Warning - %s: Small value of deltaT = %e requested.\nCheck for errors, this could create very large time series.\n", __func__, deltaT);
    if( m1 < 0.09 * LAL_MSUN_SI )
        XLALPrintWarning("XLAL Warning - %s: Small value of m1 = %e (kg) = %e (Msun) requested.\nPerhaps you have a unit conversion error?\n", __func__, m1, m1/LAL_MSUN_SI);
    if( m2 < 0.09 * LAL_MSUN_SI )
        XLALPrintWarning("XLAL Warning - %s: Small value of m2 = %e (kg) = %e (Msun) requested.\nPerhaps you have a unit conversion error?\n", __func__, m2, m2/LAL_MSUN_SI);
    if( m1 + m2 > 1000. * LAL_MSUN_SI )
        XLALPrintWarning("XLAL Warning - %s: Large value of total mass m1+m2 = %e (kg) = %e (Msun) requested.\nSignal not likely to be in band of ground-based detectors.\n", __func__, m1+m2, (m1+m2)/LAL_MSUN_SI);
    if( f_min < 1. )
        XLALPrintWarning("XLAL Warning - %s: Small value of fmin = %e requested.\nCheck for errors, this could create a very long waveform.\n", __func__, f_min);
    if( f_min > 40.000001 )
        XLALPrintWarning("XLAL Warning - %s: Large value of fmin = %e requested.\nCheck for errors, the signal will start in band.\n", __func__, f_min);

    switch (approximant)
    {
        case TaylorT1:
            /* Waveform-specific sanity checks */
            if( !XLALSimInspiralFrameAxisIsDefault(
                    XLALSimInspiralGetFrameAxis(waveFlags) ) )
                ABORT_NONDEFAULT_FRAME_AXIS_NULL(waveFlags);
            if( !XLALSimInspiralModesChoiceIsDefault(
                    XLALSimInspiralGetModesChoice(waveFlags) ) )
                ABORT_NONDEFAULT_MODES_CHOICE_NULL(waveFlags);
            /* Call the waveform driver routine */
            hlm = XLALSimInspiralTaylorT1PNModes(phiRef, v0,
                    deltaT, m1, m2, f_min, f_ref, r, lambda1, lambda2,
                    XLALSimInspiralGetTidalOrder(waveFlags), amplitudeO,
                    phaseO, lmax);
            break;
        case TaylorT2:
            /* Waveform-specific sanity checks */
            if( !XLALSimInspiralFrameAxisIsDefault(
                    XLALSimInspiralGetFrameAxis(waveFlags) ) )
                ABORT_NONDEFAULT_FRAME_AXIS_NULL(waveFlags);
            if( !XLALSimInspiralModesChoiceIsDefault(
                    XLALSimInspiralGetModesChoice(waveFlags) ) )
                ABORT_NONDEFAULT_MODES_CHOICE_NULL(waveFlags);
            /* Call the waveform driver routine */
            hlm = XLALSimInspiralTaylorT2PNModes(phiRef, v0,
                    deltaT, m1, m2, f_min, f_ref, r, lambda1, lambda2,
                    XLALSimInspiralGetTidalOrder(waveFlags), amplitudeO,
                    phaseO, lmax);
            break;
        case TaylorT3:
            /* Waveform-specific sanity checks */
            if( !XLALSimInspiralFrameAxisIsDefault(
                    XLALSimInspiralGetFrameAxis(waveFlags) ) )
                ABORT_NONDEFAULT_FRAME_AXIS_NULL(waveFlags);
            if( !XLALSimInspiralModesChoiceIsDefault(
                    XLALSimInspiralGetModesChoice(waveFlags) ) )
                ABORT_NONDEFAULT_MODES_CHOICE_NULL(waveFlags);
            /* Call the waveform driver routine */
            hlm = XLALSimInspiralTaylorT3PNModes(phiRef, v0,
                    deltaT, m1, m2, f_min, f_ref, r, lambda1, lambda2,
                    XLALSimInspiralGetTidalOrder(waveFlags), amplitudeO,
                    phaseO, lmax);
            break;
        case TaylorT4:
            /* Waveform-specific sanity checks */
            if( !XLALSimInspiralFrameAxisIsDefault(
                    XLALSimInspiralGetFrameAxis(waveFlags)) )
                ABORT_NONDEFAULT_FRAME_AXIS_NULL(waveFlags);
            if( !XLALSimInspiralModesChoiceIsDefault(
                    XLALSimInspiralGetModesChoice(waveFlags)) )
                ABORT_NONDEFAULT_MODES_CHOICE_NULL(waveFlags);
            /* Call the waveform driver routine */
            hlm = XLALSimInspiralTaylorT4PNModes(phiRef, v0,
                    deltaT, m1, m2, f_min, f_ref, r, lambda1, lambda2,
                    XLALSimInspiralGetTidalOrder(waveFlags), amplitudeO,
                    phaseO, lmax);
            break;
        case EOBNRv2:
        case EOBNRv2HM:
            /* Waveform-specific sanity checks */
            if( !XLALSimInspiralFrameAxisIsDefault(
                    XLALSimInspiralGetFrameAxis(waveFlags) ) )
                ABORT_NONDEFAULT_FRAME_AXIS_NULL(waveFlags);
            if( !XLALSimInspiralModesChoiceIsDefault(
                    XLALSimInspiralGetModesChoice(waveFlags) ) )
                ABORT_NONDEFAULT_MODES_CHOICE_NULL(waveFlags);
            /* Call the waveform driver routine */
            hlm = XLALSimIMREOBNRv2Modes(phiRef, deltaT, m1, m2, f_min, r);
            // EOB driver only outputs modes with m>0, add m<0 modes by symmetry
            size_t l, j;
            int m;
            for( l=2; l <= XLALSphHarmTimeSeriesGetMaxL( hlm ); l++ ) {
                for( m=-l; m<0; m++){
                    COMPLEX16TimeSeries* inmode = XLALSphHarmTimeSeriesGetMode(
                            hlm, l, -m );
                    if( !inmode ) continue;
                    COMPLEX16TimeSeries* tmpmode = XLALCutCOMPLEX16TimeSeries(
                            inmode, 0, inmode->data->length );
                    for( j=0; j < tmpmode->data->length; j++ ){
                        tmpmode->data->data[j] = cpow(-1, l)
                            * conj( tmpmode->data->data[j] );
                    }
                    hlm = XLALSphHarmTimeSeriesAddMode( hlm, tmpmode, l, m );
                    XLALDestroyCOMPLEX16TimeSeries( tmpmode );
                }
            }
            break;

        default:
            XLALPrintError("Cannot generate modes for this approximant\n");
            XLAL_ERROR_NULL(XLAL_EINVAL);
    }
    if ( !hlm )
        XLAL_ERROR_NULL(XLAL_EFUNC);

    return hlm;
}

/**
 * @brief Interface to compute a conditioned set of -2 spin-weighted spherical
 * harmonic modes for a binary inspiral
 * @details
 * This routine is a wrapper for XLALSimInspiralChooseTDModes which applies
 * waveform conditioning to the modes generated by that routine.  The conditioning
 * algorithm is analogous to that performed in XLALSimInspiralTD.  Note that
 * the modes are high-pass filtered at frequency f_min, which is specified for
 * the m=2 mode, which means that the low-frequency part of the m=1 mode is
 * removed by the filtering.  The phasing is computed with any of the TaylorT1,
 * T2, T3, T4 methods.  It can also return the (2,2), (2,1), (3,3), (4,4),
 * (5,5) modes of the EOBNRv2 model. Note that EOBNRv2 will ignore ampO,
 * phaseO, lmax and f_ref arguments.
 * @param phiRef      Reference orbital phase (rad)
 * @param deltaT      Sampling interval (s)
 * @param m1          Mass of companion 1 (kg)
 * @param m2          Mass of companion 2 (kg)
 * @param f_min       Starting GW frequency (Hz)
 * @param f_ref       Reference GW frequency (Hz)
 * @param r           Distance of source (m)
 * @param lambda1     (tidal deformability of mass 1) / m1^5 (dimensionless)
 * @param lambda2     (tidal deformability of mass 2) / m2^5 (dimensionless)
 * @param waveFlags   Set of flags to control special behavior of some waveform families. Pass in NULL (or None in python) for default flags
 * @param nonGRparams Linked list of non-GR parameters. Pass in NULL (or None in python) for standard GR waveforms
 * @param amplitudeO  Twice post-Newtonian amplitude order
 * @param phaseO      Twice post-Newtonian order
 * @param lmax        Generate all modes with l <= lmax
 * @param approximant Post-Newtonian approximant to use for waveform production
 * @return Linked list of SphHarmTimeSeries modes.
 */
SphHarmTimeSeries *XLALSimInspiralModesTD(REAL8 phiRef, REAL8 deltaT, REAL8 m1, REAL8 m2, REAL8 f_min, REAL8 f_ref, REAL8 r, REAL8 lambda1, REAL8 lambda2, LALSimInspiralWaveformFlags *waveFlags, LALSimInspiralTestGRParam *nonGRparams, int amplitudeO, int phaseO, int lmax, Approximant approximant)
{
    const size_t min_taper_samples = 4;
    const double extra_time_fraction = 0.1; /* fraction of waveform duration to add as extra time for tapering */
    const double extra_cycles = 3.0; /* more extra time measured in cycles at the starting frequency */
    double original_f_min = f_min; /* f_min might be overwritten below, so keep original value */
    //double tchirp, tmerge, textra;
    //double fisco, fstart;
    double tchirp, textra;
    double fisco;
    //double s;
    size_t length, nzeros, ntaper;
    size_t j;
    SphHarmTimeSeries *modes, *hlm;

    /* if the requested low frequency is below the lowest Kerr ISCO frequency
     * then change it to that frequency */
    fisco = 1.0 / (pow(9.0, 1.5) * LAL_PI * (m1 + m2) * LAL_MTSUN_SI / LAL_MSUN_SI);
    if (f_min > fisco)
        f_min = fisco;

    /* upper bound on the chirp time starting at f_min */
    tchirp = XLALSimInspiralChirpTimeBound(f_min, m1, m2, 0.0, 0.0);

    /* upper bound on the final black hole spin */
    //s = XLALSimInspiralFinalBlackHoleSpinBound(0.0, 0.0);

    /* upper bound on the final plunge, merger, and ringdown time */
    //tmerge = XLALSimInspiralMergeTimeBound(m1, m2) + XLALSimInspiralRingdownTimeBound(m1 + m2, s);

    /* extra time to include for all waveforms to take care of situations
     * where the frequency is close to merger (and is sweeping rapidly):
     * this is a few cycles at the low frequency */
    textra = extra_cycles / f_min;

    /* condition by generating a waveform with a lower starting frequency and
     * apply tapers in the region between that lower frequency and the
     * requested frequency f_min; here compute a new lower frequency */
    // fstart = XLALSimInspiralChirpStartFrequencyBound((1.0 + extra_time_fraction) * tchirp + tmerge + textra, m1, m2);

    modes = XLALSimInspiralChooseTDModes(phiRef, deltaT, m1, m2, f_min, f_ref, r, lambda1, lambda2, waveFlags, nonGRparams, amplitudeO, phaseO, lmax, approximant);
    if (!modes)
        XLAL_ERROR_NULL(XLAL_EFUNC);

    /* Note: fstart and f_min are frequencies for a m=2 mode, while the
     * frequencies of the mth mode are f_m = m * f / 2; this means that if we
     * generate a waveform that starts at fstart in the m=2 mode then the m=1
     * mode starts at fstart/2 while the m=3 mode starts at 3*fstart/2, and so
     * on.  However, the time it takes the m=2 mode to go from fstart to f_min
     * is the same as the time that a m=1 mode to go from fstart/2 to f_min/2,
     * etc., so we apply tapers over this time.  The upshot is that the
     * resulting modes will be valid for frequencies above m * f_min / 2.
     * evolve from fstart to f_min is the same as the time to evolve from
     * 2*f_start/m to 2*f_min/m for the mth mode, so taper all modes over
     * taper this duration. */
    length = nzeros = modes->mode->data->length;
    for (hlm = modes; hlm; hlm = hlm->next) {
        /* some waveform generators zero-pad the end of the waveform, and we
         * want to remove this; however, we want all modes to have the same
         * length timeseries, so find the minimum number of zeros to excise */
        if (nzeros) {
            j = 0;
            while (hlm->mode->data->data[hlm->mode->data->length - j - 1] == 0.0)
                ++j;
            if (j < nzeros)
                nzeros = j;
        }

        /* here is where we taper the beginning of the waveform below f_min */
        ntaper = round((extra_time_fraction * tchirp + textra) / deltaT);
        for (j = 0; j < ntaper; ++j)
             hlm->mode->data->data[j] *= 0.5 - 0.5 * cos(j * LAL_PI / ntaper);

        /* now high-pass filter the data at the original f_min value so that
         * the modes have negligible frequency content below that frequency;
         * note: this will cut off the low-frequency content of the m=1 mode */
        XLALHighPassCOMPLEX16TimeSeries(hlm->mode, original_f_min, 0.99, 8);
    }

    /* new length after clipping zeros from end */
    length -= nzeros;
    if (nzeros)
        XLALResizeSphHarmTimeSeries(modes, 0, length);

    /* stage 2 conditioning: final tapering at beginning and end */
    /* final tapering at the beginning and at the end */
    /* if this waveform is shorter than 2*min_taper_samples, do nothing */
    if (length < 2 * min_taper_samples) {
        XLAL_PRINT_WARNING("waveform is too shorter than %zu samples: no final tapering applied", 2 * min_taper_samples);
        return modes;
    }

    /* waveform should terminate at a frequency >= Schwarzschild ISCO
     * so taper one cycle at this frequency at the end; should not make
     * any difference to IMR waveforms */
    fisco = 1.0 / (pow(6.0, 1.5) * LAL_PI * (m1 + m2) * LAL_MTSUN_SI / LAL_MSUN_SI);
    ntaper = round(1.0 / (fisco * deltaT));
    if (ntaper < min_taper_samples)
        ntaper = min_taper_samples;
    for (hlm = modes; hlm; hlm = hlm->next)
        for (j = 1; j < ntaper; ++j)
             hlm->mode->data->data[length - j] *= 0.5 - 0.5 * cos(j * LAL_PI / ntaper);

    /* there could be a filter transient at the beginning too: we should have
     * some safety there owing to the fact that we are starting at a lower
     * frequency than is needed, so taper off one cycle at the low frequency */
    ntaper = round(1.0 / (f_min * deltaT));
    if (ntaper < min_taper_samples)
        ntaper = min_taper_samples;
    for (hlm = modes; hlm; hlm = hlm->next)
        for (j = 1; j < ntaper; ++j)
             hlm->mode->data->data[j] *= 0.5 - 0.5 * cos(j * LAL_PI / ntaper);

    return modes;
}

/**
 * Interface to compute a single -2 spin-weighted spherical harmonic mode
 * for a binary inspiral of any available amplitude and phase PN order.
 * The phasing is computed with any of the TaylorT1, T2, T3, T4 methods.
 */
COMPLEX16TimeSeries *XLALSimInspiralChooseTDMode(
    REAL8 phiRef,                               /**< reference orbital phase (rad) */
    REAL8 deltaT,                               /**< sampling interval (s) */
    REAL8 m1,                                   /**< mass of companion 1 (kg) */
    REAL8 m2,                                   /**< mass of companion 2 (kg) */
    REAL8 f_min,                                /**< starting GW frequency (Hz) */
    REAL8 f_ref,                                /**< reference GW frequency (Hz) */
    REAL8 r,                                    /**< distance of source (m) */
    REAL8 lambda1,                              /**< (tidal deformability of mass 1) / m1^5 (dimensionless) */
    REAL8 lambda2,                              /**< (tidal deformability of mass 2) / m2^5 (dimensionless) */
    LALSimInspiralWaveformFlags *waveFlags,     /**< Set of flags to control special behavior of some waveform families. Pass in NULL (or None in python) for default flags */
    LALSimInspiralTestGRParam *nonGRparams, 	/**< Linked list of non-GR parameters. Pass in NULL (or None in python) for standard GR waveforms */
    int amplitudeO,                             /**< twice post-Newtonian amplitude order */
    int phaseO,                                 /**< twice post-Newtonian order */
    int l,                                      /**< l index of mode */
    int m,                                      /**< m index of mode */
    Approximant approximant                     /**< post-Newtonian approximant to use for waveform production */
    )
{
    REAL8 v0 = 1.;
    COMPLEX16TimeSeries *hlm;
    SphHarmTimeSeries *ts;

    /* General sanity checks that will abort */
    /*
     * If non-GR approximants are added, change the below to
     * if( nonGRparams && approximant != nonGR1 && approximant != nonGR2 )
     */
    if( nonGRparams )
    {
        XLALPrintError("XLAL Error - %s: Passed in non-NULL pointer to LALSimInspiralTestGRParam for an approximant that does not use LALSimInspiralTestGRParam\n", __func__);
        XLAL_ERROR_NULL(XLAL_EINVAL);
    }

    /* General sanity check the input parameters - only give warnings! */
    if( deltaT > 1. )
        XLALPrintWarning("XLAL Warning - %s: Large value of deltaT = %e requested.\nPerhaps sample rate and time step size were swapped?\n", __func__, deltaT);
    if( deltaT < 1./16385. )
        XLALPrintWarning("XLAL Warning - %s: Small value of deltaT = %e requested.\nCheck for errors, this could create very large time series.\n", __func__, deltaT);
    if( m1 < 0.09 * LAL_MSUN_SI )
        XLALPrintWarning("XLAL Warning - %s: Small value of m1 = %e (kg) = %e (Msun) requested.\nPerhaps you have a unit conversion error?\n", __func__, m1, m1/LAL_MSUN_SI);
    if( m2 < 0.09 * LAL_MSUN_SI )
        XLALPrintWarning("XLAL Warning - %s: Small value of m2 = %e (kg) = %e (Msun) requested.\nPerhaps you have a unit conversion error?\n", __func__, m2, m2/LAL_MSUN_SI);
    if( m1 + m2 > 1000. * LAL_MSUN_SI )
        XLALPrintWarning("XLAL Warning - %s: Large value of total mass m1+m2 = %e (kg) = %e (Msun) requested.\nSignal not likely to be in band of ground-based detectors.\n", __func__, m1+m2, (m1+m2)/LAL_MSUN_SI);
    if( f_min < 1. )
        XLALPrintWarning("XLAL Warning - %s: Small value of fmin = %e requested.\nCheck for errors, this could create a very long waveform.\n", __func__, f_min);
    if( f_min > 40.000001 )
        XLALPrintWarning("XLAL Warning - %s: Large value of fmin = %e requested.\nCheck for errors, the signal will start in band.\n", __func__, f_min);

    switch (approximant)
    {
        case TaylorT1:
            /* Waveform-specific sanity checks */
            if( !XLALSimInspiralFrameAxisIsDefault(
                    XLALSimInspiralGetFrameAxis(waveFlags)) )
                ABORT_NONDEFAULT_FRAME_AXIS_NULL(waveFlags);
            if( !XLALSimInspiralModesChoiceIsDefault(
                    XLALSimInspiralGetModesChoice(waveFlags)) )
                ABORT_NONDEFAULT_MODES_CHOICE_NULL(waveFlags);
            /* Call the waveform driver routine */
            hlm = XLALSimInspiralTaylorT1PNMode(phiRef, v0,
                    deltaT, m1, m2, f_min, f_ref, r, lambda1, lambda2,
                    XLALSimInspiralGetTidalOrder(waveFlags), amplitudeO,
                    phaseO, l, m);
            break;
        case TaylorT2:
            /* Waveform-specific sanity checks */
            if( !XLALSimInspiralFrameAxisIsDefault(
                    XLALSimInspiralGetFrameAxis(waveFlags)) )
                ABORT_NONDEFAULT_FRAME_AXIS_NULL(waveFlags);
            if( !XLALSimInspiralModesChoiceIsDefault(
                    XLALSimInspiralGetModesChoice(waveFlags)) )
                ABORT_NONDEFAULT_MODES_CHOICE_NULL(waveFlags);
            /* Call the waveform driver routine */
            hlm = XLALSimInspiralTaylorT2PNMode(phiRef, v0,
                    deltaT, m1, m2, f_min, f_ref, r, lambda1, lambda2,
                    XLALSimInspiralGetTidalOrder(waveFlags), amplitudeO,
                    phaseO, l, m);
            break;
        case TaylorT3:
            /* Waveform-specific sanity checks */
            if( !XLALSimInspiralFrameAxisIsDefault( XLALSimInspiralGetFrameAxis(waveFlags)) )
                ABORT_NONDEFAULT_FRAME_AXIS_NULL(waveFlags);
            if( !XLALSimInspiralModesChoiceIsDefault( XLALSimInspiralGetModesChoice(waveFlags)) )
                ABORT_NONDEFAULT_MODES_CHOICE_NULL(waveFlags);
            /* Call the waveform driver routine */
            hlm = XLALSimInspiralTaylorT3PNMode(phiRef, v0,
                    deltaT, m1, m2, f_min, f_ref, r, lambda1, lambda2,
                    XLALSimInspiralGetTidalOrder(waveFlags), amplitudeO,
                    phaseO, l, m);
            break;
        case TaylorT4:
            /* Waveform-specific sanity checks */
            if( !XLALSimInspiralFrameAxisIsDefault(
                    XLALSimInspiralGetFrameAxis(waveFlags) ) )
                ABORT_NONDEFAULT_FRAME_AXIS_NULL(waveFlags);
            if( !XLALSimInspiralModesChoiceIsDefault(
                    XLALSimInspiralGetModesChoice(waveFlags) ) )
                ABORT_NONDEFAULT_MODES_CHOICE_NULL(waveFlags);
            /* Call the waveform driver routine */
            hlm = XLALSimInspiralTaylorT4PNMode(phiRef, v0,
                    deltaT, m1, m2, f_min, f_ref, r, lambda1, lambda2,
                    XLALSimInspiralGetTidalOrder(waveFlags), amplitudeO,
                    phaseO, l, m);
            break;
        case EOBNRv2:
        case EOBNRv2HM:
            ts = XLALSimIMREOBNRv2Modes(phiRef, deltaT, m1, m2, f_min, r);
            hlm = XLALSphHarmTimeSeriesGetMode(ts, l, m);
            break;

        default:
            XLALPrintError("Cannot generate modes for this approximant\n");
            XLAL_ERROR_NULL(XLAL_EINVAL);
    }
    if ( !hlm )
        XLAL_ERROR_NULL(XLAL_EFUNC);

    return hlm;
}

/** @} */

/**
 * @name Routines for Generating Inspiral Waveforms from Orbital Data
 * @{
 */

/**
 * Given time series for a binary's orbital dynamical variables,
 * construct the waveform polarizations h+ and hx directly.
 * NB: Valid only for non-precessing binaries!
 *
 * Implements Equations (8.8) - (8.10) of:
 * Luc Blanchet, Guillaume Faye, Bala R. Iyer and Siddhartha Sinha,
 * \"The third post-Newtonian gravitational wave polarisations
 * and associated spherical harmonic modes for inspiralling compact binaries
 * in quasi-circular orbits\", Class. Quant. Grav. 25 165003 (2008);
 * arXiv:0802.1249.
 * NB: Be sure to check arXiv:0802.1249v3, which corrects a typo!
 *
 * Note however, that we do not include the constant \"memory\" terms
 */
int XLALSimInspiralPNPolarizationWaveforms(
	REAL8TimeSeries **hplus,  /**< +-polarization waveform [returned] */
	REAL8TimeSeries **hcross, /**< x-polarization waveform [returned] */
	REAL8TimeSeries *V,       /**< post-Newtonian (PN) parameter */
	REAL8TimeSeries *Phi,     /**< orbital phase */
	REAL8 v0,                 /**< tail-term gauge choice (default = 1) */
	REAL8 m1,                 /**< mass of companion 1 (kg) */
	REAL8 m2,                 /**< mass of companion 2 (kg) */
	REAL8 r,                  /**< distance of source (m) */
	REAL8 i,                  /**< inclination of source (rad) */
	int ampO                  /**< twice PN order of the amplitude */
	)
{
    REAL8 M, eta, eta2, eta3, dm, dist, ampfac, phi, phiShift, v, v2, v3;
    REAL8 hp0, hp05, hp1, hp15, hp2, hp25, hp3;
    REAL8 hc0, hc05, hc1, hc15, hc2, hc25, hc3;
    REAL8 ci, si, ci2, ci4, ci6, ci8, si2, si3, si4, si5, si6;
    INT4 idx, len;

    /* Sanity check input time series */
    LAL_CHECK_VALID_SERIES(V, XLAL_FAILURE);
    LAL_CHECK_VALID_SERIES(Phi, XLAL_FAILURE);
    LAL_CHECK_CONSISTENT_TIME_SERIES(V, Phi, XLAL_FAILURE);

    /* Allocate polarization vectors and set to 0 */
    *hplus = XLALCreateREAL8TimeSeries( "H_PLUS", &V->epoch, 0.0,
            V->deltaT, &lalStrainUnit, V->data->length );
    *hcross = XLALCreateREAL8TimeSeries( "H_CROSS", &V->epoch, 0.0,
            V->deltaT, &lalStrainUnit, V->data->length );
    if ( ! hplus || ! hcross )
        XLAL_ERROR(XLAL_EFUNC);
    memset((*hplus)->data->data, 0, (*hplus)->data->length
            * sizeof(*(*hplus)->data->data));
    memset((*hcross)->data->data, 0, (*hcross)->data->length
            * sizeof(*(*hcross)->data->data));

    M = m1 + m2;
    eta = m1 * m2 / M / M; // symmetric mass ratio - '\nu' in the paper
    eta2 = eta*eta;	eta3 = eta2*eta;
    dm = (m1 - m2) / M; // frac. mass difference - \delta m/m in the paper
    dist = r / LAL_C_SI;   // r (m) / c (m/s) --> dist in units of seconds
    /* convert mass from kg to s, so ampfac ~ M/dist is dimensionless */
    ampfac = 2. * M * LAL_G_SI * pow(LAL_C_SI, -3) * eta / dist;

    /*
     * cosines and sines of inclination between
     * line of sight (N) and binary orbital angular momentum (L_N)
     */
    ci = cos(i);  	si = sin(i);
    ci2 = ci*ci;  ci4 = ci2*ci2;  ci6 = ci2*ci4;  ci8 = ci6*ci2;
    si2 = si*si;  si3 = si2*si;  si4 = si2*si2;  si5 = si*si4; si6 = si4*si2;

    /* loop over time steps and compute polarizations h+ and hx */
    len = V->data->length;
    for(idx = 0; idx < len; idx++)
    {
        /* Abbreviated names in lower case for time series at this sample */
        phi = Phi->data->data[idx]; 	v = V->data->data[idx];
        v2 = v * v; 	v3 = v * v2;

        /*
         * As explained in Blanchet et al, a phase shift can be applied
         * to make log terms vanish which would appear in the amplitude
         * at 1.5PN and 2.5PN orders. This shift is given in Eq. (8.8)
         * We apply the shift only for the PN orders which need it.
         */
        if( (ampO == -1) || ampO >= 5 )
            phiShift = 3.*v3*(1. - v2*eta/2.)*log( v2 / v0 / v0  );
        else if( ampO >= 3 )
            phiShift = 3.*v3*log( v2 / v0 / v0 );
        else
            phiShift = 0.;

        phi = phi - phiShift;

        /*
         * First set all h+/x coefficients to 0. Then use a switch to
         * set proper non-zero values up to order ampO. Note we
         * fall through the PN orders and break only after Newt. order
         */
        hp0 = hp05 = hp1 = hp15 = hp2 = hp25 = hp3 = 0.;
        hc0 = hc05 = hc1 = hc15 = hc2 = hc25 = hc3 = 0.;

        switch( ampO )
        {
            /* case LAL_PNORDER_THREE_POINT_FIVE: */
            case 7:
                XLALPrintError("XLAL Error - %s: Amp. corrections not known "
                        "to PN order %d\n", __func__, ampO );
                XLAL_ERROR(XLAL_EINVAL);
                break;
            case -1: // Highest known PN order - move if higher terms added!
            /* case LAL_PNORDER_THREE: */
            case 6:
		/* The reference had a typo in the 3PN terms and needed an errata.
		 * These should match arXiv:0802.1249v3, which has the fix. */
                hp3 = LAL_PI*dm*si*cos(phi)*(19./64. + ci2*5./16. - ci4/192.
                        + eta*(-19./96. + ci2*3./16. + ci4/96.)) + cos(2.*phi)
                        * (-465497./11025. + (LAL_GAMMA*856./105.
                        - 2.*LAL_PI*LAL_PI/3. + log(16.*v2)*428./105.)
                        * (1. + ci2) - ci2*3561541./88200. - ci4*943./720.
                        + ci6*169./720. - ci8/360. + eta*(2209./360.
                        - LAL_PI*LAL_PI*41./96.*(1. + ci2) + ci2*2039./180.
                        + ci4*3311./720. - ci6*853./720. + ci8*7./360.)
                        + eta2*(12871./540. - ci2*1583./60. - ci4*145./108.
                        + ci6*56./45. - ci8*7./180.) + eta3*(-3277./810.
                        + ci2*19661./3240. - ci4*281./144. - ci6*73./720.
                        + ci8*7./360.)) + LAL_PI*dm*si*cos(3.*phi)*(-1971./128.
                        - ci2*135./16. + ci4*243./128. + eta*(567./64.
                        - ci2*81./16. - ci4*243./64.)) + si2*cos(4.*phi)
                        * (-2189./210. + ci2*1123./210. + ci4*56./9.
                        - ci6*16./45. + eta*(6271./90. - ci2*1969./90.
                        - ci4*1432./45. + ci6*112./45.) + eta2*(-3007./27.
                        + ci2*3493./135. + ci4*1568./45. - ci6*224./45.)
                        + eta3*(161./6. - ci2*1921./90. - ci4*184./45.
                        + ci6*112./45.)) + dm*cos(5.*phi)*(LAL_PI*3125./384.
                        * si3*(1. + ci2)*(1. - 2.*eta)) + si4*cos(6.*phi)
                        * (1377./80. + ci2*891./80. - ci4*729./280.
                        + eta*(-7857./80. - ci2*891./16. + ci4*729./40.)
                        + eta2*(567./4. + ci2*567./10. - ci4*729./20.)
                        + eta3*(-729./16. - ci2*243./80. + ci4*729./40.))
                        + cos(8.*phi)*(-1024./315.*si6*(1. + ci2)*(1. - 7.*eta
                        + 14.*eta2 - 7.*eta3)) + dm*si*sin(phi)*(-2159./40320.
                        - log(2.)*19./32. + (-95./224. - log(2.)*5./8.)*ci2
                        + (181./13440. + log(2.)/96.)*ci4 + eta*(1369./160.
                        + log(2.)*19./48. + (-41./48. - log(2.)*3./8.)*ci2
                        + (-313./480. - log(2.)/48.)*ci4)) + sin(2.*phi)
                        * (-428.*LAL_PI/105.*(1. + ci2)) + dm*si*sin(3.*phi)
                        * (205119./8960. - log(3./2.)*1971./64.
                        + (1917./224. - log(3./2.)*135./8.)*ci2
                        + (-43983./8960. + log(3./2.)*243./64.)*ci4 + eta
                        * (-54869./960. + log(3./2.)*567./32.
                        + (-923./80. - log(3./2.)*81./8.)*ci2
                        + (41851./2880. - log(3./2.)*243./32.)*ci4))
                        + dm*si3*(1. + ci2)*sin(5.*phi)*(-113125./5376.
                        + log(5./2.)*3125./192.
                        + eta*(17639./320. - log(5./2.)*3125./96.));
                hc3 = dm*si*ci*cos(phi)*(11617./20160. + log(2.)*21./16.
                        + (-251./2240. - log(2.)*5./48.)*ci2
                        + eta*(-2419./240. - log(2.)*5./24.
                        + (727./240. + log(2.)*5./24.)*ci2)) + ci*cos(2.*phi)
                        * (LAL_PI*856./105.) + dm*si*ci*cos(3.*phi)
                        * (-36801./896. + log(3./2.)*1809./32.
                        + (65097./4480. - log(3./2.)*405./32.)*ci2
                        + eta*(28445./288. - log(3./2.)*405./16.
                        + (-7137./160. + log(3./2.)*405./16.)*ci2))
                        + dm*si3*ci*cos(5.*phi)*(113125./2688.
                        - log(5./2.)*3125./96. + eta*(-17639./160.
                        + log(5./2.)*3125./48.)) + LAL_PI*dm*si*ci*sin(phi)
                        * (21./32. - ci2*5./96. + eta*(-5./48. + ci2*5./48.))
                        + ci*sin(2.*phi)*(-3620761./44100.
                        + LAL_GAMMA*1712./105. - 4.*LAL_PI*LAL_PI/3.
                        + log(16.*v2)*856./105. - ci2*3413./1260.
                        + ci4*2909./2520. - ci6/45. + eta*(743./90.
                        - 41.*LAL_PI*LAL_PI/48. + ci2*3391./180.
                        - ci4*2287./360. + ci6*7./45.) + eta2*(7919./270.
                        - ci2*5426./135. + ci4*382./45. - ci6*14./45.)
                        + eta3*(-6457./1620. + ci2*1109./180. - ci4*281./120.
                        + ci6*7./45.)) + LAL_PI*dm*si*ci*sin(3.*phi)
                        * (-1809./64. + ci2*405./64. + eta*(405./32.
                        - ci2*405./32.)) + si2*ci*sin(4.*phi)*(-1781./105.
                        + ci2*1208./63. - ci4*64./45. + eta*(5207./45.
                        - ci2*536./5. + ci4*448./45.) + eta2*(-24838./135.
                        + ci2*2224./15. - ci4*896./45.) + eta3*(1703./45.
                        - ci2*1976./45. + ci4*448./45.)) + dm*sin(5.*phi)
                        * (3125.*LAL_PI/192.*si3*ci*(1. - 2.*eta))
                        + si4*ci*sin(6.*phi)*(9153./280. - ci2*243./35.
                        + eta*(-7371./40. + ci2*243./5.) + eta2*(1296./5.
                        - ci2*486./5.) + eta3*(-3159./40. + ci2*243./5.))
                        + sin(8.*phi)*(-2048./315.*si6*ci*(1. - 7.*eta
                        + 14.*eta2 - 7.*eta3));
            /* case LAL_PNORDER_TWO_POINT_FIVE: */
            case 5:
                hp25 = cos(phi)*si*dm*(1771./5120. - ci2*1667./5120.
                        + ci4*217./9216. - ci6/9126. + eta*(681./256.
                        + ci2*13./768. - ci4*35./768. + ci6/2304.)
                        + eta2*(-3451./9216. + ci2*673./3072. - ci4*5./9216.
                        - ci6/3072.)) + cos(2.*phi)*LAL_PI*(19./3. + 3.*ci2
                        - ci4*2./3. + eta*(-16./3. + ci2*14./3. + 2.*ci4))
                        + cos(3.*phi)*si*dm*(3537./1024. - ci2*22977./5120.
                        - ci4*15309./5120. + ci6*729./5120.
                        + eta*(-23829./1280. + ci2*5529./1280.
                        + ci4*7749./1280. - ci6*729./1280.)
                        + eta2*(29127./5120. - ci2*27267./5120.
                        - ci4*1647./5120. + ci6*2187./5120.)) + cos(4.*phi)
                        * (-16.*LAL_PI/3.*(1. + ci2)*si2*(1. - 3.*eta))
                        + cos(5.*phi)*si*dm*(-108125./9216. + ci2*40625./9216.
                        + ci4*83125./9216. - ci6*15625./9216.
                        + eta*(8125./256. - ci2*40625./2304. - ci4*48125./2304.
                        + ci6*15625./2304.) + eta2*(-119375./9216.
                        + ci2*40625./3072. + ci4*44375./9216.
                        - ci6*15625./3072.)) + cos(7.*phi)*dm
                        * (117649./46080.*si5*(1. + ci2)*(1. - 4.*eta
                        + 3.*eta2)) + sin(2.*phi)*(-9./5. + ci2*14./5.
                        + ci4*7./5. + eta*(32. + ci2*56./5. - ci4*28./5.))
                        + sin(4.*phi)*si2*(1. + ci2)*(56./5. - 32.*log(2.)/3.
                        + eta*(-1193./30. + 32.*log(2.)));
                /* below would have a constant memory term of si2*ci*eta*6./5. */
                hc25 = cos(2.*phi)*ci*(2. - ci2*22./5. + eta*(-282./5.
                        + ci2*94./5.)) + cos(4.*phi)*ci*si2*(-112./5.
                        + 64.*log(2.)/3. + eta*(1193./15. - 64.*log(2.)))
                        + sin(phi)*si*ci*dm*(-913./7680. + ci2*1891./11520.
                        - ci4*7./4608. + eta*(1165./384. - ci2*235./576.
                        + ci4*7./1152.) + eta2*(-1301./4608. + ci2*301./2304.
                        - ci4*7./1536.)) + sin(2.*phi)*LAL_PI*ci*(34./3.
                        - ci2*8./3. + eta*(-20./3. + 8.*ci2))
                        + sin(3.*phi)*si*ci*dm*(12501./2560. - ci2*12069./1280.
                        + ci4*1701./2560. + eta*(-19581./640. + ci2*7821./320.
                        - ci4*1701./640.) + eta2*(18903./2560.
                        - ci2*11403./1280. + ci4*5103./2560.))
                        + sin(4.*phi)*si2*ci*(-32.*LAL_PI/3.*(1. - 3.*eta))
                        + sin(5.*phi)*si*ci*dm*(-101875./4608. + ci2*6875./256.
                        - ci4*21875./4608. + eta*(66875./1152.
                        - ci2*44375./576. + ci4*21875./1152.)
                        + eta2*(-100625./4608. + ci2*83125./2304.
                        - ci4*21875./1536.)) + sin(7.*phi)*si5*ci*dm
                        * (117649./23040.*(1. - 4.*eta + 3.*eta2));
            /* case LAL_PNORDER_TWO: */
            case 4:
                hp2 = cos(phi)*LAL_PI*si*dm*(-5./8. - ci2/8.)
                        + cos(2.*phi)*(11./60. + ci2*33./10. + ci4*29./24.
                        - ci6/24. + eta*(353./36. - 3.*ci2 - ci4*251./72.
                        + ci6*5./24.) + eta2*(-49./12. + ci2*9./2.
                        - ci4*7./24. - ci6*5./24.)) + cos(3.*phi)*LAL_PI*si*dm
                        * (27./8.*(1 + ci2)) + cos(4.*phi)*si2*2./15.*(59.
                        + ci2*35. - ci4*8.
                        - eta*5./3.*(131. + 59.*ci2 + 24.*ci4)
                        + eta2*5.*(21. - 3.*ci2 - 8.*ci4))
                        + cos(6.*phi)*(-81./40.*si4*(1. + ci2)
                        * (1. - 5.*eta + 5.*eta2)) + sin(phi)*si*dm
                        * (11./40. + 5.*log(2)/4. + ci2*(7./40. + log(2)/4.))
                        + sin(3.*phi)*si*dm*((-189./40. + 27./4.*log(3./2.))
                        * (1. + ci2));
                hc2 = cos(phi)*si*ci*dm*(-9./20. - 3./2.*log(2.))
                        + cos(3.*phi)*si*ci*dm*(189./20. - 27./2.*log(3./2.))
                        - sin(phi)*si*ci*dm*3.*LAL_PI/4.
                        + sin(2.*phi)*ci*(17./15. + ci2*113./30. - ci4/4.
                        + eta*(143./9. - ci2*245./18. + ci4*5./4.)
                        + eta2*(-14./3. + ci2*35./6. - ci4*5./4.))
                        + sin(3.*phi)*si*ci*dm*27.*LAL_PI/4.
                        + sin(4.*phi)*ci*si2*4./15.*(55. - 12.*ci2
                        - eta*5./3.*(119. - 36.*ci2)
                        + eta2*5.*(17. - 12.*ci2))
                        + sin(6.*phi)*ci*(-81./20.*si4
                        * (1. - 5.*eta + 5.*eta2));
            /* case LAL_PNORDER_ONE_POINT_FIVE: */
            case 3:
                hp15 = cos(phi)*si*dm*(19./64. + ci2*5./16. - ci4/192.
                        + eta*(-49./96. + ci2/8. + ci4/96.))
                        + cos(2.*phi)*(-2.*LAL_PI*(1. + ci2))
                        + cos(3.*phi)*si*dm*(-657./128. - ci2*45./16.
                        + ci4*81./128. + eta*(225./64. - ci2*9./8.
                        - ci4*81./64.)) + cos(5.*phi)*si*dm*(625./384.*si2
                        * (1. + ci2)*(1. - 2.*eta));
                hc15 = sin(phi)*si*ci*dm*(21./32. - ci2*5./96.
                        + eta*(-23./48. + ci2*5./48.))
                        - 4.*LAL_PI*ci*sin(2.*phi) + sin(3.*phi)*si*ci*dm
                        * (-603./64. + ci2*135./64.
                        + eta*(171./32. - ci2*135./32.))
                        + sin(5.*phi)*si*ci*dm*(625./192.*si2*(1. - 2.*eta));
            /* case LAL_PNORDER_ONE: */
            case 2:
                hp1 = cos(2.*phi)*(19./6. + 3./2.*ci2 - ci4/3.
                        + eta*(-19./6. + ci2*11./6. + ci4))
                        - cos(4.*phi) * (4./3.*si2*(1. + ci2)*(1. - 3.*eta));
                hc1 = sin(2.*phi)*ci*(17./3. - ci2*4./3.
                        + eta*(-13./3. + 4.*ci2))
                        + sin(4.*phi)*ci*si2*(-8./3.*(1. - 3.*eta));
            /*case LAL_PNORDER_HALF:*/
            case 1:
                hp05 = - si*dm*(cos(phi)*(5./8. + ci2/8.)
                        - cos(3.*phi)*(9./8. + 9.*ci2/8.));
                hc05 = si*ci*dm*(-sin(phi)*3./4. + sin(3.*phi)*9./4.);
            case 0:
                /* below would have a constant memory term of -si2/96.*(17. + ci2) */
                hp0 = -(1. + ci2)*cos(2.*phi);
                hc0 = -2.*ci*sin(2.*phi);
                break;
            /*case LAL_PNORDER_NEWTONIAN:*/
            default:
                XLALPrintError("XLAL Error - %s: Invalid amp. PN order %d\n",
                        __func__, ampO );
                XLAL_ERROR(XLAL_EINVAL);
                break;
        } /* End switch on ampO */

        /* Fill the output polarization arrays */
        (*hplus)->data->data[idx] = ampfac * v2 * ( hp0 + v * ( hp05
                + v * ( hp1 + v * ( hp15 + v * ( hp2 + v * ( hp25 + v * hp3
                ) ) ) ) ) );
        (*hcross)->data->data[idx] = ampfac * v2 * ( hc0 + v * ( hc05
                + v * ( hc1 + v * ( hc15 + v * ( hc2 + v * ( hc25 + v * hc3
                ) ) ) ) ) );

    } /* end loop over time series samples idx */
    return XLAL_SUCCESS;
}

/**
 * Given time series for a binary's orbital dynamical variables,
 * construct the waveform polarizations h+ and hx as a sum of
 * -2 spin-weighted spherical harmonic modes, h_lm.
 * NB: Valid only for non-precessing systems!
 *
 * Implements Equation (11) of:
 * Lawrence E. Kidder, \"Using Full Information When Computing Modes of
 * Post-Newtonian Waveforms From Inspiralling Compact Binaries in Circular
 * Orbit\", Physical Review D 77, 044016 (2008), arXiv:0710.0614v1 [gr-qc].
 */
int XLALSimInspiralPNPolarizationWaveformsFromModes(
		REAL8TimeSeries **hplus,  /**< +-polarization waveform [returned] */
	       	REAL8TimeSeries **hcross, /**< x-polarization waveform [returned] */
	       	REAL8TimeSeries *v,       /**< post-Newtonian parameter */
	       	REAL8TimeSeries *phi,     /**< orbital phase */
	       	REAL8 v0,                 /**< tail-term gauge choice (default = 1) */
	       	REAL8 m1,                 /**< mass of companion 1 */
	       	REAL8 m2,                 /**< mass of companion 2 */
	       	REAL8 r,                  /**< distance of source */
	       	REAL8 i,                  /**< inclination of source (rad) */
	       	int O                     /**< twice post-Newtonian order */
		)
{
	int l, m;
	LAL_CHECK_VALID_SERIES(v, XLAL_FAILURE);
	LAL_CHECK_VALID_SERIES(phi, XLAL_FAILURE);
	LAL_CHECK_CONSISTENT_TIME_SERIES(v, phi, XLAL_FAILURE);
	*hplus = XLALCreateREAL8TimeSeries( "H_PLUS", &v->epoch, 0.0, v->deltaT, &lalStrainUnit, v->data->length );
	*hcross = XLALCreateREAL8TimeSeries( "H_CROSS", &v->epoch, 0.0, v->deltaT, &lalStrainUnit, v->data->length );
	if ( ! hplus || ! hcross )
		XLAL_ERROR(XLAL_EFUNC);
	memset((*hplus)->data->data, 0, (*hplus)->data->length*sizeof(*(*hplus)->data->data));
	memset((*hcross)->data->data, 0, (*hcross)->data->length*sizeof(*(*hcross)->data->data));
	for ( l = 2; l <= LAL_PN_MODE_L_MAX; ++l ) {
		for ( m = 1; m <= l; ++m ) {
			COMPLEX16TimeSeries *hmode;
			hmode = XLALCreateSimInspiralPNModeCOMPLEX16TimeSeries(v, phi, v0, m1, m2, r, O, l, m);
			if ( ! hmode )
				XLAL_ERROR(XLAL_EFUNC);
			if ( XLALSimAddMode(*hplus, *hcross, hmode, i, 0.0, l, m, 1) < 0 )
				XLAL_ERROR(XLAL_EFUNC);
			XLALDestroyCOMPLEX16TimeSeries(hmode);
		}
	}
	return 0;
}

/**
 * Compute the polarizations from all the -2 spin-weighted spherical harmonic
 * modes stored in 'hlms'. Be sure that 'hlms' is the head of the linked list!
 *
 * The computation done is:
 * \f$hp(t) - i hc(t) = \sum_l \sum_m h_lm(t) -2Y_lm(iota,psi)\f$
 *
 * iota and psi are the inclination and polarization angle of the observer
 * relative to the source of GWs.
 */
int XLALSimInspiralPolarizationsFromSphHarmTimeSeries(
    REAL8TimeSeries **hp, /**< Plus polarization time series [returned] */
    REAL8TimeSeries **hc, /**< Cross polarization time series [returned] */
    SphHarmTimeSeries *hlms, /**< Head of linked list of waveform modes */
    REAL8 iota, /**< inclination of viewer to source frame (rad) */
    REAL8 psi /**< polarization angle (rad) */
    )
{
    int ret;
    SphHarmTimeSeries *ts = hlms;
    size_t length = ts->mode->data->length;
    // Destroy hp, hc TimeSeries if they already exist
    if( (*hp) ) XLALDestroyREAL8TimeSeries( *hp );
    if( (*hc) ) XLALDestroyREAL8TimeSeries( *hc );
    *hp = XLALCreateREAL8TimeSeries("hplus", &(ts->mode->epoch), ts->mode->f0,
                ts->mode->deltaT, &lalStrainUnit, length);
    *hc = XLALCreateREAL8TimeSeries("hplus", &(ts->mode->epoch), ts->mode->f0,
                ts->mode->deltaT, &lalStrainUnit, length);
    memset( (*hp)->data->data, 0, (*hp)->data->length*sizeof(REAL8) );
    memset( (*hc)->data->data, 0, (*hc)->data->length*sizeof(REAL8) );
    while (ts) { // Add the contribution from the current mode to hp, hx...
        // This function adds hlm(t) * Y_lm(incl,psi) to (h+ - i hx)(t)
        ret = XLALSimAddMode(*hp, *hc, ts->mode, iota, psi, ts->l, ts->m, 0);
        if( ret != XLAL_SUCCESS ) XLAL_ERROR(XLAL_EFUNC);
        ts = ts->next;
    }

    return XLAL_SUCCESS;
}


/**
 * Given time series for a binary's orbital dynamical variables,
 * computes the radial and angular orbital motion; then constructs
 * the waveform polarizations h+ and hx in terms of the relative
 * separation r, the `true anomaly` phi and their time derivatives.
 * NB: Valid only for non-spinning binaries in inspiralling!
 * and precessing eccentric orbits!
 *
 * Implements Equations (3.7a) - (3.7c) and Equations (B2a) - (B2d), (B4a), (B4b) of:
 * Sashwat Tanay, Maria Haney, and Achamveedu Gopakumar,
 * \"Frequency and time domain inspiral waveforms from comparable
 * mass compact binaries in eccentric orbits\", (2015);
 * arXiv:TBD
 * https://dcc.ligo.org/P1500148-v1
 *
 * (note that above equations use x = v^2 as the PN expansion parameter)
 *
 * as well as Equations (6a) and (6b) of:
 * Thibault Damour, Achamveedu Gopakumar, and Bala R. Iyer,
 * \"Phasing of gravitational waves from inspiralling eccentric
 * binaries\", Phys. Rev. D 70 064028 (2004);
 * arXiv:gr-qc/0404128.
 */
int XLALSimInspiralPNPolarizationWaveformsEccentric(
	REAL8TimeSeries **hplus,  /**< +-polarization waveform [returned] */
	REAL8TimeSeries **hcross, /**< x-polarization waveform [returned] */
	REAL8TimeSeries *V,       /**< post-Newtonian (PN) parameter */
	REAL8TimeSeries *Ecc,     /**< orbital eccentricity */
	REAL8TimeSeries *U,       /**< eccentric anomaly of quasi-Keplerian orbit */
	REAL8TimeSeries *Phi,     /**< orbital phase */
	REAL8 m1,                 /**< mass of companion 1 (kg) */
	REAL8 m2,                 /**< mass of companion 2 (kg) */
	REAL8 r,                  /**< distance of source (m) */
	REAL8 i,                  /**< inclination of source (rad) */
	int ampO,                 /**< twice PN order of the amplitude */
	int ph_O                  /**< twice PN order of the phase */
	)
{
    REAL8 mt, eta, dist, ampfac, phi, v, et, u;
    REAL8 dt, OTS;
    REAL8 CF_rdot, CF_rphidot, CF_Z, r_sc, rdot_sc, phidot;
    REAL8 rdot, rphidot, Z;
    REAL8 hp0;
    REAL8 hc0;
    REAL8 ci, si, ci2, si2;
    INT4 idx, len;

    /* Sanity check input time series */
    LAL_CHECK_VALID_SERIES(V, XLAL_FAILURE);
    LAL_CHECK_VALID_SERIES(Ecc, XLAL_FAILURE);
    LAL_CHECK_VALID_SERIES(U, XLAL_FAILURE);
    LAL_CHECK_VALID_SERIES(Phi, XLAL_FAILURE);
    LAL_CHECK_CONSISTENT_TIME_SERIES(V, Ecc, XLAL_FAILURE);
    LAL_CHECK_CONSISTENT_TIME_SERIES(V, U, XLAL_FAILURE);
    LAL_CHECK_CONSISTENT_TIME_SERIES(V, Phi, XLAL_FAILURE);

    /* Allocate polarization vectors and set to 0 */
    *hplus = XLALCreateREAL8TimeSeries( "H_PLUS", &V->epoch, 0.0,
            V->deltaT, &lalStrainUnit, V->data->length );
    *hcross = XLALCreateREAL8TimeSeries( "H_CROSS", &V->epoch, 0.0,
            V->deltaT, &lalStrainUnit, V->data->length );
    if ( ! hplus || ! hcross )
        XLAL_ERROR(XLAL_EFUNC);
    memset((*hplus)->data->data, 0, (*hplus)->data->length
            * sizeof(*(*hplus)->data->data));
    memset((*hcross)->data->data, 0, (*hcross)->data->length
            * sizeof(*(*hcross)->data->data));

    mt = (m1 + m2)/LAL_MSUN_SI;
    eta = m1 * m2 / pow(m1 + m2, 2.0); // symmetric mass ratio - '\nu' in the paper
    dist = r / LAL_C_SI;   // r (m) / c (m/s) --> dist in units of seconds
    /* convert mass from kg to s, so ampfac ~ M/dist is dimensionless */
    ampfac = mt * LAL_MTSUN_SI * eta / dist;

    /*
     * cosines and sines of inclination between
     * line of sight (N) and binary orbital angular momentum (L_N)
     */
    ci = cos(i);  	si = sin(i);
    ci2 = ci*ci;
    si2 = si*si;

    /* loop over time steps and compute first radial and angular orbital variables,
     * then the waveform polarizations h+ and hx */
    len = V->data->length;
    for(idx = 0; idx < len; idx++)
    {
        /* Abbreviated names in lower case for time series at this sample */
        phi = Phi->data->data[idx]; 	et = Ecc->data->data[idx];	u = U->data->data[idx];	v = V->data->data[idx];

	/* Some abbreviated functions in terms of u and et. */
	dt	= 1. - et * cos(u);
	OTS	= sqrt(1. - et * et);

	/*
         * First set the functions for the dimensionless orbital variables
	 * (1/c)*dr/dt, (r/c)*dphi/dt, Z = G*m/(r*c^2) to 0.
	 * Then use a switch to set proper non-zero values
         * up to order ph_O for the contributions to the dimensionless variables. Note we
         * fall through the PN orders and break only after Newt. order
         */

	rdot = rphidot = Z = 0;

	/* Common factors in PN accurate expressions for orbital variables */
	CF_rdot = et * v*sin(u)/dt;
	CF_rphidot = OTS * v / dt;
	CF_Z = pow(v, 2.0) / dt;

	switch( ph_O )
        {
	    /* case LAL_PNORDER_FOUR: */
            case 8:
                XLALPrintError("XLAL Error - %s: dynamical variables not known "
                        "to PN order %d\n", __func__, ph_O );
                XLAL_ERROR(XLAL_EINVAL);
                break;
            /* case LAL_PNORDER_THREE_POINT_FIVE: */
            case 7:
                XLALPrintError("XLAL Error - %s: dynamical variables not known "
                        "to PN order %d\n", __func__, ph_O );
                XLAL_ERROR(XLAL_EINVAL);
                break;
            /* case LAL_PNORDER_THREE: */
            case 6:
		XLALPrintError("XLAL Error - %s: dynamical variables not yet implemented "
                        "to PN order %d\n", __func__, ph_O );
                XLAL_ERROR(XLAL_EINVAL);
                break;
            /* case LAL_PNORDER_TWO_POINT_FIVE: */
            case 5:
		XLALPrintError("XLAL Error - %s: dynamical variables not yet implemented "
                        "to PN order %d\n", __func__, ph_O );
                XLAL_ERROR(XLAL_EINVAL);
                break;
	    case -1: // Highest known PN order - move if higher terms added!
            /* case LAL_PNORDER_TWO: */
            case 4:
		r_sc 	= 1.
			  //==============================================================================
			  + ((-24. + dt * (18. - 7. * eta) + 9. * eta + pow(et, 2.0) * (24. - 9. * eta
			  + dt * (-6. + 7. * eta))) * pow(v, 2.0)) / (6. * dt * pow(OTS, 2.0))
			  //==============================================================================
			  + ((-288. + 765. * eta - 27. * pow(eta,  2.0)
			  + pow(et, 4.0) * (261. * eta - 27 * pow(eta, 2.0))
			  + pow(et, 2.0) * (288. - 1026. * eta + 54. * pow(eta, 2.0))
			  + (-540. + pow(et, 2.0) * (540. - 216. * eta)
			  + 216. * eta) * OTS + dt * (648. - 567. * eta + 35. * pow(eta, 2.0)
			  + pow(et, 2.0) * (468. + 150. * eta - 70. * pow(eta, 2.0))
			  + pow(et, 4.0) * (72. - 231. * eta + 35. * pow(eta, 2.0))
			  + (180. - 72. * eta + pow(et, 2.0) * (-180. + 72. * eta)) * OTS)) * pow(v, 4.0))
			  / (72. * dt * pow(OTS, 4.0));
			  //==============================================================================
		phidot = 1.
			  //===========================================================================================
			  + (-1. + dt + pow(et, 2.0)) * (-4. + eta) * pow(v, 2.0) / (dt * pow(OTS, 2.0))
			  //===========================================================================================
			  + (-6. * pow(1. - pow(et, 2.0), 3.0) * eta * (3. + 2. * eta)
			  + pow(dt, 3.0) * (42. + 22. * eta + 8.* pow(eta, 2.0)
			  + pow(et, 2.0) * (-147. + 8. * eta - 14. * pow(eta, 2.0)))
			  + dt * (108. + 63. * eta + 33. * pow(eta, 2.0)
			  + pow(et, 2.0) * (-216. - 126. * eta - 66. * pow(eta, 2.0))
			  + pow(et, 4.0) * (108. + 63. * eta + 33. * pow(eta, 2.0)))
			  + pow(dt, 2.0) * (-240. - 31. * eta - 29. * pow(eta, 2.0)
			  + pow(et, 4.0) * (-48. + 17. * eta - 17. * pow(eta, 2.0))
			  + pow(et, 2.0) * (288. + 14. * eta + 46. * pow(eta,2)))
			  + 18. * pow(dt, 2.0) * (-2. + dt + 2. * pow(et, 2.0)) * (-5. + 2. * eta) * OTS) * pow(v, 4.0)
			  / (12. * pow(dt, 3.0) * pow(OTS, 4.0));
			  //===========================================================================================
		rdot_sc = 1.
			  //==========================================================================================
			  + (-7. * eta + pow(et, 2.0) * (-6. + 7. * eta)) * pow(v, 2.0) / (6. * pow(OTS, 2.0))
			  //==========================================================================================
			  + (-135. * eta + 9. * pow(eta, 2.0) + pow(et, 2.0) * (405. * eta - 27. * pow(eta, 2.0))
			  + pow(et, 6.0) * (135. * eta - 9. * pow(eta, 2.0))
			  + pow(et, 4.0) * (-405. * eta + 27 * pow(eta, 2.0))
			  + dt * (-540. + 351. * eta - 9. * pow(eta, 2.0)
			  + pow(et, 4.0) * (-540. + 351. * eta - 9. * pow(eta, 2.0))
			  + pow(et, 2.0) * (1080. - 702. * eta + 18. * pow(eta, 2.0)))
			  + pow(dt, 3.0) * (-324. + 189. * eta + 35. * pow(eta, 2.0)
			  + pow(et, 2.0) * (-234. + 366. * eta - 70. * pow(eta, 2.0))
			  + pow(et, 4.0) * (72. - 231. * eta + 35. * pow(eta, 2.0)))
			  - 36 * pow(dt, 2.0) * (3. + dt) * (1 - pow(et, 2.0)) * (-5. + 2. * eta) * OTS) * pow(v, 4.0)
			  / (72. * pow(dt, 3.0) * pow(OTS, 4.0));
			  //==========================================================================================
                break;
            /* case LAL_PNORDER_ONE_POINT_FIVE: */
            case 3:
		r_sc 	= 1.
			  //===========================================================================
			  + ((-24. + dt * (18. - 7. * eta) + 9. * eta + pow(et, 2.0) * (24. - 9. * eta
			  + dt * (-6. + 7. * eta))) * pow(v, 2.0)) / (6. * dt * pow(OTS, 2.0));
			  //===========================================================================
		phidot	= 1.
			  //==============================================================================
			  + (-1. + dt + pow(et, 2.0)) * (-4. + eta) * pow(v, 2.0) / (dt * pow(OTS, 2.0));
			  //==============================================================================
		rdot_sc = 1.
			  //====================================================================================
			  + (-7. * eta + pow(et, 2.0) * (-6. + 7. * eta)) * pow(v, 2.0) / (6. * pow(OTS, 2.0));
			  //====================================================================================
                break;
            /* case LAL_PNORDER_ONE: */
            case 2:
		r_sc 	= 1.
			  //===========================================================================
			  + ((-24. + dt * (18. - 7. * eta) + 9. * eta + pow(et, 2.0) * (24. - 9. * eta
			  + dt * (-6. + 7. * eta))) * pow(v, 2.0)) / (6. * dt * pow(OTS, 2.0));
			  //===========================================================================
		phidot	= 1.
			  //==============================================================================
			  + (-1. + dt + pow(et, 2.0)) * (-4. + eta) * pow(v, 2.0) / (dt * pow(OTS, 2.0));
			  //==============================================================================
		rdot_sc = 1.
			  //====================================================================================
			  + (-7. * eta + pow(et, 2.0) * (-6. + 7. * eta)) * pow(v, 2.0) / (6. * pow(OTS, 2.0));
			  //====================================================================================
                break;
            /*case LAL_PNORDER_HALF:*/
            case 1:
		r_sc	= 1.;
		phidot	= 1.;
		rdot_sc = 1.;
                break;
	    /*case LAL_PNORDER_NEWTONIAN:*/
            case 0:
                r_sc	= 1.;
		phidot	= 1.;
		rdot_sc = 1.;
                break;
            default:
                XLALPrintError("XLAL Error - %s: Invalid phase PN order %d\n",
                        __func__, ph_O );
                XLAL_ERROR(XLAL_EINVAL);
                break;
        }

        /* Dimensionless rdot/c, (r/c)*phidot, Z = G*m/(r*c^2) entering the h+/x coefficients*/
        rdot = CF_rdot * rdot_sc;
	rphidot = CF_rphidot * r_sc * phidot;
        Z = CF_Z/r_sc;

        /*
         * First set all h+/x coefficients to 0. Then use a switch to
         * set proper non-zero values up to order ampO. Note we
         * fall through the PN orders and break only after Newt. order
         */
        hp0 = 0.;
        hc0 = 0.;

        switch( ampO )
        {
            /* case LAL_PNORDER_THREE_POINT_FIVE: */
            case 7:
                XLALPrintError("XLAL Error - %s: Amp. corrections not known "
                        "to PN order %d\n", __func__, ampO );
                XLAL_ERROR(XLAL_EINVAL);
                break;
            /* case LAL_PNORDER_THREE: */
            case 6:
		XLALPrintError("XLAL Error - %s: Amp. corrections not known "
                        "to PN order %d\n", __func__, ampO );
                XLAL_ERROR(XLAL_EINVAL);
                break;
            /* case LAL_PNORDER_TWO_POINT_FIVE: */
            case 5:
		XLALPrintError("XLAL Error - %s: Amp. corrections not known "
                        "to PN order %d\n", __func__, ampO );
                XLAL_ERROR(XLAL_EINVAL);
                break;
            /* case LAL_PNORDER_TWO: */
            case 4:
		XLALPrintError("XLAL Error - %s: Amp. corrections not known "
                        "to PN order %d\n", __func__, ampO );
                XLAL_ERROR(XLAL_EINVAL);
                break;
            /* case LAL_PNORDER_ONE_POINT_FIVE: */
            case 3:
		XLALPrintError("XLAL Error - %s: Amp. corrections not known "
                        "to PN order %d\n", __func__, ampO );
                XLAL_ERROR(XLAL_EINVAL);
                break;
            /* case LAL_PNORDER_ONE: */
            case 2:
		XLALPrintError("XLAL Error - %s: Amp. corrections not yet implemented "
                        "to PN order %d\n", __func__, ampO );
                XLAL_ERROR(XLAL_EINVAL);
                break;
            /*case LAL_PNORDER_HALF:*/
            case 1:
		XLALPrintError("XLAL Error - %s: Amp. corrections not yet implemented "
                        "to PN order %d\n", __func__, ampO );
                XLAL_ERROR(XLAL_EINVAL);
                break;
	    case -1: // Highest known PN order - move if higher terms added!
	    /*case LAL_PNORDER_NEWTONIAN:*/
            case 0:
		  hp0 = - (si2 * (-pow(rphidot, 2.0) - pow(rdot, 2.0) + Z))
			- (1. + ci2) * ((pow(rphidot, 2.0) - pow(rdot, 2.0) + Z) * cos(2. * phi)
			+ (2. * rphidot * rdot) * sin(2. * phi));
		  hc0 = - 2. * ci * (-2. * rphidot * rdot * cos(2. * phi)
			  + (pow(rphidot, 2.0) - pow(rdot, 2.0) + Z) * sin(2. * phi));
                break;
            default:
                XLALPrintError("XLAL Error - %s: Invalid amp. PN order %d\n",
                        __func__, ampO );
                XLAL_ERROR(XLAL_EINVAL);
                break;
        } /* End switch on ampO */

        /* Fill the output polarization arrays */
	  (*hplus)->data->data[idx] = ampfac*hp0;
	  (*hcross)->data->data[idx] = ampfac*hc0;

    } /* end loop over time series samples idx */
    return XLAL_SUCCESS;
}

/**
 * Computes polarizations h+ and hx for a spinning, precessing binary
 * when provided time series of all the dynamical quantities.
 * Amplitude can be chosen between 1.5PN and Newtonian orders (inclusive).
 *
 * Based on K.G. Arun, Alesssandra Buonanno, Guillaume Faye and Evan Ochsner
 * \"Higher-order spin effects in the amplitude and phase of gravitational
 * waveforms emitted by inspiraling compact binaries: Ready-to-use
 * gravitational waveforms\", Phys Rev. D 79, 104023 (2009), arXiv:0810.5336
 *
 * HOWEVER, the formulae have been adapted to use the output of the so-called
 * \"Frameless\" convention for evolving precessing binary dynamics,
 * which is not susceptible to hitting coordinate singularities.
 *
 * FIXME: Clean up and commit Mathematica NB Showing correctness. Cite here.
 *
 * NOTE: The vectors MUST be given in the so-called radiation frame where
 * Z is the direction of propagation, X is the principal '+' axis and Y = Z x X
 * For different convention (Z is the direction of initial total angular
 * momentum, useful for GRB and comparison to NR, see XLALSimSpinInspiralGenerator())
 */
int XLALSimInspiralPrecessingPolarizationWaveforms(
	REAL8TimeSeries **hplus,  /**< +-polarization waveform [returned] */
	REAL8TimeSeries **hcross, /**< x-polarization waveform [returned] */
	REAL8TimeSeries *V,       /**< post-Newtonian parameter */
	REAL8TimeSeries *Phi,     /**< orbital phase */
	REAL8TimeSeries *S1x,	  /**< Spin1 vector x component */
	REAL8TimeSeries *S1y,	  /**< Spin1 vector y component */
	REAL8TimeSeries *S1z,	  /**< Spin1 vector z component */
	REAL8TimeSeries *S2x,	  /**< Spin2 vector x component */
	REAL8TimeSeries *S2y,	  /**< Spin2 vector y component */
	REAL8TimeSeries *S2z,	  /**< Spin2 vector z component */
	REAL8TimeSeries *LNhatx,  /**< unit orbital ang. mom. x comp. */
	REAL8TimeSeries *LNhaty,  /**< unit orbital ang. mom. y comp. */
	REAL8TimeSeries *LNhatz,  /**< unit orbital ang. mom. z comp. */
	REAL8TimeSeries *E1x,	  /**< orbital plane basis vector x comp. */
	REAL8TimeSeries *E1y,	  /**< orbital plane basis vector y comp. */
	REAL8TimeSeries *E1z,	  /**< orbital plane basis vector z comp. */
	REAL8 m1,                 /**< mass of companion 1 (kg) */
	REAL8 m2,                 /**< mass of companion 2 (kg) */
	REAL8 r,                  /**< distance of source (m) */
	REAL8 v0,                 /**< tail-term gauge choice (default = 1) */
	INT4 ampO	 	  /**< twice amp. post-Newtonian order */
	)
{
    REAL8 s1x, s1y, s1z, s2x, s2y, s2z, lnhx, lnhy, lnhz;
    REAL8 e1x, e1y, e1z, e2x, e2y, e2z, nx, ny, nz, lx, ly, lz;
    REAL8 nx2, ny2, nz2, nz3, lx2, ly2, lz2, lz3;
    REAL8 hplus0, hcross0, hplus05, hcross05, hplus1, hcross1;
    REAL8 hplus15, hcross15, hplusSpin1, hcrossSpin1;
    REAL8 hplusSpin15, hcrossSpin15, hplusTail15, hcrossTail15;
    REAL8 M, eta, dm, phi, v, v2, dist, ampfac, logfac = 0.;
    INT4 idx, len;

    /* Macros to check time series vectors */
    LAL_CHECK_VALID_SERIES(V, 			XLAL_FAILURE);
    LAL_CHECK_VALID_SERIES(Phi, 		XLAL_FAILURE);
    LAL_CHECK_VALID_SERIES(S1x, 		XLAL_FAILURE);
    LAL_CHECK_VALID_SERIES(S1y, 		XLAL_FAILURE);
    LAL_CHECK_VALID_SERIES(S1z, 		XLAL_FAILURE);
    LAL_CHECK_VALID_SERIES(S2x, 		XLAL_FAILURE);
    LAL_CHECK_VALID_SERIES(S2y, 		XLAL_FAILURE);
    LAL_CHECK_VALID_SERIES(S2z, 		XLAL_FAILURE);
    LAL_CHECK_VALID_SERIES(LNhatx, 		XLAL_FAILURE);
    LAL_CHECK_VALID_SERIES(LNhaty, 		XLAL_FAILURE);
    LAL_CHECK_VALID_SERIES(LNhatz, 		XLAL_FAILURE);
    LAL_CHECK_VALID_SERIES(E1x, 		XLAL_FAILURE);
    LAL_CHECK_VALID_SERIES(E1y, 		XLAL_FAILURE);
    LAL_CHECK_VALID_SERIES(E1z, 		XLAL_FAILURE);
    LAL_CHECK_CONSISTENT_TIME_SERIES(V, Phi, 	XLAL_FAILURE);
    LAL_CHECK_CONSISTENT_TIME_SERIES(V, S1x, 	XLAL_FAILURE);
    LAL_CHECK_CONSISTENT_TIME_SERIES(V, S1y, 	XLAL_FAILURE);
    LAL_CHECK_CONSISTENT_TIME_SERIES(V, S1z, 	XLAL_FAILURE);
    LAL_CHECK_CONSISTENT_TIME_SERIES(V, S2x, 	XLAL_FAILURE);
    LAL_CHECK_CONSISTENT_TIME_SERIES(V, S2y, 	XLAL_FAILURE);
    LAL_CHECK_CONSISTENT_TIME_SERIES(V, S2z, 	XLAL_FAILURE);
    LAL_CHECK_CONSISTENT_TIME_SERIES(V, LNhatx, XLAL_FAILURE);
    LAL_CHECK_CONSISTENT_TIME_SERIES(V, LNhaty, XLAL_FAILURE);
    LAL_CHECK_CONSISTENT_TIME_SERIES(V, LNhatz, XLAL_FAILURE);
    LAL_CHECK_CONSISTENT_TIME_SERIES(V, E1x, 	XLAL_FAILURE);
    LAL_CHECK_CONSISTENT_TIME_SERIES(V, E1y, 	XLAL_FAILURE);
    LAL_CHECK_CONSISTENT_TIME_SERIES(V, E1z, 	XLAL_FAILURE);

    /* Allocate polarization vectors and set to 0 */
    *hplus = XLALCreateREAL8TimeSeries( "H_PLUS", &V->epoch,
            0.0, V->deltaT, &lalStrainUnit, V->data->length );
    *hcross = XLALCreateREAL8TimeSeries( "H_CROSS", &V->epoch,
            0.0, V->deltaT, &lalStrainUnit, V->data->length );
    if ( ! hplus || ! hcross )
        XLAL_ERROR(XLAL_EFUNC);
    memset((*hplus)->data->data, 0,
            (*hplus)->data->length*sizeof(*(*hplus)->data->data));
    memset((*hcross)->data->data, 0,
            (*hcross)->data->length*sizeof(*(*hcross)->data->data));

    M = m1 + m2;
    eta = m1 * m2 / M / M; // symmetric mass ratio - '\nu' in the paper
    dm = (m1 - m2) / M;    // frac. mass difference - \delta m/m in the paper
    dist = r / LAL_C_SI;   // r (m) / c (m/s) --> dist in units of seconds
    /* convert mass from kg to s, so ampfac ~ M/dist is dimensionless */
    ampfac = 2. * M * LAL_G_SI * pow(LAL_C_SI, -3) * eta / dist;

    /* loop over time steps and compute polarizations h+ and hx */
    len = V->data->length;
    for(idx = 0; idx < len; idx++)
    {
        /* Abbreviated names in lower case for time series at this sample */
        phi  = Phi->data->data[idx]; 	v = V->data->data[idx];     v2 = v * v;
        lnhx = LNhatx->data->data[idx]; e1x = E1x->data->data[idx];
        lnhy = LNhaty->data->data[idx];	e1y = E1y->data->data[idx];
        lnhz = LNhatz->data->data[idx];	e1z = E1z->data->data[idx];
        s1x  = S1x->data->data[idx];	s2x = S2x->data->data[idx];
        s1y  = S1y->data->data[idx];	s2y = S2y->data->data[idx];
        s1z  = S1z->data->data[idx];	s2z = S2z->data->data[idx];

        /* E2 = LNhat x E1 */
        e2x = lnhy*e1z - lnhz*e1y;
        e2y = lnhz*e1x - lnhx*e1z;
        e2z = lnhx*e1y - lnhy*e1x;

        /* Unit orbital separation vector */
        nx = e1x*cos(phi) + e2x*sin(phi);
        ny = e1y*cos(phi) + e2y*sin(phi);
        nz = e1z*cos(phi) + e2z*sin(phi);

        /* Unit inst. orbital velocity vector */
        lx = e2x*cos(phi) - e1x*sin(phi);
        ly = e2y*cos(phi) - e1y*sin(phi);
        lz = e2z*cos(phi) - e1z*sin(phi);

        /* Powers of vector components */
        nx2 = nx*nx;	ny2 = ny*ny;	nz2 = nz*nz;	nz3 = nz*nz2;
        lx2 = lx*lx;	ly2 = ly*ly;	lz2 = lz*lz;	lz3 = lz*lz2;

        /*
         * First set all h+/x coefficients to 0. Then use a switch to
         * set proper non-zero values up to order ampO. Note we
         * fall through the PN orders and break only after Newt. order
         */
        hplus0 = hplus05 = hplus1 = hplus15 = hplusTail15 = 0.;
        hcross0 = hcross05 = hcross1 = hcross15 = hcrossTail15 = 0.;
        hplusSpin1 = hplusSpin15 = hcrossSpin1 = hcrossSpin15 = 0.;

        switch( ampO )
        {
            /*
             * case LAL_PNORDER_THREE_POINT_FIVE:
             * case LAL_PNORDER_THREE:
             * case LAL_PNORDER_TWO_POINT_FIVE:
             * case LAL_PNORDER_TWO:
             */
            case 7:
            case 6:
            case 5:
            case 4:
                XLALPrintError("XLAL Error - %s: Amp. corrections not known "
                        "to PN order %d, highest is %d\n", __func__, ampO,
                        MAX_PRECESSING_AMP_PN_ORDER );
                XLAL_ERROR(XLAL_EINVAL);
                break;
            case -1: /* Use highest known PN order - move if new orders added */
            /*case LAL_PNORDER_ONE_POINT_FIVE:*/
            case 3:
                /* 1.5PN non-spinning amp. corrections */
                hplus15 = (dm*(2*lx*nx*nz*(-95 + 90*lz2 - 65*nz2
                        - 2*eta*(-9 + 90*lz2 - 65*nz2)) - 2*ly*ny*nz
                        * (-95 + 90*lz2 - 65*nz2 - 2*eta*(-9 + 90*lz2 - 65*nz2))
                        + 6*lx2*lz*(13 - 4*lz2 + 29*nz2 + eta*(-2 + 8*lz2
                        - 58*nz2)) - 6*ly2*lz*(13 - 4*lz2 + 29*nz2 + eta
                        * (-2 + 8*lz2 - 58*nz2)) - lz*(nx2 - ny2)*(83 - 6*lz2
                        + 111*nz2 + 6*eta*(-1 + 2*lz2 - 37*nz2))))/24.;
                hcross15 = (dm*(lz*(6*(19 - 4*eta)*lx*ly + (-101 + 12*eta)
                        * nx*ny) + (-149 + 36*eta) * (ly*nx + lx*ny)*nz
                        + 6*(-3 + eta) * (2*lx*ly*lz - lz*nx*ny - 3*ly*nx*nz
                        - 3*lx*ny*nz) + (1 - 2*eta) * (6*lz3*(-4*lx*ly + nx*ny)
                        + 90*lz2*(ly*nx + lx*ny)*nz + 3*lz*(58*lx*ly
                        - 37*nx*ny)*nz2 - 65*(ly*nx + lx*ny)*nz3)))/12.;
                /* 1.5PN spinning amp. corrections */
                hplusSpin15 = (6*lz*ny*s1x + 6*dm*lz*ny*s1x - 3*eta*lz*ny*s1x
                        + 2*ly2*lnhy*s1y + 2*dm*ly2*lnhy*s1y
                        + 2*eta*ly2*lnhy*s1y + 6*lz*nx*s1y + 6*dm*lz*nx*s1y
                        - 3*eta*lz*nx*s1y + 8*lnhy*nx2*s1y + 8*dm*lnhy*nx2*s1y
                        - eta*lnhy*nx2*s1y - 8*lnhy*ny2*s1y - 8*dm*lnhy*ny2*s1y
                        + eta*lnhy*ny2*s1y + 2*ly2*lnhz*s1z + 2*dm*ly2*lnhz*s1z
                        + 2*eta*ly2*lnhz*s1z - 6*ly*nx*s1z - 6*dm*ly*nx*s1z
                        - 9*eta*ly*nx*s1z + 8*lnhz*nx2*s1z + 8*dm*lnhz*nx2*s1z
                        - eta*lnhz*nx2*s1z - 8*lnhz*ny2*s1z - 8*dm*lnhz*ny2*s1z
                        + eta*lnhz*ny2*s1z + 6*lz*ny*s2x - 6*dm*lz*ny*s2x
                        - 3*eta*lz*ny*s2x + lnhx*(2*ly2*((1 + dm + eta)*s1x
                        + (1 - dm + eta)*s2x) + (nx2 - ny2)*((8 + 8*dm - eta)
                        * s1x - (-8 + 8*dm + eta)*s2x)) + 2*ly2*lnhy*s2y
                        - 2*dm*ly2*lnhy*s2y + 2*eta*ly2*lnhy*s2y + 6*lz*nx*s2y
                        - 6*dm*lz*nx*s2y - 3*eta*lz*nx*s2y + 8*lnhy*nx2*s2y
                        - 8*dm*lnhy*nx2*s2y - eta*lnhy*nx2*s2y - 8*lnhy*ny2*s2y
                        + 8*dm*lnhy*ny2*s2y + eta*lnhy*ny2*s2y + 2*ly2*lnhz*s2z
                        - 2*dm*ly2*lnhz*s2z + 2*eta*ly2*lnhz*s2z - 6*ly*nx*s2z
                        + 6*dm*ly*nx*s2z - 9*eta*ly*nx*s2z + 8*lnhz*nx2*s2z
                        - 8*dm*lnhz*nx2*s2z - eta*lnhz*nx2*s2z - 8*lnhz*ny2*s2z
                        + 8*dm*lnhz*ny2*s2z + eta*lnhz*ny2*s2z - 3*lx*ny
                        * ((2 + 2*dm + 3*eta)*s1z + (2 - 2*dm + 3*eta)*s2z)
                        - 2*lx2*(lnhx*((1 + dm + eta)*s1x + (1 - dm + eta)*s2x)
                        + lnhy*((1 + dm + eta)*s1y + (1 - dm + eta)*s2y)
                        + lnhz*((1 + dm + eta)*s1z + (1 - dm + eta)*s2z)))/3.;
                hcrossSpin15 = (-3*lz*(nx*((2 + 2*dm - eta)*s1x
                        - (-2 + 2*dm + eta)*s2x) + ny*((-2 - 2*dm + eta)*s1y
                        + (-2 + 2*dm + eta)*s2y)) + ny*(-6*ly*s1z - 6*dm*ly*s1z
                        - 9*eta*ly*s1z + 16*lnhz*nx*s1z + 16*dm*lnhz*nx*s1z
                        - 2*eta*lnhz*nx*s1z + 2*lnhx*nx*((8 + 8*dm - eta)*s1x
                        - (-8 + 8*dm + eta)*s2x) + 2*lnhy*nx*((8 + 8*dm - eta)
                        * s1y - (-8 + 8*dm + eta)*s2y) - 6*ly*s2z + 6*dm*ly*s2z
                        - 9*eta*ly*s2z + 16*lnhz*nx*s2z - 16*dm*lnhz*nx*s2z
                        - 2*eta*lnhz*nx*s2z) - lx*(4*lnhx*ly*((1 + dm + eta)*s1x
                        + (1 - dm + eta)*s2x) - 3*nx*((2 + 2*dm + 3*eta)*s1z
                        + (2 - 2*dm + 3*eta)*s2z) + 4*ly*(lnhy*((1 + dm + eta)
                        * s1y + (1 - dm + eta)*s2y) + lnhz*((1 + dm + eta)*s1z
                        + (1 - dm + eta)*s2z))))/3.;
                /* 1.5PN tail amp. corrections */
                logfac = log(v/v0);
                hplusTail15 = 2*((lx2 - ly2 - nx2 + ny2)*LAL_PI
                        + 12*(lx*nx - ly*ny)*logfac);
                hcrossTail15 = 4*((lx*ly - nx*ny)*LAL_PI
                        + 6*(ly*nx + lx*ny)*logfac);

            /*case LAL_PNORDER_ONE:*/
            case 2:
                /* 1PN non-spinning amp. corrections */
                hplus1 = (-13*lx2 + 13*ly2 + 6*lx2*lz2 - 6*ly2*lz2
                        + 13*(nx2 - ny2) - 2*lz2*(nx2 - ny2) - 32*lx*lz*nx*nz
                        + 32*ly*lz*ny*nz - 14*lx2*nz2 + 14*ly2*nz2
                        + 10*(nx2 - ny2)*nz2)/6. + (eta*(lx2 - 18*lx2*lz2
                        + 96*lx*lz*nx*nz - 96*ly*lz*ny*nz + 42*lx2*nz2
                        + ly2*(-1 + 18*lz2 - 42*nz2) + (nx2 - ny2)
                        * (-1 + 6*lz2 - 30*nz2)))/6.;
                hcross1 = (eta*(lx*ly - nx*ny - 6*(lz2*(3*lx*ly - nx*ny)
                        - 8*lz*(ly*nx + lx*ny)*nz + (-7*lx*ly
                        + 5*nx*ny)*nz2)))/3. + (-13*(lx*ly - nx*ny)
                        + 2*(lz2*(3*lx*ly - nx*ny) - 8*lz*(ly*nx + lx*ny)*nz
                        + (-7*lx*ly + 5*nx*ny)*nz2))/3.;
                /* 1PN spinning amp. corrections */
                hplusSpin1 = (-(ny*((1 + dm)*s1x + (-1 + dm)*s2x))
                        - nx*((1 + dm)*s1y + (-1 + dm)*s2y))/2.;
                hcrossSpin1 = (nx*((1 + dm)*s1x + (-1 + dm)*s2x)
                        - ny*((1 + dm)*s1y + (-1 + dm)*s2y))/2.;

            /*case LAL_PNORDER_HALF:*/
            case 1:
                /* 0.5PN non-spinning amp. corrections */
                hplus05 = (dm*(-2*lx2*lz + 2*ly2*lz + lz*(nx2 - ny2)
                        + 6*lx*nx*nz - 6*ly*ny*nz))/2.;
                hcross05 = dm*(-2*lx*ly*lz + lz*nx*ny
					+ 3*ly*nx*nz + 3*lx*ny*nz);

            /*case LAL_PNORDER_NEWTONIAN:*/
            case 0:
                /* Newtonian order polarizations */
                hplus0 = lx2 - ly2 - nx2 + ny2;
                hcross0 = 2*lx*ly - 2*nx*ny;
                break;
            default:
                XLALPrintError("XLAL Error - %s: Invalid amp. PN order %d\n",
                        __func__, ampO );
                XLAL_ERROR(XLAL_EINVAL);
                break;
        } /* End switch on ampO */

        /* Fill the output polarization arrays */
        (*hplus)->data->data[idx] = ampfac * v2 * ( hplus0
                + v * ( hplus05 + v * ( hplus1 + hplusSpin1
                + v * ( hplus15 + hplusSpin15 + hplusTail15 ) ) ) );
        (*hcross)->data->data[idx] = ampfac * v2 * ( hcross0
                + v * ( hcross05 + v * ( hcross1 + hcrossSpin1
                + v * ( hcross15 + hcrossSpin15 + hcrossTail15 ) ) ) );
    } /* end of loop over time samples, idx */
    return XLAL_SUCCESS;
}

/**
 * Computes polarizations h+ and hx for a spinning, precessing binary
 * when provided a single value of all the dynamical quantities.
 * Amplitude can be chosen between 1.5PN and Newtonian orders (inclusive).
 *
 * Based on K.G. Arun, Alesssandra Buonanno, Guillaume Faye and Evan Ochsner
 * \"Higher-order spin effects in the amplitude and phase of gravitational
 * waveforms emitted by inspiraling compact binaries: Ready-to-use
 * gravitational waveforms\", Phys Rev. D 79, 104023 (2009), arXiv:0810.5336
 *
 * HOWEVER, the formulae have been adapted to use the output of the so-called
 * \"Frameless\" convention for evolving precessing binary dynamics,
 * which is not susceptible to hitting coordinate singularities.
 *
 * This has been written to reproduce XLALSimInspiralPrecessingPolarizationWaveforms.
 * If hplus and hcross are the output of XLALSimInspiralPrecessingPolarizationWaveforms,
 * and hp(n) and hc(n) the output of this function for a given harmonic number, then
 *
 * hplus = sum_{n=0}^5 hp(n)*exp(-i*n*Phi) + c.c.
 * hcross = sum_{n=0}^5 hc(n)*exp(-i*n*Phi) + c.c.
 *
 * NOTE: The vectors MUST be given in the so-called radiation frame where
 * Z is the direction of propagation, X is the principal '+' axis and Y = Z x X
 * For different convention (Z is the direction of initial total angular
 * momentum, useful for GRB and comparison to NR, see XLALSimSpinInspiralGenerator())
 */
int XLALSimInspiralPrecessingPolarizationWaveformHarmonic(
        COMPLEX16 *hplus,  /**< +-polarization waveform [returned] */
        COMPLEX16 *hcross, /**< x-polarization waveform [returned] */
        REAL8 v,       /**< post-Newtonian parameter */
        REAL8 s1x,     /**< Spin1 vector x component */
        REAL8 s1y,     /**< Spin1 vector y component */
        REAL8 s1z,     /**< Spin1 vector z component */
        REAL8 s2x,     /**< Spin2 vector x component */
        REAL8 s2y,     /**< Spin2 vector y component */
        REAL8 s2z,     /**< Spin2 vector z component */
        REAL8 lnhx,  /**< unit orbital ang. mom. x comp. */
        REAL8 lnhy,  /**< unit orbital ang. mom. y comp. */
        REAL8 lnhz,  /**< unit orbital ang. mom. z comp. */
        REAL8 e1x,     /**< orbital plane basis vector x comp. */
        REAL8 e1y,     /**< orbital plane basis vector y comp. */
        REAL8 e1z,     /**< orbital plane basis vector z comp. */
        REAL8 dm,                 /**< dimensionless mass difference (m1 - m2)/(m1 + m2) > 0 */
        REAL8 eta,                /**< symmetric mass ratio m1*m2/(m1 + m2)^2 */
        REAL8 v0,                 /**< tail-term gauge choice (default = 1) */
        INT4 n,                   /**< harmonic number */
        INT4 ampO                 /**< twice amp. post-Newtonian order */
        )
{
  /* E2 = LNhat x E1 */
  REAL8 e2x = lnhy*e1z - lnhz*e1y;
  REAL8 e2y = lnhz*e1x - lnhx*e1z;
  REAL8 e2z = lnhx*e1y - lnhy*e1x;

  REAL8 v2 = v*v;
  REAL8 v3 = v2*v;
  REAL8 v4 = v3*v;
  REAL8 v5 = v4*v;

  REAL8 twom1 = (1. + dm);
  REAL8 twom2 = (1. - dm);

  REAL8 a1x = s1x*twom1;
  REAL8 a1y = s1y*twom1;
  REAL8 a1z = s1z*twom1;
  REAL8 a2x = s2x*twom2;
  REAL8 a2y = s2y*twom2;
  REAL8 a2z = s2z*twom2;

  REAL8 logfac;

  /*
   * First set all h+/x coefficients to 0. Then use a switch to
   * set proper non-zero values up to order ampO. Note we
   * fall through the PN orders and break only after Newt. order
   */
  *hplus = 0.;
  *hcross = 0.;

  REAL8 fact1, fact2, fact3, fact4, fact5, fact6, fact7, fact8, fact9;

  REAL8 e1xe1x = e1x*e1x;
  REAL8 e1xe1y = e1x*e1y;
  REAL8 e1xe1z = e1x*e1z;
  REAL8 e1ye1y = e1y*e1y;
  REAL8 e1ye1z = e1y*e1z;
  REAL8 e1ze1z = e1z*e1z;

  REAL8 e2xe2x = e2x*e2x;
  REAL8 e2xe2y = e2x*e2y;
  REAL8 e2xe2z = e2x*e2z;
  REAL8 e2ye2y = e2y*e2y;
  REAL8 e2ye2z = e2y*e2z;
  REAL8 e2ze2z = e2z*e2z;

  REAL8 e1xe2x = e1x*e2x;
  REAL8 e1xe2y = e1x*e2y;
  REAL8 e1ye2x = e1y*e2x;
  REAL8 e1xe2z = e1x*e2z;
  REAL8 e1ze2x = e1z*e2x;
  REAL8 e1ye2y = e1y*e2y;
  REAL8 e1ye2z = e1y*e2z;
  REAL8 e1ze2y = e1z*e2y;
  REAL8 e1ze2z = e1z*e2z;

  switch(n) // harmonic number
  {
    case 0:
      switch( ampO )
      {
        case -1: /* Use highest known PN order - move if new orders added */
        case 3:
        case 2:
        case 1:
          fact1 = v3*0.125;
          fact2 = 7. + dm;
          fact3 = 7. - dm;
          fact4 = a1x*fact2 + a2x*fact3;
          fact5 = a1y*fact2 + a2y*fact3;
          fact6 = lnhx*fact4;
          fact7 = lnhy*fact5;
          fact8 = lnhz*(a1z*fact2 + a2z*fact3);
          fact9 = fact6 + fact7 + fact8;

          *hplus += fact1*(fact4*lnhx - fact5*lnhy + fact9*(e1xe1x - e1ye1y
          + e2xe2x - e2ye2y));
          *hcross += fact1*(fact4*lnhy - fact5*lnhx + fact9*(e1xe1y + e2xe2y));
        case 0:
          break;
        default:
          XLALPrintError("XLAL Error - %s: Invalid amp. PN order %d, highest is %d\n", __func__, ampO, 3 );
          break;
      }
      break;

    case 1: // harmonic number
      switch( ampO )
      {
        case -1: /* Use highest known PN order - move if new orders added */
        case 3:
          fact1 = 1. - 2.*eta;
          fact2 = 8. + fact1*(30. + 9.*e1ze1z + 19.*e2ze2z);
          fact3 = 72. + fact1*(6. + e2ze2z - 9.*e1ze1z);
          fact4 = 40. + fact1*(18. + 15.*e2ze2z + 5.*e1ze1z);
          fact5 = 8. + fact1*(30. + 9.*e2ze2z + 19.*e1ze1z);
          fact6 = 72. + fact1*(6. + e1ze1z - 9.*e2ze2z);
          fact7 = 40. + fact1*(18. + 15.*e1ze1z + 5.*e2ze2z);
          fact8 = v5*dm/384.;

          *hplus += fact8*(((e1xe1x - e1ye1y)*e2z*fact2 - (e2xe2x
          - e2ye2y)*e2z*fact3 + 2.*e1z*(e1ye2y - e1xe2x)*fact4) + I*((-(e2xe2x
          - e2ye2y)*fact5 + (e1xe1x - e1ye1y)*fact6)*e1z - 2.*e2z*(e1ye2y
          - e1xe2x)*fact7));
          *hcross += (2.*fact8)*((-e2xe2y*e2z*fact3 + e1xe2z*e1y*fact2
          - e1z*(e1xe2y + e1ye2x)*fact4) + I*((e1xe2y + e1ye2x)*e2z*fact7
          + (e1xe1y*fact6 - e2xe2y*fact5)*e1z));
        case 2:
          fact1 = v4*0.25;

          *hplus += fact1*(((a2y - a1y)*e1x - (a1x - a2x)*e1y) + I*((a2y
          - a1y)*e2x - (a1x - a2x)*e2y));
          *hcross += fact1*(((a1x - a2x)*e1x - (a1y - a2y)*e1y) + I*((a1x
          - a2x)*e2x - (a1y - a2y)*e2y));
        case 1:
          fact1 = e1xe2x - e1ye2y;
          fact2 = e1ye1y - e1xe1x;
          fact3 = e2xe2x - e2ye2y;
          fact4 = e1xe2y + e1ye2x;
          fact5 = e1xe1y;
          fact6 = e2xe2y;
          fact7 = dm*v3*0.0625;

          *hplus += fact7*((6.*e1z*fact1 + e2z*(5.*fact2 + fact3))
          + I*(e1z*(fact2 + 5.*fact3) - 6.*e2z*fact1));
          *hcross += (2.*fact7)*((3.*e1z*fact4 + e2z*(-5.*fact5 + fact6))
          + I*(e1z*(5.*fact6 - fact5) - 3.*e2z*fact4));
        case 0:
          break;
        default:
          XLALPrintError("XLAL Error - %s: Invalid amp. PN order %d, highest is %d\n", __func__, ampO, 3 );
          break;
      }
      break;

    case 2: // harmonic number
      switch( ampO )
      {
        case -1: /* Use highest known PN order - move if new orders added */
        case 3:
          logfac = log(v/v0);
          fact1 = e1xe2x - e1ye2y;
          fact2 = -e1xe1x + e1ye1y + e2xe2x - e2ye2y;
          fact3 = e1ye2x + e1xe2y;
          fact4 = -e1xe1y + e2xe2y;

          *hplus += v5*((12.*fact1*logfac + fact2*LAL_PI) + I*(6.*fact2*logfac
          - 2.*fact1*LAL_PI));
          *hcross += v5*((2.*(6.*fact3*logfac + fact4*LAL_PI))
          + I*(2.*(6.*fact4*logfac - fact3*LAL_PI)));

          fact1 = a1x*(7. + dm) + a2x*(7. - dm);
          fact2 = a1y*(7. + dm) + a2y*(7. - dm);
          fact3 = a1z*(11. - 3.*dm) + a2z*(11. + 3.*dm);
          fact4 = a1x*(41. - dm) + a2x*(41. + dm);
          fact5 = a1y*(41. - dm) + a2y*(41. + dm);
          fact6 = a1z*(41. - dm) + a2z*(41. + dm);
          fact7 = lnhx*fact4 + lnhy*fact5 + lnhz*fact6;
          fact8 = e1xe1x - e1ye1y - (e2xe2x - e2ye2y);
          fact9 = v5/48.;

          *hplus += fact9*((3.*(e1ye2z + e1ze2y)*fact1 + 3.*(e1xe2z
          + e1ze2x)*fact2 - 6.*(e1ye2x + e1xe2y)*fact3 + fact8*fact7)
          + I*(-3.*(e1ye1z - e2ye2z)*fact1 - 3.*(e1xe1z - e2xe2z)*fact2
          + 6.*(e1xe1y - e2xe2y)*fact3 + 2.*(e1xe2x - e1ye2y)*fact7));
          *hcross += fact9*((-3.*(e1ze2x + e1xe2z)*fact1 + 3.*(e1ze2y
          + e1ye2z)*fact2 + 6.*(e1xe2x - e1ye2y)*fact3 + 2.*(e1xe1y
          - e2xe2y)*fact7) + I*(3.*(e1xe1z - e2xe2z)*fact1 - 3.*(e1ye1z
          - e2ye2z)*fact2 - 3.*fact8*fact3 + 2.*(e1ye2x + e1xe2y)*fact7));

        case 2:
          fact5 = -1. + 3.*eta;
          fact1 = -13. + eta + (6.*e2ze2z + 2.*e1ze1z)*fact5;
          fact2 = -13. + eta + (6.*e1ze1z + 2.*e2ze2z)*fact5;
          fact3 = e1ze2z*fact5;
          fact4 = -13. + eta + 4.*(e1ze1z + e2ze2z)*fact5;
          fact6 = v4/6.;

          *hplus += fact6*((((e1ye1y - e1xe1x)*fact1 + (e2xe2x
          - e2ye2y)*fact2)*0.5) + I*(2.*(e1xe1x - e1ye1y + e2xe2x
          - e2ye2y)*fact3 + (e1ye2y - e1xe2x)*fact4));
          *hcross += fact6*((-e1xe1y*fact1 + e2xe2y*fact2) + I*(4.*(e1xe1y
          + e2xe2y)*fact3 - (e1ye2x + e1xe2y)*fact4));
        case 1:
        case 0:
          *hplus += v2*(0.5*(e1ye1y - e2ye2y + e2xe2x - e1xe1x) + I*(e1ye2y
          - e1xe2x));
          *hcross += v2*((e2xe2y - e1xe1y) - I*(e1ye2x + e1xe2y));
          break;
        default:
          XLALPrintError("XLAL Error - %s: Invalid amp. PN order %d, highest is %d\n", __func__, ampO, 3 );
          break;
      }
      break;

    case 3: // harmonic number
      switch( ampO )
      {
        case -1: /* Use highest known PN order - move if new orders added */
        case 3:
          fact1 = v5*dm*9./256.;
          fact2 = 1. - 2.*eta;
          fact3 = 48. + fact2*(4. + 33.*e1ze1z + 9.*e2ze2z);
          fact4 = 48. + fact2*(4. + 15.*e1ze1z + 15.*e2ze2z);
          fact5 = 48. + fact2*(4. - 3.*e1ze1z + 21.*e2ze2z);
          fact6 = 48. + fact2*(4. + 33.*e2ze2z + 9.*e1ze1z);
          fact7 = 48. + fact2*(4. - 3.*e2ze2z + 21.*e1ze1z);

          *hplus += fact1*(((e2xe2x - e2ye2y)*e2z*fact3 + 2.*e1z*(e1ye2y
          - e1xe2x)*fact4 - (e1xe1x - e1ye1y)*e2z*fact5) + I*(2.*(e1ye2y
          - e1xe2x)*e2z*fact4 + (e1xe1x - e1ye1y)*e1z*fact6 - e1z*(e2xe2x
          - e2ye2y)*fact7));
          *hcross += fact1*((2.*(e2xe2y*e2z*fact3 - (e1xe2y + e1ye2x)*e1z*fact4
          - e1xe1y*e2z*fact5)) + I*(2.*(-e1z*e2xe2y*fact7 + e1xe1y*e1z*fact6
          - (e1xe2y + e1ye2x)*e2z*fact4)));
        case 2:
        case 1:
          fact1 = v3*dm*9./16.;
          fact2 = 2.*(e1xe2x - e1ye2y);
          fact3 = e1xe1x - e1ye1y - (e2xe2x - e2ye2y);
          fact4 = 2.*(e1xe2y + e1ye2x);
          fact5 = 2.*(e1xe1y - e2xe2y);

          *hplus += fact1*((e1z*fact2 + e2z*fact3) - I*(e1z*fact3 - e2z*fact2));
          *hcross += fact1*((e1z*fact4 + e2z*fact5) + I*(-e1z*fact5
          + e2z*fact4));
        case 0:
          break;
        default:
          XLALPrintError("XLAL Error - %s: Invalid amp. PN order %d, highest is %d\n", __func__, ampO, 3 );
          break;
      }
      break;

    case 4: // harmonic number
      switch( ampO )
      {
        case -1: /* Use highest known PN order - move if new orders added */
        case 3:
        case 2:
          fact1 = v4*4.*(1. - 3.*eta)/3.;
          fact2 = e1xe2x - e1ye2y;
          fact3 = e1xe1x - e1ye1y - (e2xe2x - e2ye2y);
          fact4 = e1ze1z - e2ze2z;
          fact5 = e1xe1y - e2xe2y;
          fact6 = e1ye2x + e1xe2y;

          *hplus = fact1*((0.5*fact4*fact3 - 2.*e1ze2z*fact2) + I*(fact4*fact2
          + e1ze2z*fact3));
          *hcross = fact1*((fact4*fact5 - 2.*e1ze2z*fact6) + I*(fact4*fact6
          + 2.*e1ze2z*fact5));
        case 1:
        case 0:
          break;
        default:
          XLALPrintError("XLAL Error - %s: Invalid amp. PN order %d, highest is %d\n", __func__, ampO, 3 );
          break;
      }
      break;

    case 5: // harmonic number
      switch( ampO )
      {
        case -1: /* Use highest known PN order - move if new orders added */
        case 3:
          fact1 = -v5*dm*(1. - 2.*eta)*625./384.;
          fact2 = e1xe2x - e1ye2y;
          fact3 = e1xe1x - e1ye1y - (e2xe2x - e2ye2y);
          fact4 = e1z*(e1ze1z - 3.*e2ze2z);
          fact5 = e2z*(e2ze2z - 3.*e1ze1z);
          fact6 = e1ye2x + e1xe2y;
          fact7 = e1xe1y - e2xe2y;

          *hplus += (fact1)*((fact4*fact2 - 0.5*fact5*fact3) - I*(fact5*fact2
          + 0.5*fact4*fact3));
          *hcross += (fact1)*((fact4*fact6 - fact5*fact7) - I*(fact4*fact7
          + fact5*fact6));
        case 2:
        case 1:
        case 0:
          break;
        default:
          XLALPrintError("XLAL Error - %s: Invalid amp. PN order %d, highest is %d\n", __func__, ampO, 3 );
          break;
      }
      break;

    default: // harmonic number. zero at this order
      break;
  }
  return XLAL_SUCCESS;
}

/** @} */

/**
 * @name Routines for Handling Approximants, Order, Axis, Mode Information
 * @{
 */

/**
 * Checks whether the given approximant is implemented in lalsimulation's XLALSimInspiralChooseTDWaveform().
 *
 * returns 1 if the approximant is implemented, 0 otherwise.
 */
int XLALSimInspiralImplementedTDApproximants(
    Approximant approximant /**< post-Newtonian approximant for use in waveform production */
    )
{
    switch (approximant)
    {
        case TaylorEt:
        case TaylorT1:
        case TaylorT2:
        case TaylorT3:
        case TaylorT4:
	case EccentricTD:
        case EOBNRv2:
        case HGimri:
        case IMRPhenomA:
        case EOBNRv2HM:
        case SpinTaylorT2:
        case SpinTaylorT4:
        case SpinTaylorT1:
        case IMRPhenomB:
        case PhenSpinTaylor:
        case IMRPhenomC:
	case IMRPhenomD:
	case IMRPhenomPv2:
        case PhenSpinTaylorRD:
        case SEOBNRv1:
        case SpinDominatedWf:
        case SEOBNRv2:
<<<<<<< HEAD
        // case SEOBNRv3:
        case RingdownTD:
=======
        case SEOBNRv2_opt:
        case SEOBNRv3:
        case SEOBNRv4:
        case SEOBNRv4_opt:
        case NR_hdf5:
>>>>>>> 456c562d
            return 1;

        default:
            return 0;
    }
}

/**
 * Checks whether the given approximant is implemented in lalsimulation's XLALSimInspiralChooseFDWaveform().
 *
 * returns 1 if the approximant is implemented, 0 otherwise.
 */
int XLALSimInspiralImplementedFDApproximants(
    Approximant approximant /**< post-Newtonian approximant for use in waveform production */
    )
{
    switch (approximant)
    {
        case IMRPhenomA:
        case IMRPhenomB:
        case IMRPhenomC:
        case IMRPhenomD:
        case IMRPhenomP:
        case IMRPhenomPv2:
        case EOBNRv2_ROM:
        case EOBNRv2HM_ROM:
        case SEOBNRv1_ROM_EffectiveSpin:
        case SEOBNRv1_ROM_DoubleSpin:
        case SEOBNRv2_ROM_EffectiveSpin:
        case SEOBNRv2_ROM_DoubleSpin:
        case SEOBNRv2_ROM_DoubleSpin_HI:
        case Lackey_Tidal_2013_SEOBNRv2_ROM:
        case SEOBNRv4_ROM:
        //case TaylorR2F4:
        case TaylorF2:
	case EccentricFD:
        case SpinTaylorF2:
        case TaylorF2RedSpin:
        case TaylorF2RedSpinTidal:
        case SpinTaylorT4Fourier:
        case SpinTaylorT2Fourier:
	case RingdownFD:
            return 1;

        default:
            return 0;
    }
}

/**
 * @brief Parses a waveform string to determine approximant, PN order, and axis choice.
 * @details
 * A waveform string can contain substrings specifying the approximant,
 * the PN order, and the frame axis.  This routine decomposes the waveform
 * string to extract this information.  Here we assume that there are no
 * extraneous characters in the waveform string that do not encode this
 * information.  If extra characters are detected then this routine returns
 * a failure code.
 *
 * If one of the output parameters is set to NULL, this routine does not
 * return the value for that parameter, and does not fail if that parameter
 * cannot be determined from the waveform string; however, the full waveform
 * string must be valid.  If the axis parameter is not NULL but information
 * about the frame axis is not found in the string then the default value
 * axis is set to the default value LAL_SIM_INSPIRAL_FRAME_AXIS_VIEW.
 * However, if the approximant or order parameters are not NULL and
 * the approximant and order cannot be determined from the waveform string,
 * then this routine produces an error.
 *
 * Parsing is not case sensitive (using the "C" locale).
 *
 * @param[out] approximant The approximate value from Approximate enum.
 * @param[out] order The PN order value from LALPNOrder enum.
 * @param[out] axis The frame axis value from LALPNOrder enum.
 * @param[in] waveform The waveform string.
 * @retval 0 Success.
 * @retval <0 Failure.
 *
 * @note
 * Users of the SWIG-Python interface probably want to use the routines
 * XLALSimInspiralGetApproximantFromString(),
 * XLALSimInspiralGetPNOrderFromString(), and
 * XLALSimInspiralGetFrameAxisFromString()
 * since there is no way to disable required matching of the PN order
 * with the SWIG-wrapped version of this routine.
 */
int XLALSimInspiralDecomposeWaveformString(int *approximant, int *order, int *axis, const char *waveform)
{
    char *string;
    int found_approximant, found_order, found_axis;
    int failed = 0;

    if (!waveform)
        XLAL_ERROR(XLAL_EFAULT);

    string = XLALStringDuplicate(waveform);

#define DELETE_SUBSTRING_IN_LIST_FROM_STRING(string, list) delete_substring_in_list_from_string(string, list, sizeof(list)/sizeof(*list))
    found_approximant = DELETE_SUBSTRING_IN_LIST_FROM_STRING(string, lalSimulationApproximantNames);
    found_order       = DELETE_SUBSTRING_IN_LIST_FROM_STRING(string, lalSimulationPNOrderNames);
    found_axis        = DELETE_SUBSTRING_IN_LIST_FROM_STRING(string, lalSimulationFrameAxisNames);
#undef DELETE_SUBSTRING_IN_LIST_FROM_STRING

    /* assign values to output parameters */
    if (approximant) {
        *approximant = found_approximant;
        /* fail if couldn't find approximant */
        if (found_approximant < 0)
            failed = 1;
    }
    if (order) {
        *order = found_order;
        /* fail if couldn't find order */
        if (found_order < 0)
            failed = 1;
    }
    if (axis) {
        *axis = found_axis;
        /* set frame axis to view if couldn't find, but don't fail */
        if (found_axis < 0)
            *axis = LAL_SIM_INSPIRAL_FRAME_AXIS_DEFAULT;
    }

    /* check to see if there are extra characters */
    if (strspn(string, "\b") != strlen(string))
        failed = 1;

    XLALFree(string);

    if (failed)
        XLAL_ERROR(XLAL_EINVAL, "Invalid waveform string `%s'.", waveform);
    return 0;
}

/**
 * @brief Parses a waveform string to determine approximant.
 * @details
 * This routine uses XLALSimInspiralDecomposeWaveformString() to
 * determine the approximant from the waveform string.
 * @param[in] waveform The waveform string.
 * @return The Approximant enum value, or -1 on error.
 */
int XLALSimInspiralGetApproximantFromString(const char *waveform)
{
    int approximant = -1;
    if (XLALSimInspiralDecomposeWaveformString(&approximant, NULL, NULL, waveform) < 0)
        XLAL_ERROR(XLAL_EFUNC);
    return approximant;
}

/**
 * @deprecated
 * Like XLALSimInspiralGetApproximantFromString() but doesn't demand that the
 * remainder of the waveform string be valid.
 */
int XLALGetApproximantFromString(const char *waveform)
{
    int approximant = -1;
    int errnum = 0;
    XLAL_PRINT_DEPRECATION_WARNING("XLALSimInspiralGetApproximantFromString");
    XLAL_TRY(XLALSimInspiralDecomposeWaveformString(&approximant, NULL, NULL, waveform), errnum);
    if (errnum && errnum != XLAL_EINVAL) // pass any error other than XLAL_EINVAL
        XLAL_ERROR(errnum);
    /* fail if approximant wasn't found */
    if (approximant < 0)
        XLAL_ERROR(XLAL_EINVAL, "Cannot parse approximant from string `%s'.", waveform);
    return approximant;
}

/**
 * @brief Parses a waveform string to determine PN order.
 * @details
 * This routine uses XLALSimInspiralDecomposeWaveformString() to
 * determine the PN order from the waveform string.
 * @param[in] waveform The waveform string.
 * @return The LALPNOrder enum value, or -1 on error.
 */
int XLALSimInspiralGetPNOrderFromString(const char *waveform)
{
    int order = -1;
    if (XLALSimInspiralDecomposeWaveformString(NULL, &order, NULL, waveform) < 0)
        XLAL_ERROR(XLAL_EFUNC);
    return order;
}

/**
 * @deprecated
 * Like XLALSimInspiralGetPNOrderFromString() but doesn't demand that the
 * remainder of the waveform string be valid.
 */
int XLALGetOrderFromString(const char *waveform)
{
    int order = -1;
    int errnum = 0;
    XLAL_PRINT_DEPRECATION_WARNING("XLALSimInspiralGetPNOrderFromString");
    XLAL_TRY(XLALSimInspiralDecomposeWaveformString(NULL, &order, NULL, waveform), errnum);
    if (errnum && errnum != XLAL_EINVAL) // pass any error other than XLAL_EINVAL
        XLAL_ERROR(errnum);
    /* fail if order wasn't found */
    if (order < 0)
        XLAL_ERROR(XLAL_EINVAL, "Cannot parse approximant from string `%s'.", waveform);
    return order;
}

/**
 * @brief Parses a waveform string to determine frame axis.
 * @details
 * This routine uses XLALSimInspiralDecomposeWaveformString() to
 * determine the frame axis from the waveform string.  If the
 * frame axis cannot be determined, the value
 * LAL_SIM_INSPIRAL_FRAME_AXIS_VIEW is returned.
 * @param[in] waveform The waveform string.
 * @return The LALPNOrder enum value, or -1 on error.
 */
int XLALSimInspiralGetFrameAxisFromString(const char *waveform)
{
    int axis = -1;
    if (XLALSimInspiralDecomposeWaveformString(NULL, NULL, &axis, waveform) < 0)
        XLAL_ERROR(XLAL_EFUNC);
    return axis;
}

/**
 * @deprecated
 * Like XLALSimInspiralGetFrameAxisFromString() but doesn't demand that the
 * remainder of the waveform string be valid.
 */
int XLALGetFrameAxisFromString(const char *waveform)
{
    int axis = -1;
    int errnum = 0;
    XLAL_PRINT_DEPRECATION_WARNING("XLALSimInspiralGetFrameAxisFromString");
    XLAL_TRY(XLALSimInspiralDecomposeWaveformString(NULL, NULL, &axis, waveform), errnum);
    if (errnum && errnum != XLAL_EINVAL) // pass any error other than XLAL_EINVAL
        XLAL_ERROR(errnum);
    /* if axis wasn't found, use view */
    if (axis < 0)
        axis = LAL_SIM_INSPIRAL_FRAME_AXIS_DEFAULT;
    return axis;
}

/**
 * @brief Parses a string to determine the LALSimInspiralApplyTaper enum value.
 * @details
 * Parses a string to determine the LALSimInspiralApplyTaper enum value.
 * Parsing is not case sensitive (using the "C" locale).
 * @param[in] string The string to be parsed.
 * @return The LALSimInspiralApplyTaper enum value, or -1 on error.
 */
int XLALSimInspiralGetTaperFromString(const char *string)
{
    const char **list = lalSimulationTaperNames;
    size_t size = sizeof(lalSimulationTaperNames)/sizeof(*lalSimulationTaperNames);
    size_t i;

    if (!string)
        XLAL_ERROR(XLAL_EFAULT);

    for (i = 0; i < size; ++i)
        if (list[i])
            if (XLALStringCaseCompare(string, list[i]) == 0) // found it
                return i;

    XLAL_ERROR(XLAL_EINVAL, "Invalid injection tapering string `%s'.", string);
}

/**
 * @deprecated
 * Use XLALSimInspiralGetTaperFromString() instead.
 */
int XLALGetTaperFromString(const char *string)
{
    XLAL_PRINT_DEPRECATION_WARNING("XLALSimInspiralGetTaperFromString");
    return XLALSimInspiralGetTaperFromString(string);
}

/**
 * @brief Parses a string to determine the LALSimInspiralModesChoice enum value.
 * @details
 * Parses a string to determine the LALSimInspiralModesChoice enum value.
 * Parsing is not case sensitive (using the "C" locale).
 * @param[in] string The string to be parsed.
 * @return The LALSimInspiralModesChoice enum value, or 0 on error.
 * @note The normal error code -1 is actually a valid mode choice
 * so this routine returns 0 (which is not a valid modes choice)
 * on error rather than -1.
 */
int XLALSimInspiralGetHigherModesFromString(const char *string)
{
    const char **list = lalSimulationModesChoiceNames;
    size_t size = sizeof(lalSimulationModesChoiceNames)/sizeof(*lalSimulationModesChoiceNames);
    size_t i;

    if (!string)
        XLAL_ERROR(XLAL_EFAULT);

    /* the "ALL" case is a special case */
    if (XLALStringCaseCompare(string, "ALL") == 0)
        return LAL_SIM_INSPIRAL_MODES_CHOICE_ALL;

    for (i = 0; i < size; ++i)
        if (list[i])
            if (XLALStringCaseCompare(string, list[i]) == 0) // found it
                return i;

    XLAL_ERROR_VAL(0, XLAL_EINVAL, "Invalid injection modes choice string `%s'.", string);
}

/**
 * @deprecated
 * Use XLALSimInspiralHigherModesFromString() instead.
 */
int XLALGetHigherModesFromString(const char *string)
{
    XLAL_PRINT_DEPRECATION_WARNING("XLALSimInspiralGetHigherModesFromString");
    return XLALSimInspiralGetHigherModesFromString(string);
}

/**
 * @brief Returns a string associated with an Approximant enum value.
 * @param[in] approximant The Approximant enum value.
 * @returns A constant string or NULL if there is an error.
 */
const char * XLALSimInspiralGetStringFromApproximant(Approximant approximant)
{
    const char *s;
    if ((int)(approximant) < 0 || (int)(approximant) >= NumApproximants)
        XLAL_ERROR_NULL(XLAL_EINVAL);
    s = lalSimulationApproximantNames[approximant];
    if (!s)
        XLAL_ERROR_NULL(XLAL_EINVAL);
    return s;
}

/**
 * @deprecated
 * Use XLALSimInspiralHigherModesFromString() instead.
 */
const char * XLALGetStringFromApproximant(Approximant approximant)
{
    XLAL_PRINT_DEPRECATION_WARNING("XLALSimInspiralGetStringFromApproximant");
    return XLALSimInspiralGetStringFromApproximant(approximant);
}

/**
 * @brief Returns a string associated with a LALPNOrder enum value.
 * @param[in] order The LALPNOrder enum value.
 * @returns A constant string or NULL if there is an error.
 */
const char * XLALSimInspiralGetStringFromPNOrder(LALPNOrder order)
{
    const char *s;
    if ((int)(order) < 0 || (int)(order) >= LAL_PNORDER_NUM_ORDER)
        XLAL_ERROR_NULL(XLAL_EINVAL);
    s = lalSimulationPNOrderNames[order];
    if (!s)
        XLAL_ERROR_NULL(XLAL_EINVAL);
    return s;
}

/**
 * @brief Returns a string associated with a LALSimInspiralApplyTaper enum value.
 * @param[in] taper The LALSimInspiralApplyTaper enum value.
 * @returns A constant string or NULL if there is an error.
 */
const char * XLALSimInspiralGetStringFromTaper(LALSimInspiralApplyTaper taper)
{
    const char *s;
    if ((int)(taper) < 0 || (int)(taper) >= LAL_SIM_INSPIRAL_TAPER_NUM_OPTS)
        XLAL_ERROR_NULL(XLAL_EINVAL);
    s = lalSimulationTaperNames[taper];
    if (!s)
        XLAL_ERROR_NULL(XLAL_EINVAL);
    return s;
}

/**
 * @brief Returns a string associated with a LALSimInspiralFrameAxis enum value.
 * @param[in] axis The LALSimInspiralFrameAxis enum value.
 * @returns A constant string or NULL if there is an error.
 */
const char * XLALSimInspiralGetStringFromFrameAxis(LALSimInspiralFrameAxis axis)
{
    const char *s;
    if ((int)(axis) < 0 || (size_t)(axis) >= sizeof(lalSimulationFrameAxisNames)/sizeof(*lalSimulationFrameAxisNames))
        XLAL_ERROR_NULL(XLAL_EINVAL);
    s = lalSimulationFrameAxisNames[axis];
    if (!s)
        XLAL_ERROR_NULL(XLAL_EINVAL);
    return s;
}

/**
 * @brief Returns a string associated with a LALSimInspiralModesChoice enum value.
 * @param[in] modes The LALSimInspiralModesChoice enum value.
 * @returns A constant string or NULL if there is an error.
 */
const char * XLALSimInspiralGetStringFromModesChoice(LALSimInspiralModesChoice modes)
{
    const char *s;
    if (modes == LAL_SIM_INSPIRAL_MODES_CHOICE_ALL) // handle this case separately
        return "ALL";
    if ((int)(modes) < 0 || (size_t)(modes) >= sizeof(lalSimulationModesChoiceNames)/sizeof(*lalSimulationModesChoiceNames))
        XLAL_ERROR_NULL(XLAL_EINVAL);
    s = lalSimulationModesChoiceNames[modes];
    if (!s)
        XLAL_ERROR_NULL(XLAL_EINVAL);
    return s;
}

int XLALSimInspiralGetSpinSupportFromApproximant(Approximant approx){

  SpinSupport spin_support=LAL_SIM_INSPIRAL_NUMSPINSUPPORT;
  switch (approx)
  {
    case SpinTaylor:
    case SpinTaylorFrameless:
    case SpinTaylorT4:
    case SpinTaylorT2:
    case PhenSpinTaylor:
    case PhenSpinTaylorRD:
    case SpinTaylorT3:
    case IMRPhenomP:
    case IMRPhenomPv2:
    case SpinTaylorT2Fourier:
    case SpinTaylorT4Fourier:
    case SpinDominatedWf:
<<<<<<< HEAD
    case RingdownTD:
    case RingdownFD:
=======
    case SEOBNRv3:
    case NR_hdf5:
>>>>>>> 456c562d
      spin_support=LAL_SIM_INSPIRAL_PRECESSINGSPIN;
      break;
    case SpinTaylorF2:
    case FindChirpPTF:
      spin_support=LAL_SIM_INSPIRAL_SINGLESPIN;
      break;
    case TaylorF2:
    case TaylorF2RedSpin:
    case TaylorF2RedSpinTidal:
    case IMRPhenomB:
    case IMRPhenomC:
    case IMRPhenomD:
    case SEOBNRv1:
    case SEOBNRv2:
    case SEOBNRv4:
    case SEOBNRv2_opt:
    case SEOBNRv4_opt:
    case SEOBNRv1_ROM_EffectiveSpin:
    case SEOBNRv1_ROM_DoubleSpin:
    case SEOBNRv2_ROM_EffectiveSpin:
    case SEOBNRv2_ROM_DoubleSpin:
    case SEOBNRv2_ROM_DoubleSpin_HI:
    case Lackey_Tidal_2013_SEOBNRv2_ROM:
    case SEOBNRv4_ROM:
    case TaylorR2F4:
    case IMRPhenomFB:
    case FindChirpSP:
      spin_support=LAL_SIM_INSPIRAL_ALIGNEDSPIN;
      break;
    case TaylorEt:
    case TaylorT1:
    case TaylorT2:
    case TaylorT3:
    case TaylorT4:
    case EccentricTD:
    case EccentricFD:
    case IMRPhenomA:
    case EOBNRv2HM:
    case EOBNRv2HM_ROM:
    case EOBNRv2:
    case EOBNRv2_ROM:
    case EOBNR:
    case EOB:
    case IMRPhenomFA:
    case GeneratePPN:
      spin_support=LAL_SIM_INSPIRAL_SPINLESS;
      break;
    default:
      XLALPrintError("Approximant not supported by lalsimuation TD/FD routines \n");
      XLAL_ERROR(XLAL_EINVAL);
    }

    return spin_support;

}

int XLALSimInspiralApproximantAcceptTestGRParams(Approximant approx){

  TestGRaccept testGR_accept=LAL_SIM_INSPIRAL_NUM_TESTGR_ACCEPT;
  switch (approx)
    {
    case TaylorT1:
    case TaylorT2:
    case TaylorT3:
    case TaylorF1:
    case TaylorR2F4:
    case TaylorF2RedSpin:
    case TaylorF2RedSpinTidal:
    case PadeT1:
    case PadeF1:
    case EOB:
    case BCV:
    case BCVSpin:
    case SpinTaylorT1:
    case SpinTaylorT2:
    case SpinTaylorT3:
    case SpinTaylorT4:
    case SpinTaylorT5:
    case SpinTaylorFrameless:
    case SpinTaylor:
    case SpinQuadTaylor:
    case FindChirpSP:
    case FindChirpPTF:
    case GeneratePPN:
    case BCVC:
    case FrameFile:
    case AmpCorPPN:
    case NumRel:
    case NumRelNinja2:
    case EOBNR:
    case EOBNRv2:
    case EOBNRv2_ROM:
    case EOBNRv2HM:
    case EOBNRv2HM_ROM:
    case SEOBNRv1:
    case SEOBNRv2:
    case SEOBNRv2_opt:
    case SEOBNRv4:
    case SEOBNRv4_opt:
    case SEOBNRv1_ROM_EffectiveSpin:
    case SEOBNRv1_ROM_DoubleSpin:
    case SEOBNRv2_ROM_EffectiveSpin:
    case SEOBNRv2_ROM_DoubleSpin:
    case SEOBNRv2_ROM_DoubleSpin_HI:
    case Lackey_Tidal_2013_SEOBNRv2_ROM:
    case SEOBNRv4_ROM:
    case IMRPhenomA:
    case IMRPhenomB:
    case IMRPhenomFA:
    case IMRPhenomFB:
    case IMRPhenomFC:
    case SpinTaylorT2Fourier:
    case SpinTaylorT4Fourier:
    case TaylorEt:
    case TaylorT4:
    case TaylorN:
    case SpinDominatedWf:
    case NumApproximants:
    case NR_hdf5:
      testGR_accept=LAL_SIM_INSPIRAL_NO_TESTGR_PARAMS;
      break;
    case TaylorF2:
    case SpinTaylorF2:
    case EccentricFD:
    case Eccentricity:
    case PhenSpinTaylor:
    case PhenSpinTaylorRD:
    case EccentricTD:
    case IMRPhenomC:
    case IMRPhenomD:
    case IMRPhenomP:
    case IMRPhenomPv2:
    case RingdownTD:
    case RingdownFD:
      testGR_accept=LAL_SIM_INSPIRAL_TESTGR_PARAMS;
      break;
    default:
      XLALPrintError("Approximant not supported by lalsimuation TD/FD routines \n");
      XLAL_ERROR(XLAL_EINVAL);
    }
  return testGR_accept;
};

/** @} */

/**
 * @name Routines Determining Waveform Durations and Frequencies
 * @{
 */

/**
 * @brief Routine to compute an overestimate of the inspiral time from a given frequency.
 * @details
 * This routine estimates the time it will take for point-particle inspiral from a
 * specified frequency to infinite frequency.  The estimate is intended to be an
 * over-estimate, so that the true inspiral time is always smaller than the time this
 * routine returns.  To obtain this estimate, the 2pN chirp time is used where all
 * negative contributions are discarded.
 * @param fstart The starting frequency in Hz.
 * @param m1 The mass of the first component in kg.
 * @param m2 The mass of the second component in kg.
 * @param s1 The dimensionless spin of the first component.
 * @param s2 The dimensionless spin of the second component.
 * @return Upper bound on chirp time of post-Newtonian inspiral in seconds.
 */
REAL8 XLALSimInspiralChirpTimeBound(REAL8 fstart, REAL8 m1, REAL8 m2, REAL8 s1, REAL8 s2)
{
    double M = m1 + m2; // total mass
    double mu = m1 * m2 / M; // reduced mass
    double eta = mu / M; // symmetric mass ratio
    /* chi = (s1*m1 + s2*m2)/M <= max(|s1|,|s2|) */
    double chi = fabs(fabs(s1) > fabs(s2) ? s1 : s2); // over-estimate of chi
    /* note: for some reason these coefficients are named wrong...
     * "2PN" should be "1PN", "4PN" should be "2PN", etc. */
    double c0 = fabs(XLALSimInspiralTaylorT2Timing_0PNCoeff(M, eta));
    double c2 = XLALSimInspiralTaylorT2Timing_2PNCoeff(eta);
    /* the 1.5pN spin term is in TaylorT2 is 8*beta/5 [Citation ??]
     * where beta = (113/12 + (25/4)(m2/m1))*(s1*m1^2/M^2) + 2 <-> 1
     * [Cutler & Flanagan, Physical Review D 49, 2658 (1994), Eq. (3.21)]
     * which can be written as (113/12)*chi - (19/6)(s1 + s2)
     * and we drop the negative contribution */
    double c3 = (226.0/15.0) * chi;
    /* there is also a 1.5PN term with eta, but it is negative so do not include it */
    double c4 = XLALSimInspiralTaylorT2Timing_4PNCoeff(eta);
    double v = cbrt(LAL_PI * LAL_G_SI * M * fstart) / LAL_C_SI;
    return c0 * pow(v, -8) * (1.0 + (c2 + (c3 + c4 * v) * v) * v * v);
}

/**
 * @brief Routine to compute an overestimate of the merger time.
 * @details
 * This routine provides an upper bound on the time it will take for compact
 * binaries to plunge and merge at the end of the quasi-stationary inspiral.
 * This is quite vague since the notion of a innermost stable circular orbit
 * is ill-defined except in a test mass limit. Nevertheless, this routine
 * assumes (i) that the innermost stable circular orbit occurs at v = c / 3,
 * or r = 9 G M / c^3 (in Boyer-Lindquist coordinates), which is roughly right
 * for an extreme Kerr black hole counter-rotating with a test particle,
 * and (ii) the plunge lasts for a shorter period than one cycle at this
 * innermost stable circular orbit.
 * @param m1 The mass of the first component in kg.
 * @param m2 The mass of the second component in kg.
 * @return Upper bound on the merger time in seconds.
 */
REAL8 XLALSimInspiralMergeTimeBound(REAL8 m1, REAL8 m2)
{
    const double norbits = 1;
    double M = m1 + m2; // total mass
    double r = 9.0 * M * LAL_MRSUN_SI / LAL_MSUN_SI;
    double v = LAL_C_SI / 3.0;
    return norbits * (2.0 * LAL_PI * r / v);
}

/**
 * @brief Routine to compute an overestimate of the ringdown time.
 * @details
 * This routine provides an upper bound on the time it will take for a
 * black hole produced by compact binary merger to ring down through
 * quasinormal mode radiation.  An approximate formula for the frequency
 * and quality of the longest-lived fundamental (n=0) dominant (l=m=2)
 * quasinormal mode * is given by Eqs. (E1) and (E2) along with Table VIII
 * of Berti, Cardoso, and Will, Physical Review D (2006) 064030.
 * Waveform generators produce 10 e-folds of ringdown radiation, so
 * this routine goes up to 11 to provide an over-estimate of the ringdown time.
 * @param M The mass of the final black hole in kg.
 * @param s The dimensionless spin of the final black hole.
 * @return Upper bound on the merger time in seconds.
 * @see Emanuele Berti, Vitor Cardoso, and Clifford M. Will, Physical Review D 73, 064030 (2006) DOI: 10.1103/PhysRevD.73.064030
 */
REAL8 XLALSimInspiralRingdownTimeBound(REAL8 M, REAL8 s)
{
    const double nefolds = 11; /* waveform generators only go up to 10 */

    /* these values come from Table VIII of Berti, Cardoso, and Will with n=0, m=2 */
    const double f1 = +1.5251;
    const double f2 = -1.1568;
    const double f3 = +0.1292;
    const double q1 = +0.7000;
    const double q2 = +1.4187;
    const double q3 = -0.4990;

    double omega = (f1 + f2 * pow(1.0 - s, f3)) / (M * LAL_MTSUN_SI / LAL_MSUN_SI);
    double Q = q1 + q2 * pow(1.0 - s, q3);
    double tau = 2.0 * Q / omega; /* see Eq. (2.1) of Berti, Cardoso, and Will */
    return nefolds * tau;
}

/**
 * @brief Routine to compute an overestimate of a final black hole dimensionless spin.
 * @details
 * This routine provides an upper bound on the dimensionless spin of a black
 * hole produced in a compact binary merger.  Uses the formula in Tichy and
 * Marronetti, Physical Review D 78 081501 (2008), Eq. (1) and Table 1, for
 * equal mass black holes, or the larger of the two spins (which covers the
 * extreme mass case).  If the result is larger than a maximum realistic
 * black hole spin, truncate at this maximum value.
 * @param S1z The z-component of the dimensionless spin of body 1.
 * @param S2z The z-component of the dimensionless spin of body 2.
 * @return Upper bound on final black hole dimensionless spin.
 * @see Tichy and Marronetti, Physical Review D 78 081501 (2008).
 * @todo It has been suggested that Barausse, Rezzolla (arXiv: 0904.2577) is
 * more accurate
 */
REAL8 XLALSimInspiralFinalBlackHoleSpinBound(REAL8 S1z, REAL8 S2z)
{
    const double maximum_black_hole_spin = 0.998;
    double s;
    /* lower bound on the final plunge, merger, and ringdown time here the
     * final black hole spin is overestimated by using the formula in Tichy and
     * Marronetti, Physical Review D 78 081501 (2008), Eq. (1) and Table 1, for
     * equal mass black holes, or the larger of the two spins (which covers the
     * extreme mass case) */
    /* TODO: it has been suggested that Barausse, Rezzolla (arXiv: 0904.2577)
     * is more accurate */
    s = 0.686 + 0.15 * (S1z + S2z);
    if (s < fabs(S1z))
        s = fabs(S1z);
    if (s < fabs(S2z))
        s = fabs(S2z);
    /* it is possible that |S1z| or |S2z| >= 1, but s must be less than 1
     * (0th law of thermodynamics) so provide a maximum value for s */
    if (s > maximum_black_hole_spin)
        s = maximum_black_hole_spin;
    return s;
}

/**
 * @brief Routine to compute an underestimate of the starting frequency for a given chirp time.
 * @details
 * This routine estimates a start frequency for a binary inspiral from which the
 * actual inspiral chirp time will be shorter than the specified chirp time.
 * To obtain this estimate, only the leading order Newtonian coefficient is used.
 * The frequency returned by this routine is guaranteed to be less than the frequency
 * passed to XLALSimInspiralChirpTimeBound() if the returned value of that routine
 * is passed to this routine as tchirp.
 * @param tchirp The chirp time of post-Newtonian inspiral s.
 * @param m1 The mass of the first component in kg.
 * @param m2 The mass of the second component in kg.
 * @return Lower bound on the starting frequency of a post-Newtonian inspiral in Hz.
 */
REAL8 XLALSimInspiralChirpStartFrequencyBound(REAL8 tchirp, REAL8 m1, REAL8 m2)
{
    double M = m1 + m2; // total mass
    double mu = m1 * m2 / M; // reduced mass
    double eta = mu / M; // symmetric mass ratio
    double c0 = XLALSimInspiralTaylorT3Frequency_0PNCoeff(M);
    return c0 * pow(5.0 * M * (LAL_MTSUN_SI / LAL_MSUN_SI) / (eta * tchirp), 3.0 / 8.0);
}

/**
 * Function that gives the value of the desired frequency given some physical parameters
 *
 */
double XLALSimInspiralGetFrequency(
    REAL8 m1,                   /**< mass of companion 1 (kg) */
    REAL8 m2,                   /**< mass of companion 2 (kg) */
    const REAL8 S1x,            /**< x-component of the dimensionless spin of object 1 */
    const REAL8 S1y,            /**< y-component of the dimensionless spin of object 1 */
    const REAL8 S1z,            /**< z-component of the dimensionless spin of object 1 */
    const REAL8 S2x,            /**< x-component of the dimensionless spin of object 2 */
    const REAL8 S2y,            /**< y-component of the dimensionless spin of object 2 */
    const REAL8 S2z,            /**< z-component of the dimensionless spin of object 2 */
    FrequencyFunction freqFunc  /**< name of the function to use */
    )
{

    double freq; /* The return value */

    /* Variables needed for fIMRPhenom(x) */
    double chi;
    double m1Msun = m1 / LAL_MSUN_SI;
    double m2Msun = m2 / LAL_MSUN_SI;

    /* Variables needed for f(S)EOBNRv(x) */
    UINT4 SpinAlignedEOBVersion;
    Approximant approximant;
    REAL8 spin1[3];
    REAL8 spin2[3];
    int     modeL;
    int     modeM;
    COMPLEX16Vector modefreqVec;
    COMPLEX16      modeFreq;

    switch (freqFunc)
    {
        case fSchwarzISCO:
            /* Schwarzschild ISCO */
	        freq = pow(LAL_C_SI,3) / (pow(6.,3./2.)*LAL_PI*(m1+m2)*LAL_G_SI);
            break;
        case fIMRPhenomAFinal:
            freq = XLALSimIMRPhenomAGetFinalFreq(m1Msun, m2Msun);
            break;
        case fIMRPhenomBFinal:
            chi = XLALSimIMRPhenomBComputeChi(m1Msun, m2Msun, S1z, S2z);
            freq = XLALSimIMRPhenomBGetFinalFreq(m1Msun, m2Msun, chi);
            break;
        case fIMRPhenomCFinal:
            chi = XLALSimIMRPhenomBComputeChi(m1Msun, m2Msun, S1z, S2z);
            freq = XLALSimIMRPhenomCGetFinalFreq(m1Msun, m2Msun, chi);
            break;
		case fIMRPhenomDPeak:
			freq = XLALIMRPhenomDGetPeakFreq(m1Msun, m2Msun, S1z, S2z);
			break;

        /* EOBNR ringdown frequencies all come from the same code,
         * just with different inputs */
        case fEOBNRv2HMRD:
        case fEOBNRv2RD:
        case fSEOBNRv1RD:
        case fSEOBNRv2RD:
        case fSEOBNRv4RD:
            // FIXME: Probably shouldn't hard code the modes.
            if ( freqFunc == fEOBNRv2HMRD )
            {
                modeL = 5;
                modeM = 5;
                approximant = EOBNRv2HM;
            }
            else
            {
                modeL = 2;
                modeM = 2;
                if (freqFunc == fEOBNRv2RD) approximant = EOBNRv2;
                if (freqFunc == fSEOBNRv1RD) approximant = SEOBNRv1;
                if (freqFunc == fSEOBNRv2RD) approximant = SEOBNRv2;
                if (freqFunc == fSEOBNRv4RD) approximant = SEOBNRv4;
            }
            if ( freqFunc == fEOBNRv2RD || freqFunc == fEOBNRv2HMRD )
            {
                /* Check that spins are zero */
                if( !checkSpinsZero(S1x, S1y, S1z, S2x, S2y, S2z) )
                {
                    XLALPrintError("Non-zero spins were given, but EOBNRv2 ringdown frequencies do not depend on spin.\n");
                    XLAL_ERROR(XLAL_EINVAL);
                spin1[0] = 0.; spin1[1] = 0.; spin1[2] = 0.;
                spin2[0] = 0.; spin2[1] = 0.; spin2[2] = 0.;
                }
            }
            else
            {
                spin1[0] = S1x; spin1[1] = S1y; spin1[2] = S1z;
                spin2[0] = S2x; spin2[1] = S2y; spin2[2] = S2z;
            }

            modefreqVec.length = 1;
            modefreqVec.data   = &modeFreq;
            if ( XLALSimIMREOBGenerateQNMFreqV2( &modefreqVec, m1Msun, m2Msun, spin1, spin2, modeL, modeM, 1, approximant) != XLAL_SUCCESS )
            {
                XLAL_ERROR( XLAL_EFUNC );
            }

            freq = creal(modeFreq) / (2 * LAL_PI);
            break;

        case fSEOBNRv1Peak:
        case fSEOBNRv2Peak:
        case fSEOBNRv4Peak:
            if ( freqFunc == fSEOBNRv1Peak ) SpinAlignedEOBVersion = 1;
            if ( freqFunc == fSEOBNRv2Peak ) SpinAlignedEOBVersion = 2;
            if ( freqFunc == fSEOBNRv4Peak ) SpinAlignedEOBVersion = 4;
            freq = XLALSimIMRSpinAlignedEOBPeakFrequency(m1, m2, S1z, S2z,
                    SpinAlignedEOBVersion);
            break;
        default:
            XLALPrintError("Unsupported approximant\n");
            XLAL_ERROR(XLAL_EINVAL);
    }

    return freq;
}


/**
 * Function that gives the default ending frequencies of the given approximant.
 *
 */
double XLALSimInspiralGetFinalFreq(
    REAL8 m1,                               /**< mass of companion 1 (kg) */
    REAL8 m2,                               /**< mass of companion 2 (kg) */
    const REAL8 S1x,                              /**< x-component of the dimensionless spin of object 1 */
    const REAL8 S1y,                              /**< y-component of the dimensionless spin of object 1 */
    const REAL8 S1z,                              /**< z-component of the dimensionless spin of object 1 */
    const REAL8 S2x,                              /**< x-component of the dimensionless spin of object 2 */
    const REAL8 S2y,                              /**< y-component of the dimensionless spin of object 2 */
    const REAL8 S2z,                              /**< z-component of the dimensionless spin of object 2 */
    Approximant approximant                 /**< post-Newtonian approximant to use for waveform production */
    )
{
    FrequencyFunction freqFunc;

    /* select the frequency function that is associated with each approximant */
    switch (approximant)
    {
        /* non-spinning inspiral-only models */
        // CHECKME: do they really all use Schwarzschild ISCO? */
        case TaylorEt:
        case TaylorT1:
        case TaylorT2:
        case TaylorT3:
        case TaylorT4:
	case EccentricTD:
	    /* Check that spins are zero */
	    if( !checkSpinsZero(S1x, S1y, S1z, S2x, S2y, S2z) )
	    {
		XLALPrintError("Non-zero spins were given, but this is a non-spinning approximant.\n");
		XLAL_ERROR(XLAL_EINVAL);
	    }
	case EccentricFD:
            /* Check that spins are zero */
            if( !checkSpinsZero(S1x, S1y, S1z, S2x, S2y, S2z) )
            {
                XLALPrintError("Non-zero spins were given, but this is a non-spinning approximant.\n");
                XLAL_ERROR(XLAL_EINVAL);
            }
        case TaylorF2:
        case TaylorF2RedSpin:
        case TaylorF2RedSpinTidal:
            if( !checkTransverseSpinsZero(S1x, S1y, S2x, S2y) )
            {
	            XLALPrintError("Non-zero transverse spins were given, but this is a non-precessing approximant.\n");
                XLAL_ERROR(XLAL_EINVAL);
            }
            /* Schwarzschild ISCO */
            freqFunc = fSchwarzISCO;
            break;

        /* IMR models */
        case EOBNRv2HM:
            /* Check that spins are zero */
            if( !checkSpinsZero(S1x, S1y, S1z, S2x, S2y, S2z) )
            {
                XLALPrintError("Non-zero spins were given, but this is a non-spinning approximant.\n");
                XLAL_ERROR(XLAL_EINVAL);
            }
            freqFunc = fEOBNRv2HMRD;
            break;

        case EOBNRv2:
            /* Check that spins are zero */
            if( !checkSpinsZero(S1x, S1y, S1z, S2x, S2y, S2z) )
            {
                XLALPrintError("Non-zero spins were given, but this is a non-spinning approximant.\n");
                XLAL_ERROR(XLAL_EINVAL);
            }
            freqFunc = fEOBNRv2RD;
            break;

        case SEOBNRv1:
            /* Check that the transverse spins are zero */
            if( !checkTransverseSpinsZero(S1x, S1y, S2x, S2y) )
            {
                XLALPrintError("Non-zero transverse spins were given, but this is a non-precessing approximant.\n");
                XLAL_ERROR(XLAL_EINVAL);
            }
            freqFunc = fSEOBNRv1RD;
            break;

        case SEOBNRv2:
        case SEOBNRv2_opt:
            /* Check that the transverse spins are zero */
            if( !checkTransverseSpinsZero(S1x, S1y, S2x, S2y) )
            {
                XLALPrintError("Non-zero transverse spins were given, but this is a non-precessing approximant.\n");
                XLAL_ERROR(XLAL_EINVAL);
            }
            freqFunc = fSEOBNRv2RD;
            break;

        case SEOBNRv4:
        case SEOBNRv4_opt:
            /* Check that the transverse spins are zero */
            if( !checkTransverseSpinsZero(S1x, S1y, S2x, S2y) )
            {
                XLALPrintError("Non-zero transverse spins were given, but this is a non-precessing approximant.\n");
                XLAL_ERROR(XLAL_EINVAL);
            }
            freqFunc = fSEOBNRv4RD;
            break;
            
        case IMRPhenomA:
            /* Check that spins are zero */
            if( !checkSpinsZero(S1x, S1y, S1z, S2x, S2y, S2z) )
            {
                XLALPrintError("Non-zero spins were given, but this is a non-spinning approximant.\n");
                XLAL_ERROR(XLAL_EINVAL);
            }
            freqFunc = fIMRPhenomAFinal;
            break;

        case IMRPhenomB:
            if( !checkTransverseSpinsZero(S1x, S1y, S2x, S2y) )
            {
                XLALPrintError("Non-zero transverse spins were given, but this is a non-precessing approximant.\n");
                XLAL_ERROR(XLAL_EINVAL);
            }
            freqFunc = fIMRPhenomBFinal;
            break;

        case IMRPhenomC:
            if( !checkTransverseSpinsZero(S1x, S1y, S2x, S2y) )
            {
                XLALPrintError("Non-zero transverse spins were given, but this is a non-precessing approximant.\n");
                XLAL_ERROR(XLAL_EINVAL);
            }
            freqFunc = fIMRPhenomCFinal;
            break;

        // FIXME: Following I don't know how to calculate */
        /* Spinning inspiral-only time domain */
        case SpinTaylorT2:
        case SpinTaylorT4:
        case SpinTaylorT1:
	case PhenSpinTaylor:
        /* Spinning with ringdown attachment */
        case PhenSpinTaylorRD:
        /* Spinning inspiral-only frequency domain */
        case SpinTaylorF2:
        /* NR waveforms */
        case NR_hdf5:
            XLALPrintError("I don't know how to calculate final freq. for this approximant, sorry!\n");
            XLAL_ERROR(XLAL_EINVAL);
            break;


        default:
            XLALPrintError("Unsupported approximant\n");
            XLAL_ERROR(XLAL_EINVAL);
    }

    return XLALSimInspiralGetFrequency(m1, m2, S1x, S1y, S1z, S2x, S2y, S2z, freqFunc);
}

/** @} */

/**
 * @name Waveform Conditioning Helper Routines
 * @{
 */

/**
 * @brief First stage of conditioning of time-domain waveforms.
 * @details
 * The conditioning of time-domain waveforms is done in two stages:
 *
 * 1. Take a waveform that is generated so that begins a time at least textra
 * before it reaches f_min and apply a taper over this duration textra; follow
 * this up by high-pass filtering the data at frequency f_min; finally, if the
 * original waveform was zero-padded, strip off this padding.
 *
 * 2. The high-pass filtered waveform might have transients remaining at the
 * beginning and at the end; furthermore, the waveform might end at a non-zero
 * value (especially for non-IMR waveforms).  The second stage tapers one
 * cycle at f_min from the beginning of the waveform and one cycle at f_max
 * from the end of the waveform.  There is a minimum number of samples that
 * will be used in the tapering and if the waveform is shorter than twice
 * this minimum number then no Stage 2 conditioning is done.
 *
 * This routine performs Stage 1 conditioning.  This stage is only performed
 * for waveforms originally produced in the time domain.  (Frequency domain
 * waveforms that have been transformed into the time domain have a different
 * Stage 1 conditioning.)
 *
 * @param hplus  Pointer to the plus-polarization timeseries.
 * @param hcross Pointer to the cross-polarization timeseries.
 * @param textra Extra time at beginning of waveform to taper (s).
 * @param f_min  Minimum frequency for high-pass filtering (Hz).
 * @retval  0 Success.
 * @retval <0 Failure.
 */
int XLALSimInspiralTDConditionStage1(REAL8TimeSeries *hplus, REAL8TimeSeries *hcross, REAL8 textra, REAL8 f_min)
{
    size_t nzeros;
    size_t ntaper;
    size_t j;

    /* some generators zero-pad the end of the waveform: will remove this */
    nzeros = 0;
    while (hplus->data->data[hplus->data->length - nzeros - 1] == 0.0 && hcross->data->data[hcross->data->length - nzeros - 1] == 0.0)
        ++nzeros;

    /* apply tapers over the extra duration at the beginning */
    ntaper = round(textra / hplus->deltaT);
    for (j = 0; j < ntaper; ++j) {
        double w = 0.5 - 0.5 * cos(j * LAL_PI / ntaper);
        hplus->data->data[j] *= w;
        hcross->data->data[j] *= w;
    }

    /* apply time domain filter at f_min */
    XLALHighPassREAL8TimeSeries(hplus, f_min, 0.99, 8);
    XLALHighPassREAL8TimeSeries(hcross, f_min, 0.99, 8);

    /* now take off the zero padded end */
    if (nzeros) {
        XLALShrinkREAL8TimeSeries(hplus, 0, hplus->data->length - nzeros);
        XLALShrinkREAL8TimeSeries(hcross, 0, hcross->data->length - nzeros);
    }

    return 0;
}

/**
 * @brief Second stage of conditioning of time-domain waveforms.
 * @details
 * The conditioning of time-domain waveforms is done in two stages:
 *
 * 1. Take a waveform that is generated so that begins a time at least textra
 * before it reaches f_min and apply a taper over this duration textra; follow
 * this up by high-pass filtering the data at frequency f_min; finally, if the
 * original waveform was zero-padded, strip off this padding.
 *
 * 2. The high-pass filtered waveform might have transients remaining at the
 * beginning and at the end; furthermore, the waveform might end at a non-zero
 * value (especially for non-IMR waveforms).  The second stage tapers one
 * cycle at f_min from the beginning of the waveform and one cycle at f_max
 * from the end of the waveform.  There is a minimum number of samples that
 * will be used in the tapering and if the waveform is shorter than twice
 * this minimum number then no Stage 2 conditioning is done.
 *
 * This routine performs Stage 2 conditioning.  This stage is performed both
 * for waveforms originally produced in the time domain, and for waveforms that
 * were originally produced in the frequency domain and then transformed to
 * the time domain. This stage follows some form of Stage 1 conditioning,
 * which is different depending on whether the original waveform was generated
 * in the time domain or in the frequency domain.
 *
 * @param hplus  Pointer to the plus-polarization timeseries.
 * @param hcross Pointer to the cross-polarization timeseries.
 * @param f_min  Minimum frequency for tapering at the start (Hz).
 * @param f_max  Minimum frequency for tapering at the end (Hz).
 * @retval  0 Success.
 * @retval <0 Failure.
 */
int XLALSimInspiralTDConditionStage2(REAL8TimeSeries *hplus, REAL8TimeSeries *hcross, REAL8 f_min, REAL8 f_max)
{
    const size_t min_taper_samples = 4;
    size_t ntaper;
    size_t j;

    /* final tapering at the beginning and at the end */
    /* if this waveform is shorter than 2*min_taper_samples, do nothing */
    if (hplus->data->length < 2 * min_taper_samples) {
        XLAL_PRINT_WARNING("waveform is too shorter than %zu samples: no final tapering applied", 2 * min_taper_samples);
        return 0;
    }

    /* taper end of waveform: 1 cycle at f_max; at least min_taper_samples
     * note: this tapering is done so the waveform goes to zero at the next
     * point beyond the end of the data */
    ntaper = round(1.0 / (f_max * hplus->deltaT));
    if (ntaper < min_taper_samples)
        ntaper = min_taper_samples;
    for (j = 1; j < ntaper; ++j) {
        double w = 0.5 - 0.5 * cos(j * LAL_PI / ntaper);
        hplus->data->data[hplus->data->length - j] *= w;
        hcross->data->data[hcross->data->length - j] *= w;
    }

    /* there could be a filter transient at the beginning too: we should have
     * some safety there owing to the fact that we are starting at a lower
     * frequency than is needed, so taper off one cycle at the low frequency */
    ntaper = round(1.0 / (f_min * hplus->deltaT));
    if (ntaper < min_taper_samples)
        ntaper = min_taper_samples;
    for (j = 0; j < ntaper; ++j) {
        double w = 0.5 - 0.5 * cos(j * LAL_PI / ntaper);
        hplus->data->data[j] *= w;
        hcross->data->data[j] *= w;
    }

    return 0;
}


/**
 * @brief Function for determining the starting frequency 
 * of the (2,2) mode when the highest order contribution starts at fLow.
 * @details
 * Compute the minimum frequency for waveform generation 
 *  using amplitude orders above Newtonian.  The waveform 
 *  generator turns on all orders at the orbital          
 *  associated with fMin, so information from higher      
 *  orders is not included at fLow unless fMin is         
 *  sufficiently low.
 *
 * @param fLow  Requested lower frequency.
 * @param ampOrder Requested amplitude order.
 * @param approximant LALApproximant 
 * @retval fStart The lower frequency to use to include corrections.
 */
REAL8 XLALSimInspiralfLow2fStart(REAL8 fLow, INT4 ampOrder, INT4 approximant)
{
  if (ampOrder == -1) {
      if (approximant == SpinTaylorT2 || approximant == SpinTaylorT4)
          ampOrder = MAX_PRECESSING_AMP_PN_ORDER;
      else
          ampOrder = MAX_NONPRECESSING_AMP_PN_ORDER;
  }

    REAL8 fStart;
    fStart = fLow * 2./(ampOrder+2);
    return fStart;
}

/** @} */

/** @} */<|MERGE_RESOLUTION|>--- conflicted
+++ resolved
@@ -148,12 +148,9 @@
     INITIALIZE_NAME(SpinTaylorT4Fourier),
     INITIALIZE_NAME(SpinTaylorT2Fourier),
     INITIALIZE_NAME(SpinDominatedWf),
-<<<<<<< HEAD
+    INITIALIZE_NAME(NR_hdf5),
     INITIALIZE_NAME(RingdownTD),
     INITIALIZE_NAME(RingdownFD),
-=======
-    INITIALIZE_NAME(NR_hdf5),
->>>>>>> 456c562d
 };
 #undef INITIALIZE_NAME
 
@@ -3975,16 +3972,12 @@
         case SEOBNRv1:
         case SpinDominatedWf:
         case SEOBNRv2:
-<<<<<<< HEAD
-        // case SEOBNRv3:
-        case RingdownTD:
-=======
         case SEOBNRv2_opt:
         case SEOBNRv3:
         case SEOBNRv4:
         case SEOBNRv4_opt:
         case NR_hdf5:
->>>>>>> 456c562d
+        case RingdownTD:
             return 1;
 
         default:
@@ -4412,13 +4405,10 @@
     case SpinTaylorT2Fourier:
     case SpinTaylorT4Fourier:
     case SpinDominatedWf:
-<<<<<<< HEAD
+    case SEOBNRv3:
+    case NR_hdf5:
     case RingdownTD:
     case RingdownFD:
-=======
-    case SEOBNRv3:
-    case NR_hdf5:
->>>>>>> 456c562d
       spin_support=LAL_SIM_INSPIRAL_PRECESSINGSPIN;
       break;
     case SpinTaylorF2:
