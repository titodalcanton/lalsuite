/*
 * Copyright (C) 2008 J. Creighton, S. Fairhurst, B. Krishnan, L. Santamaria, D. Keppel, Evan Ochsner, C. Pankow, 2014 A. Klein
 *
 *  This program is free software; you can redistribute it and/or modify
 *  it under the terms of the GNU General Public License as published by
 *  the Free Software Foundation; either version 2 of the License, or
 *  (at your option) any later version.
 *
 *  This program is distributed in the hope that it will be useful,
 *  but WITHOUT ANY WARRANTY; without even the implied warranty of
 *  MERCHANTABILITY or FITNESS FOR A PARTICULAR PURPOSE.  See the
 *  GNU General Public License for more details.
 *
 *  You should have received a copy of the GNU General Public License
 *  along with with program; see the file COPYING. If not, write to the
 *  Free Software Foundation, Inc., 59 Temple Place, Suite 330, Boston,
 *  MA  02111-1307  USA
 */

#include <complex.h>
#include <math.h>

#include <gsl/gsl_const.h>
#include <gsl/gsl_errno.h>
#include <gsl/gsl_math.h>
#include <gsl/gsl_odeiv.h>

#include <lal/SphericalHarmonics.h>
#include <lal/LALSimInspiral.h>
#include <lal/LALSimIMR.h>
#include <lal/LALSimSphHarmMode.h>
#include <lal/LALConstants.h>
#include <lal/LALStdlib.h>
#include <lal/LALString.h>
#include <lal/Sequence.h>
#include <lal/TimeSeries.h>
#include <lal/FrequencySeries.h>
#include <lal/TimeFreqFFT.h>
#include <lal/BandPassTimeSeries.h>
#include <lal/Units.h>
#include <lal/LALSimBlackHoleRingdown.h>

#include "LALSimInspiralPNCoefficients.c"
#include "check_series_macros.h"
#include "check_waveform_macros.h"

#ifdef __GNUC__
#define UNUSED __attribute__ ((unused))
#else
#define UNUSED
#endif

/**
 * (Twice) the highest known PN order of amplitude correction for
 * non-precessing binaries.
 */
#define MAX_NONPRECESSING_AMP_PN_ORDER 6

/**
 * (Twice) the highest known PN order of amplitude correction for
 * precessing binaries.
 */
#define MAX_PRECESSING_AMP_PN_ORDER 3

/* Macro functions to rotate the components of a vector about an axis */
#define ROTATEZ(angle, vx, vy, vz)\
	tmp1 = vx*cos(angle) - vy*sin(angle);\
	tmp2 = vx*sin(angle) + vy*cos(angle);\
	vx = tmp1;\
	vy = tmp2

#define ROTATEY(angle, vx, vy, vz)\
	tmp1 = vx*cos(angle) + vz*sin(angle);\
	tmp2 = - vx*sin(angle) + vz*cos(angle);\
	vx = tmp1;\
	vz = tmp2


#define INITIALIZE_NAME(a) [a] = #a
/* TODO: UPDATE ME WHENEVER A NEW APPROXIMANT IS ADDED */
static const char *lalSimulationApproximantNames[] = {
    INITIALIZE_NAME(TaylorT1),
    INITIALIZE_NAME(TaylorT2),
    INITIALIZE_NAME(TaylorT3),
    INITIALIZE_NAME(TaylorF1),
    INITIALIZE_NAME(TaylorF2),
    INITIALIZE_NAME(TaylorR2F4),
    INITIALIZE_NAME(TaylorF2RedSpin),
    INITIALIZE_NAME(TaylorF2RedSpinTidal),
    INITIALIZE_NAME(PadeT1),
    INITIALIZE_NAME(PadeF1),
    INITIALIZE_NAME(EOB),
    INITIALIZE_NAME(BCV),
    INITIALIZE_NAME(BCVSpin),
    INITIALIZE_NAME(SpinTaylorT1),
    INITIALIZE_NAME(SpinTaylorT2),
    INITIALIZE_NAME(SpinTaylorT3),
    INITIALIZE_NAME(SpinTaylorT4),
    INITIALIZE_NAME(SpinTaylorT5),
    INITIALIZE_NAME(SpinTaylorF2),
    INITIALIZE_NAME(SpinTaylorFrameless),
    INITIALIZE_NAME(SpinTaylor),
    INITIALIZE_NAME(PhenSpinTaylor),
    INITIALIZE_NAME(PhenSpinTaylorRD),
    INITIALIZE_NAME(SpinQuadTaylor),
    INITIALIZE_NAME(FindChirpSP),
    INITIALIZE_NAME(FindChirpPTF),
    INITIALIZE_NAME(GeneratePPN),
    INITIALIZE_NAME(BCVC),
    INITIALIZE_NAME(FrameFile),
    INITIALIZE_NAME(AmpCorPPN),
    INITIALIZE_NAME(NumRel),
    INITIALIZE_NAME(NumRelNinja2),
    INITIALIZE_NAME(EccentricFD),
    INITIALIZE_NAME(Eccentricity),
    INITIALIZE_NAME(EOBNR),
    INITIALIZE_NAME(EOBNRv2),
    INITIALIZE_NAME(EOBNRv2HM),
    INITIALIZE_NAME(EOBNRv2_ROM),
    INITIALIZE_NAME(EOBNRv2HM_ROM),
    INITIALIZE_NAME(SEOBNRv1),
    INITIALIZE_NAME(SEOBNRv2),
    INITIALIZE_NAME(SEOBNRv2_opt),
    INITIALIZE_NAME(SEOBNRv3),
    INITIALIZE_NAME(SEOBNRv3FD),
    INITIALIZE_NAME(SEOBNRv4),
    INITIALIZE_NAME(SEOBNRv4_opt),
    INITIALIZE_NAME(SEOBNRv1_ROM_EffectiveSpin),
    INITIALIZE_NAME(SEOBNRv1_ROM_DoubleSpin),
    INITIALIZE_NAME(SEOBNRv2_ROM_EffectiveSpin),
    INITIALIZE_NAME(SEOBNRv2_ROM_DoubleSpin),
    INITIALIZE_NAME(SEOBNRv2_ROM_DoubleSpin_HI),
    INITIALIZE_NAME(Lackey_Tidal_2013_SEOBNRv2_ROM),
    INITIALIZE_NAME(SEOBNRv4_ROM),
    INITIALIZE_NAME(HGimri),
    INITIALIZE_NAME(IMRPhenomA),
    INITIALIZE_NAME(IMRPhenomB),
    INITIALIZE_NAME(IMRPhenomFA),
    INITIALIZE_NAME(IMRPhenomFB),
    INITIALIZE_NAME(IMRPhenomC),
    INITIALIZE_NAME(IMRPhenomD),
    INITIALIZE_NAME(IMRPhenomP),
    INITIALIZE_NAME(IMRPhenomPv2),
    INITIALIZE_NAME(IMRPhenomFC),
    INITIALIZE_NAME(TaylorEt),
    INITIALIZE_NAME(TaylorT4),
    INITIALIZE_NAME(EccentricTD),
    INITIALIZE_NAME(TaylorN),
    INITIALIZE_NAME(SpinTaylorT4Fourier),
    INITIALIZE_NAME(SpinTaylorT2Fourier),
    INITIALIZE_NAME(SpinDominatedWf),
    INITIALIZE_NAME(NR_hdf5),
};
#undef INITIALIZE_NAME

/* TODO: UPDATE ME WHENEVER A NEW PN ORDER IS ADDED */
static const char *lalSimulationPNOrderNames[] = {
    [LAL_PNORDER_NEWTONIAN]         = "newtonian",
    [LAL_PNORDER_HALF]              = "oneHalfPN",
    [LAL_PNORDER_ONE]               = "onePN",
    [LAL_PNORDER_ONE_POINT_FIVE]    = "onePointFivePN",
    [LAL_PNORDER_TWO]               = "twoPN",
    [LAL_PNORDER_TWO_POINT_FIVE]    = "twoPointFivePN",
    [LAL_PNORDER_THREE]             = "threePN",
    [LAL_PNORDER_THREE_POINT_FIVE]  = "threePointFivePN",
    [LAL_PNORDER_PSEUDO_FOUR]       = "pseudoFourPN",
};

/* TODO: UPDATE ME WHENEVER A NEW TAPER IS ADDED */
static const char *lalSimulationTaperNames[] = {
    [LAL_SIM_INSPIRAL_TAPER_NONE]       = "TAPER_NONE",
    [LAL_SIM_INSPIRAL_TAPER_START]      = "TAPER_START",
    [LAL_SIM_INSPIRAL_TAPER_END]        = "TAPER_END",
    [LAL_SIM_INSPIRAL_TAPER_STARTEND]   = "TAPER_STARTEND",
};

/* TODO: UPDATE ME WHENEVER A NEW FRAME AXIS IS ADDED */
static const char *lalSimulationFrameAxisNames[] = {
    [LAL_SIM_INSPIRAL_FRAME_AXIS_TOTAL_J]   = "TotalJ",
    [LAL_SIM_INSPIRAL_FRAME_AXIS_ORBITAL_L] = "OrbitalL",
    [LAL_SIM_INSPIRAL_FRAME_AXIS_VIEW]      = "View",
};

/* TODO: UPDATE ME WHENEVER A NEW MODES CHOICE IS ADDED */
static const char *lalSimulationModesChoiceNames[] = {
    [LAL_SIM_INSPIRAL_MODES_CHOICE_2AND3AND4AND5L] = "L2345",
    [LAL_SIM_INSPIRAL_MODES_CHOICE_2AND3AND4L] = "L234",
    [LAL_SIM_INSPIRAL_MODES_CHOICE_2AND3AND5L] = "L235",
    [LAL_SIM_INSPIRAL_MODES_CHOICE_2AND4AND5L] = "L245",
    [LAL_SIM_INSPIRAL_MODES_CHOICE_3AND4AND5L] = "L345",
    [LAL_SIM_INSPIRAL_MODES_CHOICE_2AND3L] = "L23",
    [LAL_SIM_INSPIRAL_MODES_CHOICE_2AND4L] = "L24",
    [LAL_SIM_INSPIRAL_MODES_CHOICE_3AND4L] = "L34",
    [LAL_SIM_INSPIRAL_MODES_CHOICE_2AND5L] = "L25",
    [LAL_SIM_INSPIRAL_MODES_CHOICE_3AND5L] = "L35",
    [LAL_SIM_INSPIRAL_MODES_CHOICE_4AND5L] = "L45",
    [LAL_SIM_INSPIRAL_MODES_CHOICE_RESTRICTED] = "L2",
    [LAL_SIM_INSPIRAL_MODES_CHOICE_3L] = "L3",
    [LAL_SIM_INSPIRAL_MODES_CHOICE_4L] = "L4",
    [LAL_SIM_INSPIRAL_MODES_CHOICE_5L] = "L5",
    /* NOTE: cannot do the "ALL" case since its value is -1 */
    // [LAL_SIM_INSPIRAL_MODES_CHOICE_ALL] = "ALL",
};

/* locates and deletes a substring in a list of substrings from a string, ignoring case;
 * if multiple substrings in the string match, delete the longest one; here, deletion
 * means replacing the substring with BEL characters */
static int delete_substring_in_list_from_string(char *string, const char *list[], size_t size)
{
    int longest_position = -1;
    int longest_offset = -1;
    int longest_length = -1;
    size_t i;

    if (string == NULL || strlen(string) == 0) // no string to search
        return -1;

    for (i = 0; i < size; ++i) {
        char *match;
        if (list[i] == NULL) // no such element in list
            continue;
        if ((match = XLALStringCaseSubstring(string, list[i]))) {
            int length = strlen(list[i]);
            if (length > longest_length) {
                longest_position = i;
                longest_offset = match - string;
                longest_length = length;
            }
        }
    }

    if (longest_position < 0) // failed to find a word
        return -1;

    /* delete word from string by replacing with BEL */
    for (i = 0; i < (size_t)longest_length; ++i)
        string[longest_offset + i] = '\b';

    return longest_position;
}


/*
 * certain approximants adopt the convention that f_ref=0 refers to the start
 * of the waveform while other approximants adopt the convention that f_ref=0
 * refers to the end of the waveform. in the former case, this routine will
 * return the explicit value of f_ref, which will be f_min.
 */
static double fixReferenceFrequency(double f_ref, double f_min, Approximant approximant)
{
    if (f_ref == 0)
        switch (approximant) {
        case SpinTaylorT1:
        case SpinTaylorT2:
        case SpinTaylorT3:
        case SpinTaylorT4:
        case SpinTaylorT2Fourier:
        case SpinTaylorT4Fourier:
        case SpinTaylorF2:
        case IMRPhenomP:
        case SEOBNRv3:
            return f_min;
        case SEOBNRv3FD:
            return f_min;
        case IMRPhenomPv2:
            return f_min;
        default:
            break;
        }
    return f_ref;
}

/*
 * some helper routines for XLALSimInspiralTD
 */
static int XLALSimInspiralTDFromTD(REAL8TimeSeries **hplus, REAL8TimeSeries **hcross, REAL8 phiRef, REAL8 deltaT, REAL8 m1, REAL8 m2, REAL8 S1x, REAL8 S1y, REAL8 S1z, REAL8 S2x, REAL8 S2y, REAL8 S2z, REAL8 f_min, REAL8 f_ref, REAL8 r, REAL8 z, REAL8 i, REAL8 lambda1, REAL8 lambda2, LALSimInspiralWaveformFlags *waveFlags, LALSimInspiralTestGRParam *nonGRparams, int amplitudeO, int phaseO, Approximant approximant);
static int XLALSimInspiralTDFromFD(REAL8TimeSeries **hplus, REAL8TimeSeries **hcross, REAL8 phiRef, REAL8 deltaT, REAL8 m1, REAL8 m2, REAL8 S1x, REAL8 S1y, REAL8 S1z, REAL8 S2x, REAL8 S2y, REAL8 S2z, REAL8 f_min, REAL8 f_ref, REAL8 r, REAL8 z, REAL8 i, REAL8 lambda1, REAL8 lambda2, LALSimInspiralWaveformFlags *waveFlags, LALSimInspiralTestGRParam *nonGRparams, int amplitudeO, int phaseO, Approximant approximant);


/**
 * @addtogroup LALSimInspiral_c
 * @brief General routines for generating binary inspiral waveforms.
 *
 * @{
 */

/**
 * @name General Waveform Switching Generation Routines
 * @{
 */

/**
 * Chooses between different approximants when requesting a waveform to be generated
 * For spinning waveforms, all known spin effects up to given PN order are included
 * Returns the waveform in the time domain.
 *
 * The parameters passed must be in SI units.
 */
int XLALSimInspiralChooseTDWaveform(
    REAL8TimeSeries **hplus,                    /**< +-polarization waveform */
    REAL8TimeSeries **hcross,                   /**< x-polarization waveform */
    REAL8 phiRef,                               /**< reference orbital phase (rad) */
    REAL8 deltaT,                               /**< sampling interval (s) */
    REAL8 m1,                                   /**< mass of companion 1 (kg) */
    REAL8 m2,                                   /**< mass of companion 2 (kg) */
    REAL8 S1x,                                  /**< x-component of the dimensionless spin of object 1 */
    REAL8 S1y,                                  /**< y-component of the dimensionless spin of object 1 */
    REAL8 S1z,                                  /**< z-component of the dimensionless spin of object 1 */
    REAL8 S2x,                                  /**< x-component of the dimensionless spin of object 2 */
    REAL8 S2y,                                  /**< y-component of the dimensionless spin of object 2 */
    REAL8 S2z,                                  /**< z-component of the dimensionless spin of object 2 */
    REAL8 f_min,                                /**< starting GW frequency (Hz) */
    REAL8 f_ref,                                /**< reference GW frequency (Hz) */
    REAL8 r,                                    /**< distance of source (m) */
    REAL8 i,                                    /**< inclination of source (rad) */
    REAL8 lambda1,                              /**< (tidal deformability of mass 1) / m1^5 (dimensionless) */
    REAL8 lambda2,                              /**< (tidal deformability of mass 2) / m2^5 (dimensionless) */
    LALSimInspiralWaveformFlags *waveFlags,     /**< Set of flags to control special behavior of some waveform families. Pass in NULL (or None in python) for default flags */
    LALSimInspiralTestGRParam *nonGRparams, 	/**< Linked list of non-GR parameters. Pass in NULL (or None in python) for standard GR waveforms */
    int amplitudeO,                             /**< twice post-Newtonian amplitude order */
    int phaseO,                                 /**< twice post-Newtonian order */
    Approximant approximant                     /**< post-Newtonian approximant to use for waveform production */
    )
{
    REAL8 LNhatx, LNhaty, LNhatz, E1x, E1y, E1z;
    char* numrel_data_path;
    //REAL8 tmp1, tmp2;
    int ret;
    /* N.B. the quadrupole of a spinning compact body labeled by A is
     * Q_A = - quadparam_A chi_A^2 m_A^3 (see gr-qc/9709032)
     * where quadparam = 1 for BH ~= 4-8 for NS.
     * This affects the quadrupole-monopole interaction.
     * For now, hardcode quadparam1,2 = 1.
     * Will later add ability to set via LALSimInspiralTestGRParam
     */
    REAL8 v0 = 1., quadparam1 = 1., quadparam2 = 1.;

    /* General sanity checks that will abort
     *
     * If non-GR approximants are added, include them in
     * XLALSimInspiralApproximantAcceptTestGRParams()
     */
    if( nonGRparams && XLALSimInspiralApproximantAcceptTestGRParams(approximant) != LAL_SIM_INSPIRAL_TESTGR_PARAMS )
    {
        XLALPrintError("XLAL Error - %s: Passed in non-NULL pointer to LALSimInspiralTestGRParam for an approximant that does not use LALSimInspiralTestGRParam\n", __func__);
        XLAL_ERROR(XLAL_EINVAL);
    }

    /* Support variables for precessing wfs*/
    REAL8 iTmp;

    /* SEOBNR flag for model version. 1 for SEOBNRv1, 2 for SEOBNRv2 */
    UINT4 SpinAlignedEOBversion;
    REAL8 spin1[3], spin2[3];
    //LIGOTimeGPS epoch = LIGOTIMEGPSZERO;

    /* General sanity check the input parameters - only give warnings! */
    if( deltaT > 1. )
        XLALPrintWarning("XLAL Warning - %s: Large value of deltaT = %e requested.\nPerhaps sample rate and time step size were swapped?\n", __func__, deltaT);
    if( deltaT < 1./16385. )
        XLALPrintWarning("XLAL Warning - %s: Small value of deltaT = %e requested.\nCheck for errors, this could create very large time series.\n", __func__, deltaT);
    if( m1 < 0.09 * LAL_MSUN_SI )
        XLALPrintWarning("XLAL Warning - %s: Small value of m1 = %e (kg) = %e (Msun) requested.\nPerhaps you have a unit conversion error?\n", __func__, m1, m1/LAL_MSUN_SI);
    if( m2 < 0.09 * LAL_MSUN_SI )
        XLALPrintWarning("XLAL Warning - %s: Small value of m2 = %e (kg) = %e (Msun) requested.\nPerhaps you have a unit conversion error?\n", __func__, m2, m2/LAL_MSUN_SI);
    if( m1 + m2 > 1000. * LAL_MSUN_SI )
        XLALPrintWarning("XLAL Warning - %s: Large value of total mass m1+m2 = %e (kg) = %e (Msun) requested.\nSignal not likely to be in band of ground-based detectors.\n", __func__, m1+m2, (m1+m2)/LAL_MSUN_SI);
    if( S1x*S1x + S1y*S1y + S1z*S1z > 1.000001 )
        XLALPrintWarning("XLAL Warning - %s: S1 = (%e,%e,%e) with norm > 1 requested.\nAre you sure you want to violate the Kerr bound?\n", __func__, S1x, S1y, S1z);
    if( S2x*S2x + S2y*S2y + S2z*S2z > 1.000001 )
        XLALPrintWarning("XLAL Warning - %s: S2 = (%e,%e,%e) with norm > 1 requested.\nAre you sure you want to violate the Kerr bound?\n", __func__, S2x, S2y, S2z);
    if( f_min < 1. )
        XLALPrintWarning("XLAL Warning - %s: Small value of fmin = %e requested.\nCheck for errors, this could create a very long waveform.\n", __func__, f_min);
    if( f_min > 40.000001 )
        XLALPrintWarning("XLAL Warning - %s: Large value of fmin = %e requested.\nCheck for errors, the signal will start in band.\n", __func__, f_min);

    /* adjust the reference frequency for certain precessing approximants:
     * if that approximate interprets f_ref==0 to be f_min, set f_ref=f_min;
     * otherwise do nothing */
    f_ref = fixReferenceFrequency(f_ref, f_min, approximant);

    switch (approximant)
    {
        /* non-spinning inspiral-only models */
        case TaylorEt:
            /* Waveform-specific sanity checks */
            if( !XLALSimInspiralWaveformFlagsIsDefault(waveFlags) )
                ABORT_NONDEFAULT_WAVEFORM_FLAGS(waveFlags);
            if( !checkSpinsZero(S1x, S1y, S1z, S2x, S2y, S2z) )
                ABORT_NONZERO_SPINS(waveFlags);
            if( !checkTidesZero(lambda1, lambda2) )
                ABORT_NONZERO_TIDES(waveFlags);
            if( f_ref != 0.)
                XLALPrintWarning("XLAL Warning - %s: This approximant does use f_ref. The reference phase will be defined at coalescence.\n", __func__);
            /* Call the waveform driver routine */
            ret = XLALSimInspiralTaylorEtPNGenerator(hplus, hcross, phiRef, v0,
                    deltaT, m1, m2, f_min, r, i, amplitudeO, phaseO);
            break;

        case TaylorT1:
            /* Waveform-specific sanity checks */
            if( !XLALSimInspiralFrameAxisIsDefault( XLALSimInspiralGetFrameAxis(waveFlags)) )
                ABORT_NONDEFAULT_FRAME_AXIS(waveFlags);
            if( !XLALSimInspiralModesChoiceIsDefault( XLALSimInspiralGetModesChoice(waveFlags)) )
                ABORT_NONDEFAULT_MODES_CHOICE(waveFlags);
            if( !XLALSimInspiralSpinOrderIsDefault( XLALSimInspiralGetSpinOrder(waveFlags)) )
                ABORT_NONDEFAULT_SPIN_ORDER(waveFlags);
            if( !checkSpinsZero(S1x, S1y, S1z, S2x, S2y, S2z) )
                ABORT_NONZERO_SPINS(waveFlags);
            /* Call the waveform driver routine */
            ret = XLALSimInspiralTaylorT1PNGenerator(hplus, hcross, phiRef, v0,
                    deltaT, m1, m2, f_min, f_ref, r, i, lambda1, lambda2,
                    XLALSimInspiralGetTidalOrder(waveFlags), amplitudeO, phaseO);
            break;

        case TaylorT2:
            /* Waveform-specific sanity checks */
            if( !XLALSimInspiralFrameAxisIsDefault( XLALSimInspiralGetFrameAxis(waveFlags)) )
                ABORT_NONDEFAULT_FRAME_AXIS(waveFlags);
            if( !XLALSimInspiralModesChoiceIsDefault( XLALSimInspiralGetModesChoice(waveFlags)) )
                ABORT_NONDEFAULT_MODES_CHOICE(waveFlags);
            if( !XLALSimInspiralSpinOrderIsDefault( XLALSimInspiralGetSpinOrder(waveFlags)) )
                ABORT_NONDEFAULT_SPIN_ORDER(waveFlags);
            if( !checkSpinsZero(S1x, S1y, S1z, S2x, S2y, S2z) )
                ABORT_NONZERO_SPINS(waveFlags);
            /* Call the waveform driver routine */
            ret = XLALSimInspiralTaylorT2PNGenerator(hplus, hcross, phiRef, v0,
                    deltaT, m1, m2, f_min, f_ref, r, i, lambda1, lambda2,
                    XLALSimInspiralGetTidalOrder(waveFlags), amplitudeO, phaseO);
            break;

        case TaylorT3:
            /* Waveform-specific sanity checks */
            if( !XLALSimInspiralFrameAxisIsDefault( XLALSimInspiralGetFrameAxis(waveFlags)) )
                ABORT_NONDEFAULT_FRAME_AXIS(waveFlags);
            if( !XLALSimInspiralModesChoiceIsDefault( XLALSimInspiralGetModesChoice(waveFlags)) )
                ABORT_NONDEFAULT_MODES_CHOICE(waveFlags);
            if( !XLALSimInspiralSpinOrderIsDefault( XLALSimInspiralGetSpinOrder(waveFlags)) )
                ABORT_NONDEFAULT_SPIN_ORDER(waveFlags);
            if( !checkSpinsZero(S1x, S1y, S1z, S2x, S2y, S2z) )
                ABORT_NONZERO_SPINS(waveFlags);
            /* Call the waveform driver routine */
            ret = XLALSimInspiralTaylorT3PNGenerator(hplus, hcross, phiRef, v0,
                    deltaT, m1, m2, f_min, f_ref, r, i, lambda1, lambda2,
                    XLALSimInspiralGetTidalOrder(waveFlags), amplitudeO, phaseO);
            break;

        case TaylorT4:
            /* Waveform-specific sanity checks */
            if( !XLALSimInspiralFrameAxisIsDefault( XLALSimInspiralGetFrameAxis(waveFlags)) )
                ABORT_NONDEFAULT_FRAME_AXIS(waveFlags);
            if( !XLALSimInspiralModesChoiceIsDefault( XLALSimInspiralGetModesChoice(waveFlags)) )
                ABORT_NONDEFAULT_MODES_CHOICE(waveFlags);
            if( !XLALSimInspiralSpinOrderIsDefault( XLALSimInspiralGetSpinOrder(waveFlags)) )
                ABORT_NONDEFAULT_SPIN_ORDER(waveFlags);
            if( !checkSpinsZero(S1x, S1y, S1z, S2x, S2y, S2z) )
                ABORT_NONZERO_SPINS(waveFlags);
            /* Call the waveform driver routine */
            ret = XLALSimInspiralTaylorT4PNGenerator(hplus, hcross, phiRef, v0,
                    deltaT, m1, m2, f_min, f_ref, r, i, lambda1, lambda2,
                    XLALSimInspiralGetTidalOrder(waveFlags), amplitudeO, phaseO);
            break;

	case EccentricTD:
	    /* Waveform-specific sanity checks */
	    if( !XLALSimInspiralFrameAxisIsDefault( XLALSimInspiralGetFrameAxis(waveFlags)) )
    		ABORT_NONDEFAULT_FRAME_AXIS(waveFlags);
	    if( !XLALSimInspiralModesChoiceIsDefault( XLALSimInspiralGetModesChoice(waveFlags)) )
    		ABORT_NONDEFAULT_MODES_CHOICE(waveFlags);
	    if( !XLALSimInspiralSpinOrderIsDefault( XLALSimInspiralGetSpinOrder(waveFlags)) )
    	    	ABORT_NONDEFAULT_SPIN_ORDER(waveFlags);
	    if( !checkSpinsZero(S1x, S1y, S1z, S2x, S2y, S2z) )
    		ABORT_NONZERO_SPINS(waveFlags);
	    if( !checkTidesZero(lambda1, lambda2) )
		ABORT_NONZERO_TIDES(waveFlags);
	    /* Call the waveform driver routine */
	    ret = XLALSimInspiralEccentricTDPNGenerator(hplus, hcross, phiRef,
		    deltaT, m1, m2, f_min, f_ref, r, i, (REAL8) XLALSimInspiralGetTestGRParam( nonGRparams, "e_min"),
		    amplitudeO, phaseO);
	    if (ret == XLAL_FAILURE) XLAL_ERROR(XLAL_EFUNC);
	    break;

        /* non-spinning inspiral-merger-ringdown models */
        case IMRPhenomA:
            /* Waveform-specific sanity checks */
            if( !XLALSimInspiralWaveformFlagsIsDefault(waveFlags) )
                ABORT_NONDEFAULT_WAVEFORM_FLAGS(waveFlags);
            if( !checkSpinsZero(S1x, S1y, S1z, S2x, S2y, S2z) )
                ABORT_NONZERO_SPINS(waveFlags);
            if( !checkTidesZero(lambda1, lambda2) )
                ABORT_NONZERO_TIDES(waveFlags);
            if( f_ref != 0.)
                XLALPrintWarning("XLAL Warning - %s: This approximant does use f_ref. The reference phase will be defined at coalescence.\n", __func__);
            /* Call the waveform driver routine */
            // NB: f_max = 0 will generate up to the ringdown cut-off frequency
            ret = XLALSimIMRPhenomAGenerateTD(hplus, hcross, phiRef, deltaT,
                    m1, m2, f_min, 0., r, i);
            break;

        case EOBNRv2HM:
            /* Waveform-specific sanity checks */
            if( !XLALSimInspiralWaveformFlagsIsDefault(waveFlags) )
                ABORT_NONDEFAULT_WAVEFORM_FLAGS(waveFlags);
            if( !checkSpinsZero(S1x, S1y, S1z, S2x, S2y, S2z) )
                ABORT_NONZERO_SPINS(waveFlags);
            if( !checkTidesZero(lambda1, lambda2) )
                ABORT_NONZERO_TIDES(waveFlags);
            if( f_ref != 0.)
                XLALPrintWarning("XLAL Warning - %s: This approximant does use f_ref. The reference phase will be defined at coalescence.\n", __func__);
            /* Call the waveform driver routine */
            // FIXME: need to create a function to take in different modes or produce an error if all modes not given
            ret = XLALSimIMREOBNRv2AllModes(hplus, hcross, phiRef, deltaT,
                    m1, m2, f_min, r, i);
            break;

        case EOBNRv2:
            /* Waveform-specific sanity checks */
            if( !XLALSimInspiralWaveformFlagsIsDefault(waveFlags) )
                ABORT_NONDEFAULT_WAVEFORM_FLAGS(waveFlags);
            if( !checkSpinsZero(S1x, S1y, S1z, S2x, S2y, S2z) )
                ABORT_NONZERO_SPINS(waveFlags);
            if( !checkTidesZero(lambda1, lambda2) )
                ABORT_NONZERO_TIDES(waveFlags);
            if( f_ref != 0.)
                XLALPrintWarning("XLAL Warning - %s: This approximant does use f_ref. The reference phase will be defined at coalescence.\n", __func__);
            /* Call the waveform driver routine */
            ret = XLALSimIMREOBNRv2DominantMode(hplus, hcross, phiRef, deltaT,
                    m1, m2, f_min, r, i);
            break;

        /* spinning inspiral-only models */
        case SpinTaylorT2:
            /* Waveform-specific sanity checks */
            /* Sanity check unused fields of waveFlags */
	    spin1[0]=S1x; spin1[1]=S1y; spin1[2]=S1z;
	    spin2[0]=S2x; spin2[1]=S2y; spin2[2]=S2z;
	    iTmp=i;
	    XLALSimInspiralInitialConditionsPrecessingApproxs(&i,&S1x,&S1y,&S1z,&S2x,&S2y,&S2z,iTmp,spin1[0],spin1[1],spin1[2],spin2[0],spin2[1],spin2[2],m1,m2,f_ref,XLALSimInspiralGetFrameAxis(waveFlags));
            LNhatx = sin(i);
            LNhaty = 0.;
            LNhatz = cos(i);
            E1x = cos(i);
            E1y = 0.;
            E1z = - sin(i);
            /* Maximum PN amplitude order for precessing waveforms is
             * MAX_PRECESSING_AMP_PN_ORDER */
            amplitudeO = amplitudeO <= MAX_PRECESSING_AMP_PN_ORDER ?
                    amplitudeO : MAX_PRECESSING_AMP_PN_ORDER;
            /* Call the waveform driver routine */
            ret = XLALSimInspiralSpinTaylorT2(hplus, hcross, phiRef, v0, deltaT,
                    m1, m2, f_min, f_ref, r, S1x, S1y, S1z, S2x, S2y, S2z,
                    LNhatx, LNhaty, LNhatz, E1x, E1y, E1z, lambda1, lambda2,
                    quadparam1, quadparam2,
                    XLALSimInspiralGetSpinOrder(waveFlags),
                    XLALSimInspiralGetTidalOrder(waveFlags),
                    phaseO, amplitudeO);
            break;

        // need to make a consistent choice for SpinTaylorT4 and PSpinInspiralRD waveform inputs
        // proposal: TotalJ frame of PSpinInspiralRD
        // inclination denotes the angle between the view direction
        // and J (J is constant during the evolution, J//z, both N and initial
        // L are in the x-z plane) and the spin coordinates are given wrt
        // initial ** L **.
        case SpinTaylorT4:
            /* Waveform-specific sanity checks */
            /* Sanity check unused fields of waveFlags */
	    spin1[0]=S1x; spin1[1]=S1y; spin1[2]=S1z;
	    spin2[0]=S2x; spin2[1]=S2y; spin2[2]=S2z;
	    iTmp=i;
	    XLALSimInspiralInitialConditionsPrecessingApproxs(&i,&S1x,&S1y,&S1z,&S2x,&S2y,&S2z,iTmp,spin1[0],spin1[1],spin1[2],spin2[0],spin2[1],spin2[2],m1,m2,f_ref,XLALSimInspiralGetFrameAxis(waveFlags));
            LNhatx = sin(i);
            LNhaty = 0.;
            LNhatz = cos(i);
            E1x = cos(i);
            E1y = 0.;
            E1z = - sin(i);
            /* Maximum PN amplitude order for precessing waveforms is
             * MAX_PRECESSING_AMP_PN_ORDER */
            amplitudeO = amplitudeO <= MAX_PRECESSING_AMP_PN_ORDER ?
                    amplitudeO : MAX_PRECESSING_AMP_PN_ORDER;
            /* Call the waveform driver routine */
            ret = XLALSimInspiralSpinTaylorT4(hplus, hcross, phiRef, v0, deltaT,
                    m1, m2, f_min, f_ref, r, S1x, S1y, S1z, S2x, S2y, S2z,
                    LNhatx, LNhaty, LNhatz, E1x, E1y, E1z, lambda1, lambda2,
                    quadparam1, quadparam2,
                    XLALSimInspiralGetSpinOrder(waveFlags),
                    XLALSimInspiralGetTidalOrder(waveFlags),
                    phaseO, amplitudeO);
            break;

	 case SpinTaylorT1:
            /* Waveform-specific sanity checks */
            /* Sanity check unused fields of waveFlags */
	    spin1[0]=S1x; spin1[1]=S1y; spin1[2]=S1z;
	    spin2[0]=S2x; spin2[1]=S2y; spin2[2]=S2z;
	    iTmp=i;
	    XLALSimInspiralInitialConditionsPrecessingApproxs(&i,&S1x,&S1y,&S1z,&S2x,&S2y,&S2z,iTmp,spin1[0],spin1[1],spin1[2],spin2[0],spin2[1],spin2[2],m1,m2,f_ref,XLALSimInspiralGetFrameAxis(waveFlags));
            LNhatx = sin(i);
            LNhaty = 0.;
            LNhatz = cos(i);
            E1x = cos(i);
            E1y = 0.;
            E1z = - sin(i);
            /* Maximum PN amplitude order for precessing waveforms is
             * MAX_PRECESSING_AMP_PN_ORDER */
            amplitudeO = amplitudeO <= MAX_PRECESSING_AMP_PN_ORDER ?
                    amplitudeO : MAX_PRECESSING_AMP_PN_ORDER;
            /* Call the waveform driver routine */
            ret = XLALSimInspiralSpinTaylorT1(hplus, hcross, phiRef, v0, deltaT,
                    m1, m2, f_min, f_ref, r, S1x, S1y, S1z, S2x, S2y, S2z,
                    LNhatx, LNhaty, LNhatz, E1x, E1y, E1z, lambda1, lambda2,
                    quadparam1, quadparam2,
                    XLALSimInspiralGetSpinOrder(waveFlags),
                    XLALSimInspiralGetTidalOrder(waveFlags),
                    phaseO, amplitudeO);
            break;

        case SpinDominatedWf:
                // waveform specific sanity checks
                if (S2x != 0. || S2y != 0. || S2z != 0.){
                XLALPrintError("XLAL Error : The spindominatedwf approximant is only for 1 spin case.\n");
                XLAL_ERROR(XLAL_EDOM);
                }
                /*Maximal PN amplitude order is 1.5, maximal phase order is 2 PN*/
                if (amplitudeO > 3) {
                XLALPrintError("XLAL Error : Foe the spindominatedwf approximant maximal amplitude correction is 1.5 PN\n");
                XLAL_ERROR(XLAL_EDOM);
                }
                if (phaseO > 4){
                XLALPrintError("XLAL Error : For the spindominatedwf approximant maximal phase correction is 2 PN\n");
                XLAL_ERROR(XLAL_EDOM);
                }
		spin1[0]=S1x; spin1[1]=S1y; spin1[2]=S1z;
	        spin2[0]=S2x; spin2[1]=S2y; spin2[2]=S2z;
	        iTmp=i;
	        XLALSimInspiralInitialConditionsPrecessingApproxs(&i,&S1x,&S1y,&S1z,&S2x,&S2y,&S2z,iTmp,spin1[0],spin1[1],spin1[2],spin2[0],spin2[1],spin2[2],m1,m2,f_ref,XLALSimInspiralGetFrameAxis(waveFlags));
                LNhatx = sin(i);
                LNhaty = 0.;
                LNhatz = cos(i);
                /* Call the waveform driver routine */
                ret = XLALSimInspiralSpinDominatedWaveformInterfaceTD(hplus, hcross, deltaT, m1, m2, f_min, f_ref, r, S1x, S1y, S1z, LNhatx, LNhaty, LNhatz, phaseO, amplitudeO, phiRef);
                break;

        /* spin aligned inspiral-merger-ringdown models */
        case IMRPhenomB:
            /* Waveform-specific sanity checks */
            if( !XLALSimInspiralWaveformFlagsIsDefault(waveFlags) )
                ABORT_NONDEFAULT_WAVEFORM_FLAGS(waveFlags);
            if( !checkTransverseSpinsZero(S1x, S1y, S2x, S2y) )
                ABORT_NONZERO_TRANSVERSE_SPINS(waveFlags);
            if( !checkTidesZero(lambda1, lambda2) )
                ABORT_NONZERO_TIDES(waveFlags);
            if( f_ref != 0.)
                XLALPrintWarning("XLAL Warning - %s: This approximant does use f_ref. The reference phase will be defined at coalescence.\n", __func__);
            /* Call the waveform driver routine */
            // NB: f_max = 0 will generate up to the ringdown cut-off frequency
            ret = XLALSimIMRPhenomBGenerateTD(hplus, hcross, phiRef, deltaT,
                    m1, m2, XLALSimIMRPhenomBComputeChi(m1, m2, S1z, S2z),
                    f_min, 0., r, i);
            break;

        case PhenSpinTaylor:
            /* Waveform-specific sanity checks */
            if( !checkTidesZero(lambda1, lambda2) )
                ABORT_NONZERO_TIDES(waveFlags);
            /* Call the waveform driver routine */
            ret = XLALSimSpinInspiralGenerator(hplus, hcross, phiRef,
					       deltaT, m1, m2, f_min, f_ref, r, i, S1x, S1y, S1z, S2x, S2y, S2z,
					       phaseO, amplitudeO, lambda1, lambda2, quadparam1, quadparam2, waveFlags, nonGRparams);
	    break;

        case IMRPhenomC:
            /* Waveform-specific sanity checks */
            if( !XLALSimInspiralWaveformFlagsIsDefault(waveFlags) )
                ABORT_NONDEFAULT_WAVEFORM_FLAGS(waveFlags);
            if( !checkTransverseSpinsZero(S1x, S1y, S2x, S2y) )
                ABORT_NONZERO_TRANSVERSE_SPINS(waveFlags);
            if( !checkTidesZero(lambda1, lambda2) )
                ABORT_NONZERO_TIDES(waveFlags);
            if( f_ref != 0.)
                XLALPrintWarning("XLAL Warning - %s: This approximant does use f_ref. The reference phase will be defined at coalescence.\n", __func__);
            /* Call the waveform driver routine */
            // NB: f_max = 0 will generate up to the ringdown cut-off frequency
            ret = XLALSimIMRPhenomCGenerateTD(hplus, hcross, phiRef, deltaT,
                    m1, m2, XLALSimIMRPhenomBComputeChi(m1, m2, S1z, S2z),
                    f_min, 0., r, i, nonGRparams);
            break;

	case IMRPhenomD:
	    if( !XLALSimInspiralWaveformFlagsIsDefault(waveFlags) )
		    ABORT_NONDEFAULT_WAVEFORM_FLAGS(waveFlags);
	    if( !checkTransverseSpinsZero(S1x, S1y, S2x, S2y) )
		    ABORT_NONZERO_TRANSVERSE_SPINS(waveFlags);
	    if( !checkTidesZero(lambda1, lambda2) )
		    ABORT_NONZERO_TIDES(waveFlags);
	    // generate TD waveforms with zero inclincation so that amplitude can be
	    // calculated from hplus and hcross, apply inclination-dependent factors
	    // in loop below
	    ret = XLALSimInspiralTDFromFD(hplus, hcross, phiRef, deltaT, m1, m2, S1x, S1y, S1z,
			    S2x, S2y, S2z, f_min, f_ref, r, 0, 0, lambda1, lambda2,
			    waveFlags, nonGRparams, amplitudeO, phaseO, approximant);
	    REAL8 maxamp=0;
	    REAL8TimeSeries *hp = *hplus;
	    REAL8TimeSeries *hc = *hcross;
	    INT4 maxind=hp->data->length - 1;
	    INT4 loopi;
	    const REAL8 cfac=cos(i);
	    const REAL8 pfac = 0.5 * (1. + cfac*cfac);

	    for (loopi=hp->data->length - 1; loopi > -1; loopi--)
	    {
		    REAL8 ampsqr = (hp->data->data[loopi])*(hp->data->data[loopi]) +
			   (hc->data->data[loopi])*(hc->data->data[loopi]);
		    if (ampsqr > maxamp)
		    {
			    maxind=loopi;
			    maxamp=ampsqr;
		    }
		    hp->data->data[loopi] *= pfac;
		    hc->data->data[loopi] *= cfac;
	    }
	    XLALGPSSetREAL8(&(hp->epoch), (-1.) * deltaT * maxind);
	    XLALGPSSetREAL8(&(hc->epoch), (-1.) * deltaT * maxind);
	    break;

	case IMRPhenomPv2:
	    ret = XLALSimInspiralTDFromFD(hplus, hcross, phiRef, deltaT, m1, m2, S1x, S1y, S1z,
			    S2x, S2y, S2z, f_min, f_ref, r, 0, i, lambda1, lambda2,
			    waveFlags, nonGRparams, amplitudeO, phaseO, approximant);
	    break;

        case PhenSpinTaylorRD:
            /* Waveform-specific sanity checks */
            if( !checkTidesZero(lambda1, lambda2) )
                ABORT_NONZERO_TIDES(waveFlags);
            if( f_ref != 0.)
                XLALPrintWarning("XLAL Warning - %s: This approximant does use f_ref. The reference phase will be defined at the start.\n", __func__);
            /* Call the waveform driver routine */
            ret = XLALSimIMRPhenSpinInspiralRDGenerator(hplus, hcross, phiRef,
							deltaT, m1, m2, f_min, f_ref, r, i, S1x, S1y, S1z, S2x, S2y, S2z,
							phaseO, amplitudeO, lambda1, lambda2, quadparam1, quadparam2, waveFlags, nonGRparams);
            break;

        case SEOBNRv1:
            /* Waveform-specific sanity checks */
            if( !XLALSimInspiralWaveformFlagsIsDefault(waveFlags) )
                ABORT_NONDEFAULT_WAVEFORM_FLAGS(waveFlags);
            if( !checkTransverseSpinsZero(S1x, S1y, S2x, S2y) )
                ABORT_NONZERO_TRANSVERSE_SPINS(waveFlags);
            if( !checkTidesZero(lambda1, lambda2) )
                ABORT_NONZERO_TIDES(waveFlags);
            if( f_ref != 0.)
                XLALPrintWarning("XLAL Warning - %s: This approximant does not use f_ref. The reference phase will be defined at coalescence.\n", __func__);
            /* Call the waveform driver routine */
            SpinAlignedEOBversion = 1;
            ret = XLALSimIMRSpinAlignedEOBWaveform(hplus, hcross, phiRef,
                    deltaT, m1, m2, f_min, r, i, S1z, S2z, SpinAlignedEOBversion);
            break;

        case SEOBNRv2:
            /* Waveform-specific sanity checks */
            if( !XLALSimInspiralWaveformFlagsIsDefault(waveFlags) )
                ABORT_NONDEFAULT_WAVEFORM_FLAGS(waveFlags);
            if( !checkTransverseSpinsZero(S1x, S1y, S2x, S2y) )
                ABORT_NONZERO_TRANSVERSE_SPINS(waveFlags);
            if( !checkTidesZero(lambda1, lambda2) )
                ABORT_NONZERO_TIDES(waveFlags);
            if( f_ref != 0.)
                XLALPrintWarning("XLAL Warning - %s: This approximant does not use f_ref. The reference phase will be defined at coalescence.\n", __func__);
            /* Call the waveform driver routine */
            SpinAlignedEOBversion = 2;
            ret = XLALSimIMRSpinAlignedEOBWaveform(hplus, hcross, phiRef,
                    deltaT, m1, m2, f_min, r, i, S1z, S2z, SpinAlignedEOBversion);
            break;

        case SEOBNRv4:
            /* Waveform-specific sanity checks */
            if( !XLALSimInspiralWaveformFlagsIsDefault(waveFlags) )
                ABORT_NONDEFAULT_WAVEFORM_FLAGS(waveFlags);
            if( !checkTransverseSpinsZero(S1x, S1y, S2x, S2y) )
                ABORT_NONZERO_TRANSVERSE_SPINS(waveFlags);
            if( !checkTidesZero(lambda1, lambda2) )
                ABORT_NONZERO_TIDES(waveFlags);
            if( f_ref != 0.)
                XLALPrintWarning("XLAL Warning - %s: This approximant does not use f_ref. The reference phase will be defined at coalescence.\n", __func__);
            /* Call the waveform driver routine */
            SpinAlignedEOBversion = 4;
            ret = XLALSimIMRSpinAlignedEOBWaveform(hplus, hcross, phiRef,
                                                   deltaT, m1, m2, f_min, r, i, S1z, S2z, SpinAlignedEOBversion);
            break;

        case SEOBNRv2_opt:
             /* Waveform-specific sanity checks */
             if( !XLALSimInspiralWaveformFlagsIsDefault(waveFlags) )
                 ABORT_NONDEFAULT_WAVEFORM_FLAGS(waveFlags);
             if( !checkTransverseSpinsZero(S1x, S1y, S2x, S2y) )
                 ABORT_NONZERO_TRANSVERSE_SPINS(waveFlags);
             if( !checkTidesZero(lambda1, lambda2) )
                 ABORT_NONZERO_TIDES(waveFlags);
             if( f_ref != 0.)
                 XLALPrintWarning("XLAL Warning - %s: This approximant does not use f_ref. The reference phase will be defined at coalescence.\n", __func__);
             /* Call the waveform driver routine */
             SpinAlignedEOBversion = 200;
             ret = XLALSimIMRSpinAlignedEOBWaveform(hplus, hcross, phiRef,
                     deltaT, m1, m2, f_min, r, i, S1z, S2z, SpinAlignedEOBversion);
             break;

        case SEOBNRv3:
            /* Waveform-specific sanity checks */
            if( !XLALSimInspiralWaveformFlagsIsDefault(waveFlags) )
                ABORT_NONDEFAULT_WAVEFORM_FLAGS(waveFlags);
            if( !checkTidesZero(lambda1, lambda2) )
                ABORT_NONZERO_TIDES(waveFlags);
            if( f_ref != 0.)
                XLALPrintWarning("XLAL Warning - %s: This approximant does use f_ref. The reference phase will be defined at coalescence.\n", __func__);
            /* Call the waveform driver routine */
            spin1[0] = S1x; spin1[1] = S1y; spin1[2] = S1z;
            spin2[0] = S2x; spin2[1] = S2y; spin2[2] = S2z;
            iTmp=i;
           //XLALSimInspiralInitialConditionsPrecessingApproxs(&i,&S1x,&S1y,&S1z,&S2x,&S2y,&S2z,iTmp,spin1[0],spin1[1],spin1[2],spin2[0],spin2[1],spin2[2],m1,m2,f_ref,XLALSimInspiralGetFrameAxis(waveFlags));
            spin1[0] = S1x; spin1[1] = S1y; spin1[2] = S1z;
            spin2[0] = S2x; spin2[1] = S2y; spin2[2] = S2z;
            ret = XLALSimIMRSpinEOBWaveform(hplus, hcross, /*&epoch,*/ phiRef,
                    deltaT, m1, m2, f_min, r, i, spin1, spin2);
            break;

        case SEOBNRv4_opt:
            /* Waveform-specific sanity checks */
            if( !XLALSimInspiralWaveformFlagsIsDefault(waveFlags) )
                ABORT_NONDEFAULT_WAVEFORM_FLAGS(waveFlags);
            if( !checkTransverseSpinsZero(S1x, S1y, S2x, S2y) )
                ABORT_NONZERO_TRANSVERSE_SPINS(waveFlags);
            if( !checkTidesZero(lambda1, lambda2) )
                ABORT_NONZERO_TIDES(waveFlags);
            if( f_ref != 0.)
                XLALPrintWarning("XLAL Warning - %s: This approximant does not use f_ref. The reference phase will be defined at coalescence.\n", __func__);
            /* Call the waveform driver routine */
            SpinAlignedEOBversion = 400;
            ret = XLALSimIMRSpinAlignedEOBWaveform(hplus, hcross, phiRef,
                                                   deltaT, m1, m2, f_min, r, i, S1z, S2z, SpinAlignedEOBversion);
            break;

	case HGimri:
	     /* Waveform-specific sanity checks */
	     if( !checkTidesZero(lambda1, lambda2) )
		 ABORT_NONZERO_TIDES(waveFlags);
	     if( !checkCOSpinZero(S2x, S2y, S2z) )
		 ABORT_NONZERO_SPIN2(waveFlags);
	     /* Call the waveform driver */
	     ret = XLALHGimriGenerator(hplus, hcross, phiRef, deltaT, m1, m2, f_min, r, i, S1z);
	     break;

        case NR_hdf5:
            /* Waveform-specific sanity checks */

            /* Call the waveform driver routine */
            numrel_data_path = XLALSimInspiralGetNumrelData(waveFlags);
            ret = XLALSimInspiralNRWaveformGetHplusHcross(hplus, hcross,
                    phiRef, i, deltaT, m1, m2, r, f_min, f_ref, S1x, S1y, S1z,
                    S2x, S2y, S2z, numrel_data_path);
            XLALFree(numrel_data_path);
            break;


        default:
            XLALPrintError("TD version of approximant not implemented in lalsimulation\n");
            XLAL_ERROR(XLAL_EINVAL);
    }

    if (ret == XLAL_FAILURE) XLAL_ERROR(XLAL_EFUNC);

    return ret;
}

/**
 * Chooses between different approximants when requesting a waveform to be generated
 * For spinning waveforms, all known spin effects up to given PN order are included
 * Returns the waveform in the frequency domain.
 */
int XLALSimInspiralChooseFDWaveform(
    COMPLEX16FrequencySeries **hptilde,     /**< FD plus polarization */
    COMPLEX16FrequencySeries **hctilde,     /**< FD cross polarization */
    REAL8 phiRef,                           /**< reference orbital phase (rad) */
    REAL8 deltaF,                           /**< sampling interval (Hz) */
    REAL8 m1,                               /**< mass of companion 1 (kg) */
    REAL8 m2,                               /**< mass of companion 2 (kg) */
    REAL8 S1x,                              /**< x-component of the dimensionless spin of object 1 */
    REAL8 S1y,                              /**< y-component of the dimensionless spin of object 1 */
    REAL8 S1z,                              /**< z-component of the dimensionless spin of object 1 */
    REAL8 S2x,                              /**< x-component of the dimensionless spin of object 2 */
    REAL8 S2y,                              /**< y-component of the dimensionless spin of object 2 */
    REAL8 S2z,                              /**< z-component of the dimensionless spin of object 2 */
    REAL8 f_min,                            /**< starting GW frequency (Hz) */
    REAL8 f_max,                            /**< ending GW frequency (Hz) */
    REAL8 f_ref,                            /**< Reference frequency (Hz) */
    REAL8 r,                                /**< distance of source (m) */
    REAL8 i,                                /**< inclination of source (rad) */
    REAL8 lambda1,                          /**< (tidal deformability of mass 1) / m1^5 (dimensionless) */
    REAL8 lambda2,                          /**< (tidal deformability of mass 2) / m2^5 (dimensionless) */
    LALSimInspiralWaveformFlags *waveFlags, /**< Set of flags to control special behavior of some waveform families. Pass in NULL (or None in python) for default flags */
    LALSimInspiralTestGRParam *nonGRparams, /**< Linked list of non-GR parameters. Pass in NULL (or None in python) for standard GR waveforms */
    int amplitudeO,                         /**< twice post-Newtonian amplitude order */
    int phaseO,                             /**< twice post-Newtonian order */
    Approximant approximant                 /**< post-Newtonian approximant to use for waveform production */
    )
{
    REAL8 LNhatx, LNhaty, LNhatz;
    REAL8 tmp1, tmp2;
    REAL8 E1x, E1y, E1z;
    REAL8 kMax;
    REAL8 v0, fStart;
    int ret;
    unsigned int j;
    REAL8 pfac, cfac;
    REAL8 quadparam1 = 1., quadparam2 = 1.; /* FIXME: This cannot yet be set in the interface */
    INT4 phiRefAtEnd;

    /* Support variables for precessing wfs*/
    REAL8 iTmp;
    REAL8 spin1[3],spin2[3];

    /* Variables for IMRPhenomP and IMRPhenomPv2 */
    REAL8 chi1_l, chi2_l, chip, thetaJ, alpha0;

    /* General sanity checks that will abort
     *
     * If non-GR approximants are added, include them in
     * XLALSimInspiralApproximantAcceptTestGRParams()
     */
   /* if( nonGRparams && XLALSimInspiralApproximantAcceptTestGRParams(approximant) != LAL_SIM_INSPIRAL_TESTGR_PARAMS ) {
        XLALPrintError("XLAL Error - %s: Passed in non-NULL pointer to LALSimInspiralTestGRParam for an approximant that does not use LALSimInspiralTestGRParam\n", __func__);
        XLAL_ERROR(XLAL_EINVAL);
    }*/

    /* General sanity check the input parameters - only give warnings! */
    if( deltaF > 1. )
        XLALPrintWarning("XLAL Warning - %s: Large value of deltaF = %e requested...This corresponds to a very short TD signal (with padding). Consider a smaller value.\n", __func__, deltaF);
    if( deltaF < 1./4096. )
        XLALPrintWarning("XLAL Warning - %s: Small value of deltaF = %e requested...This corresponds to a very long TD signal. Consider a larger value.\n", __func__, deltaF);
    if( m1 < 0.09 * LAL_MSUN_SI )
        XLALPrintWarning("XLAL Warning - %s: Small value of m1 = %e (kg) = %e (Msun) requested...Perhaps you have a unit conversion error?\n", __func__, m1, m1/LAL_MSUN_SI);
    if( m2 < 0.09 * LAL_MSUN_SI )
        XLALPrintWarning("XLAL Warning - %s: Small value of m2 = %e (kg) = %e (Msun) requested...Perhaps you have a unit conversion error?\n", __func__, m2, m2/LAL_MSUN_SI);
    if( m1 + m2 > 1000. * LAL_MSUN_SI )
        XLALPrintWarning("XLAL Warning - %s: Large value of total mass m1+m2 = %e (kg) = %e (Msun) requested...Signal not likely to be in band of ground-based detectors.\n", __func__, m1+m2, (m1+m2)/LAL_MSUN_SI);
    if( S1x*S1x + S1y*S1y + S1z*S1z > 1.000001 )
        XLALPrintWarning("XLAL Warning - %s: S1 = (%e,%e,%e) with norm > 1 requested...Are you sure you want to violate the Kerr bound?\n", __func__, S1x, S1y, S1z);
    if( S2x*S2x + S2y*S2y + S2z*S2z > 1.000001 )
        XLALPrintWarning("XLAL Warning - %s: S2 = (%e,%e,%e) with norm > 1 requested...Are you sure you want to violate the Kerr bound?\n", __func__, S2x, S2y, S2z);
    if( f_min < 1. )
        XLALPrintWarning("XLAL Warning - %s: Small value of fmin = %e requested...Check for errors, this could create a very long waveform.\n", __func__, f_min);
    if( f_min > 40.000001 )
        XLALPrintWarning("XLAL Warning - %s: Large value of fmin = %e requested...Check for errors, the signal will start in band.\n", __func__, f_min);

    /* adjust the reference frequency for certain precessing approximants:
     * if that approximate interprets f_ref==0 to be f_min, set f_ref=f_min;
     * otherwise do nothing */
    f_ref = fixReferenceFrequency(f_ref, f_min, approximant);

    /* The non-precessing waveforms return h(f) for optimal orientation
     * (i=0, Fp=1, Fc=0; Lhat pointed toward the observer)
     * To get generic polarizations we multiply by inclination dependence
     * and note hc(f) \propto -I * hp(f)
     * Non-precessing waveforms multiply hp by pfac, hc by -I*cfac
     */
    cfac = cos(i);
    pfac = 0.5 * (1. + cfac*cfac);

    switch (approximant)
    {
        /* inspiral-only models */
	case EccentricFD:
            /* Waveform-specific sanity checks */
            if( !XLALSimInspiralFrameAxisIsDefault(
                    XLALSimInspiralGetFrameAxis(waveFlags) ) )
                ABORT_NONDEFAULT_FRAME_AXIS(waveFlags);
            if( !XLALSimInspiralModesChoiceIsDefault(
                    XLALSimInspiralGetModesChoice(waveFlags) ) )
                ABORT_NONDEFAULT_MODES_CHOICE(waveFlags);
            if( !checkTransverseSpinsZero(S1x, S1y, S2x, S2y) )
                ABORT_NONZERO_TRANSVERSE_SPINS(waveFlags);
            /* Call the waveform driver routine */
            /* Note that for generic inclined eccentric waveforms
 *             * it is not possible to decompose hc(f) \propto I * hp(f)
 *                         * we call both polarizations independently
 *                                     */
            /*ret = XLALSimInspiralEFD(hptilde, hctilde, phiRef, deltaF, m1, m2,
 *             f_min, f_max, i, r, lambda1, lambda2, phaseO);*/
            ret = XLALSimInspiralEFD(hptilde, hctilde, phiRef, deltaF, m1, m2,
            f_min, f_max, i, r,  (REAL8) XLALSimInspiralGetTestGRParam( nonGRparams, "inclination_azimuth"),
             (REAL8) XLALSimInspiralGetTestGRParam( nonGRparams, "e_min"),
              phaseO);
            if (ret == XLAL_FAILURE) XLAL_ERROR(XLAL_EFUNC);
            break;

        case TaylorF2:
            /* Waveform-specific sanity checks */
            if( !XLALSimInspiralFrameAxisIsDefault(
                    XLALSimInspiralGetFrameAxis(waveFlags) ) )
                ABORT_NONDEFAULT_FRAME_AXIS(waveFlags);
            if( !XLALSimInspiralModesChoiceIsDefault(
                    XLALSimInspiralGetModesChoice(waveFlags) ) )
                ABORT_NONDEFAULT_MODES_CHOICE(waveFlags);
            if( !checkTransverseSpinsZero(S1x, S1y, S2x, S2y) )
                ABORT_NONZERO_TRANSVERSE_SPINS(waveFlags);

            /* Call the waveform driver routine */
            ret = XLALSimInspiralTaylorF2(hptilde, phiRef, deltaF, m1, m2,
                    S1z, S2z, f_min, f_max, f_ref, r,
                    quadparam1, quadparam2, lambda1, lambda2,
                    XLALSimInspiralGetSpinOrder(waveFlags),
                    XLALSimInspiralGetTidalOrder(waveFlags),
                    phaseO, amplitudeO, nonGRparams);
            if (ret == XLAL_FAILURE) XLAL_ERROR(XLAL_EFUNC);
            /* Produce both polarizations */
            *hctilde = XLALCreateCOMPLEX16FrequencySeries("FD hcross",
                    &((*hptilde)->epoch), (*hptilde)->f0, (*hptilde)->deltaF,
                    &((*hptilde)->sampleUnits), (*hptilde)->data->length);
            for(j = 0; j < (*hptilde)->data->length; j++) {
                (*hctilde)->data->data[j] = -I*cfac * (*hptilde)->data->data[j];
                (*hptilde)->data->data[j] *= pfac;
            }
            break;

        /* non-spinning inspiral-merger-ringdown models */
        case IMRPhenomA:
            /* Waveform-specific sanity checks */
            if( !XLALSimInspiralWaveformFlagsIsDefault(waveFlags) )
                ABORT_NONDEFAULT_WAVEFORM_FLAGS(waveFlags);
            if( !checkSpinsZero(S1x, S1y, S1z, S2x, S2y, S2z) )
                ABORT_NONZERO_SPINS(waveFlags);
            if( !checkTidesZero(lambda1, lambda2) )
                ABORT_NONZERO_TIDES(waveFlags);
            /* Call the waveform driver routine */
            ret = XLALSimIMRPhenomAGenerateFD(hptilde, phiRef, deltaF, m1, m2,
                    f_min, f_max, r);
            if (ret == XLAL_FAILURE) XLAL_ERROR(XLAL_EFUNC);
            /* Produce both polarizations */
            *hctilde = XLALCreateCOMPLEX16FrequencySeries("FD hcross",
                    &((*hptilde)->epoch), (*hptilde)->f0, (*hptilde)->deltaF,
                    &((*hptilde)->sampleUnits), (*hptilde)->data->length);
            for(j = 0; j < (*hptilde)->data->length; j++) {
                (*hctilde)->data->data[j] = -I*cfac * (*hptilde)->data->data[j];
                (*hptilde)->data->data[j] *= pfac;
            }
            break;

        /* spinning inspiral-only models */
        case SpinTaylorF2:
            /* Waveform-specific sanity checks */
            /* Sanity check unused fields of waveFlags */
            if( !XLALSimInspiralFrameAxisIsDefault(
                    XLALSimInspiralGetFrameAxis(waveFlags) ) )
                ABORT_NONDEFAULT_FRAME_AXIS(waveFlags);
            if( !XLALSimInspiralModesChoiceIsDefault(
                    XLALSimInspiralGetModesChoice(waveFlags) ) )
                ABORT_NONDEFAULT_MODES_CHOICE(waveFlags);
            if( !checkCOSpinZero(S2x, S2y, S2z) ) // This is a single-spin model
                ABORT_NONZERO_SPIN2(waveFlags);
            ROTATEY(i, S1x, S1y, S1z);
            LNhatx = sin(i);
            LNhaty = 0.;
            LNhatz = cos(i);
            /* Maximum PN amplitude order for precessing waveforms is
             * MAX_PRECESSING_AMP_PN_ORDER */
            amplitudeO = 0; /* amplitudeO <= MAX_PRECESSING_AMP_PN_ORDER ?
                    amplitudeO : MAX_PRECESSING_AMP_PN_ORDER */;
            /* Call the waveform driver routine */
            ret = XLALSimInspiralSpinTaylorF2(hptilde, hctilde, phiRef, deltaF,
                    m1, m2, S1x, S1y, S1z, LNhatx, LNhaty, LNhatz,
                    f_min, f_max, f_ref, r,
                    nonGRparams, XLALSimInspiralGetSpinOrder(waveFlags), phaseO, amplitudeO);
            if (ret == XLAL_FAILURE) XLAL_ERROR(XLAL_EFUNC);
            break;

        /* FIXME: Comment out this case, as I don't have its source code */
        //case TaylorR2F4:
        //    /* Waveform-specific sanity checks */
        //    if( !XLALSimInspiralWaveformFlagsIsDefault(waveFlags) )
        //        ABORT_NONDEFAULT_WAVEFORM_FLAGS(waveFlags);
        //    if( !checkTransverseSpinsZero(S1x, S1y, S2x, S2y) )
        //        ABORT_NONZERO_TRANSVERSE_SPINS(waveFlags);
        //    /* Call the waveform driver routine */
        //    ret = XLALSimInspiralTaylorR2F4(hptilde, phiRef, deltaF, m1, m2,
        //            S1z, S2z, f_min, r, phaseO, amplitudeO);
        //    break;

        case TaylorF2RedSpin:
            /* Waveform-specific sanity checks */
            if( !XLALSimInspiralWaveformFlagsIsDefault(waveFlags) )
                ABORT_NONDEFAULT_WAVEFORM_FLAGS(waveFlags);
            if( !checkTransverseSpinsZero(S1x, S1y, S2x, S2y) )
                ABORT_NONZERO_TRANSVERSE_SPINS(waveFlags);
            if( !checkTidesZero(lambda1, lambda2) )
                ABORT_NONZERO_TIDES(waveFlags);
            /* Call the waveform driver routine */
            ret = XLALSimInspiralTaylorF2ReducedSpin(hptilde, phiRef, deltaF,
                    m1, m2, XLALSimInspiralTaylorF2ReducedSpinComputeChi(m1, m2, S1z, S2z),
                    f_min, f_max, r, phaseO, amplitudeO);
            if (ret == XLAL_FAILURE) XLAL_ERROR(XLAL_EFUNC);
            /* Produce both polarizations */
            *hctilde = XLALCreateCOMPLEX16FrequencySeries("FD hcross",
                    &((*hptilde)->epoch), (*hptilde)->f0, (*hptilde)->deltaF,
                    &((*hptilde)->sampleUnits), (*hptilde)->data->length);
            for(j = 0; j < (*hptilde)->data->length; j++) {
                (*hctilde)->data->data[j] = -I*cfac * (*hptilde)->data->data[j];
                (*hptilde)->data->data[j] *= pfac;
            }
            break;

        case TaylorF2RedSpinTidal:
            /* Waveform-specific sanity checks */
            if( !XLALSimInspiralWaveformFlagsIsDefault(waveFlags) )
                ABORT_NONDEFAULT_WAVEFORM_FLAGS(waveFlags);
            if( !checkTransverseSpinsZero(S1x, S1y, S2x, S2y) )
                ABORT_NONZERO_TRANSVERSE_SPINS(waveFlags);
            /* Call the waveform driver routine */
            ret = XLALSimInspiralTaylorF2ReducedSpinTidal(hptilde,phiRef,deltaF,
                    m1, m2, XLALSimIMRPhenomBComputeChi(m1, m2, S1z, S2z),
                    lambda1, lambda2, f_min, f_max, r, phaseO, amplitudeO);
            if (ret == XLAL_FAILURE) XLAL_ERROR(XLAL_EFUNC);
            /* Produce both polarizations */
            *hctilde = XLALCreateCOMPLEX16FrequencySeries("FD hcross",
                    &((*hptilde)->epoch), (*hptilde)->f0, (*hptilde)->deltaF,
                    &((*hptilde)->sampleUnits), (*hptilde)->data->length);
            for(j = 0; j < (*hptilde)->data->length; j++) {
                (*hctilde)->data->data[j] = -I*cfac * (*hptilde)->data->data[j];
                (*hptilde)->data->data[j] *= pfac;
            }
            break;

        /* spinning inspiral-merger-ringdown models */
        case IMRPhenomB:
            /* Waveform-specific sanity checks */
            if( !XLALSimInspiralWaveformFlagsIsDefault(waveFlags) )
                ABORT_NONDEFAULT_WAVEFORM_FLAGS(waveFlags);
            if( !checkTransverseSpinsZero(S1x, S1y, S2x, S2y) )
                ABORT_NONZERO_TRANSVERSE_SPINS(waveFlags);
            if( !checkTidesZero(lambda1, lambda2) )
                ABORT_NONZERO_TIDES(waveFlags);
            /* Call the waveform driver routine */
            ret = XLALSimIMRPhenomBGenerateFD(hptilde, phiRef, deltaF, m1, m2,
                    XLALSimIMRPhenomBComputeChi(m1, m2, S1z, S2z),
                    f_min, f_max, r);
            if (ret == XLAL_FAILURE) XLAL_ERROR(XLAL_EFUNC);
            /* Produce both polarizations */
            *hctilde = XLALCreateCOMPLEX16FrequencySeries("FD hcross",
                    &((*hptilde)->epoch), (*hptilde)->f0, (*hptilde)->deltaF,
                    &((*hptilde)->sampleUnits), (*hptilde)->data->length);
            for(j = 0; j < (*hptilde)->data->length; j++) {
                (*hctilde)->data->data[j] = -I*cfac * (*hptilde)->data->data[j];
                (*hptilde)->data->data[j] *= pfac;
            }
            break;

        case IMRPhenomC:
            /* Waveform-specific sanity checks */
            if( !XLALSimInspiralWaveformFlagsIsDefault(waveFlags) )
                ABORT_NONDEFAULT_WAVEFORM_FLAGS(waveFlags);
            if( !checkTransverseSpinsZero(S1x, S1y, S2x, S2y) )
                ABORT_NONZERO_TRANSVERSE_SPINS(waveFlags);
            if( !checkTidesZero(lambda1, lambda2) )
                ABORT_NONZERO_TIDES(waveFlags);
            /* Call the waveform driver routine */
            ret = XLALSimIMRPhenomCGenerateFD(hptilde, phiRef, deltaF, m1, m2,
                    XLALSimIMRPhenomBComputeChi(m1, m2, S1z, S2z),
                    f_min, f_max, r, nonGRparams);
            if (ret == XLAL_FAILURE) XLAL_ERROR(XLAL_EFUNC);
            /* Produce both polarizations */
            *hctilde = XLALCreateCOMPLEX16FrequencySeries("FD hcross",
                    &((*hptilde)->epoch), (*hptilde)->f0, (*hptilde)->deltaF,
                    &((*hptilde)->sampleUnits), (*hptilde)->data->length);
            for(j = 0; j < (*hptilde)->data->length; j++) {
                (*hctilde)->data->data[j] = -I*cfac * (*hptilde)->data->data[j];
                (*hptilde)->data->data[j] *= pfac;
            }
            break;

        case IMRPhenomD:
            /* Waveform-specific sanity checks */
            if( !XLALSimInspiralWaveformFlagsIsDefault(waveFlags) )
                ABORT_NONDEFAULT_WAVEFORM_FLAGS(waveFlags);
            if( !checkTransverseSpinsZero(S1x, S1y, S2x, S2y) )
                ABORT_NONZERO_TRANSVERSE_SPINS(waveFlags);
            if( !checkTidesZero(lambda1, lambda2) )
                ABORT_NONZERO_TIDES(waveFlags);
            /* Call the waveform driver routine */
            ret = XLALSimIMRPhenomDGenerateFD(hptilde, phiRef, f_ref, deltaF, m1, m2,
                  S1z, S2z, f_min, f_max, r, nonGRparams);
            if (ret == XLAL_FAILURE) XLAL_ERROR(XLAL_EFUNC);
            /* Produce both polarizations */
            *hctilde = XLALCreateCOMPLEX16FrequencySeries("FD hcross",
                    &((*hptilde)->epoch), (*hptilde)->f0, (*hptilde)->deltaF,
                    &((*hptilde)->sampleUnits), (*hptilde)->data->length);
            for(j = 0; j < (*hptilde)->data->length; j++) {
                (*hctilde)->data->data[j] = -I*cfac * (*hptilde)->data->data[j];
                (*hptilde)->data->data[j] *= pfac;
            }
            break;

        case EOBNRv2_ROM:
            /* Waveform-specific sanity checks */
            if( !XLALSimInspiralWaveformFlagsIsDefault(waveFlags) )
                ABORT_NONDEFAULT_WAVEFORM_FLAGS(waveFlags);
            if( !checkSpinsZero(S1x, S1y, S1z, S2x, S2y, S2z) )
                ABORT_NONZERO_SPINS(waveFlags);
            if( !checkTidesZero(lambda1, lambda2) )
                ABORT_NONZERO_TIDES(waveFlags);

            ret = XLALSimIMREOBNRv2HMROM(hptilde, hctilde,
		phiRef, deltaF, f_min, f_max, f_ref, r, i, m1, m2, 0);
            break;

        case EOBNRv2HM_ROM:
            /* Waveform-specific sanity checks */
            if( !XLALSimInspiralWaveformFlagsIsDefault(waveFlags) )
                ABORT_NONDEFAULT_WAVEFORM_FLAGS(waveFlags);
            if( !checkSpinsZero(S1x, S1y, S1z, S2x, S2y, S2z) )
                ABORT_NONZERO_SPINS(waveFlags);
            if( !checkTidesZero(lambda1, lambda2) )
                ABORT_NONZERO_TIDES(waveFlags);

            ret = XLALSimIMREOBNRv2HMROM(hptilde, hctilde,
		phiRef, deltaF, f_min, f_max, f_ref, r, i, m1, m2, 1);
            break;

        case SEOBNRv1_ROM_EffectiveSpin:
            /* Waveform-specific sanity checks */
            if( !XLALSimInspiralWaveformFlagsIsDefault(waveFlags) )
                ABORT_NONDEFAULT_WAVEFORM_FLAGS(waveFlags);
            if( !checkTransverseSpinsZero(S1x, S1y, S2x, S2y) )
                ABORT_NONZERO_TRANSVERSE_SPINS(waveFlags);
            if( !checkTidesZero(lambda1, lambda2) )
                ABORT_NONZERO_TIDES(waveFlags);
            if (!checkAlignedSpinsEqual(S1z, S2z)) {
                    XLALPrintError("XLAL Error - %s: SEOBNRv1ROM Effective Spin model called with unequal aligned spins: %lf, %lf.\n", __func__,S1z,S2z);
                    XLAL_ERROR(XLAL_EINVAL);
            }

            ret = XLALSimIMRSEOBNRv1ROMEffectiveSpin(hptilde, hctilde,
                    phiRef, deltaF, f_min, f_max, f_ref, r, i, m1, m2, XLALSimIMRPhenomBComputeChi(m1, m2, S1z, S2z));
            break;

        case SEOBNRv1_ROM_DoubleSpin:
            /* Waveform-specific sanity checks */
            if( !XLALSimInspiralWaveformFlagsIsDefault(waveFlags) )
                ABORT_NONDEFAULT_WAVEFORM_FLAGS(waveFlags);
            if( !checkTransverseSpinsZero(S1x, S1y, S2x, S2y) )
                ABORT_NONZERO_TRANSVERSE_SPINS(waveFlags);
            if( !checkTidesZero(lambda1, lambda2) )
                ABORT_NONZERO_TIDES(waveFlags);

            ret = XLALSimIMRSEOBNRv1ROMDoubleSpin(hptilde, hctilde,
                    phiRef, deltaF, f_min, f_max, f_ref, r, i, m1, m2, S1z, S2z);
            break;

        case SEOBNRv2_ROM_EffectiveSpin:
            /* Waveform-specific sanity checks */
            if( !XLALSimInspiralWaveformFlagsIsDefault(waveFlags) )
                ABORT_NONDEFAULT_WAVEFORM_FLAGS(waveFlags);
            if( !checkTransverseSpinsZero(S1x, S1y, S2x, S2y) )
                ABORT_NONZERO_TRANSVERSE_SPINS(waveFlags);
            if( !checkTidesZero(lambda1, lambda2) )
                ABORT_NONZERO_TIDES(waveFlags);
            if (!checkAlignedSpinsEqual(S1z, S2z)) {
                    XLALPrintError("XLAL Error - %s: SEOBNRv2ROM Effective Spin model called with unequal aligned spins: %lf, %lf.\n", __func__,S1z,S2z);
                    XLAL_ERROR(XLAL_EINVAL);
            }

            ret = XLALSimIMRSEOBNRv2ROMEffectiveSpin(hptilde, hctilde,
                    phiRef, deltaF, f_min, f_max, f_ref, r, i, m1, m2, XLALSimIMRPhenomBComputeChi(m1, m2, S1z, S2z));
            break;

        case SEOBNRv2_ROM_DoubleSpin:
            /* Waveform-specific sanity checks */
            if( !XLALSimInspiralWaveformFlagsIsDefault(waveFlags) )
                ABORT_NONDEFAULT_WAVEFORM_FLAGS(waveFlags);
            if( !checkTransverseSpinsZero(S1x, S1y, S2x, S2y) )
                ABORT_NONZERO_TRANSVERSE_SPINS(waveFlags);
            if( !checkTidesZero(lambda1, lambda2) )
                ABORT_NONZERO_TIDES(waveFlags);

            ret = XLALSimIMRSEOBNRv2ROMDoubleSpin(hptilde, hctilde,
                    phiRef, deltaF, f_min, f_max, f_ref, r, i, m1, m2, S1z, S2z);
            break;

        case SEOBNRv2_ROM_DoubleSpin_HI:
            /* Waveform-specific sanity checks */
            if( !XLALSimInspiralWaveformFlagsIsDefault(waveFlags) )
                ABORT_NONDEFAULT_WAVEFORM_FLAGS(waveFlags);
            if( !checkTransverseSpinsZero(S1x, S1y, S2x, S2y) )
                ABORT_NONZERO_TRANSVERSE_SPINS(waveFlags);
            if( !checkTidesZero(lambda1, lambda2) )
                ABORT_NONZERO_TIDES(waveFlags);

            ret = XLALSimIMRSEOBNRv2ROMDoubleSpinHI(hptilde, hctilde,
                    phiRef, deltaF, f_min, f_max, f_ref, r, i, m1, m2, S1z, S2z, -1);
            break;

        case SEOBNRv3FD:
            if( !XLALSimInspiralWaveformFlagsIsDefault(waveFlags) )
                ABORT_NONDEFAULT_WAVEFORM_FLAGS(waveFlags);
            if( !checkTidesZero(lambda1, lambda2) )
                ABORT_NONZERO_TIDES(waveFlags);
            if( f_ref != 0.)
                XLALPrintWarning("XLAL Warning - %s: This approximant does use f_ref. The reference phase will be defined as f_min.\n", __func__);
            /* Call the waveform driver routine */
            ret = XLALSimComputeSpinPrecEOBNR_FD(hptilde, hctilde, phiRef, deltaF, m1, m2, S1x, S1y, S1z, S2x, S2y, S2z, f_min, f_max, f_ref, r, i, lambda1, lambda2, waveFlags, nonGRparams, amplitudeO, phaseO, approximant);

            break;

        case SEOBNRv4_ROM:
            /* Waveform-specific sanity checks */
            if( !XLALSimInspiralWaveformFlagsIsDefault(waveFlags) )
                ABORT_NONDEFAULT_WAVEFORM_FLAGS(waveFlags);
            if( !checkTransverseSpinsZero(S1x, S1y, S2x, S2y) )
                ABORT_NONZERO_TRANSVERSE_SPINS(waveFlags);
            if( !checkTidesZero(lambda1, lambda2) )
                ABORT_NONZERO_TIDES(waveFlags);

            ret = XLALSimIMRSEOBNRv4ROM(hptilde, hctilde,
                    phiRef, deltaF, f_min, f_max, f_ref, r, i, m1, m2, S1z, S2z, -1);
            break;

        case Lackey_Tidal_2013_SEOBNRv2_ROM:
            /* Waveform-specific sanity checks */
            if( !XLALSimInspiralWaveformFlagsIsDefault(waveFlags) )
                ABORT_NONDEFAULT_WAVEFORM_FLAGS(waveFlags);
            if( !checkTransverseSpinsZero(S1x, S1y, S2x, S2y) )
                ABORT_NONZERO_TRANSVERSE_SPINS(waveFlags);

            ret = XLALSimIMRLackeyTidal2013(hptilde, hctilde,
                    phiRef, deltaF, f_min, f_max, f_ref, r, i, m1, m2, S1z, lambda2);
            break;

        case IMRPhenomP:
            /* Waveform-specific sanity checks */
            spin1[0]=S1x; spin1[1]=S1y; spin1[2]=S1z;
            spin2[0]=S2x; spin2[1]=S2y; spin2[2]=S2z;
            iTmp=i;
            XLALSimInspiralInitialConditionsPrecessingApproxs(&i,&S1x,&S1y,&S1z,&S2x,&S2y,&S2z,iTmp,spin1[0],spin1[1],spin1[2],spin2[0],spin2[1],spin2[2],m1,m2,f_ref,XLALSimInspiralGetFrameAxis(waveFlags));
            if( !XLALSimInspiralModesChoiceIsDefault(          /* Default is (2,2) or l=2 modes. */
                    XLALSimInspiralGetModesChoice(waveFlags) ) )
                ABORT_NONDEFAULT_MODES_CHOICE(waveFlags);
            if( !checkTidesZero(lambda1, lambda2) )
                ABORT_NONZERO_TIDES(waveFlags);
            LNhatx = sin(i);
            LNhaty = 0.;
            LNhatz = cos(i);
            /* Tranform to model parameters */
            if(f_ref==0.0)
                f_ref = f_min; /* Default reference frequency is minimum frequency */
            XLALSimIMRPhenomPCalculateModelParameters(
                &chi1_l, &chi2_l, &chip, &thetaJ, &alpha0,
                m1, m2, f_ref,
                LNhatx, LNhaty, LNhatz,
                S1x, S1y, S1z,
                S2x, S2y, S2z, IMRPhenomPv1_V);
            /* Call the waveform driver routine */
            ret = XLALSimIMRPhenomP(hptilde, hctilde,
              chi1_l, chi2_l, chip, thetaJ,
              m1, m2, r, alpha0, phiRef, deltaF, f_min, f_max, f_ref, IMRPhenomPv1_V, nonGRparams);
            if (ret == XLAL_FAILURE) XLAL_ERROR(XLAL_EFUNC);
            break;

        case IMRPhenomPv2:
            /* Waveform-specific sanity checks */
            spin1[0]=S1x; spin1[1]=S1y; spin1[2]=S1z;
            spin2[0]=S2x; spin2[1]=S2y; spin2[2]=S2z;
            iTmp=i;
            XLALSimInspiralInitialConditionsPrecessingApproxs(&i,&S1x,&S1y,&S1z,&S2x,&S2y,&S2z,iTmp,spin1[0],spin1[1],spin1[2],spin2[0],spin2[1],spin2[2],m1,m2,f_ref,XLALSimInspiralGetFrameAxis(waveFlags));
            if( !XLALSimInspiralModesChoiceIsDefault(          /* Default is (2,2) or l=2 modes. */
                    XLALSimInspiralGetModesChoice(waveFlags) ) )
                ABORT_NONDEFAULT_MODES_CHOICE(waveFlags);
            if( !checkTidesZero(lambda1, lambda2) )
                ABORT_NONZERO_TIDES(waveFlags);
            LNhatx = sin(i);
            LNhaty = 0.;
            LNhatz = cos(i);
            /* Tranform to model parameters */
            if(f_ref==0.0)
                f_ref = f_min; /* Default reference frequency is minimum frequency */
            XLALSimIMRPhenomPCalculateModelParameters(
                &chi1_l, &chi2_l, &chip, &thetaJ, &alpha0,
                m1, m2, f_ref,
                LNhatx, LNhaty, LNhatz,
                S1x, S1y, S1z,
                S2x, S2y, S2z, IMRPhenomPv2_V);
            /* Call the waveform driver routine */
            ret = XLALSimIMRPhenomP(hptilde, hctilde,
              chi1_l, chi2_l, chip, thetaJ,
              m1, m2, r, alpha0, phiRef, deltaF, f_min, f_max, f_ref, IMRPhenomPv2_V, nonGRparams);
            if (ret == XLAL_FAILURE) XLAL_ERROR(XLAL_EFUNC);
            break;

        case SpinTaylorT4Fourier:
            /* Waveform-specific sanity checks */
            if( !XLALSimInspiralFrameAxisIsDefault(
                    XLALSimInspiralGetFrameAxis(waveFlags) ) )
                ABORT_NONDEFAULT_FRAME_AXIS(waveFlags);
            if( !XLALSimInspiralModesChoiceIsDefault(
                    XLALSimInspiralGetModesChoice(waveFlags) ) )
                ABORT_NONDEFAULT_MODES_CHOICE(waveFlags);
	    ROTATEY(i,S1x,S1y,S1z);
	    ROTATEY(i,S2x,S2y,S2z);
            LNhatx = sin(i);
            LNhaty = 0.;
            LNhatz = cos(i);
            E1x = cos(i);
            E1y = 0.;
            E1z = -sin(i);
            // default kMax = 3
            kMax = 3;
            // default v0 = 1
            v0 = 1.;
            // default fStart = 0.9*fMin
            fStart = 0.9*f_min;
            phiRefAtEnd = 0;
            // if f_ref = 0, set it to f_min, and tell the driver routine that we came from there
            if(f_ref == 0)
            {
              f_ref = f_min;
              phiRefAtEnd = 1;
            }
            // default quadparams are for black holes. Replace by ~2-12 for neutron stars
            quadparam1 = 1.;
            quadparam2 = 1.;
            /* Call the waveform driver routine */
            ret = XLALSimInspiralSpinTaylorT4Fourier(hptilde, hctilde,
              f_min, f_max, deltaF, kMax, phiRef, v0, m1, m2, fStart, f_ref, r, S1x, S1y, S1z, S2x, S2y, S2z, LNhatx, LNhaty, LNhatz, E1x, E1y, E1z, lambda1, lambda2, quadparam1, quadparam2, XLALSimInspiralGetSpinOrder(waveFlags), XLALSimInspiralGetTidalOrder(waveFlags), phaseO, amplitudeO, phiRefAtEnd);
            if (ret == XLAL_FAILURE) XLAL_ERROR(XLAL_EFUNC);
            break;

        case SpinTaylorT2Fourier:
            /* Waveform-specific sanity checks */
            if( !XLALSimInspiralFrameAxisIsDefault(
                    XLALSimInspiralGetFrameAxis(waveFlags) ) )
                ABORT_NONDEFAULT_FRAME_AXIS(waveFlags);
            if( !XLALSimInspiralModesChoiceIsDefault(
                    XLALSimInspiralGetModesChoice(waveFlags) ) )
                ABORT_NONDEFAULT_MODES_CHOICE(waveFlags);
	    ROTATEY(i,S1x,S1y,S1z);
	    ROTATEY(i,S2x,S2y,S2z);
            LNhatx = sin(i);
            LNhaty = 0.;
            LNhatz = cos(i);
            E1x = cos(i);
            E1y = 0.;
            E1z = -sin(i);
            // default kMax = 3
            kMax = 3;
            // default v0 = 1
            v0 = 1.;
            // default fStart = 0.9*fMin
            fStart = 0.9*f_min;
            phiRefAtEnd = 0;
            // if f_ref = 0, set it to f_min, and tell the driver routine that we came from there
            if(f_ref == 0)
            {
              f_ref = f_min;
              phiRefAtEnd = 1;
            }
            // default quadparams are for black holes. Replace by ~2-12 for neutron stars
            quadparam1 = 1.;
            quadparam2 = 1.;
            /* Call the waveform driver routine */
            ret = XLALSimInspiralSpinTaylorT2Fourier(hptilde, hctilde,
              f_min, f_max, deltaF, kMax, phiRef, v0, m1, m2, fStart, f_ref, r, S1x, S1y, S1z, S2x, S2y, S2z, LNhatx, LNhaty, LNhatz, E1x, E1y, E1z, lambda1, lambda2, quadparam1, quadparam2, XLALSimInspiralGetSpinOrder(waveFlags), XLALSimInspiralGetTidalOrder(waveFlags), phaseO, amplitudeO, phiRefAtEnd);
            if (ret == XLAL_FAILURE) XLAL_ERROR(XLAL_EFUNC);
            break;


        default:
            XLALPrintError("FD version of approximant not implemented in lalsimulation\n");
            XLAL_ERROR(XLAL_EINVAL);
    }

    if (ret == XLAL_FAILURE) XLAL_ERROR(XLAL_EFUNC);
    if (nonGRparams!=NULL) {
      if (XLALSimInspiralTestGRParamExists(nonGRparams, "log10lambda_eff")) ret = XLALSimLorentzInvarianceViolationTerm(hptilde, hctilde, m1/LAL_MSUN_SI, m2/LAL_MSUN_SI, r, pow(10, XLALSimInspiralGetTestGRParam(nonGRparams, "log10lambda_eff")), XLALSimInspiralGetTestGRParam(nonGRparams, "nonGR_alpha"), XLALSimInspiralGetTestGRParam(nonGRparams, "LIV_A_sign"));
      else if (XLALSimInspiralTestGRParamExists(nonGRparams, "lambda_eff")) ret = XLALSimLorentzInvarianceViolationTerm(hptilde, hctilde, m1/LAL_MSUN_SI, m2/LAL_MSUN_SI, r, XLALSimInspiralGetTestGRParam(nonGRparams, "lambda_eff"), XLALSimInspiralGetTestGRParam(nonGRparams, "nonGR_alpha"), XLALSimInspiralGetTestGRParam(nonGRparams, "LIV_A_sign"));
      if (ret == XLAL_FAILURE) XLAL_ERROR(XLAL_EFUNC);
    }

    return ret;
}



/**
 * @brief Generates an time domain inspiral waveform using the specified approximant; the
 * resulting waveform is appropriately conditioned, suitable for injection into data,
 * and decomposed into the (2, \f$\pm\f$ 2), spin -2 weighted spherical harmonic modes.
 * NOTE: This is an algebraic decomposition, and will only be correct for approximants
 * which use only the dominant 2, \f$\pm\f$ 2 mode.
 *
 * For spinning waveforms, all known spin effects up to given PN order are included
 *
 * This routine can generate FD approximants and transform them into the time domain.
 * Waveforms are generated beginning at a slightly lower starting frequency and tapers
 * are put in this early region so that the waveform smoothly turns on.  Artifacts at
 * the very end of the waveform are also tapered.  The resulting waveform is high-pass
 * filtered at frequency f_min so that it should have little content at lower frequencies.
 *
 * This routine has one additional parameter relative to XLALSimInspiralChooseTDWaveform.
 * The additional parameter is the redshift, z, of the waveform.  This should be set to
 * zero for sources in the nearby universe (that are nearly at rest relative to the
 * earth).  For sources at cosmological distances, the mass parameters m1 and m2 should
 * be interpreted as the physical (source frame) masses of the bodies and the distance
 * parameter r is the comoving (transverse) distance.  If the calling routine has already
 * applied cosmological "corrections" to m1 and m2 and regards r as a luminosity distance
 * then the redshift factor should again be set to zero.
 *
 * @note The parameters passed must be in SI units.
 */
SphHarmTimeSeries* XLALSimInspiralTDModesFromPolarizations(
    REAL8 deltaT,                               /**< sampling interval (s) */
    REAL8 m1,                                   /**< mass of companion 1 (kg) */
    REAL8 m2,                                   /**< mass of companion 2 (kg) */
    REAL8 S1x,                                  /**< x-component of the dimensionless spin of object 1 */
    REAL8 S1y,                                  /**< y-component of the dimensionless spin of object 1 */
    REAL8 S1z,                                  /**< z-component of the dimensionless spin of object 1 */
    REAL8 S2x,                                  /**< x-component of the dimensionless spin of object 2 */
    REAL8 S2y,                                  /**< y-component of the dimensionless spin of object 2 */
    REAL8 S2z,                                  /**< z-component of the dimensionless spin of object 2 */
    REAL8 f_min,                                /**< starting GW frequency (Hz) */
    REAL8 f_ref,                                /**< reference GW frequency (Hz) */
    REAL8 r,                                    /**< distance of source (m) */
    REAL8 z,                                    /**< redshift of source frame relative to observer frame */
    REAL8 lambda1,                              /**< (tidal deformability of mass 1) / m1^5 (dimensionless) */
    REAL8 lambda2,                              /**< (tidal deformability of mass 2) / m2^5 (dimensionless) */
    LALSimInspiralWaveformFlags *waveFlags,     /**< Set of flags to control special behavior of some waveform families. Pass in NULL (or None in python) for default flags */
    LALSimInspiralTestGRParam *nonGRparams, 	/**< Linked list of non-GR parameters. Pass in NULL (or None in python) for standard GR waveforms */
    int amplitudeO,                             /**< twice post-Newtonian amplitude order */
    int phaseO,                                 /**< twice post-Newtonian order */
    Approximant approximant                     /**< post-Newtonian approximant to use for waveform production */
    )
{
    REAL8TimeSeries *hplus, *hcross;
    COMPLEX16TimeSeries *h22,*h2m2;
    SphHarmTimeSeries *hlm;
    UINT4 j;
    int retval;
    float fac = XLALSpinWeightedSphericalHarmonic(0., 0., -2, 2,2);

    /* Generate waveform via on-axis emission. Assumes only (2,2) and (2,-2) emission */
    retval = XLALSimInspiralTD(&hplus, &hcross, 0.0, deltaT, m1, m2, S1x, S1y, S1z, S2x, S2y, S2z, f_min, f_ref, r, z, 0.0, lambda1, lambda2, waveFlags, nonGRparams, amplitudeO, phaseO, approximant);
    if (retval < 0)
        XLAL_ERROR_NULL(XLAL_EFUNC);

    /* Step 1: Create COMPLEX16 TimeSeries and populate them */
    h22 = XLALCreateCOMPLEX16TimeSeries("h22", &(hplus)->epoch, 0, deltaT, &lalStrainUnit, (hplus)->data->length);
    h2m2 = XLALCreateCOMPLEX16TimeSeries("h2m2", &(hplus)->epoch, 0, deltaT, &lalStrainUnit, (hplus)->data->length);
    for (j=0; j< (hplus)->data->length; j++) {
      h22->data->data[j] = ((hplus)->data->data[j] - I*((hcross)->data->data[j]))/fac;
      h2m2->data->data[j] = ((hplus)->data->data[j] + I*((hcross)->data->data[j]))/fac;
    }

    /* Step 2: Add them into the data */
    hlm = XLALSphHarmTimeSeriesAddMode(NULL, h22, 2, 2);
    hlm = XLALSphHarmTimeSeriesAddMode(hlm, h2m2, 2, -2);

    /* Step 3: Clean up */
    XLALDestroyREAL8TimeSeries(hplus);
    XLALDestroyREAL8TimeSeries(hcross);
    XLALDestroyCOMPLEX16TimeSeries(h22);
    XLALDestroyCOMPLEX16TimeSeries(h2m2);

    return hlm;
}

/** Helper routines for XLALSimInspiralTD(): performs conditioning of a TD waveform */
static int XLALSimInspiralTDFromTD(
    REAL8TimeSeries **hplus,                    /**< +-polarization waveform */
    REAL8TimeSeries **hcross,                   /**< x-polarization waveform */
    REAL8 phiRef,                               /**< reference orbital phase (rad) */
    REAL8 deltaT,                               /**< sampling interval (s) */
    REAL8 m1,                                   /**< mass of companion 1 (kg) */
    REAL8 m2,                                   /**< mass of companion 2 (kg) */
    REAL8 S1x,                                  /**< x-component of the dimensionless spin of object 1 */
    REAL8 S1y,                                  /**< y-component of the dimensionless spin of object 1 */
    REAL8 S1z,                                  /**< z-component of the dimensionless spin of object 1 */
    REAL8 S2x,                                  /**< x-component of the dimensionless spin of object 2 */
    REAL8 S2y,                                  /**< y-component of the dimensionless spin of object 2 */
    REAL8 S2z,                                  /**< z-component of the dimensionless spin of object 2 */
    REAL8 f_min,                                /**< starting GW frequency (Hz) */
    REAL8 f_ref,                                /**< reference GW frequency (Hz) */
    REAL8 r,                                    /**< distance of source (m) */
    REAL8 z,                                    /**< redshift of source frame relative to observer frame */
    REAL8 i,                                    /**< inclination of source (rad) */
    REAL8 lambda1,                              /**< (tidal deformability of mass 1) / m1^5 (dimensionless) */
    REAL8 lambda2,                              /**< (tidal deformability of mass 2) / m2^5 (dimensionless) */
    LALSimInspiralWaveformFlags *waveFlags,     /**< Set of flags to control special behavior of some waveform families. Pass in NULL (or None in python) for default flags */
    LALSimInspiralTestGRParam *nonGRparams, 	/**< Linked list of non-GR parameters. Pass in NULL (or None in python) for standard GR waveforms */
    int amplitudeO,                             /**< twice post-Newtonian amplitude order */
    int phaseO,                                 /**< twice post-Newtonian order */
    Approximant approximant                     /**< post-Newtonian approximant to use for waveform production */
)
{
    const double extra_time_fraction = 0.1; /* fraction of waveform duration to add as extra time for tapering */
    const double extra_cycles = 3.0; /* more extra time measured in cycles at the starting frequency */
    double original_f_min = f_min; /* f_min might be overwritten below, so keep original value */
    double tchirp, tmerge, textra;
    double fisco, fstart;
    double s;
    int retval;

    if (!XLALSimInspiralImplementedTDApproximants(approximant))
        XLAL_ERROR(XLAL_EINVAL, "Invalid approximant: not a TD approximant");

    /* adjust the reference frequency for certain precessing approximants:
     * if that approximate interprets f_ref==0 to be f_min, set f_ref=f_min;
     * otherwise do nothing */
    f_ref = fixReferenceFrequency(f_ref, f_min, approximant);

    /* apply redshift correction to dimensionful source-frame quantities */
    if (z != 0.0) {
        m1 *= (1.0 + z);
        m2 *= (1.0 + z);
        r *= (1.0 + z);  /* change from comoving (transverse) distance to luminosity distance */
    }
    /* set redshift to zero so we don't accidentally apply it again later */
    z = 0.0;

    /* if the requested low frequency is below the lowest Kerr ISCO
     * frequency then change it to that frequency */
    fisco = 1.0 / (pow(9.0, 1.5) * LAL_PI * (m1 + m2) * LAL_MTSUN_SI / LAL_MSUN_SI);
    if (f_min > fisco)
        f_min = fisco;

    /* upper bound on the chirp time starting at f_min */
    tchirp = XLALSimInspiralChirpTimeBound(f_min, m1, m2, S1z, S2z);

    /* upper bound on the final black hole spin */
    s = XLALSimInspiralFinalBlackHoleSpinBound(S1z, S2z);

    /* upper bound on the final plunge, merger, and ringdown time */
    tmerge = XLALSimInspiralMergeTimeBound(m1, m2) + XLALSimInspiralRingdownTimeBound(m1 + m2, s);

    /* extra time to include for all waveforms to take care of situations
     * where the frequency is close to merger (and is sweeping rapidly):
     * this is a few cycles at the low frequency */
    textra = extra_cycles / f_min;

    /* time domain approximant: condition by generating a waveform
     * with a lower starting frequency and apply tapers in the
     * region between that lower frequency and the requested
     * frequency f_min; here compute a new lower frequency */
    fstart = XLALSimInspiralChirpStartFrequencyBound((1.0 + extra_time_fraction) * tchirp + tmerge + textra, m1, m2);

    /* generate the waveform in the time domain starting at fstart */
    retval = XLALSimInspiralChooseTDWaveform(hplus, hcross, phiRef, deltaT, m1, m2, S1x, S1y, S1z, S2x, S2y, S2z, fstart, f_ref, r, i, lambda1, lambda2, waveFlags, nonGRparams, amplitudeO, phaseO, approximant);
    if (retval < 0)
        XLAL_ERROR(XLAL_EFUNC);

    /* condition the time domain waveform by tapering in the extra time
     * at the beginning and high-pass filtering above original f_min */
    XLALSimInspiralTDConditionStage1(*hplus, *hcross, extra_time_fraction * tchirp + textra, original_f_min);

    /* final tapering at the beginning and at the end to remove filter transients */

    /* waveform should terminate at a frequency >= Schwarzschild ISCO
     * so taper one cycle at this frequency at the end; should not make
     * any difference to IMR waveforms */
    fisco = 1.0 / (pow(6.0, 1.5) * LAL_PI * (m1 + m2) * LAL_MTSUN_SI / LAL_MSUN_SI);
    XLALSimInspiralTDConditionStage2(*hplus, *hcross, f_min, fisco);

    return 0;
}

/** Helper routines for XLALSimInspiralTD(): performs conditioning of a FD waveform and transforms it to TD */
static int XLALSimInspiralTDFromFD(
    REAL8TimeSeries **hplus,                    /**< +-polarization waveform */
    REAL8TimeSeries **hcross,                   /**< x-polarization waveform */
    REAL8 phiRef,                               /**< reference orbital phase (rad) */
    REAL8 deltaT,                               /**< sampling interval (s) */
    REAL8 m1,                                   /**< mass of companion 1 (kg) */
    REAL8 m2,                                   /**< mass of companion 2 (kg) */
    REAL8 S1x,                                  /**< x-component of the dimensionless spin of object 1 */
    REAL8 S1y,                                  /**< y-component of the dimensionless spin of object 1 */
    REAL8 S1z,                                  /**< z-component of the dimensionless spin of object 1 */
    REAL8 S2x,                                  /**< x-component of the dimensionless spin of object 2 */
    REAL8 S2y,                                  /**< y-component of the dimensionless spin of object 2 */
    REAL8 S2z,                                  /**< z-component of the dimensionless spin of object 2 */
    REAL8 f_min,                                /**< starting GW frequency (Hz) */
    REAL8 f_ref,                                /**< reference GW frequency (Hz) */
    REAL8 r,                                    /**< distance of source (m) */
    REAL8 z,                                    /**< redshift of source frame relative to observer frame */
    REAL8 i,                                    /**< inclination of source (rad) */
    REAL8 lambda1,                              /**< (tidal deformability of mass 1) / m1^5 (dimensionless) */
    REAL8 lambda2,                              /**< (tidal deformability of mass 2) / m2^5 (dimensionless) */
    LALSimInspiralWaveformFlags *waveFlags,     /**< Set of flags to control special behavior of some waveform families. Pass in NULL (or None in python) for default flags */
    LALSimInspiralTestGRParam *nonGRparams, 	/**< Linked list of non-GR parameters. Pass in NULL (or None in python) for standard GR waveforms */
    int amplitudeO,                             /**< twice post-Newtonian amplitude order */
    int phaseO,                                 /**< twice post-Newtonian order */
    Approximant approximant                     /**< post-Newtonian approximant to use for waveform production */
)
{
    COMPLEX16FrequencySeries *hptilde = NULL;
    COMPLEX16FrequencySeries *hctilde = NULL;
    REAL8FFTPlan *plan;
    size_t chirplen, end, k;
    double tshift;
    const double extra_time_fraction = 0.1; /* fraction of waveform duration to add as extra time for tapering */
    const double extra_cycles = 3.0; /* more extra time measured in cycles at the starting frequency */
    double original_f_min = f_min; /* f_min might be overwritten below, so keep original value */
    double tchirp, tmerge, textra;
    double fisco, fstart;
    double s;
    int retval;

    if (!XLALSimInspiralImplementedFDApproximants(approximant))
        XLAL_ERROR(XLAL_EINVAL, "Invalid approximant: not a FD approximant");

    /* adjust the reference frequency for certain precessing approximants:
     * if that approximate interprets f_ref==0 to be f_min, set f_ref=f_min;
     * otherwise do nothing */
    f_ref = fixReferenceFrequency(f_ref, f_min, approximant);

    /* apply redshift correction to dimensionful source-frame quantities */
    if (z != 0.0) {
        m1 *= (1.0 + z);
        m2 *= (1.0 + z);
        r *= (1.0 + z);  /* change from comoving (transverse) distance to luminosity distance */
    }
    /* set redshift to zero so we don't accidentally apply it again later */
    z = 0.0;

    /* if the requested low frequency is below the lowest Kerr ISCO
     * frequency then change it to that frequency */
    fisco = 1.0 / (pow(9.0, 1.5) * LAL_PI * (m1 + m2) * LAL_MTSUN_SI / LAL_MSUN_SI);
    if (f_min > fisco)
        f_min = fisco;

    /* upper bound on the chirp time starting at f_min */
    tchirp = XLALSimInspiralChirpTimeBound(f_min, m1, m2, S1z, S2z);

    /* upper bound on the final black hole spin */
    s = XLALSimInspiralFinalBlackHoleSpinBound(S1z, S2z);

    /* upper bound on the final plunge, merger, and ringdown time */
    tmerge = XLALSimInspiralMergeTimeBound(m1, m2) + XLALSimInspiralRingdownTimeBound(m1 + m2, s);

    /* extra time to include for all waveforms to take care of situations
     * where the frequency is close to merger (and is sweeping rapidly):
     * this is a few cycles at the low frequency */
    textra = extra_cycles / f_min;

    /* generate the conditioned waveform in the frequency domain */
    /* note: redshift factor has already been applied above */
    /* set deltaF = 0 to get a small enough resolution */
    retval = XLALSimInspiralFD(&hptilde, &hctilde, phiRef, 0.0, m1, m2, S1x, S1y, S1z, S2x, S2y, S2z, f_min, 0.5/deltaT, f_ref, r, 0.0, i, lambda1, lambda2, waveFlags, nonGRparams, amplitudeO, phaseO, approximant);
    if (retval < 0)
        XLAL_ERROR(XLAL_EFUNC);

    /* we want to make sure that this waveform will give something
     * sensible if it is later transformed into the time domain:
     * to avoid the end of the waveform wrapping around to the beginning,
     * we shift waveform backwards in time and compensate for this
     * shift by adjusting the epoch -- note that XLALSimInspiralFD
     * guarantees that there is extra padding to do this */
    tshift = round(textra / deltaT) * deltaT; /* integer number of samples */
    for (k = 0; k < hptilde->data->length; ++k) {
        double complex phasefac = cexp(2.0 * M_PI * I * k * hptilde->deltaF * tshift);
        hptilde->data->data[k] *= phasefac;
        hctilde->data->data[k] *= phasefac;
    }
    XLALGPSAdd(&hptilde->epoch, tshift);
    XLALGPSAdd(&hctilde->epoch, tshift);

    /* transform the waveform into the time domain */
    chirplen = 2 * (hptilde->data->length - 1);
    *hplus = XLALCreateREAL8TimeSeries("H_PLUS", &hptilde->epoch, 0.0, deltaT, &lalStrainUnit, chirplen);
    *hcross = XLALCreateREAL8TimeSeries("H_CROSS", &hctilde->epoch, 0.0, deltaT, &lalStrainUnit, chirplen);
    plan = XLALCreateReverseREAL8FFTPlan(chirplen, 0);
    if (!(*hplus) || !(*hcross) || !plan) {
        XLALDestroyCOMPLEX16FrequencySeries(hptilde);
        XLALDestroyCOMPLEX16FrequencySeries(hctilde);
        XLALDestroyREAL8TimeSeries(*hcross);
        XLALDestroyREAL8TimeSeries(*hplus);
        XLALDestroyREAL8FFTPlan(plan);
        XLAL_ERROR(XLAL_EFUNC);
    }
    XLALREAL8FreqTimeFFT(*hplus, hptilde, plan);
    XLALREAL8FreqTimeFFT(*hcross, hctilde, plan);

    /* apply time domain filter at original f_min */
    XLALHighPassREAL8TimeSeries(*hplus, original_f_min, 0.99, 8);
    XLALHighPassREAL8TimeSeries(*hcross, original_f_min, 0.99, 8);

    /* compute how long a chirp we should have */
    /* revised estimate of chirp length from new start frequency */
    fstart = XLALSimInspiralChirpStartFrequencyBound((1.0 + extra_time_fraction) * tchirp, m1, m2);
    tchirp = XLALSimInspiralChirpTimeBound(fstart, m1, m2, S1z, S2z);

    /* total expected chirp length includes merger */
    chirplen = round((tchirp + tmerge) / deltaT);

    /* amount to snip off at the end is tshift */
    end = (*hplus)->data->length - round(tshift / deltaT);

    /* snip off extra time at beginning and at the end */
    XLALResizeREAL8TimeSeries(*hplus, end - chirplen, chirplen);
    XLALResizeREAL8TimeSeries(*hcross, end - chirplen, chirplen);

    /* clean up */
    XLALDestroyREAL8FFTPlan(plan);
    XLALDestroyCOMPLEX16FrequencySeries(hptilde);
    XLALDestroyCOMPLEX16FrequencySeries(hctilde);

    /* final tapering at the beginning and at the end to remove filter transients */

    /* waveform should terminate at a frequency >= Schwarzschild ISCO
     * so taper one cycle at this frequency at the end; should not make
     * any difference to IMR waveforms */
    fisco = 1.0 / (pow(6.0, 1.5) * LAL_PI * (m1 + m2) * LAL_MTSUN_SI / LAL_MSUN_SI);
    XLALSimInspiralTDConditionStage2(*hplus, *hcross, f_min, fisco);

    return 0;
}

/**
 * @brief Generates an time domain inspiral waveform using the specified approximant; the
 * resulting waveform is appropriately conditioned and suitable for injection into data.
 *
 * For spinning waveforms, all known spin effects up to given PN order are included
 *
 * This routine can generate FD approximants and transform them into the time domain.
 * Waveforms are generated beginning at a slightly lower starting frequency and tapers
 * are put in this early region so that the waveform smoothly turns on.  Artifacts at
 * the very end of the waveform are also tapered.  The resulting waveform is high-pass
 * filtered at frequency f_min so that it should have little content at lower frequencies.
 *
 * This routine has one additional parameter relative to XLALSimInspiralChooseTDWaveform.
 * The additional parameter is the redshift, z, of the waveform.  This should be set to
 * zero for sources in the nearby universe (that are nearly at rest relative to the
 * earth).  For sources at cosmological distances, the mass parameters m1 and m2 should
 * be interpreted as the physical (source frame) masses of the bodies and the distance
 * parameter r is the comoving (transverse) distance.  If the calling routine has already
 * applied cosmological "corrections" to m1 and m2 and regards r as a luminosity distance
 * then the redshift factor should again be set to zero.
 *
 * @note The parameters passed must be in SI units.
 */
int XLALSimInspiralTD(
    REAL8TimeSeries **hplus,                    /**< +-polarization waveform */
    REAL8TimeSeries **hcross,                   /**< x-polarization waveform */
    REAL8 phiRef,                               /**< reference orbital phase (rad) */
    REAL8 deltaT,                               /**< sampling interval (s) */
    REAL8 m1,                                   /**< mass of companion 1 (kg) */
    REAL8 m2,                                   /**< mass of companion 2 (kg) */
    REAL8 S1x,                                  /**< x-component of the dimensionless spin of object 1 */
    REAL8 S1y,                                  /**< y-component of the dimensionless spin of object 1 */
    REAL8 S1z,                                  /**< z-component of the dimensionless spin of object 1 */
    REAL8 S2x,                                  /**< x-component of the dimensionless spin of object 2 */
    REAL8 S2y,                                  /**< y-component of the dimensionless spin of object 2 */
    REAL8 S2z,                                  /**< z-component of the dimensionless spin of object 2 */
    REAL8 f_min,                                /**< starting GW frequency (Hz) */
    REAL8 f_ref,                                /**< reference GW frequency (Hz) */
    REAL8 r,                                    /**< distance of source (m) */
    REAL8 z,                                    /**< redshift of source frame relative to observer frame */
    REAL8 i,                                    /**< inclination of source (rad) */
    REAL8 lambda1,                              /**< (tidal deformability of mass 1) / m1^5 (dimensionless) */
    REAL8 lambda2,                              /**< (tidal deformability of mass 2) / m2^5 (dimensionless) */
    LALSimInspiralWaveformFlags *waveFlags,     /**< Set of flags to control special behavior of some waveform families. Pass in NULL (or None in python) for default flags */
    LALSimInspiralTestGRParam *nonGRparams, 	/**< Linked list of non-GR parameters. Pass in NULL (or None in python) for standard GR waveforms */
    int amplitudeO,                             /**< twice post-Newtonian amplitude order */
    int phaseO,                                 /**< twice post-Newtonian order */
    Approximant approximant                     /**< post-Newtonian approximant to use for waveform production */
    )
{
    /* call the appropriate helper routine */
    if (XLALSimInspiralImplementedTDApproximants(approximant)) {
        if (XLALSimInspiralTDFromTD(hplus, hcross, phiRef, deltaT, m1, m2, S1x, S1y, S1z, S2x, S2y, S2z, f_min, f_ref, r, z, i, lambda1, lambda2, waveFlags, nonGRparams, amplitudeO, phaseO, approximant) < 0)
            XLAL_ERROR(XLAL_EFUNC);
    } else if (XLALSimInspiralImplementedFDApproximants(approximant)) {
        if (XLALSimInspiralTDFromFD(hplus, hcross, phiRef, deltaT, m1, m2, S1x, S1y, S1z, S2x, S2y, S2z, f_min, f_ref, r, z, i, lambda1, lambda2, waveFlags, nonGRparams, amplitudeO, phaseO, approximant) < 0)
            XLAL_ERROR(XLAL_EFUNC);
    } else
        XLAL_ERROR(XLAL_EINVAL, "Invalid approximant");
    return 0;
}

/**
 * @brief Generates a frequency domain inspiral waveform using the specified approximant; the
 * resulting waveform is appropriately conditioned and suitable for injection into data.
 *
 * For spinning waveforms, all known spin effects up to given PN order are included.
 *
 * This routine can generate TD approximants and transform them into the frequency domain.
 * Waveforms are generated beginning at a slightly lower starting frequency and tapers
 * are put in this early region so that the waveform smoothly turns on.
 *
 * If an FD approximant is used, this routine applies tapers in the frequency domain
 * between the slightly-lower frequency and the requested f_min.  Also, the phase of the
 * waveform is adjusted to introduce a time shift.  This time shift should allow the
 * resulting waveform to be Fourier transformed into the time domain without wrapping
 * the end of the waveform to the beginning.
 *
 * This routine assumes that f_max is the Nyquist frequency of a corresponding time-domain
 * waveform, so that deltaT = 0.5 / f_max.  If deltaF is set to 0 then this routine computes
 * a deltaF that is small enough to represent the Fourier transform of a time-domain waveform.
 * If deltaF is specified but f_max / deltaF is not a power of 2, and the waveform approximant
 * is a time-domain approximant, then f_max is increased so that f_max / deltaF is the next
 * power of 2.  (If the user wishes to discard the extra high frequency content, this must
 * be done separately.)
 *
 * This routine has one additional parameter relative to XLALSimInspiralChooseFDWaveform.
 * The additional parameter is the redshift, z, of the waveform.  This should be set to
 * zero for sources in the nearby universe (that are nearly at rest relative to the
 * earth).  For sources at cosmological distances, the mass parameters m1 and m2 should
 * be interpreted as the physical (source frame) masses of the bodies and the distance
 * parameter r is the comoving (transverse) distance.  If the calling routine has already
 * applied cosmological "corrections" to m1 and m2 and regards r as a luminosity distance
 * then the redshift factor should again be set to zero.
 *
 *
 * @note The parameters passed must be in SI units.
 */
int XLALSimInspiralFD(
    COMPLEX16FrequencySeries **hptilde,         /**< +-polarization waveform */
    COMPLEX16FrequencySeries **hctilde,         /**< x-polarization waveform */
    REAL8 phiRef,                               /**< reference orbital phase (rad) */
    REAL8 deltaF,                               /**< frequency interval (Hz), or 0 to compute necessary interval */
    REAL8 m1,                                   /**< mass of companion 1 (kg) */
    REAL8 m2,                                   /**< mass of companion 2 (kg) */
    REAL8 S1x,                                  /**< x-component of the dimensionless spin of object 1 */
    REAL8 S1y,                                  /**< y-component of the dimensionless spin of object 1 */
    REAL8 S1z,                                  /**< z-component of the dimensionless spin of object 1 */
    REAL8 S2x,                                  /**< x-component of the dimensionless spin of object 2 */
    REAL8 S2y,                                  /**< y-component of the dimensionless spin of object 2 */
    REAL8 S2z,                                  /**< z-component of the dimensionless spin of object 2 */
    REAL8 f_min,                                /**< starting GW frequency (Hz) */
    REAL8 f_max,                                /**< ending GW frequency (Hz) */
    REAL8 f_ref,                                /**< reference GW frequency (Hz) */
    REAL8 r,                                    /**< distance of source (m) */
    REAL8 z,                                    /**< redshift of source frame relative to observer frame */
    REAL8 i,                                    /**< inclination of source (rad) */
    REAL8 lambda1,                              /**< (tidal deformability of mass 1) / m1^5 (dimensionless) */
    REAL8 lambda2,                              /**< (tidal deformability of mass 2) / m2^5 (dimensionless) */
    LALSimInspiralWaveformFlags *waveFlags,     /**< Set of flags to control special behavior of some waveform families. Pass in NULL (or None in python) for default flags */
    LALSimInspiralTestGRParam *nonGRparams, 	/**< Linked list of non-GR parameters. Pass in NULL (or None in python) for standard GR waveforms */
    int amplitudeO,                             /**< twice post-Newtonian amplitude order */
    int phaseO,                                 /**< twice post-Newtonian order */
    Approximant approximant                     /**< post-Newtonian approximant to use for waveform production */
    )
{
    const double extra_time_fraction = 0.1; /* fraction of waveform duration to add as extra time for tapering */
    const double extra_cycles = 3.0; /* more extra time measured in cycles at the starting frequency */
    double chirplen, deltaT;
    int chirplen_exp;
    int retval;

    /* adjust the reference frequency for certain precessing approximants:
     * if that approximate interprets f_ref==0 to be f_min, set f_ref=f_min;
     * otherwise do nothing */
    f_ref = fixReferenceFrequency(f_ref, f_min, approximant);

    /* apply redshift correction to dimensionful source-frame quantities */
    if (z != 0.0) {
        m1 *= (1.0 + z);
        m2 *= (1.0 + z);
        r *= (1.0 + z);  /* change from comoving (transverse) distance to luminosity distance */
    }
    /* set redshift to zero so we don't accidentally apply it again later */
    z = 0.0;

    /* FIXME: assume that f_max is the Nyquist frequency, and use it
     * to compute the requested deltaT */
    deltaT = 0.5 / f_max;

    if (XLALSimInspiralImplementedFDApproximants(approximant)) {

        /* generate a FD waveform and condition it by applying tapers at
         * frequencies between a frequency below the requested f_min and
         * f_min; also wind the waveform in phase in case it would wrap-
         * around at the merger time */

        double tchirp, tmerge, textra, tshift;
        double fstart, fisco;
        double s;
        size_t k, k0, k1;

        /* if the requested low frequency is below the lowest Kerr ISCO
         * frequency then change it to that frequency */
        fisco = 1.0 / (pow(9.0, 1.5) * LAL_PI * (m1 + m2) * LAL_MTSUN_SI / LAL_MSUN_SI);
        if (f_min > fisco)
            f_min = fisco;

        /* upper bound on the chirp time starting at f_min */
        tchirp = XLALSimInspiralChirpTimeBound(f_min, m1, m2, S1z, S2z);

        /* upper bound on the final plunge, merger, and ringdown time */
        switch (approximant) {
        case TaylorF2:
        case SpinTaylorF2:
        case TaylorF2RedSpin:
        case TaylorF2RedSpinTidal:
        case SpinTaylorT4Fourier:
            /* inspiral-only models: no merger time */
            tmerge = 0.0;
            break;
        default:
            /* IMR model: estimate plunge and merger time */
            /* sometimes these waveforms have phases that
             * cause them to wrap-around an amount equal to
             * the merger-ringodwn time, so we will undo
             * that here */
            s = XLALSimInspiralFinalBlackHoleSpinBound(S1z, S2z);
            tmerge = XLALSimInspiralMergeTimeBound(m1, m2) + XLALSimInspiralRingdownTimeBound(m1 + m2, s);
            break;
        }

        /* new lower frequency to start the waveform: add some extra early
         * part over which tapers may be applied, the extra amount being
         * a fixed fraction of the chirp time; add some additional padding
         * equal to a few extra cycles at the low frequency as well for
         * safety and for other routines to use */
        textra = extra_cycles / f_min;
        fstart = XLALSimInspiralChirpStartFrequencyBound((1.0 + extra_time_fraction) * tchirp, m1, m2);

        /* revise (over-)estimate of chirp from new start frequency */
        tchirp = XLALSimInspiralChirpTimeBound(fstart, m1, m2, S1z, S2z);

        /* need a long enough segment to hold a whole chirp with some padding */
        /* length of the chirp in samples */
        chirplen = round((tchirp + tmerge + 2.0 * textra) / deltaT);
        /* make chirplen next power of two */
        frexp(chirplen, &chirplen_exp);
        chirplen = ldexp(1.0, chirplen_exp);
        /* frequency resolution */
        if (deltaF == 0.0)
            deltaF = 1.0 / (chirplen * deltaT);
        else if (deltaF > 1.0 / (chirplen * deltaT))
            XLAL_PRINT_WARNING("Specified frequency interval of %g Hz is too large for a chirp of duration %g s", deltaF, chirplen * deltaT);

        /* generate the waveform in the frequency domain starting at fstart */
        retval = XLALSimInspiralChooseFDWaveform(hptilde, hctilde, phiRef, deltaF, m1, m2, S1x, S1y, S1z, S2x, S2y, S2z, fstart, f_max, f_ref, r, i, lambda1, lambda2, waveFlags, nonGRparams, amplitudeO, phaseO, approximant);
        if (retval < 0)
            XLAL_ERROR(XLAL_EFUNC);

        /* taper frequencies between fstart and f_min */
        k0 = round(fstart / (*hptilde)->deltaF);
        k1 = round(f_min / (*hptilde)->deltaF);
        /* make sure it is zero below fstart */
        for (k = 0; k < k0; ++k) {
            (*hptilde)->data->data[k] = 0.0;
            (*hctilde)->data->data[k] = 0.0;
        }
        /* taper between fstart and f_min */
        for ( ; k < k1; ++k) {
            double w = 0.5 - 0.5 * cos(M_PI * (k - k0) / (double)(k1 - k0));
            (*hptilde)->data->data[k] *= w;
            (*hctilde)->data->data[k] *= w;
        }
        /* make sure Nyquist frequency is zero */
        (*hptilde)->data->data[(*hptilde)->data->length - 1] = 0.0;
        (*hctilde)->data->data[(*hctilde)->data->length - 1] = 0.0;

        /* we want to make sure that this waveform will give something
         * sensible if it is later transformed into the time domain:
         * to avoid the end of the waveform wrapping around to the beginning,
         * we shift waveform backwards in time and compensate for this
         * shift by adjusting the epoch */
        tshift = round(tmerge / deltaT) * deltaT; /* integer number of time samples */
        for (k = 0; k < (*hptilde)->data->length; ++k) {
            double complex phasefac = cexp(2.0 * M_PI * I * k * deltaF * tshift);
            (*hptilde)->data->data[k] *= phasefac;
            (*hctilde)->data->data[k] *= phasefac;
        }
        XLALGPSAdd(&(*hptilde)->epoch, tshift);
        XLALGPSAdd(&(*hctilde)->epoch, tshift);

    } else if (XLALSimInspiralImplementedTDApproximants(approximant)) {

        /* generate a conditioned waveform in the time domain and Fourier-transform it */

        REAL8TimeSeries *hplus = NULL;
        REAL8TimeSeries *hcross = NULL;
        REAL8FFTPlan *plan;

        /* generate conditioned waveform in time domain */
        /* note: redshift factor has already been applied */
        retval = XLALSimInspiralTD(&hplus, &hcross, phiRef, deltaT, m1, m2, S1x, S1y, S1z, S2x, S2y, S2z, f_min, f_ref, r, 0.0, i, lambda1, lambda2, waveFlags, nonGRparams, amplitudeO, phaseO, approximant);
        if (retval < 0)
            XLAL_ERROR(XLAL_EFUNC);

        /* determine chirp length and round up to next power of two */
        chirplen = hplus->data->length;
        frexp(chirplen, &chirplen_exp);
        chirplen = ldexp(1.0, chirplen_exp);
        /* frequency resolution */
        if (deltaF == 0.0)
            deltaF = 1.0 / (chirplen * hplus->deltaT);
        else { /* recompute chirplen based on deltaF and f_max */
            size_t n;
            if (deltaF > 1.0 / (chirplen * deltaT))
                XLAL_PRINT_WARNING("Specified frequency interval of %g Hz is too large for a chirp of duration %g s", deltaF, chirplen * deltaT);
            n = chirplen = round(2.0 * f_max / deltaF);
            if ((n & (n - 1))) { /* not a power of 2 */
                /* what do we do here?... we need to change either
                 * f_max or deltaF so that chirplen is a power of 2
                 * so that the FFT can be done, so choose to change f_max */
                /* round chirplen up to next power of 2 */
                frexp(chirplen, &chirplen_exp);
                chirplen = ldexp(1.0, chirplen_exp);
                XLAL_PRINT_WARNING("f_max/deltaF = %g/%g = %g is not a power of two: changing f_max to %g", f_max, deltaF, f_max/deltaF, (chirplen / 2) * deltaF);
                f_max = (chirplen / 2) * deltaF;
            }
        }

        /* resize waveforms to the required length */
        XLALResizeREAL8TimeSeries(hplus, hplus->data->length - (size_t) chirplen, (size_t) chirplen);
        XLALResizeREAL8TimeSeries(hcross, hcross->data->length - (size_t) chirplen, (size_t) chirplen);

        /* put the waveform in the frequency domain */
        /* (the units will correct themselves) */
        *hptilde = XLALCreateCOMPLEX16FrequencySeries("FD H_PLUS", &hplus->epoch, 0.0, deltaF, &lalDimensionlessUnit, (size_t) chirplen / 2 + 1);
        *hctilde = XLALCreateCOMPLEX16FrequencySeries("FD H_CROSS", &hcross->epoch, 0.0, deltaF, &lalDimensionlessUnit, (size_t) chirplen / 2 + 1);
        plan = XLALCreateForwardREAL8FFTPlan((size_t) chirplen, 0);
        XLALREAL8TimeFreqFFT(*hctilde, hcross, plan);
        XLALREAL8TimeFreqFFT(*hptilde, hplus, plan);

        /* clean up */
        XLALDestroyREAL8FFTPlan(plan);
        XLALDestroyREAL8TimeSeries(hcross);
        XLALDestroyREAL8TimeSeries(hplus);

    } else /* error: neither a FD nor a TD approximant */
        XLAL_ERROR(XLAL_EINVAL, "Invalid approximant");

    return 0;
}

/**
  * @brief Conditions and transforms precessing SEOBNR wwaveform to frequency domain
  * It is similar to XLALSimInspiralFD except it generates the waveform in time domain 
  * starting from f_ref=f_min and then tapers are applied on both sides of the waveform 
  * before the FFT. The interface is the same as in XLALSimInspiralFD except it doesn't 
  * have redshift
  *
  * @note So far it accepts only one approximant SEOBNRv3FD
  */

int XLALSimComputeSpinPrecEOBNR_FD(
    COMPLEX16FrequencySeries **hptilde,     /**< FD plus polarization */
    COMPLEX16FrequencySeries **hctilde,     /**< FD cross polarization */
    REAL8 phiRef,                           /**< reference orbital phase (rad) */
    REAL8 deltaF,                           /**< sampling interval (Hz) */
    REAL8 m1,                               /**< mass of companion 1 (kg) */
    REAL8 m2,                               /**< mass of companion 2 (kg) */
    REAL8 S1x,                              /**< x-component of the dimensionless spin of object 1 */
    REAL8 S1y,                              /**< y-component of the dimensionless spin of object 1 */
    REAL8 S1z,                              /**< z-component of the dimensionless spin of object 1 */
    REAL8 S2x,                              /**< x-component of the dimensionless spin of object 2 */
    REAL8 S2y,                              /**< y-component of the dimensionless spin of object 2 */
    REAL8 S2z,                              /**< z-component of the dimensionless spin of object 2 */
    REAL8 f_min,                            /**< starting GW frequency (Hz) */
    REAL8 f_max,                            /**< ending GW frequency (Hz) */
    REAL8 f_ref,                            /**< Reference frequency (Hz) */
    REAL8 r,                                /**< distance of source (m) */
    REAL8 i,                                /**< inclination of source (rad) */
    REAL8 lambda1,                          /**< (tidal deformability of mass 1) / m1^5 (dimensionless) */
    REAL8 lambda2,                          /**< (tidal deformability of mass 2) / m2^5 (dimensionless) */
    LALSimInspiralWaveformFlags *waveFlags, /**< Set of flags to control special behavior of some waveform families. Pass in NULL (or None in python) for default flags */
    LALSimInspiralTestGRParam *nonGRparams, /**< Linked list of non-GR parameters. Pass in NULL (or None in python) for standard GR waveforms */
    int amplitudeO,                         /**< twice post-Newtonian amplitude order */
    int phaseO,                             /**< twice post-Newtonian order */
    Approximant approximant                 /**< post-Newtonian approximant to use for waveform production */
    )
{
    int retval;
    int chirplen;
    double deltaT;
    double fisco;
    int chirplen_exp;

    /*printf("Stas test creating fft plan\n");
    REAL8FFTPlan *planStas;
    printf("Stas, creating the plan ....\n");
    planStas = XLALCreateForwardREAL8FFTPlan(1024, 0);
    printf("done \n");
    XLALDestroyREAL8FFTPlan(planStas);
    printf("plan deleted \n");*/

    f_ref = fixReferenceFrequency(f_ref, f_min, approximant);

    deltaT = 0.5 / f_max;

    // FIXME STAS If we extend this function we need to put cases and 
    // initialize apprT accordingly
    if (approximant != SEOBNRv3FD){
        XLALPrintError("XLAL Error - %s: Using unknown approximant. \n", __func__);
        XLAL_ERROR(XLAL_EINVAL);
    }

    if (f_min <= 0.0){
        XLALPrintError("XLAL Error - %s: The fmin must be positive. \n", __func__);
        XLAL_ERROR(XLAL_EINVAL);
    }



    REAL8TimeSeries *hplus = NULL;
    REAL8TimeSeries *hcross = NULL;

    Approximant apprT = SEOBNRv3;

    /*printf("Stas: masses %e, %e \n", m1/LAL_MSUN_SI, m2/LAL_MSUN_SI);
    printf("Stas: spin1: %f, %f, %f \n", S1x, S1y, S1z);
    printf("Stas: spin2: %f, %f, %f \n", S2x, S2y, S2z);
    printf("Stas: d=%e, i=%f \n", r, i);
    printf("Stas: phiRef = %f, dt = %f \n", phiRef, deltaT);*/

    // generating the waveform in time domain
    retval = XLALSimInspiralChooseTDWaveform(&hplus, &hcross, phiRef, deltaT, m1, m2, S1x, S1y, S1z, S2x, S2y, S2z, f_min, f_ref, r, i, lambda1, lambda2, waveFlags, nonGRparams, amplitudeO, phaseO, apprT);
    if (retval < 0)
        XLAL_ERROR(XLAL_EFUNC);
    
    chirplen = hplus->data->length;
    // Condition the waveform:
    // first we remove any padding at the end of the waveform:
    size_t nzeros;
    nzeros = 0;
    while (hplus->data->data[hplus->data->length - nzeros - 1] == 0.0 && hcross->data->data[hcross->data->length - nzeros - 1] == 0.0)
        ++nzeros;
    
    if (nzeros) {
        XLALShrinkREAL8TimeSeries(hplus, 0, hplus->data->length - nzeros);
        XLALShrinkREAL8TimeSeries(hcross, 0, hcross->data->length - nzeros);
    }

    // Here I will believe Jolien and use fisco as f_max, so that we taper 
    // one cycle at freq = fisco at the end of the waveform, and we taper 
    // one cycle at f=fmin in the beginning of the waveform
    fisco = 1.0 / (pow(6.0, 1.5) * LAL_PI * (m1 + m2) * LAL_MTSUN_SI / LAL_MSUN_SI);
    retval = XLALSimInspiralTDConditionStage2(hplus, hcross, f_min, fisco);

    // Here I repeat what Jolien did for the f0n ...InspiralFD
    chirplen = hplus->data->length;
    //printf("Stas: cirplen 1 = %d \n", chirplen);
    if (deltaF == 0.0)
            deltaF = 1.0 / (chirplen * hplus->deltaT);
    else { /* recompute chirplen based on deltaF and f_max */
        size_t n;
        if (deltaF > 1.0 / (chirplen * deltaT))
            XLAL_PRINT_WARNING("Specified frequency interval of %g Hz is too large for a chirp of duration %g s", deltaF, chirplen * deltaT);
        n = chirplen = round(2.0 * f_max / deltaF);
        if ((n & (n - 1))) { /* not a power of 2 */
            /* what do we do here?... we need to change either
             * f_max or deltaF so that chirplen is a power of 2
             * so that the FFT can be done, so choose to change f_max */
            /* round chirplen up to next power of 2 */
            frexp(chirplen, &chirplen_exp);
            chirplen = ldexp(1.0, chirplen_exp);
            XLAL_PRINT_WARNING("f_max/deltaF = %g/%g = %g is not a power of two: changing f_max to %g", f_max, deltaF, f_max/deltaF, (chirplen / 2) * deltaF);
            f_max = (chirplen / 2) * deltaF;
        }
    }
    //int padsz = chirplen - hplus->data->length;
    /* resize waveforms to the required length */
    XLALResizeREAL8TimeSeries(hplus, hplus->data->length - (size_t) chirplen, (size_t) chirplen);
    XLALResizeREAL8TimeSeries(hcross, hcross->data->length - (size_t) chirplen, (size_t) chirplen);

    /* put the waveform in the frequency domain */
    /* (the units will correct themselves) */
    *hptilde = XLALCreateCOMPLEX16FrequencySeries("FD H_PLUS", &hplus->epoch, 0.0, deltaF, &lalDimensionlessUnit, (size_t) chirplen / 2 + 1);
<<<<<<< HEAD
    printf("Stas, Created hptilde \n");
    *hctilde = XLALCreateCOMPLEX16FrequencySeries("FD H_CROSS", &hcross->epoch, 0.0, deltaF, &lalDimensionlessUnit, (size_t) chirplen / 2 + 1);
    printf("Stas, Created hctilde \n");
=======
//    printf("Stas, Created hptilde \n");
    *hctilde = XLALCreateCOMPLEX16FrequencySeries("FD H_CROSS", &hcross->epoch, 0.0, deltaF, &lalDimensionlessUnit, (size_t) chirplen / 2 + 1);
//    printf("Stas, Created hctilde \n");
>>>>>>> 0bacde50

    REAL8FFTPlan *plan;
    plan = XLALCreateForwardREAL8FFTPlan((size_t) chirplen, 0);
    XLALREAL8TimeFreqFFT(*hctilde, hcross, plan);
    XLALREAL8TimeFreqFFT(*hptilde, hplus, plan);

    /* clean up */
    XLALDestroyREAL8FFTPlan(plan);
    XLALDestroyREAL8TimeSeries(hcross);
    XLALDestroyREAL8TimeSeries(hplus);

    return 0;
}





/**
 * @deprecated Use XLALSimInspiralChooseTDWaveform() instead
 *
 * Chooses between different approximants when requesting a waveform to be generated
 * For spinning waveforms, all known spin effects up to given PN order are included
 *
 * The parameters passed must be in SI units.
 */
int XLALSimInspiralChooseWaveform(
    REAL8TimeSeries **hplus,                    /**< +-polarization waveform */
    REAL8TimeSeries **hcross,                   /**< x-polarization waveform */
    REAL8 phiRef,                               /**< reference orbital phase (rad) */
    REAL8 deltaT,                               /**< sampling interval (s) */
    REAL8 m1,                                   /**< mass of companion 1 (kg) */
    REAL8 m2,                                   /**< mass of companion 2 (kg) */
    REAL8 S1x,                                  /**< x-component of the dimensionless spin of object 1 */
    REAL8 S1y,                                  /**< y-component of the dimensionless spin of object 1 */
    REAL8 S1z,                                  /**< z-component of the dimensionless spin of object 1 */
    REAL8 S2x,                                  /**< x-component of the dimensionless spin of object 2 */
    REAL8 S2y,                                  /**< y-component of the dimensionless spin of object 2 */
    REAL8 S2z,                                  /**< z-component of the dimensionless spin of object 2 */
    REAL8 f_min,                                /**< starting GW frequency (Hz) */
    REAL8 f_ref,                                /**< reference GW frequency (Hz) */
    REAL8 r,                                    /**< distance of source (m) */
    REAL8 i,                                    /**< inclination of source (rad) */
    REAL8 lambda1,                              /**< (tidal deformability of mass 1) / m1^5 (dimensionless) */
    REAL8 lambda2,                              /**< (tidal deformability of mass 2) / m2^5 (dimensionless) */
    LALSimInspiralWaveformFlags *waveFlags,     /**< Set of flags to control special behavior of some waveform families. Pass in NULL (or None in python) for default flags */
    LALSimInspiralTestGRParam *nonGRparams, 	/**< Linked list of non-GR parameters. Pass in NULL (or None in python) for standard GR waveforms */
    int amplitudeO,                             /**< twice post-Newtonian amplitude order */
    int phaseO,                                 /**< twice post-Newtonian order */
    Approximant approximant                     /**< post-Newtonian approximant to use for waveform production */
    )
{
    XLAL_PRINT_DEPRECATION_WARNING("XLALSimInspiralChooseTDWaveform");

    return XLALSimInspiralChooseTDWaveform(hplus, hcross, phiRef, deltaT, m1,
        m2, S1x, S1y, S1z, S2x, S2y, S2z, f_min, f_ref, r, i, lambda1, lambda2,
        waveFlags, nonGRparams, amplitudeO, phaseO, approximant);
}

/** @} */

/**
 * @name General Waveform Switching Mode Generation Routines
 * @{
 */

/**
 * Interface to compute a set of -2 spin-weighted spherical harmonic modes
 * for a binary inspiral of any available amplitude and phase PN order.
 * The phasing is computed with any of the TaylorT1, T2, T3, T4 methods.
 *
 * It can also return the (2,2), (2,1), (3,3), (4,4), (5,5) modes of the EOBNRv2
 * model. Note that EOBNRv2 will ignore ampO, phaseO, lmax and f_ref arguments.
 */
SphHarmTimeSeries *XLALSimInspiralChooseTDModes(
    REAL8 phiRef,                               /**< reference orbital phase (rad) */
    REAL8 deltaT,                               /**< sampling interval (s) */
    REAL8 m1,                                   /**< mass of companion 1 (kg) */
    REAL8 m2,                                   /**< mass of companion 2 (kg) */
    REAL8 f_min,                                /**< starting GW frequency (Hz) */
    REAL8 f_ref,                                /**< reference GW frequency (Hz) */
    REAL8 r,                                    /**< distance of source (m) */
    REAL8 lambda1,                              /**< (tidal deformability of mass 1) / m1^5 (dimensionless) */
    REAL8 lambda2,                              /**< (tidal deformability of mass 2) / m2^5 (dimensionless) */
    LALSimInspiralWaveformFlags *waveFlags,     /**< Set of flags to control special behavior of some waveform families. Pass in NULL (or None in python) for default flags */
    LALSimInspiralTestGRParam *nonGRparams, 	/**< Linked list of non-GR parameters. Pass in NULL (or None in python) for standard GR waveforms */
    int amplitudeO,                             /**< twice post-Newtonian amplitude order */
    int phaseO,                                 /**< twice post-Newtonian order */
    int lmax,                                   /**< generate all modes with l <= lmax */
    Approximant approximant                     /**< post-Newtonian approximant to use for waveform production */
    )
{
    REAL8 v0 = 1.;
    SphHarmTimeSeries *hlm = NULL;

    /* General sanity checks that will abort */
    /*
     * If non-GR approximants are added, change the below to
     * if( nonGRparams && approximant != nonGR1 && approximant != nonGR2 )
     */
    if( nonGRparams )
    {
        XLALPrintError("XLAL Error - %s: Passed in non-NULL pointer to LALSimInspiralTestGRParam for an approximant that does not use LALSimInspiralTestGRParam\n", __func__);
        XLAL_ERROR_NULL(XLAL_EINVAL);
    }

    /* General sanity check the input parameters - only give warnings! */
    if( deltaT > 1. )
        XLALPrintWarning("XLAL Warning - %s: Large value of deltaT = %e requested.\nPerhaps sample rate and time step size were swapped?\n", __func__, deltaT);
    if( deltaT < 1./16385. )
        XLALPrintWarning("XLAL Warning - %s: Small value of deltaT = %e requested.\nCheck for errors, this could create very large time series.\n", __func__, deltaT);
    if( m1 < 0.09 * LAL_MSUN_SI )
        XLALPrintWarning("XLAL Warning - %s: Small value of m1 = %e (kg) = %e (Msun) requested.\nPerhaps you have a unit conversion error?\n", __func__, m1, m1/LAL_MSUN_SI);
    if( m2 < 0.09 * LAL_MSUN_SI )
        XLALPrintWarning("XLAL Warning - %s: Small value of m2 = %e (kg) = %e (Msun) requested.\nPerhaps you have a unit conversion error?\n", __func__, m2, m2/LAL_MSUN_SI);
    if( m1 + m2 > 1000. * LAL_MSUN_SI )
        XLALPrintWarning("XLAL Warning - %s: Large value of total mass m1+m2 = %e (kg) = %e (Msun) requested.\nSignal not likely to be in band of ground-based detectors.\n", __func__, m1+m2, (m1+m2)/LAL_MSUN_SI);
    if( f_min < 1. )
        XLALPrintWarning("XLAL Warning - %s: Small value of fmin = %e requested.\nCheck for errors, this could create a very long waveform.\n", __func__, f_min);
    if( f_min > 40.000001 )
        XLALPrintWarning("XLAL Warning - %s: Large value of fmin = %e requested.\nCheck for errors, the signal will start in band.\n", __func__, f_min);

    switch (approximant)
    {
        case TaylorT1:
            /* Waveform-specific sanity checks */
            if( !XLALSimInspiralFrameAxisIsDefault(
                    XLALSimInspiralGetFrameAxis(waveFlags) ) )
                ABORT_NONDEFAULT_FRAME_AXIS_NULL(waveFlags);
            if( !XLALSimInspiralModesChoiceIsDefault(
                    XLALSimInspiralGetModesChoice(waveFlags) ) )
                ABORT_NONDEFAULT_MODES_CHOICE_NULL(waveFlags);
            /* Call the waveform driver routine */
            hlm = XLALSimInspiralTaylorT1PNModes(phiRef, v0,
                    deltaT, m1, m2, f_min, f_ref, r, lambda1, lambda2,
                    XLALSimInspiralGetTidalOrder(waveFlags), amplitudeO,
                    phaseO, lmax);
            break;
        case TaylorT2:
            /* Waveform-specific sanity checks */
            if( !XLALSimInspiralFrameAxisIsDefault(
                    XLALSimInspiralGetFrameAxis(waveFlags) ) )
                ABORT_NONDEFAULT_FRAME_AXIS_NULL(waveFlags);
            if( !XLALSimInspiralModesChoiceIsDefault(
                    XLALSimInspiralGetModesChoice(waveFlags) ) )
                ABORT_NONDEFAULT_MODES_CHOICE_NULL(waveFlags);
            /* Call the waveform driver routine */
            hlm = XLALSimInspiralTaylorT2PNModes(phiRef, v0,
                    deltaT, m1, m2, f_min, f_ref, r, lambda1, lambda2,
                    XLALSimInspiralGetTidalOrder(waveFlags), amplitudeO,
                    phaseO, lmax);
            break;
        case TaylorT3:
            /* Waveform-specific sanity checks */
            if( !XLALSimInspiralFrameAxisIsDefault(
                    XLALSimInspiralGetFrameAxis(waveFlags) ) )
                ABORT_NONDEFAULT_FRAME_AXIS_NULL(waveFlags);
            if( !XLALSimInspiralModesChoiceIsDefault(
                    XLALSimInspiralGetModesChoice(waveFlags) ) )
                ABORT_NONDEFAULT_MODES_CHOICE_NULL(waveFlags);
            /* Call the waveform driver routine */
            hlm = XLALSimInspiralTaylorT3PNModes(phiRef, v0,
                    deltaT, m1, m2, f_min, f_ref, r, lambda1, lambda2,
                    XLALSimInspiralGetTidalOrder(waveFlags), amplitudeO,
                    phaseO, lmax);
            break;
        case TaylorT4:
            /* Waveform-specific sanity checks */
            if( !XLALSimInspiralFrameAxisIsDefault(
                    XLALSimInspiralGetFrameAxis(waveFlags)) )
                ABORT_NONDEFAULT_FRAME_AXIS_NULL(waveFlags);
            if( !XLALSimInspiralModesChoiceIsDefault(
                    XLALSimInspiralGetModesChoice(waveFlags)) )
                ABORT_NONDEFAULT_MODES_CHOICE_NULL(waveFlags);
            /* Call the waveform driver routine */
            hlm = XLALSimInspiralTaylorT4PNModes(phiRef, v0,
                    deltaT, m1, m2, f_min, f_ref, r, lambda1, lambda2,
                    XLALSimInspiralGetTidalOrder(waveFlags), amplitudeO,
                    phaseO, lmax);
            break;
        case EOBNRv2:
        case EOBNRv2HM:
            /* Waveform-specific sanity checks */
            if( !XLALSimInspiralFrameAxisIsDefault(
                    XLALSimInspiralGetFrameAxis(waveFlags) ) )
                ABORT_NONDEFAULT_FRAME_AXIS_NULL(waveFlags);
            if( !XLALSimInspiralModesChoiceIsDefault(
                    XLALSimInspiralGetModesChoice(waveFlags) ) )
                ABORT_NONDEFAULT_MODES_CHOICE_NULL(waveFlags);
            /* Call the waveform driver routine */
            hlm = XLALSimIMREOBNRv2Modes(phiRef, deltaT, m1, m2, f_min, r);
            // EOB driver only outputs modes with m>0, add m<0 modes by symmetry
            size_t l, j;
            int m;
            for( l=2; l <= XLALSphHarmTimeSeriesGetMaxL( hlm ); l++ ) {
                for( m=-l; m<0; m++){
                    COMPLEX16TimeSeries* inmode = XLALSphHarmTimeSeriesGetMode(
                            hlm, l, -m );
                    if( !inmode ) continue;
                    COMPLEX16TimeSeries* tmpmode = XLALCutCOMPLEX16TimeSeries(
                            inmode, 0, inmode->data->length );
                    for( j=0; j < tmpmode->data->length; j++ ){
                        tmpmode->data->data[j] = cpow(-1, l)
                            * conj( tmpmode->data->data[j] );
                    }
                    hlm = XLALSphHarmTimeSeriesAddMode( hlm, tmpmode, l, m );
                    XLALDestroyCOMPLEX16TimeSeries( tmpmode );
                }
            }
            break;

        default:
            XLALPrintError("Cannot generate modes for this approximant\n");
            XLAL_ERROR_NULL(XLAL_EINVAL);
    }
    if ( !hlm )
        XLAL_ERROR_NULL(XLAL_EFUNC);

    return hlm;
}

/**
 * @brief Interface to compute a conditioned set of -2 spin-weighted spherical
 * harmonic modes for a binary inspiral
 * @details
 * This routine is a wrapper for XLALSimInspiralChooseTDModes which applies
 * waveform conditioning to the modes generated by that routine.  The conditioning
 * algorithm is analogous to that performed in XLALSimInspiralTD.  Note that
 * the modes are high-pass filtered at frequency f_min, which is specified for
 * the m=2 mode, which means that the low-frequency part of the m=1 mode is
 * removed by the filtering.  The phasing is computed with any of the TaylorT1,
 * T2, T3, T4 methods.  It can also return the (2,2), (2,1), (3,3), (4,4),
 * (5,5) modes of the EOBNRv2 model. Note that EOBNRv2 will ignore ampO,
 * phaseO, lmax and f_ref arguments.
 * @param phiRef      Reference orbital phase (rad)
 * @param deltaT      Sampling interval (s)
 * @param m1          Mass of companion 1 (kg)
 * @param m2          Mass of companion 2 (kg)
 * @param f_min       Starting GW frequency (Hz)
 * @param f_ref       Reference GW frequency (Hz)
 * @param r           Distance of source (m)
 * @param lambda1     (tidal deformability of mass 1) / m1^5 (dimensionless)
 * @param lambda2     (tidal deformability of mass 2) / m2^5 (dimensionless)
 * @param waveFlags   Set of flags to control special behavior of some waveform families. Pass in NULL (or None in python) for default flags
 * @param nonGRparams Linked list of non-GR parameters. Pass in NULL (or None in python) for standard GR waveforms
 * @param amplitudeO  Twice post-Newtonian amplitude order
 * @param phaseO      Twice post-Newtonian order
 * @param lmax        Generate all modes with l <= lmax
 * @param approximant Post-Newtonian approximant to use for waveform production
 * @return Linked list of SphHarmTimeSeries modes.
 */
SphHarmTimeSeries *XLALSimInspiralModesTD(REAL8 phiRef, REAL8 deltaT, REAL8 m1, REAL8 m2, REAL8 f_min, REAL8 f_ref, REAL8 r, REAL8 lambda1, REAL8 lambda2, LALSimInspiralWaveformFlags *waveFlags, LALSimInspiralTestGRParam *nonGRparams, int amplitudeO, int phaseO, int lmax, Approximant approximant)
{
    const size_t min_taper_samples = 4;
    const double extra_time_fraction = 0.1; /* fraction of waveform duration to add as extra time for tapering */
    const double extra_cycles = 3.0; /* more extra time measured in cycles at the starting frequency */
    double original_f_min = f_min; /* f_min might be overwritten below, so keep original value */
    //double tchirp, tmerge, textra;
    //double fisco, fstart;
    double tchirp, textra;
    double fisco;
    //double s;
    size_t length, nzeros, ntaper;
    size_t j;
    SphHarmTimeSeries *modes, *hlm;

    /* if the requested low frequency is below the lowest Kerr ISCO frequency
     * then change it to that frequency */
    fisco = 1.0 / (pow(9.0, 1.5) * LAL_PI * (m1 + m2) * LAL_MTSUN_SI / LAL_MSUN_SI);
    if (f_min > fisco)
        f_min = fisco;

    /* upper bound on the chirp time starting at f_min */
    tchirp = XLALSimInspiralChirpTimeBound(f_min, m1, m2, 0.0, 0.0);

    /* upper bound on the final black hole spin */
    //s = XLALSimInspiralFinalBlackHoleSpinBound(0.0, 0.0);

    /* upper bound on the final plunge, merger, and ringdown time */
    //tmerge = XLALSimInspiralMergeTimeBound(m1, m2) + XLALSimInspiralRingdownTimeBound(m1 + m2, s);

    /* extra time to include for all waveforms to take care of situations
     * where the frequency is close to merger (and is sweeping rapidly):
     * this is a few cycles at the low frequency */
    textra = extra_cycles / f_min;

    /* condition by generating a waveform with a lower starting frequency and
     * apply tapers in the region between that lower frequency and the
     * requested frequency f_min; here compute a new lower frequency */
    // fstart = XLALSimInspiralChirpStartFrequencyBound((1.0 + extra_time_fraction) * tchirp + tmerge + textra, m1, m2);

    modes = XLALSimInspiralChooseTDModes(phiRef, deltaT, m1, m2, f_min, f_ref, r, lambda1, lambda2, waveFlags, nonGRparams, amplitudeO, phaseO, lmax, approximant);
    if (!modes)
        XLAL_ERROR_NULL(XLAL_EFUNC);

    /* Note: fstart and f_min are frequencies for a m=2 mode, while the
     * frequencies of the mth mode are f_m = m * f / 2; this means that if we
     * generate a waveform that starts at fstart in the m=2 mode then the m=1
     * mode starts at fstart/2 while the m=3 mode starts at 3*fstart/2, and so
     * on.  However, the time it takes the m=2 mode to go from fstart to f_min
     * is the same as the time that a m=1 mode to go from fstart/2 to f_min/2,
     * etc., so we apply tapers over this time.  The upshot is that the
     * resulting modes will be valid for frequencies above m * f_min / 2.
     * evolve from fstart to f_min is the same as the time to evolve from
     * 2*f_start/m to 2*f_min/m for the mth mode, so taper all modes over
     * taper this duration. */
    length = nzeros = modes->mode->data->length;
    for (hlm = modes; hlm; hlm = hlm->next) {
        /* some waveform generators zero-pad the end of the waveform, and we
         * want to remove this; however, we want all modes to have the same
         * length timeseries, so find the minimum number of zeros to excise */
        if (nzeros) {
            j = 0;
            while (hlm->mode->data->data[hlm->mode->data->length - j - 1] == 0.0)
                ++j;
            if (j < nzeros)
                nzeros = j;
        }

        /* here is where we taper the beginning of the waveform below f_min */
        ntaper = round((extra_time_fraction * tchirp + textra) / deltaT);
        for (j = 0; j < ntaper; ++j)
             hlm->mode->data->data[j] *= 0.5 - 0.5 * cos(j * LAL_PI / ntaper);

        /* now high-pass filter the data at the original f_min value so that
         * the modes have negligible frequency content below that frequency;
         * note: this will cut off the low-frequency content of the m=1 mode */
        XLALHighPassCOMPLEX16TimeSeries(hlm->mode, original_f_min, 0.99, 8);
    }

    /* new length after clipping zeros from end */
    length -= nzeros;
    if (nzeros)
        XLALResizeSphHarmTimeSeries(modes, 0, length);

    /* stage 2 conditioning: final tapering at beginning and end */
    /* final tapering at the beginning and at the end */
    /* if this waveform is shorter than 2*min_taper_samples, do nothing */
    if (length < 2 * min_taper_samples) {
        XLAL_PRINT_WARNING("waveform is too shorter than %zu samples: no final tapering applied", 2 * min_taper_samples);
        return modes;
    }

    /* waveform should terminate at a frequency >= Schwarzschild ISCO
     * so taper one cycle at this frequency at the end; should not make
     * any difference to IMR waveforms */
    fisco = 1.0 / (pow(6.0, 1.5) * LAL_PI * (m1 + m2) * LAL_MTSUN_SI / LAL_MSUN_SI);
    ntaper = round(1.0 / (fisco * deltaT));
    if (ntaper < min_taper_samples)
        ntaper = min_taper_samples;
    for (hlm = modes; hlm; hlm = hlm->next)
        for (j = 1; j < ntaper; ++j)
             hlm->mode->data->data[length - j] *= 0.5 - 0.5 * cos(j * LAL_PI / ntaper);

    /* there could be a filter transient at the beginning too: we should have
     * some safety there owing to the fact that we are starting at a lower
     * frequency than is needed, so taper off one cycle at the low frequency */
    ntaper = round(1.0 / (f_min * deltaT));
    if (ntaper < min_taper_samples)
        ntaper = min_taper_samples;
    for (hlm = modes; hlm; hlm = hlm->next)
        for (j = 1; j < ntaper; ++j)
             hlm->mode->data->data[j] *= 0.5 - 0.5 * cos(j * LAL_PI / ntaper);

    return modes;
}

/**
 * Interface to compute a single -2 spin-weighted spherical harmonic mode
 * for a binary inspiral of any available amplitude and phase PN order.
 * The phasing is computed with any of the TaylorT1, T2, T3, T4 methods.
 */
COMPLEX16TimeSeries *XLALSimInspiralChooseTDMode(
    REAL8 phiRef,                               /**< reference orbital phase (rad) */
    REAL8 deltaT,                               /**< sampling interval (s) */
    REAL8 m1,                                   /**< mass of companion 1 (kg) */
    REAL8 m2,                                   /**< mass of companion 2 (kg) */
    REAL8 f_min,                                /**< starting GW frequency (Hz) */
    REAL8 f_ref,                                /**< reference GW frequency (Hz) */
    REAL8 r,                                    /**< distance of source (m) */
    REAL8 lambda1,                              /**< (tidal deformability of mass 1) / m1^5 (dimensionless) */
    REAL8 lambda2,                              /**< (tidal deformability of mass 2) / m2^5 (dimensionless) */
    LALSimInspiralWaveformFlags *waveFlags,     /**< Set of flags to control special behavior of some waveform families. Pass in NULL (or None in python) for default flags */
    LALSimInspiralTestGRParam *nonGRparams, 	/**< Linked list of non-GR parameters. Pass in NULL (or None in python) for standard GR waveforms */
    int amplitudeO,                             /**< twice post-Newtonian amplitude order */
    int phaseO,                                 /**< twice post-Newtonian order */
    int l,                                      /**< l index of mode */
    int m,                                      /**< m index of mode */
    Approximant approximant                     /**< post-Newtonian approximant to use for waveform production */
    )
{
    REAL8 v0 = 1.;
    COMPLEX16TimeSeries *hlm;
    SphHarmTimeSeries *ts;

    /* General sanity checks that will abort */
    /*
     * If non-GR approximants are added, change the below to
     * if( nonGRparams && approximant != nonGR1 && approximant != nonGR2 )
     */
    if( nonGRparams )
    {
        XLALPrintError("XLAL Error - %s: Passed in non-NULL pointer to LALSimInspiralTestGRParam for an approximant that does not use LALSimInspiralTestGRParam\n", __func__);
        XLAL_ERROR_NULL(XLAL_EINVAL);
    }

    /* General sanity check the input parameters - only give warnings! */
    if( deltaT > 1. )
        XLALPrintWarning("XLAL Warning - %s: Large value of deltaT = %e requested.\nPerhaps sample rate and time step size were swapped?\n", __func__, deltaT);
    if( deltaT < 1./16385. )
        XLALPrintWarning("XLAL Warning - %s: Small value of deltaT = %e requested.\nCheck for errors, this could create very large time series.\n", __func__, deltaT);
    if( m1 < 0.09 * LAL_MSUN_SI )
        XLALPrintWarning("XLAL Warning - %s: Small value of m1 = %e (kg) = %e (Msun) requested.\nPerhaps you have a unit conversion error?\n", __func__, m1, m1/LAL_MSUN_SI);
    if( m2 < 0.09 * LAL_MSUN_SI )
        XLALPrintWarning("XLAL Warning - %s: Small value of m2 = %e (kg) = %e (Msun) requested.\nPerhaps you have a unit conversion error?\n", __func__, m2, m2/LAL_MSUN_SI);
    if( m1 + m2 > 1000. * LAL_MSUN_SI )
        XLALPrintWarning("XLAL Warning - %s: Large value of total mass m1+m2 = %e (kg) = %e (Msun) requested.\nSignal not likely to be in band of ground-based detectors.\n", __func__, m1+m2, (m1+m2)/LAL_MSUN_SI);
    if( f_min < 1. )
        XLALPrintWarning("XLAL Warning - %s: Small value of fmin = %e requested.\nCheck for errors, this could create a very long waveform.\n", __func__, f_min);
    if( f_min > 40.000001 )
        XLALPrintWarning("XLAL Warning - %s: Large value of fmin = %e requested.\nCheck for errors, the signal will start in band.\n", __func__, f_min);

    switch (approximant)
    {
        case TaylorT1:
            /* Waveform-specific sanity checks */
            if( !XLALSimInspiralFrameAxisIsDefault(
                    XLALSimInspiralGetFrameAxis(waveFlags)) )
                ABORT_NONDEFAULT_FRAME_AXIS_NULL(waveFlags);
            if( !XLALSimInspiralModesChoiceIsDefault(
                    XLALSimInspiralGetModesChoice(waveFlags)) )
                ABORT_NONDEFAULT_MODES_CHOICE_NULL(waveFlags);
            /* Call the waveform driver routine */
            hlm = XLALSimInspiralTaylorT1PNMode(phiRef, v0,
                    deltaT, m1, m2, f_min, f_ref, r, lambda1, lambda2,
                    XLALSimInspiralGetTidalOrder(waveFlags), amplitudeO,
                    phaseO, l, m);
            break;
        case TaylorT2:
            /* Waveform-specific sanity checks */
            if( !XLALSimInspiralFrameAxisIsDefault(
                    XLALSimInspiralGetFrameAxis(waveFlags)) )
                ABORT_NONDEFAULT_FRAME_AXIS_NULL(waveFlags);
            if( !XLALSimInspiralModesChoiceIsDefault(
                    XLALSimInspiralGetModesChoice(waveFlags)) )
                ABORT_NONDEFAULT_MODES_CHOICE_NULL(waveFlags);
            /* Call the waveform driver routine */
            hlm = XLALSimInspiralTaylorT2PNMode(phiRef, v0,
                    deltaT, m1, m2, f_min, f_ref, r, lambda1, lambda2,
                    XLALSimInspiralGetTidalOrder(waveFlags), amplitudeO,
                    phaseO, l, m);
            break;
        case TaylorT3:
            /* Waveform-specific sanity checks */
            if( !XLALSimInspiralFrameAxisIsDefault( XLALSimInspiralGetFrameAxis(waveFlags)) )
                ABORT_NONDEFAULT_FRAME_AXIS_NULL(waveFlags);
            if( !XLALSimInspiralModesChoiceIsDefault( XLALSimInspiralGetModesChoice(waveFlags)) )
                ABORT_NONDEFAULT_MODES_CHOICE_NULL(waveFlags);
            /* Call the waveform driver routine */
            hlm = XLALSimInspiralTaylorT3PNMode(phiRef, v0,
                    deltaT, m1, m2, f_min, f_ref, r, lambda1, lambda2,
                    XLALSimInspiralGetTidalOrder(waveFlags), amplitudeO,
                    phaseO, l, m);
            break;
        case TaylorT4:
            /* Waveform-specific sanity checks */
            if( !XLALSimInspiralFrameAxisIsDefault(
                    XLALSimInspiralGetFrameAxis(waveFlags) ) )
                ABORT_NONDEFAULT_FRAME_AXIS_NULL(waveFlags);
            if( !XLALSimInspiralModesChoiceIsDefault(
                    XLALSimInspiralGetModesChoice(waveFlags) ) )
                ABORT_NONDEFAULT_MODES_CHOICE_NULL(waveFlags);
            /* Call the waveform driver routine */
            hlm = XLALSimInspiralTaylorT4PNMode(phiRef, v0,
                    deltaT, m1, m2, f_min, f_ref, r, lambda1, lambda2,
                    XLALSimInspiralGetTidalOrder(waveFlags), amplitudeO,
                    phaseO, l, m);
            break;
        case EOBNRv2:
        case EOBNRv2HM:
            ts = XLALSimIMREOBNRv2Modes(phiRef, deltaT, m1, m2, f_min, r);
            hlm = XLALSphHarmTimeSeriesGetMode(ts, l, m);
            break;

        default:
            XLALPrintError("Cannot generate modes for this approximant\n");
            XLAL_ERROR_NULL(XLAL_EINVAL);
    }
    if ( !hlm )
        XLAL_ERROR_NULL(XLAL_EFUNC);

    return hlm;
}

/** @} */

/**
 * @name Routines for Generating Inspiral Waveforms from Orbital Data
 * @{
 */

/**
 * Given time series for a binary's orbital dynamical variables,
 * construct the waveform polarizations h+ and hx directly.
 * NB: Valid only for non-precessing binaries!
 *
 * Implements Equations (8.8) - (8.10) of:
 * Luc Blanchet, Guillaume Faye, Bala R. Iyer and Siddhartha Sinha,
 * \"The third post-Newtonian gravitational wave polarisations
 * and associated spherical harmonic modes for inspiralling compact binaries
 * in quasi-circular orbits\", Class. Quant. Grav. 25 165003 (2008);
 * arXiv:0802.1249.
 * NB: Be sure to check arXiv:0802.1249v3, which corrects a typo!
 *
 * Note however, that we do not include the constant \"memory\" terms
 */
int XLALSimInspiralPNPolarizationWaveforms(
	REAL8TimeSeries **hplus,  /**< +-polarization waveform [returned] */
	REAL8TimeSeries **hcross, /**< x-polarization waveform [returned] */
	REAL8TimeSeries *V,       /**< post-Newtonian (PN) parameter */
	REAL8TimeSeries *Phi,     /**< orbital phase */
	REAL8 v0,                 /**< tail-term gauge choice (default = 1) */
	REAL8 m1,                 /**< mass of companion 1 (kg) */
	REAL8 m2,                 /**< mass of companion 2 (kg) */
	REAL8 r,                  /**< distance of source (m) */
	REAL8 i,                  /**< inclination of source (rad) */
	int ampO                  /**< twice PN order of the amplitude */
	)
{
    REAL8 M, eta, eta2, eta3, dm, dist, ampfac, phi, phiShift, v, v2, v3;
    REAL8 hp0, hp05, hp1, hp15, hp2, hp25, hp3;
    REAL8 hc0, hc05, hc1, hc15, hc2, hc25, hc3;
    REAL8 ci, si, ci2, ci4, ci6, ci8, si2, si3, si4, si5, si6;
    INT4 idx, len;

    /* Sanity check input time series */
    LAL_CHECK_VALID_SERIES(V, XLAL_FAILURE);
    LAL_CHECK_VALID_SERIES(Phi, XLAL_FAILURE);
    LAL_CHECK_CONSISTENT_TIME_SERIES(V, Phi, XLAL_FAILURE);

    /* Allocate polarization vectors and set to 0 */
    *hplus = XLALCreateREAL8TimeSeries( "H_PLUS", &V->epoch, 0.0,
            V->deltaT, &lalStrainUnit, V->data->length );
    *hcross = XLALCreateREAL8TimeSeries( "H_CROSS", &V->epoch, 0.0,
            V->deltaT, &lalStrainUnit, V->data->length );
    if ( ! hplus || ! hcross )
        XLAL_ERROR(XLAL_EFUNC);
    memset((*hplus)->data->data, 0, (*hplus)->data->length
            * sizeof(*(*hplus)->data->data));
    memset((*hcross)->data->data, 0, (*hcross)->data->length
            * sizeof(*(*hcross)->data->data));

    M = m1 + m2;
    eta = m1 * m2 / M / M; // symmetric mass ratio - '\nu' in the paper
    eta2 = eta*eta;	eta3 = eta2*eta;
    dm = (m1 - m2) / M; // frac. mass difference - \delta m/m in the paper
    dist = r / LAL_C_SI;   // r (m) / c (m/s) --> dist in units of seconds
    /* convert mass from kg to s, so ampfac ~ M/dist is dimensionless */
    ampfac = 2. * M * LAL_G_SI * pow(LAL_C_SI, -3) * eta / dist;

    /*
     * cosines and sines of inclination between
     * line of sight (N) and binary orbital angular momentum (L_N)
     */
    ci = cos(i);  	si = sin(i);
    ci2 = ci*ci;  ci4 = ci2*ci2;  ci6 = ci2*ci4;  ci8 = ci6*ci2;
    si2 = si*si;  si3 = si2*si;  si4 = si2*si2;  si5 = si*si4; si6 = si4*si2;

    /* loop over time steps and compute polarizations h+ and hx */
    len = V->data->length;
    for(idx = 0; idx < len; idx++)
    {
        /* Abbreviated names in lower case for time series at this sample */
        phi = Phi->data->data[idx]; 	v = V->data->data[idx];
        v2 = v * v; 	v3 = v * v2;

        /*
         * As explained in Blanchet et al, a phase shift can be applied
         * to make log terms vanish which would appear in the amplitude
         * at 1.5PN and 2.5PN orders. This shift is given in Eq. (8.8)
         * We apply the shift only for the PN orders which need it.
         */
        if( (ampO == -1) || ampO >= 5 )
            phiShift = 3.*v3*(1. - v2*eta/2.)*log( v2 / v0 / v0  );
        else if( ampO >= 3 )
            phiShift = 3.*v3*log( v2 / v0 / v0 );
        else
            phiShift = 0.;

        phi = phi - phiShift;

        /*
         * First set all h+/x coefficients to 0. Then use a switch to
         * set proper non-zero values up to order ampO. Note we
         * fall through the PN orders and break only after Newt. order
         */
        hp0 = hp05 = hp1 = hp15 = hp2 = hp25 = hp3 = 0.;
        hc0 = hc05 = hc1 = hc15 = hc2 = hc25 = hc3 = 0.;

        switch( ampO )
        {
            /* case LAL_PNORDER_THREE_POINT_FIVE: */
            case 7:
                XLALPrintError("XLAL Error - %s: Amp. corrections not known "
                        "to PN order %d\n", __func__, ampO );
                XLAL_ERROR(XLAL_EINVAL);
                break;
            case -1: // Highest known PN order - move if higher terms added!
            /* case LAL_PNORDER_THREE: */
            case 6:
		/* The reference had a typo in the 3PN terms and needed an errata.
		 * These should match arXiv:0802.1249v3, which has the fix. */
                hp3 = LAL_PI*dm*si*cos(phi)*(19./64. + ci2*5./16. - ci4/192.
                        + eta*(-19./96. + ci2*3./16. + ci4/96.)) + cos(2.*phi)
                        * (-465497./11025. + (LAL_GAMMA*856./105.
                        - 2.*LAL_PI*LAL_PI/3. + log(16.*v2)*428./105.)
                        * (1. + ci2) - ci2*3561541./88200. - ci4*943./720.
                        + ci6*169./720. - ci8/360. + eta*(2209./360.
                        - LAL_PI*LAL_PI*41./96.*(1. + ci2) + ci2*2039./180.
                        + ci4*3311./720. - ci6*853./720. + ci8*7./360.)
                        + eta2*(12871./540. - ci2*1583./60. - ci4*145./108.
                        + ci6*56./45. - ci8*7./180.) + eta3*(-3277./810.
                        + ci2*19661./3240. - ci4*281./144. - ci6*73./720.
                        + ci8*7./360.)) + LAL_PI*dm*si*cos(3.*phi)*(-1971./128.
                        - ci2*135./16. + ci4*243./128. + eta*(567./64.
                        - ci2*81./16. - ci4*243./64.)) + si2*cos(4.*phi)
                        * (-2189./210. + ci2*1123./210. + ci4*56./9.
                        - ci6*16./45. + eta*(6271./90. - ci2*1969./90.
                        - ci4*1432./45. + ci6*112./45.) + eta2*(-3007./27.
                        + ci2*3493./135. + ci4*1568./45. - ci6*224./45.)
                        + eta3*(161./6. - ci2*1921./90. - ci4*184./45.
                        + ci6*112./45.)) + dm*cos(5.*phi)*(LAL_PI*3125./384.
                        * si3*(1. + ci2)*(1. - 2.*eta)) + si4*cos(6.*phi)
                        * (1377./80. + ci2*891./80. - ci4*729./280.
                        + eta*(-7857./80. - ci2*891./16. + ci4*729./40.)
                        + eta2*(567./4. + ci2*567./10. - ci4*729./20.)
                        + eta3*(-729./16. - ci2*243./80. + ci4*729./40.))
                        + cos(8.*phi)*(-1024./315.*si6*(1. + ci2)*(1. - 7.*eta
                        + 14.*eta2 - 7.*eta3)) + dm*si*sin(phi)*(-2159./40320.
                        - log(2.)*19./32. + (-95./224. - log(2.)*5./8.)*ci2
                        + (181./13440. + log(2.)/96.)*ci4 + eta*(1369./160.
                        + log(2.)*19./48. + (-41./48. - log(2.)*3./8.)*ci2
                        + (-313./480. - log(2.)/48.)*ci4)) + sin(2.*phi)
                        * (-428.*LAL_PI/105.*(1. + ci2)) + dm*si*sin(3.*phi)
                        * (205119./8960. - log(3./2.)*1971./64.
                        + (1917./224. - log(3./2.)*135./8.)*ci2
                        + (-43983./8960. + log(3./2.)*243./64.)*ci4 + eta
                        * (-54869./960. + log(3./2.)*567./32.
                        + (-923./80. - log(3./2.)*81./8.)*ci2
                        + (41851./2880. - log(3./2.)*243./32.)*ci4))
                        + dm*si3*(1. + ci2)*sin(5.*phi)*(-113125./5376.
                        + log(5./2.)*3125./192.
                        + eta*(17639./320. - log(5./2.)*3125./96.));
                hc3 = dm*si*ci*cos(phi)*(11617./20160. + log(2.)*21./16.
                        + (-251./2240. - log(2.)*5./48.)*ci2
                        + eta*(-2419./240. - log(2.)*5./24.
                        + (727./240. + log(2.)*5./24.)*ci2)) + ci*cos(2.*phi)
                        * (LAL_PI*856./105.) + dm*si*ci*cos(3.*phi)
                        * (-36801./896. + log(3./2.)*1809./32.
                        + (65097./4480. - log(3./2.)*405./32.)*ci2
                        + eta*(28445./288. - log(3./2.)*405./16.
                        + (-7137./160. + log(3./2.)*405./16.)*ci2))
                        + dm*si3*ci*cos(5.*phi)*(113125./2688.
                        - log(5./2.)*3125./96. + eta*(-17639./160.
                        + log(5./2.)*3125./48.)) + LAL_PI*dm*si*ci*sin(phi)
                        * (21./32. - ci2*5./96. + eta*(-5./48. + ci2*5./48.))
                        + ci*sin(2.*phi)*(-3620761./44100.
                        + LAL_GAMMA*1712./105. - 4.*LAL_PI*LAL_PI/3.
                        + log(16.*v2)*856./105. - ci2*3413./1260.
                        + ci4*2909./2520. - ci6/45. + eta*(743./90.
                        - 41.*LAL_PI*LAL_PI/48. + ci2*3391./180.
                        - ci4*2287./360. + ci6*7./45.) + eta2*(7919./270.
                        - ci2*5426./135. + ci4*382./45. - ci6*14./45.)
                        + eta3*(-6457./1620. + ci2*1109./180. - ci4*281./120.
                        + ci6*7./45.)) + LAL_PI*dm*si*ci*sin(3.*phi)
                        * (-1809./64. + ci2*405./64. + eta*(405./32.
                        - ci2*405./32.)) + si2*ci*sin(4.*phi)*(-1781./105.
                        + ci2*1208./63. - ci4*64./45. + eta*(5207./45.
                        - ci2*536./5. + ci4*448./45.) + eta2*(-24838./135.
                        + ci2*2224./15. - ci4*896./45.) + eta3*(1703./45.
                        - ci2*1976./45. + ci4*448./45.)) + dm*sin(5.*phi)
                        * (3125.*LAL_PI/192.*si3*ci*(1. - 2.*eta))
                        + si4*ci*sin(6.*phi)*(9153./280. - ci2*243./35.
                        + eta*(-7371./40. + ci2*243./5.) + eta2*(1296./5.
                        - ci2*486./5.) + eta3*(-3159./40. + ci2*243./5.))
                        + sin(8.*phi)*(-2048./315.*si6*ci*(1. - 7.*eta
                        + 14.*eta2 - 7.*eta3));
            /* case LAL_PNORDER_TWO_POINT_FIVE: */
            case 5:
                hp25 = cos(phi)*si*dm*(1771./5120. - ci2*1667./5120.
                        + ci4*217./9216. - ci6/9126. + eta*(681./256.
                        + ci2*13./768. - ci4*35./768. + ci6/2304.)
                        + eta2*(-3451./9216. + ci2*673./3072. - ci4*5./9216.
                        - ci6/3072.)) + cos(2.*phi)*LAL_PI*(19./3. + 3.*ci2
                        - ci4*2./3. + eta*(-16./3. + ci2*14./3. + 2.*ci4))
                        + cos(3.*phi)*si*dm*(3537./1024. - ci2*22977./5120.
                        - ci4*15309./5120. + ci6*729./5120.
                        + eta*(-23829./1280. + ci2*5529./1280.
                        + ci4*7749./1280. - ci6*729./1280.)
                        + eta2*(29127./5120. - ci2*27267./5120.
                        - ci4*1647./5120. + ci6*2187./5120.)) + cos(4.*phi)
                        * (-16.*LAL_PI/3.*(1. + ci2)*si2*(1. - 3.*eta))
                        + cos(5.*phi)*si*dm*(-108125./9216. + ci2*40625./9216.
                        + ci4*83125./9216. - ci6*15625./9216.
                        + eta*(8125./256. - ci2*40625./2304. - ci4*48125./2304.
                        + ci6*15625./2304.) + eta2*(-119375./9216.
                        + ci2*40625./3072. + ci4*44375./9216.
                        - ci6*15625./3072.)) + cos(7.*phi)*dm
                        * (117649./46080.*si5*(1. + ci2)*(1. - 4.*eta
                        + 3.*eta2)) + sin(2.*phi)*(-9./5. + ci2*14./5.
                        + ci4*7./5. + eta*(32. + ci2*56./5. - ci4*28./5.))
                        + sin(4.*phi)*si2*(1. + ci2)*(56./5. - 32.*log(2.)/3.
                        + eta*(-1193./30. + 32.*log(2.)));
                /* below would have a constant memory term of si2*ci*eta*6./5. */
                hc25 = cos(2.*phi)*ci*(2. - ci2*22./5. + eta*(-282./5.
                        + ci2*94./5.)) + cos(4.*phi)*ci*si2*(-112./5.
                        + 64.*log(2.)/3. + eta*(1193./15. - 64.*log(2.)))
                        + sin(phi)*si*ci*dm*(-913./7680. + ci2*1891./11520.
                        - ci4*7./4608. + eta*(1165./384. - ci2*235./576.
                        + ci4*7./1152.) + eta2*(-1301./4608. + ci2*301./2304.
                        - ci4*7./1536.)) + sin(2.*phi)*LAL_PI*ci*(34./3.
                        - ci2*8./3. + eta*(-20./3. + 8.*ci2))
                        + sin(3.*phi)*si*ci*dm*(12501./2560. - ci2*12069./1280.
                        + ci4*1701./2560. + eta*(-19581./640. + ci2*7821./320.
                        - ci4*1701./640.) + eta2*(18903./2560.
                        - ci2*11403./1280. + ci4*5103./2560.))
                        + sin(4.*phi)*si2*ci*(-32.*LAL_PI/3.*(1. - 3.*eta))
                        + sin(5.*phi)*si*ci*dm*(-101875./4608. + ci2*6875./256.
                        - ci4*21875./4608. + eta*(66875./1152.
                        - ci2*44375./576. + ci4*21875./1152.)
                        + eta2*(-100625./4608. + ci2*83125./2304.
                        - ci4*21875./1536.)) + sin(7.*phi)*si5*ci*dm
                        * (117649./23040.*(1. - 4.*eta + 3.*eta2));
            /* case LAL_PNORDER_TWO: */
            case 4:
                hp2 = cos(phi)*LAL_PI*si*dm*(-5./8. - ci2/8.)
                        + cos(2.*phi)*(11./60. + ci2*33./10. + ci4*29./24.
                        - ci6/24. + eta*(353./36. - 3.*ci2 - ci4*251./72.
                        + ci6*5./24.) + eta2*(-49./12. + ci2*9./2.
                        - ci4*7./24. - ci6*5./24.)) + cos(3.*phi)*LAL_PI*si*dm
                        * (27./8.*(1 + ci2)) + cos(4.*phi)*si2*2./15.*(59.
                        + ci2*35. - ci4*8.
                        - eta*5./3.*(131. + 59.*ci2 + 24.*ci4)
                        + eta2*5.*(21. - 3.*ci2 - 8.*ci4))
                        + cos(6.*phi)*(-81./40.*si4*(1. + ci2)
                        * (1. - 5.*eta + 5.*eta2)) + sin(phi)*si*dm
                        * (11./40. + 5.*log(2)/4. + ci2*(7./40. + log(2)/4.))
                        + sin(3.*phi)*si*dm*((-189./40. + 27./4.*log(3./2.))
                        * (1. + ci2));
                hc2 = cos(phi)*si*ci*dm*(-9./20. - 3./2.*log(2.))
                        + cos(3.*phi)*si*ci*dm*(189./20. - 27./2.*log(3./2.))
                        - sin(phi)*si*ci*dm*3.*LAL_PI/4.
                        + sin(2.*phi)*ci*(17./15. + ci2*113./30. - ci4/4.
                        + eta*(143./9. - ci2*245./18. + ci4*5./4.)
                        + eta2*(-14./3. + ci2*35./6. - ci4*5./4.))
                        + sin(3.*phi)*si*ci*dm*27.*LAL_PI/4.
                        + sin(4.*phi)*ci*si2*4./15.*(55. - 12.*ci2
                        - eta*5./3.*(119. - 36.*ci2)
                        + eta2*5.*(17. - 12.*ci2))
                        + sin(6.*phi)*ci*(-81./20.*si4
                        * (1. - 5.*eta + 5.*eta2));
            /* case LAL_PNORDER_ONE_POINT_FIVE: */
            case 3:
                hp15 = cos(phi)*si*dm*(19./64. + ci2*5./16. - ci4/192.
                        + eta*(-49./96. + ci2/8. + ci4/96.))
                        + cos(2.*phi)*(-2.*LAL_PI*(1. + ci2))
                        + cos(3.*phi)*si*dm*(-657./128. - ci2*45./16.
                        + ci4*81./128. + eta*(225./64. - ci2*9./8.
                        - ci4*81./64.)) + cos(5.*phi)*si*dm*(625./384.*si2
                        * (1. + ci2)*(1. - 2.*eta));
                hc15 = sin(phi)*si*ci*dm*(21./32. - ci2*5./96.
                        + eta*(-23./48. + ci2*5./48.))
                        - 4.*LAL_PI*ci*sin(2.*phi) + sin(3.*phi)*si*ci*dm
                        * (-603./64. + ci2*135./64.
                        + eta*(171./32. - ci2*135./32.))
                        + sin(5.*phi)*si*ci*dm*(625./192.*si2*(1. - 2.*eta));
            /* case LAL_PNORDER_ONE: */
            case 2:
                hp1 = cos(2.*phi)*(19./6. + 3./2.*ci2 - ci4/3.
                        + eta*(-19./6. + ci2*11./6. + ci4))
                        - cos(4.*phi) * (4./3.*si2*(1. + ci2)*(1. - 3.*eta));
                hc1 = sin(2.*phi)*ci*(17./3. - ci2*4./3.
                        + eta*(-13./3. + 4.*ci2))
                        + sin(4.*phi)*ci*si2*(-8./3.*(1. - 3.*eta));
            /*case LAL_PNORDER_HALF:*/
            case 1:
                hp05 = - si*dm*(cos(phi)*(5./8. + ci2/8.)
                        - cos(3.*phi)*(9./8. + 9.*ci2/8.));
                hc05 = si*ci*dm*(-sin(phi)*3./4. + sin(3.*phi)*9./4.);
            case 0:
                /* below would have a constant memory term of -si2/96.*(17. + ci2) */
                hp0 = -(1. + ci2)*cos(2.*phi);
                hc0 = -2.*ci*sin(2.*phi);
                break;
            /*case LAL_PNORDER_NEWTONIAN:*/
            default:
                XLALPrintError("XLAL Error - %s: Invalid amp. PN order %d\n",
                        __func__, ampO );
                XLAL_ERROR(XLAL_EINVAL);
                break;
        } /* End switch on ampO */

        /* Fill the output polarization arrays */
        (*hplus)->data->data[idx] = ampfac * v2 * ( hp0 + v * ( hp05
                + v * ( hp1 + v * ( hp15 + v * ( hp2 + v * ( hp25 + v * hp3
                ) ) ) ) ) );
        (*hcross)->data->data[idx] = ampfac * v2 * ( hc0 + v * ( hc05
                + v * ( hc1 + v * ( hc15 + v * ( hc2 + v * ( hc25 + v * hc3
                ) ) ) ) ) );

    } /* end loop over time series samples idx */
    return XLAL_SUCCESS;
}

/**
 * Given time series for a binary's orbital dynamical variables,
 * construct the waveform polarizations h+ and hx as a sum of
 * -2 spin-weighted spherical harmonic modes, h_lm.
 * NB: Valid only for non-precessing systems!
 *
 * Implements Equation (11) of:
 * Lawrence E. Kidder, \"Using Full Information When Computing Modes of
 * Post-Newtonian Waveforms From Inspiralling Compact Binaries in Circular
 * Orbit\", Physical Review D 77, 044016 (2008), arXiv:0710.0614v1 [gr-qc].
 */
int XLALSimInspiralPNPolarizationWaveformsFromModes(
		REAL8TimeSeries **hplus,  /**< +-polarization waveform [returned] */
	       	REAL8TimeSeries **hcross, /**< x-polarization waveform [returned] */
	       	REAL8TimeSeries *v,       /**< post-Newtonian parameter */
	       	REAL8TimeSeries *phi,     /**< orbital phase */
	       	REAL8 v0,                 /**< tail-term gauge choice (default = 1) */
	       	REAL8 m1,                 /**< mass of companion 1 */
	       	REAL8 m2,                 /**< mass of companion 2 */
	       	REAL8 r,                  /**< distance of source */
	       	REAL8 i,                  /**< inclination of source (rad) */
	       	int O                     /**< twice post-Newtonian order */
		)
{
	int l, m;
	LAL_CHECK_VALID_SERIES(v, XLAL_FAILURE);
	LAL_CHECK_VALID_SERIES(phi, XLAL_FAILURE);
	LAL_CHECK_CONSISTENT_TIME_SERIES(v, phi, XLAL_FAILURE);
	*hplus = XLALCreateREAL8TimeSeries( "H_PLUS", &v->epoch, 0.0, v->deltaT, &lalStrainUnit, v->data->length );
	*hcross = XLALCreateREAL8TimeSeries( "H_CROSS", &v->epoch, 0.0, v->deltaT, &lalStrainUnit, v->data->length );
	if ( ! hplus || ! hcross )
		XLAL_ERROR(XLAL_EFUNC);
	memset((*hplus)->data->data, 0, (*hplus)->data->length*sizeof(*(*hplus)->data->data));
	memset((*hcross)->data->data, 0, (*hcross)->data->length*sizeof(*(*hcross)->data->data));
	for ( l = 2; l <= LAL_PN_MODE_L_MAX; ++l ) {
		for ( m = 1; m <= l; ++m ) {
			COMPLEX16TimeSeries *hmode;
			hmode = XLALCreateSimInspiralPNModeCOMPLEX16TimeSeries(v, phi, v0, m1, m2, r, O, l, m);
			if ( ! hmode )
				XLAL_ERROR(XLAL_EFUNC);
			if ( XLALSimAddMode(*hplus, *hcross, hmode, i, 0.0, l, m, 1) < 0 )
				XLAL_ERROR(XLAL_EFUNC);
			XLALDestroyCOMPLEX16TimeSeries(hmode);
		}
	}
	return 0;
}

/**
 * Compute the polarizations from all the -2 spin-weighted spherical harmonic
 * modes stored in 'hlms'. Be sure that 'hlms' is the head of the linked list!
 *
 * The computation done is:
 * \f$hp(t) - i hc(t) = \sum_l \sum_m h_lm(t) -2Y_lm(iota,psi)\f$
 *
 * iota and psi are the inclination and polarization angle of the observer
 * relative to the source of GWs.
 */
int XLALSimInspiralPolarizationsFromSphHarmTimeSeries(
    REAL8TimeSeries **hp, /**< Plus polarization time series [returned] */
    REAL8TimeSeries **hc, /**< Cross polarization time series [returned] */
    SphHarmTimeSeries *hlms, /**< Head of linked list of waveform modes */
    REAL8 iota, /**< inclination of viewer to source frame (rad) */
    REAL8 psi /**< polarization angle (rad) */
    )
{
    int ret;
    SphHarmTimeSeries *ts = hlms;
    size_t length = ts->mode->data->length;
    // Destroy hp, hc TimeSeries if they already exist
    if( (*hp) ) XLALDestroyREAL8TimeSeries( *hp );
    if( (*hc) ) XLALDestroyREAL8TimeSeries( *hc );
    *hp = XLALCreateREAL8TimeSeries("hplus", &(ts->mode->epoch), ts->mode->f0,
                ts->mode->deltaT, &lalStrainUnit, length);
    *hc = XLALCreateREAL8TimeSeries("hplus", &(ts->mode->epoch), ts->mode->f0,
                ts->mode->deltaT, &lalStrainUnit, length);
    memset( (*hp)->data->data, 0, (*hp)->data->length*sizeof(REAL8) );
    memset( (*hc)->data->data, 0, (*hc)->data->length*sizeof(REAL8) );
    while (ts) { // Add the contribution from the current mode to hp, hx...
        // This function adds hlm(t) * Y_lm(incl,psi) to (h+ - i hx)(t)
        ret = XLALSimAddMode(*hp, *hc, ts->mode, iota, psi, ts->l, ts->m, 0);
        if( ret != XLAL_SUCCESS ) XLAL_ERROR(XLAL_EFUNC);
        ts = ts->next;
    }

    return XLAL_SUCCESS;
}


/**
 * Given time series for a binary's orbital dynamical variables,
 * computes the radial and angular orbital motion; then constructs
 * the waveform polarizations h+ and hx in terms of the relative
 * separation r, the `true anomaly` phi and their time derivatives.
 * NB: Valid only for non-spinning binaries in inspiralling!
 * and precessing eccentric orbits!
 *
 * Implements Equations (3.7a) - (3.7c) and Equations (B2a) - (B2d), (B4a), (B4b) of:
 * Sashwat Tanay, Maria Haney, and Achamveedu Gopakumar,
 * \"Frequency and time domain inspiral waveforms from comparable
 * mass compact binaries in eccentric orbits\", (2015);
 * arXiv:TBD
 * https://dcc.ligo.org/P1500148-v1
 *
 * (note that above equations use x = v^2 as the PN expansion parameter)
 *
 * as well as Equations (6a) and (6b) of:
 * Thibault Damour, Achamveedu Gopakumar, and Bala R. Iyer,
 * \"Phasing of gravitational waves from inspiralling eccentric
 * binaries\", Phys. Rev. D 70 064028 (2004);
 * arXiv:gr-qc/0404128.
 */
int XLALSimInspiralPNPolarizationWaveformsEccentric(
	REAL8TimeSeries **hplus,  /**< +-polarization waveform [returned] */
	REAL8TimeSeries **hcross, /**< x-polarization waveform [returned] */
	REAL8TimeSeries *V,       /**< post-Newtonian (PN) parameter */
	REAL8TimeSeries *Ecc,     /**< orbital eccentricity */
	REAL8TimeSeries *U,       /**< eccentric anomaly of quasi-Keplerian orbit */
	REAL8TimeSeries *Phi,     /**< orbital phase */
	REAL8 m1,                 /**< mass of companion 1 (kg) */
	REAL8 m2,                 /**< mass of companion 2 (kg) */
	REAL8 r,                  /**< distance of source (m) */
	REAL8 i,                  /**< inclination of source (rad) */
	int ampO,                 /**< twice PN order of the amplitude */
	int ph_O                  /**< twice PN order of the phase */
	)
{
    REAL8 mt, eta, dist, ampfac, phi, v, et, u;
    REAL8 dt, OTS;
    REAL8 CF_rdot, CF_rphidot, CF_Z, r_sc, rdot_sc, phidot;
    REAL8 rdot, rphidot, Z;
    REAL8 hp0;
    REAL8 hc0;
    REAL8 ci, si, ci2, si2;
    INT4 idx, len;

    /* Sanity check input time series */
    LAL_CHECK_VALID_SERIES(V, XLAL_FAILURE);
    LAL_CHECK_VALID_SERIES(Ecc, XLAL_FAILURE);
    LAL_CHECK_VALID_SERIES(U, XLAL_FAILURE);
    LAL_CHECK_VALID_SERIES(Phi, XLAL_FAILURE);
    LAL_CHECK_CONSISTENT_TIME_SERIES(V, Ecc, XLAL_FAILURE);
    LAL_CHECK_CONSISTENT_TIME_SERIES(V, U, XLAL_FAILURE);
    LAL_CHECK_CONSISTENT_TIME_SERIES(V, Phi, XLAL_FAILURE);

    /* Allocate polarization vectors and set to 0 */
    *hplus = XLALCreateREAL8TimeSeries( "H_PLUS", &V->epoch, 0.0,
            V->deltaT, &lalStrainUnit, V->data->length );
    *hcross = XLALCreateREAL8TimeSeries( "H_CROSS", &V->epoch, 0.0,
            V->deltaT, &lalStrainUnit, V->data->length );
    if ( ! hplus || ! hcross )
        XLAL_ERROR(XLAL_EFUNC);
    memset((*hplus)->data->data, 0, (*hplus)->data->length
            * sizeof(*(*hplus)->data->data));
    memset((*hcross)->data->data, 0, (*hcross)->data->length
            * sizeof(*(*hcross)->data->data));

    mt = (m1 + m2)/LAL_MSUN_SI;
    eta = m1 * m2 / pow(m1 + m2, 2.0); // symmetric mass ratio - '\nu' in the paper
    dist = r / LAL_C_SI;   // r (m) / c (m/s) --> dist in units of seconds
    /* convert mass from kg to s, so ampfac ~ M/dist is dimensionless */
    ampfac = mt * LAL_MTSUN_SI * eta / dist;

    /*
     * cosines and sines of inclination between
     * line of sight (N) and binary orbital angular momentum (L_N)
     */
    ci = cos(i);  	si = sin(i);
    ci2 = ci*ci;
    si2 = si*si;

    /* loop over time steps and compute first radial and angular orbital variables,
     * then the waveform polarizations h+ and hx */
    len = V->data->length;
    for(idx = 0; idx < len; idx++)
    {
        /* Abbreviated names in lower case for time series at this sample */
        phi = Phi->data->data[idx]; 	et = Ecc->data->data[idx];	u = U->data->data[idx];	v = V->data->data[idx];

	/* Some abbreviated functions in terms of u and et. */
	dt	= 1. - et * cos(u);
	OTS	= sqrt(1. - et * et);

	/*
         * First set the functions for the dimensionless orbital variables
	 * (1/c)*dr/dt, (r/c)*dphi/dt, Z = G*m/(r*c^2) to 0.
	 * Then use a switch to set proper non-zero values
         * up to order ph_O for the contributions to the dimensionless variables. Note we
         * fall through the PN orders and break only after Newt. order
         */

	rdot = rphidot = Z = 0;

	/* Common factors in PN accurate expressions for orbital variables */
	CF_rdot = et * v*sin(u)/dt;
	CF_rphidot = OTS * v / dt;
	CF_Z = pow(v, 2.0) / dt;

	switch( ph_O )
        {
	    /* case LAL_PNORDER_FOUR: */
            case 8:
                XLALPrintError("XLAL Error - %s: dynamical variables not known "
                        "to PN order %d\n", __func__, ph_O );
                XLAL_ERROR(XLAL_EINVAL);
                break;
            /* case LAL_PNORDER_THREE_POINT_FIVE: */
            case 7:
                XLALPrintError("XLAL Error - %s: dynamical variables not known "
                        "to PN order %d\n", __func__, ph_O );
                XLAL_ERROR(XLAL_EINVAL);
                break;
            /* case LAL_PNORDER_THREE: */
            case 6:
		XLALPrintError("XLAL Error - %s: dynamical variables not yet implemented "
                        "to PN order %d\n", __func__, ph_O );
                XLAL_ERROR(XLAL_EINVAL);
                break;
            /* case LAL_PNORDER_TWO_POINT_FIVE: */
            case 5:
		XLALPrintError("XLAL Error - %s: dynamical variables not yet implemented "
                        "to PN order %d\n", __func__, ph_O );
                XLAL_ERROR(XLAL_EINVAL);
                break;
	    case -1: // Highest known PN order - move if higher terms added!
            /* case LAL_PNORDER_TWO: */
            case 4:
		r_sc 	= 1.
			  //==============================================================================
			  + ((-24. + dt * (18. - 7. * eta) + 9. * eta + pow(et, 2.0) * (24. - 9. * eta
			  + dt * (-6. + 7. * eta))) * pow(v, 2.0)) / (6. * dt * pow(OTS, 2.0))
			  //==============================================================================
			  + ((-288. + 765. * eta - 27. * pow(eta,  2.0)
			  + pow(et, 4.0) * (261. * eta - 27 * pow(eta, 2.0))
			  + pow(et, 2.0) * (288. - 1026. * eta + 54. * pow(eta, 2.0))
			  + (-540. + pow(et, 2.0) * (540. - 216. * eta)
			  + 216. * eta) * OTS + dt * (648. - 567. * eta + 35. * pow(eta, 2.0)
			  + pow(et, 2.0) * (468. + 150. * eta - 70. * pow(eta, 2.0))
			  + pow(et, 4.0) * (72. - 231. * eta + 35. * pow(eta, 2.0))
			  + (180. - 72. * eta + pow(et, 2.0) * (-180. + 72. * eta)) * OTS)) * pow(v, 4.0))
			  / (72. * dt * pow(OTS, 4.0));
			  //==============================================================================
		phidot = 1.
			  //===========================================================================================
			  + (-1. + dt + pow(et, 2.0)) * (-4. + eta) * pow(v, 2.0) / (dt * pow(OTS, 2.0))
			  //===========================================================================================
			  + (-6. * pow(1. - pow(et, 2.0), 3.0) * eta * (3. + 2. * eta)
			  + pow(dt, 3.0) * (42. + 22. * eta + 8.* pow(eta, 2.0)
			  + pow(et, 2.0) * (-147. + 8. * eta - 14. * pow(eta, 2.0)))
			  + dt * (108. + 63. * eta + 33. * pow(eta, 2.0)
			  + pow(et, 2.0) * (-216. - 126. * eta - 66. * pow(eta, 2.0))
			  + pow(et, 4.0) * (108. + 63. * eta + 33. * pow(eta, 2.0)))
			  + pow(dt, 2.0) * (-240. - 31. * eta - 29. * pow(eta, 2.0)
			  + pow(et, 4.0) * (-48. + 17. * eta - 17. * pow(eta, 2.0))
			  + pow(et, 2.0) * (288. + 14. * eta + 46. * pow(eta,2)))
			  + 18. * pow(dt, 2.0) * (-2. + dt + 2. * pow(et, 2.0)) * (-5. + 2. * eta) * OTS) * pow(v, 4.0)
			  / (12. * pow(dt, 3.0) * pow(OTS, 4.0));
			  //===========================================================================================
		rdot_sc = 1.
			  //==========================================================================================
			  + (-7. * eta + pow(et, 2.0) * (-6. + 7. * eta)) * pow(v, 2.0) / (6. * pow(OTS, 2.0))
			  //==========================================================================================
			  + (-135. * eta + 9. * pow(eta, 2.0) + pow(et, 2.0) * (405. * eta - 27. * pow(eta, 2.0))
			  + pow(et, 6.0) * (135. * eta - 9. * pow(eta, 2.0))
			  + pow(et, 4.0) * (-405. * eta + 27 * pow(eta, 2.0))
			  + dt * (-540. + 351. * eta - 9. * pow(eta, 2.0)
			  + pow(et, 4.0) * (-540. + 351. * eta - 9. * pow(eta, 2.0))
			  + pow(et, 2.0) * (1080. - 702. * eta + 18. * pow(eta, 2.0)))
			  + pow(dt, 3.0) * (-324. + 189. * eta + 35. * pow(eta, 2.0)
			  + pow(et, 2.0) * (-234. + 366. * eta - 70. * pow(eta, 2.0))
			  + pow(et, 4.0) * (72. - 231. * eta + 35. * pow(eta, 2.0)))
			  - 36 * pow(dt, 2.0) * (3. + dt) * (1 - pow(et, 2.0)) * (-5. + 2. * eta) * OTS) * pow(v, 4.0)
			  / (72. * pow(dt, 3.0) * pow(OTS, 4.0));
			  //==========================================================================================
                break;
            /* case LAL_PNORDER_ONE_POINT_FIVE: */
            case 3:
		r_sc 	= 1.
			  //===========================================================================
			  + ((-24. + dt * (18. - 7. * eta) + 9. * eta + pow(et, 2.0) * (24. - 9. * eta
			  + dt * (-6. + 7. * eta))) * pow(v, 2.0)) / (6. * dt * pow(OTS, 2.0));
			  //===========================================================================
		phidot	= 1.
			  //==============================================================================
			  + (-1. + dt + pow(et, 2.0)) * (-4. + eta) * pow(v, 2.0) / (dt * pow(OTS, 2.0));
			  //==============================================================================
		rdot_sc = 1.
			  //====================================================================================
			  + (-7. * eta + pow(et, 2.0) * (-6. + 7. * eta)) * pow(v, 2.0) / (6. * pow(OTS, 2.0));
			  //====================================================================================
                break;
            /* case LAL_PNORDER_ONE: */
            case 2:
		r_sc 	= 1.
			  //===========================================================================
			  + ((-24. + dt * (18. - 7. * eta) + 9. * eta + pow(et, 2.0) * (24. - 9. * eta
			  + dt * (-6. + 7. * eta))) * pow(v, 2.0)) / (6. * dt * pow(OTS, 2.0));
			  //===========================================================================
		phidot	= 1.
			  //==============================================================================
			  + (-1. + dt + pow(et, 2.0)) * (-4. + eta) * pow(v, 2.0) / (dt * pow(OTS, 2.0));
			  //==============================================================================
		rdot_sc = 1.
			  //====================================================================================
			  + (-7. * eta + pow(et, 2.0) * (-6. + 7. * eta)) * pow(v, 2.0) / (6. * pow(OTS, 2.0));
			  //====================================================================================
                break;
            /*case LAL_PNORDER_HALF:*/
            case 1:
		r_sc	= 1.;
		phidot	= 1.;
		rdot_sc = 1.;
                break;
	    /*case LAL_PNORDER_NEWTONIAN:*/
            case 0:
                r_sc	= 1.;
		phidot	= 1.;
		rdot_sc = 1.;
                break;
            default:
                XLALPrintError("XLAL Error - %s: Invalid phase PN order %d\n",
                        __func__, ph_O );
                XLAL_ERROR(XLAL_EINVAL);
                break;
        }

        /* Dimensionless rdot/c, (r/c)*phidot, Z = G*m/(r*c^2) entering the h+/x coefficients*/
        rdot = CF_rdot * rdot_sc;
	rphidot = CF_rphidot * r_sc * phidot;
        Z = CF_Z/r_sc;

        /*
         * First set all h+/x coefficients to 0. Then use a switch to
         * set proper non-zero values up to order ampO. Note we
         * fall through the PN orders and break only after Newt. order
         */
        hp0 = 0.;
        hc0 = 0.;

        switch( ampO )
        {
            /* case LAL_PNORDER_THREE_POINT_FIVE: */
            case 7:
                XLALPrintError("XLAL Error - %s: Amp. corrections not known "
                        "to PN order %d\n", __func__, ampO );
                XLAL_ERROR(XLAL_EINVAL);
                break;
            /* case LAL_PNORDER_THREE: */
            case 6:
		XLALPrintError("XLAL Error - %s: Amp. corrections not known "
                        "to PN order %d\n", __func__, ampO );
                XLAL_ERROR(XLAL_EINVAL);
                break;
            /* case LAL_PNORDER_TWO_POINT_FIVE: */
            case 5:
		XLALPrintError("XLAL Error - %s: Amp. corrections not known "
                        "to PN order %d\n", __func__, ampO );
                XLAL_ERROR(XLAL_EINVAL);
                break;
            /* case LAL_PNORDER_TWO: */
            case 4:
		XLALPrintError("XLAL Error - %s: Amp. corrections not known "
                        "to PN order %d\n", __func__, ampO );
                XLAL_ERROR(XLAL_EINVAL);
                break;
            /* case LAL_PNORDER_ONE_POINT_FIVE: */
            case 3:
		XLALPrintError("XLAL Error - %s: Amp. corrections not known "
                        "to PN order %d\n", __func__, ampO );
                XLAL_ERROR(XLAL_EINVAL);
                break;
            /* case LAL_PNORDER_ONE: */
            case 2:
		XLALPrintError("XLAL Error - %s: Amp. corrections not yet implemented "
                        "to PN order %d\n", __func__, ampO );
                XLAL_ERROR(XLAL_EINVAL);
                break;
            /*case LAL_PNORDER_HALF:*/
            case 1:
		XLALPrintError("XLAL Error - %s: Amp. corrections not yet implemented "
                        "to PN order %d\n", __func__, ampO );
                XLAL_ERROR(XLAL_EINVAL);
                break;
	    case -1: // Highest known PN order - move if higher terms added!
	    /*case LAL_PNORDER_NEWTONIAN:*/
            case 0:
		  hp0 = - (si2 * (-pow(rphidot, 2.0) - pow(rdot, 2.0) + Z))
			- (1. + ci2) * ((pow(rphidot, 2.0) - pow(rdot, 2.0) + Z) * cos(2. * phi)
			+ (2. * rphidot * rdot) * sin(2. * phi));
		  hc0 = - 2. * ci * (-2. * rphidot * rdot * cos(2. * phi)
			  + (pow(rphidot, 2.0) - pow(rdot, 2.0) + Z) * sin(2. * phi));
                break;
            default:
                XLALPrintError("XLAL Error - %s: Invalid amp. PN order %d\n",
                        __func__, ampO );
                XLAL_ERROR(XLAL_EINVAL);
                break;
        } /* End switch on ampO */

        /* Fill the output polarization arrays */
	  (*hplus)->data->data[idx] = ampfac*hp0;
	  (*hcross)->data->data[idx] = ampfac*hc0;

    } /* end loop over time series samples idx */
    return XLAL_SUCCESS;
}

/**
 * Computes polarizations h+ and hx for a spinning, precessing binary
 * when provided time series of all the dynamical quantities.
 * Amplitude can be chosen between 1.5PN and Newtonian orders (inclusive).
 *
 * Based on K.G. Arun, Alesssandra Buonanno, Guillaume Faye and Evan Ochsner
 * \"Higher-order spin effects in the amplitude and phase of gravitational
 * waveforms emitted by inspiraling compact binaries: Ready-to-use
 * gravitational waveforms\", Phys Rev. D 79, 104023 (2009), arXiv:0810.5336
 *
 * HOWEVER, the formulae have been adapted to use the output of the so-called
 * \"Frameless\" convention for evolving precessing binary dynamics,
 * which is not susceptible to hitting coordinate singularities.
 *
 * FIXME: Clean up and commit Mathematica NB Showing correctness. Cite here.
 *
 * NOTE: The vectors MUST be given in the so-called radiation frame where
 * Z is the direction of propagation, X is the principal '+' axis and Y = Z x X
 * For different convention (Z is the direction of initial total angular
 * momentum, useful for GRB and comparison to NR, see XLALSimSpinInspiralGenerator())
 */
int XLALSimInspiralPrecessingPolarizationWaveforms(
	REAL8TimeSeries **hplus,  /**< +-polarization waveform [returned] */
	REAL8TimeSeries **hcross, /**< x-polarization waveform [returned] */
	REAL8TimeSeries *V,       /**< post-Newtonian parameter */
	REAL8TimeSeries *Phi,     /**< orbital phase */
	REAL8TimeSeries *S1x,	  /**< Spin1 vector x component */
	REAL8TimeSeries *S1y,	  /**< Spin1 vector y component */
	REAL8TimeSeries *S1z,	  /**< Spin1 vector z component */
	REAL8TimeSeries *S2x,	  /**< Spin2 vector x component */
	REAL8TimeSeries *S2y,	  /**< Spin2 vector y component */
	REAL8TimeSeries *S2z,	  /**< Spin2 vector z component */
	REAL8TimeSeries *LNhatx,  /**< unit orbital ang. mom. x comp. */
	REAL8TimeSeries *LNhaty,  /**< unit orbital ang. mom. y comp. */
	REAL8TimeSeries *LNhatz,  /**< unit orbital ang. mom. z comp. */
	REAL8TimeSeries *E1x,	  /**< orbital plane basis vector x comp. */
	REAL8TimeSeries *E1y,	  /**< orbital plane basis vector y comp. */
	REAL8TimeSeries *E1z,	  /**< orbital plane basis vector z comp. */
	REAL8 m1,                 /**< mass of companion 1 (kg) */
	REAL8 m2,                 /**< mass of companion 2 (kg) */
	REAL8 r,                  /**< distance of source (m) */
	REAL8 v0,                 /**< tail-term gauge choice (default = 1) */
	INT4 ampO	 	  /**< twice amp. post-Newtonian order */
	)
{
    REAL8 s1x, s1y, s1z, s2x, s2y, s2z, lnhx, lnhy, lnhz;
    REAL8 e1x, e1y, e1z, e2x, e2y, e2z, nx, ny, nz, lx, ly, lz;
    REAL8 nx2, ny2, nz2, nz3, lx2, ly2, lz2, lz3;
    REAL8 hplus0, hcross0, hplus05, hcross05, hplus1, hcross1;
    REAL8 hplus15, hcross15, hplusSpin1, hcrossSpin1;
    REAL8 hplusSpin15, hcrossSpin15, hplusTail15, hcrossTail15;
    REAL8 M, eta, dm, phi, v, v2, dist, ampfac, logfac = 0.;
    INT4 idx, len;

    /* Macros to check time series vectors */
    LAL_CHECK_VALID_SERIES(V, 			XLAL_FAILURE);
    LAL_CHECK_VALID_SERIES(Phi, 		XLAL_FAILURE);
    LAL_CHECK_VALID_SERIES(S1x, 		XLAL_FAILURE);
    LAL_CHECK_VALID_SERIES(S1y, 		XLAL_FAILURE);
    LAL_CHECK_VALID_SERIES(S1z, 		XLAL_FAILURE);
    LAL_CHECK_VALID_SERIES(S2x, 		XLAL_FAILURE);
    LAL_CHECK_VALID_SERIES(S2y, 		XLAL_FAILURE);
    LAL_CHECK_VALID_SERIES(S2z, 		XLAL_FAILURE);
    LAL_CHECK_VALID_SERIES(LNhatx, 		XLAL_FAILURE);
    LAL_CHECK_VALID_SERIES(LNhaty, 		XLAL_FAILURE);
    LAL_CHECK_VALID_SERIES(LNhatz, 		XLAL_FAILURE);
    LAL_CHECK_VALID_SERIES(E1x, 		XLAL_FAILURE);
    LAL_CHECK_VALID_SERIES(E1y, 		XLAL_FAILURE);
    LAL_CHECK_VALID_SERIES(E1z, 		XLAL_FAILURE);
    LAL_CHECK_CONSISTENT_TIME_SERIES(V, Phi, 	XLAL_FAILURE);
    LAL_CHECK_CONSISTENT_TIME_SERIES(V, S1x, 	XLAL_FAILURE);
    LAL_CHECK_CONSISTENT_TIME_SERIES(V, S1y, 	XLAL_FAILURE);
    LAL_CHECK_CONSISTENT_TIME_SERIES(V, S1z, 	XLAL_FAILURE);
    LAL_CHECK_CONSISTENT_TIME_SERIES(V, S2x, 	XLAL_FAILURE);
    LAL_CHECK_CONSISTENT_TIME_SERIES(V, S2y, 	XLAL_FAILURE);
    LAL_CHECK_CONSISTENT_TIME_SERIES(V, S2z, 	XLAL_FAILURE);
    LAL_CHECK_CONSISTENT_TIME_SERIES(V, LNhatx, XLAL_FAILURE);
    LAL_CHECK_CONSISTENT_TIME_SERIES(V, LNhaty, XLAL_FAILURE);
    LAL_CHECK_CONSISTENT_TIME_SERIES(V, LNhatz, XLAL_FAILURE);
    LAL_CHECK_CONSISTENT_TIME_SERIES(V, E1x, 	XLAL_FAILURE);
    LAL_CHECK_CONSISTENT_TIME_SERIES(V, E1y, 	XLAL_FAILURE);
    LAL_CHECK_CONSISTENT_TIME_SERIES(V, E1z, 	XLAL_FAILURE);

    /* Allocate polarization vectors and set to 0 */
    *hplus = XLALCreateREAL8TimeSeries( "H_PLUS", &V->epoch,
            0.0, V->deltaT, &lalStrainUnit, V->data->length );
    *hcross = XLALCreateREAL8TimeSeries( "H_CROSS", &V->epoch,
            0.0, V->deltaT, &lalStrainUnit, V->data->length );
    if ( ! hplus || ! hcross )
        XLAL_ERROR(XLAL_EFUNC);
    memset((*hplus)->data->data, 0,
            (*hplus)->data->length*sizeof(*(*hplus)->data->data));
    memset((*hcross)->data->data, 0,
            (*hcross)->data->length*sizeof(*(*hcross)->data->data));

    M = m1 + m2;
    eta = m1 * m2 / M / M; // symmetric mass ratio - '\nu' in the paper
    dm = (m1 - m2) / M;    // frac. mass difference - \delta m/m in the paper
    dist = r / LAL_C_SI;   // r (m) / c (m/s) --> dist in units of seconds
    /* convert mass from kg to s, so ampfac ~ M/dist is dimensionless */
    ampfac = 2. * M * LAL_G_SI * pow(LAL_C_SI, -3) * eta / dist;

    /* loop over time steps and compute polarizations h+ and hx */
    len = V->data->length;
    for(idx = 0; idx < len; idx++)
    {
        /* Abbreviated names in lower case for time series at this sample */
        phi  = Phi->data->data[idx]; 	v = V->data->data[idx];     v2 = v * v;
        lnhx = LNhatx->data->data[idx]; e1x = E1x->data->data[idx];
        lnhy = LNhaty->data->data[idx];	e1y = E1y->data->data[idx];
        lnhz = LNhatz->data->data[idx];	e1z = E1z->data->data[idx];
        s1x  = S1x->data->data[idx];	s2x = S2x->data->data[idx];
        s1y  = S1y->data->data[idx];	s2y = S2y->data->data[idx];
        s1z  = S1z->data->data[idx];	s2z = S2z->data->data[idx];

        /* E2 = LNhat x E1 */
        e2x = lnhy*e1z - lnhz*e1y;
        e2y = lnhz*e1x - lnhx*e1z;
        e2z = lnhx*e1y - lnhy*e1x;

        /* Unit orbital separation vector */
        nx = e1x*cos(phi) + e2x*sin(phi);
        ny = e1y*cos(phi) + e2y*sin(phi);
        nz = e1z*cos(phi) + e2z*sin(phi);

        /* Unit inst. orbital velocity vector */
        lx = e2x*cos(phi) - e1x*sin(phi);
        ly = e2y*cos(phi) - e1y*sin(phi);
        lz = e2z*cos(phi) - e1z*sin(phi);

        /* Powers of vector components */
        nx2 = nx*nx;	ny2 = ny*ny;	nz2 = nz*nz;	nz3 = nz*nz2;
        lx2 = lx*lx;	ly2 = ly*ly;	lz2 = lz*lz;	lz3 = lz*lz2;

        /*
         * First set all h+/x coefficients to 0. Then use a switch to
         * set proper non-zero values up to order ampO. Note we
         * fall through the PN orders and break only after Newt. order
         */
        hplus0 = hplus05 = hplus1 = hplus15 = hplusTail15 = 0.;
        hcross0 = hcross05 = hcross1 = hcross15 = hcrossTail15 = 0.;
        hplusSpin1 = hplusSpin15 = hcrossSpin1 = hcrossSpin15 = 0.;

        switch( ampO )
        {
            /*
             * case LAL_PNORDER_THREE_POINT_FIVE:
             * case LAL_PNORDER_THREE:
             * case LAL_PNORDER_TWO_POINT_FIVE:
             * case LAL_PNORDER_TWO:
             */
            case 7:
            case 6:
            case 5:
            case 4:
                XLALPrintError("XLAL Error - %s: Amp. corrections not known "
                        "to PN order %d, highest is %d\n", __func__, ampO,
                        MAX_PRECESSING_AMP_PN_ORDER );
                XLAL_ERROR(XLAL_EINVAL);
                break;
            case -1: /* Use highest known PN order - move if new orders added */
            /*case LAL_PNORDER_ONE_POINT_FIVE:*/
            case 3:
                /* 1.5PN non-spinning amp. corrections */
                hplus15 = (dm*(2*lx*nx*nz*(-95 + 90*lz2 - 65*nz2
                        - 2*eta*(-9 + 90*lz2 - 65*nz2)) - 2*ly*ny*nz
                        * (-95 + 90*lz2 - 65*nz2 - 2*eta*(-9 + 90*lz2 - 65*nz2))
                        + 6*lx2*lz*(13 - 4*lz2 + 29*nz2 + eta*(-2 + 8*lz2
                        - 58*nz2)) - 6*ly2*lz*(13 - 4*lz2 + 29*nz2 + eta
                        * (-2 + 8*lz2 - 58*nz2)) - lz*(nx2 - ny2)*(83 - 6*lz2
                        + 111*nz2 + 6*eta*(-1 + 2*lz2 - 37*nz2))))/24.;
                hcross15 = (dm*(lz*(6*(19 - 4*eta)*lx*ly + (-101 + 12*eta)
                        * nx*ny) + (-149 + 36*eta) * (ly*nx + lx*ny)*nz
                        + 6*(-3 + eta) * (2*lx*ly*lz - lz*nx*ny - 3*ly*nx*nz
                        - 3*lx*ny*nz) + (1 - 2*eta) * (6*lz3*(-4*lx*ly + nx*ny)
                        + 90*lz2*(ly*nx + lx*ny)*nz + 3*lz*(58*lx*ly
                        - 37*nx*ny)*nz2 - 65*(ly*nx + lx*ny)*nz3)))/12.;
                /* 1.5PN spinning amp. corrections */
                hplusSpin15 = (6*lz*ny*s1x + 6*dm*lz*ny*s1x - 3*eta*lz*ny*s1x
                        + 2*ly2*lnhy*s1y + 2*dm*ly2*lnhy*s1y
                        + 2*eta*ly2*lnhy*s1y + 6*lz*nx*s1y + 6*dm*lz*nx*s1y
                        - 3*eta*lz*nx*s1y + 8*lnhy*nx2*s1y + 8*dm*lnhy*nx2*s1y
                        - eta*lnhy*nx2*s1y - 8*lnhy*ny2*s1y - 8*dm*lnhy*ny2*s1y
                        + eta*lnhy*ny2*s1y + 2*ly2*lnhz*s1z + 2*dm*ly2*lnhz*s1z
                        + 2*eta*ly2*lnhz*s1z - 6*ly*nx*s1z - 6*dm*ly*nx*s1z
                        - 9*eta*ly*nx*s1z + 8*lnhz*nx2*s1z + 8*dm*lnhz*nx2*s1z
                        - eta*lnhz*nx2*s1z - 8*lnhz*ny2*s1z - 8*dm*lnhz*ny2*s1z
                        + eta*lnhz*ny2*s1z + 6*lz*ny*s2x - 6*dm*lz*ny*s2x
                        - 3*eta*lz*ny*s2x + lnhx*(2*ly2*((1 + dm + eta)*s1x
                        + (1 - dm + eta)*s2x) + (nx2 - ny2)*((8 + 8*dm - eta)
                        * s1x - (-8 + 8*dm + eta)*s2x)) + 2*ly2*lnhy*s2y
                        - 2*dm*ly2*lnhy*s2y + 2*eta*ly2*lnhy*s2y + 6*lz*nx*s2y
                        - 6*dm*lz*nx*s2y - 3*eta*lz*nx*s2y + 8*lnhy*nx2*s2y
                        - 8*dm*lnhy*nx2*s2y - eta*lnhy*nx2*s2y - 8*lnhy*ny2*s2y
                        + 8*dm*lnhy*ny2*s2y + eta*lnhy*ny2*s2y + 2*ly2*lnhz*s2z
                        - 2*dm*ly2*lnhz*s2z + 2*eta*ly2*lnhz*s2z - 6*ly*nx*s2z
                        + 6*dm*ly*nx*s2z - 9*eta*ly*nx*s2z + 8*lnhz*nx2*s2z
                        - 8*dm*lnhz*nx2*s2z - eta*lnhz*nx2*s2z - 8*lnhz*ny2*s2z
                        + 8*dm*lnhz*ny2*s2z + eta*lnhz*ny2*s2z - 3*lx*ny
                        * ((2 + 2*dm + 3*eta)*s1z + (2 - 2*dm + 3*eta)*s2z)
                        - 2*lx2*(lnhx*((1 + dm + eta)*s1x + (1 - dm + eta)*s2x)
                        + lnhy*((1 + dm + eta)*s1y + (1 - dm + eta)*s2y)
                        + lnhz*((1 + dm + eta)*s1z + (1 - dm + eta)*s2z)))/3.;
                hcrossSpin15 = (-3*lz*(nx*((2 + 2*dm - eta)*s1x
                        - (-2 + 2*dm + eta)*s2x) + ny*((-2 - 2*dm + eta)*s1y
                        + (-2 + 2*dm + eta)*s2y)) + ny*(-6*ly*s1z - 6*dm*ly*s1z
                        - 9*eta*ly*s1z + 16*lnhz*nx*s1z + 16*dm*lnhz*nx*s1z
                        - 2*eta*lnhz*nx*s1z + 2*lnhx*nx*((8 + 8*dm - eta)*s1x
                        - (-8 + 8*dm + eta)*s2x) + 2*lnhy*nx*((8 + 8*dm - eta)
                        * s1y - (-8 + 8*dm + eta)*s2y) - 6*ly*s2z + 6*dm*ly*s2z
                        - 9*eta*ly*s2z + 16*lnhz*nx*s2z - 16*dm*lnhz*nx*s2z
                        - 2*eta*lnhz*nx*s2z) - lx*(4*lnhx*ly*((1 + dm + eta)*s1x
                        + (1 - dm + eta)*s2x) - 3*nx*((2 + 2*dm + 3*eta)*s1z
                        + (2 - 2*dm + 3*eta)*s2z) + 4*ly*(lnhy*((1 + dm + eta)
                        * s1y + (1 - dm + eta)*s2y) + lnhz*((1 + dm + eta)*s1z
                        + (1 - dm + eta)*s2z))))/3.;
                /* 1.5PN tail amp. corrections */
                logfac = log(v/v0);
                hplusTail15 = 2*((lx2 - ly2 - nx2 + ny2)*LAL_PI
                        + 12*(lx*nx - ly*ny)*logfac);
                hcrossTail15 = 4*((lx*ly - nx*ny)*LAL_PI
                        + 6*(ly*nx + lx*ny)*logfac);

            /*case LAL_PNORDER_ONE:*/
            case 2:
                /* 1PN non-spinning amp. corrections */
                hplus1 = (-13*lx2 + 13*ly2 + 6*lx2*lz2 - 6*ly2*lz2
                        + 13*(nx2 - ny2) - 2*lz2*(nx2 - ny2) - 32*lx*lz*nx*nz
                        + 32*ly*lz*ny*nz - 14*lx2*nz2 + 14*ly2*nz2
                        + 10*(nx2 - ny2)*nz2)/6. + (eta*(lx2 - 18*lx2*lz2
                        + 96*lx*lz*nx*nz - 96*ly*lz*ny*nz + 42*lx2*nz2
                        + ly2*(-1 + 18*lz2 - 42*nz2) + (nx2 - ny2)
                        * (-1 + 6*lz2 - 30*nz2)))/6.;
                hcross1 = (eta*(lx*ly - nx*ny - 6*(lz2*(3*lx*ly - nx*ny)
                        - 8*lz*(ly*nx + lx*ny)*nz + (-7*lx*ly
                        + 5*nx*ny)*nz2)))/3. + (-13*(lx*ly - nx*ny)
                        + 2*(lz2*(3*lx*ly - nx*ny) - 8*lz*(ly*nx + lx*ny)*nz
                        + (-7*lx*ly + 5*nx*ny)*nz2))/3.;
                /* 1PN spinning amp. corrections */
                hplusSpin1 = (-(ny*((1 + dm)*s1x + (-1 + dm)*s2x))
                        - nx*((1 + dm)*s1y + (-1 + dm)*s2y))/2.;
                hcrossSpin1 = (nx*((1 + dm)*s1x + (-1 + dm)*s2x)
                        - ny*((1 + dm)*s1y + (-1 + dm)*s2y))/2.;

            /*case LAL_PNORDER_HALF:*/
            case 1:
                /* 0.5PN non-spinning amp. corrections */
                hplus05 = (dm*(-2*lx2*lz + 2*ly2*lz + lz*(nx2 - ny2)
                        + 6*lx*nx*nz - 6*ly*ny*nz))/2.;
                hcross05 = dm*(-2*lx*ly*lz + lz*nx*ny
					+ 3*ly*nx*nz + 3*lx*ny*nz);

            /*case LAL_PNORDER_NEWTONIAN:*/
            case 0:
                /* Newtonian order polarizations */
                hplus0 = lx2 - ly2 - nx2 + ny2;
                hcross0 = 2*lx*ly - 2*nx*ny;
                break;
            default:
                XLALPrintError("XLAL Error - %s: Invalid amp. PN order %d\n",
                        __func__, ampO );
                XLAL_ERROR(XLAL_EINVAL);
                break;
        } /* End switch on ampO */

        /* Fill the output polarization arrays */
        (*hplus)->data->data[idx] = ampfac * v2 * ( hplus0
                + v * ( hplus05 + v * ( hplus1 + hplusSpin1
                + v * ( hplus15 + hplusSpin15 + hplusTail15 ) ) ) );
        (*hcross)->data->data[idx] = ampfac * v2 * ( hcross0
                + v * ( hcross05 + v * ( hcross1 + hcrossSpin1
                + v * ( hcross15 + hcrossSpin15 + hcrossTail15 ) ) ) );
    } /* end of loop over time samples, idx */
    return XLAL_SUCCESS;
}

/**
 * Computes polarizations h+ and hx for a spinning, precessing binary
 * when provided a single value of all the dynamical quantities.
 * Amplitude can be chosen between 1.5PN and Newtonian orders (inclusive).
 *
 * Based on K.G. Arun, Alesssandra Buonanno, Guillaume Faye and Evan Ochsner
 * \"Higher-order spin effects in the amplitude and phase of gravitational
 * waveforms emitted by inspiraling compact binaries: Ready-to-use
 * gravitational waveforms\", Phys Rev. D 79, 104023 (2009), arXiv:0810.5336
 *
 * HOWEVER, the formulae have been adapted to use the output of the so-called
 * \"Frameless\" convention for evolving precessing binary dynamics,
 * which is not susceptible to hitting coordinate singularities.
 *
 * This has been written to reproduce XLALSimInspiralPrecessingPolarizationWaveforms.
 * If hplus and hcross are the output of XLALSimInspiralPrecessingPolarizationWaveforms,
 * and hp(n) and hc(n) the output of this function for a given harmonic number, then
 *
 * hplus = sum_{n=0}^5 hp(n)*exp(-i*n*Phi) + c.c.
 * hcross = sum_{n=0}^5 hc(n)*exp(-i*n*Phi) + c.c.
 *
 * NOTE: The vectors MUST be given in the so-called radiation frame where
 * Z is the direction of propagation, X is the principal '+' axis and Y = Z x X
 * For different convention (Z is the direction of initial total angular
 * momentum, useful for GRB and comparison to NR, see XLALSimSpinInspiralGenerator())
 */
int XLALSimInspiralPrecessingPolarizationWaveformHarmonic(
        COMPLEX16 *hplus,  /**< +-polarization waveform [returned] */
        COMPLEX16 *hcross, /**< x-polarization waveform [returned] */
        REAL8 v,       /**< post-Newtonian parameter */
        REAL8 s1x,     /**< Spin1 vector x component */
        REAL8 s1y,     /**< Spin1 vector y component */
        REAL8 s1z,     /**< Spin1 vector z component */
        REAL8 s2x,     /**< Spin2 vector x component */
        REAL8 s2y,     /**< Spin2 vector y component */
        REAL8 s2z,     /**< Spin2 vector z component */
        REAL8 lnhx,  /**< unit orbital ang. mom. x comp. */
        REAL8 lnhy,  /**< unit orbital ang. mom. y comp. */
        REAL8 lnhz,  /**< unit orbital ang. mom. z comp. */
        REAL8 e1x,     /**< orbital plane basis vector x comp. */
        REAL8 e1y,     /**< orbital plane basis vector y comp. */
        REAL8 e1z,     /**< orbital plane basis vector z comp. */
        REAL8 dm,                 /**< dimensionless mass difference (m1 - m2)/(m1 + m2) > 0 */
        REAL8 eta,                /**< symmetric mass ratio m1*m2/(m1 + m2)^2 */
        REAL8 v0,                 /**< tail-term gauge choice (default = 1) */
        INT4 n,                   /**< harmonic number */
        INT4 ampO                 /**< twice amp. post-Newtonian order */
        )
{
  /* E2 = LNhat x E1 */
  REAL8 e2x = lnhy*e1z - lnhz*e1y;
  REAL8 e2y = lnhz*e1x - lnhx*e1z;
  REAL8 e2z = lnhx*e1y - lnhy*e1x;

  REAL8 v2 = v*v;
  REAL8 v3 = v2*v;
  REAL8 v4 = v3*v;
  REAL8 v5 = v4*v;

  REAL8 twom1 = (1. + dm);
  REAL8 twom2 = (1. - dm);

  REAL8 a1x = s1x*twom1;
  REAL8 a1y = s1y*twom1;
  REAL8 a1z = s1z*twom1;
  REAL8 a2x = s2x*twom2;
  REAL8 a2y = s2y*twom2;
  REAL8 a2z = s2z*twom2;

  REAL8 logfac;

  /*
   * First set all h+/x coefficients to 0. Then use a switch to
   * set proper non-zero values up to order ampO. Note we
   * fall through the PN orders and break only after Newt. order
   */
  *hplus = 0.;
  *hcross = 0.;

  REAL8 fact1, fact2, fact3, fact4, fact5, fact6, fact7, fact8, fact9;

  REAL8 e1xe1x = e1x*e1x;
  REAL8 e1xe1y = e1x*e1y;
  REAL8 e1xe1z = e1x*e1z;
  REAL8 e1ye1y = e1y*e1y;
  REAL8 e1ye1z = e1y*e1z;
  REAL8 e1ze1z = e1z*e1z;

  REAL8 e2xe2x = e2x*e2x;
  REAL8 e2xe2y = e2x*e2y;
  REAL8 e2xe2z = e2x*e2z;
  REAL8 e2ye2y = e2y*e2y;
  REAL8 e2ye2z = e2y*e2z;
  REAL8 e2ze2z = e2z*e2z;

  REAL8 e1xe2x = e1x*e2x;
  REAL8 e1xe2y = e1x*e2y;
  REAL8 e1ye2x = e1y*e2x;
  REAL8 e1xe2z = e1x*e2z;
  REAL8 e1ze2x = e1z*e2x;
  REAL8 e1ye2y = e1y*e2y;
  REAL8 e1ye2z = e1y*e2z;
  REAL8 e1ze2y = e1z*e2y;
  REAL8 e1ze2z = e1z*e2z;

  switch(n) // harmonic number
  {
    case 0:
      switch( ampO )
      {
        case -1: /* Use highest known PN order - move if new orders added */
        case 3:
        case 2:
        case 1:
          fact1 = v3*0.125;
          fact2 = 7. + dm;
          fact3 = 7. - dm;
          fact4 = a1x*fact2 + a2x*fact3;
          fact5 = a1y*fact2 + a2y*fact3;
          fact6 = lnhx*fact4;
          fact7 = lnhy*fact5;
          fact8 = lnhz*(a1z*fact2 + a2z*fact3);
          fact9 = fact6 + fact7 + fact8;

          *hplus += fact1*(fact4*lnhx - fact5*lnhy + fact9*(e1xe1x - e1ye1y
          + e2xe2x - e2ye2y));
          *hcross += fact1*(fact4*lnhy - fact5*lnhx + fact9*(e1xe1y + e2xe2y));
        case 0:
          break;
        default:
          XLALPrintError("XLAL Error - %s: Invalid amp. PN order %d, highest is %d\n", __func__, ampO, 3 );
          break;
      }
      break;

    case 1: // harmonic number
      switch( ampO )
      {
        case -1: /* Use highest known PN order - move if new orders added */
        case 3:
          fact1 = 1. - 2.*eta;
          fact2 = 8. + fact1*(30. + 9.*e1ze1z + 19.*e2ze2z);
          fact3 = 72. + fact1*(6. + e2ze2z - 9.*e1ze1z);
          fact4 = 40. + fact1*(18. + 15.*e2ze2z + 5.*e1ze1z);
          fact5 = 8. + fact1*(30. + 9.*e2ze2z + 19.*e1ze1z);
          fact6 = 72. + fact1*(6. + e1ze1z - 9.*e2ze2z);
          fact7 = 40. + fact1*(18. + 15.*e1ze1z + 5.*e2ze2z);
          fact8 = v5*dm/384.;

          *hplus += fact8*(((e1xe1x - e1ye1y)*e2z*fact2 - (e2xe2x
          - e2ye2y)*e2z*fact3 + 2.*e1z*(e1ye2y - e1xe2x)*fact4) + I*((-(e2xe2x
          - e2ye2y)*fact5 + (e1xe1x - e1ye1y)*fact6)*e1z - 2.*e2z*(e1ye2y
          - e1xe2x)*fact7));
          *hcross += (2.*fact8)*((-e2xe2y*e2z*fact3 + e1xe2z*e1y*fact2
          - e1z*(e1xe2y + e1ye2x)*fact4) + I*((e1xe2y + e1ye2x)*e2z*fact7
          + (e1xe1y*fact6 - e2xe2y*fact5)*e1z));
        case 2:
          fact1 = v4*0.25;

          *hplus += fact1*(((a2y - a1y)*e1x - (a1x - a2x)*e1y) + I*((a2y
          - a1y)*e2x - (a1x - a2x)*e2y));
          *hcross += fact1*(((a1x - a2x)*e1x - (a1y - a2y)*e1y) + I*((a1x
          - a2x)*e2x - (a1y - a2y)*e2y));
        case 1:
          fact1 = e1xe2x - e1ye2y;
          fact2 = e1ye1y - e1xe1x;
          fact3 = e2xe2x - e2ye2y;
          fact4 = e1xe2y + e1ye2x;
          fact5 = e1xe1y;
          fact6 = e2xe2y;
          fact7 = dm*v3*0.0625;

          *hplus += fact7*((6.*e1z*fact1 + e2z*(5.*fact2 + fact3))
          + I*(e1z*(fact2 + 5.*fact3) - 6.*e2z*fact1));
          *hcross += (2.*fact7)*((3.*e1z*fact4 + e2z*(-5.*fact5 + fact6))
          + I*(e1z*(5.*fact6 - fact5) - 3.*e2z*fact4));
        case 0:
          break;
        default:
          XLALPrintError("XLAL Error - %s: Invalid amp. PN order %d, highest is %d\n", __func__, ampO, 3 );
          break;
      }
      break;

    case 2: // harmonic number
      switch( ampO )
      {
        case -1: /* Use highest known PN order - move if new orders added */
        case 3:
          logfac = log(v/v0);
          fact1 = e1xe2x - e1ye2y;
          fact2 = -e1xe1x + e1ye1y + e2xe2x - e2ye2y;
          fact3 = e1ye2x + e1xe2y;
          fact4 = -e1xe1y + e2xe2y;

          *hplus += v5*((12.*fact1*logfac + fact2*LAL_PI) + I*(6.*fact2*logfac
          - 2.*fact1*LAL_PI));
          *hcross += v5*((2.*(6.*fact3*logfac + fact4*LAL_PI))
          + I*(2.*(6.*fact4*logfac - fact3*LAL_PI)));

          fact1 = a1x*(7. + dm) + a2x*(7. - dm);
          fact2 = a1y*(7. + dm) + a2y*(7. - dm);
          fact3 = a1z*(11. - 3.*dm) + a2z*(11. + 3.*dm);
          fact4 = a1x*(41. - dm) + a2x*(41. + dm);
          fact5 = a1y*(41. - dm) + a2y*(41. + dm);
          fact6 = a1z*(41. - dm) + a2z*(41. + dm);
          fact7 = lnhx*fact4 + lnhy*fact5 + lnhz*fact6;
          fact8 = e1xe1x - e1ye1y - (e2xe2x - e2ye2y);
          fact9 = v5/48.;

          *hplus += fact9*((3.*(e1ye2z + e1ze2y)*fact1 + 3.*(e1xe2z
          + e1ze2x)*fact2 - 6.*(e1ye2x + e1xe2y)*fact3 + fact8*fact7)
          + I*(-3.*(e1ye1z - e2ye2z)*fact1 - 3.*(e1xe1z - e2xe2z)*fact2
          + 6.*(e1xe1y - e2xe2y)*fact3 + 2.*(e1xe2x - e1ye2y)*fact7));
          *hcross += fact9*((-3.*(e1ze2x + e1xe2z)*fact1 + 3.*(e1ze2y
          + e1ye2z)*fact2 + 6.*(e1xe2x - e1ye2y)*fact3 + 2.*(e1xe1y
          - e2xe2y)*fact7) + I*(3.*(e1xe1z - e2xe2z)*fact1 - 3.*(e1ye1z
          - e2ye2z)*fact2 - 3.*fact8*fact3 + 2.*(e1ye2x + e1xe2y)*fact7));

        case 2:
          fact5 = -1. + 3.*eta;
          fact1 = -13. + eta + (6.*e2ze2z + 2.*e1ze1z)*fact5;
          fact2 = -13. + eta + (6.*e1ze1z + 2.*e2ze2z)*fact5;
          fact3 = e1ze2z*fact5;
          fact4 = -13. + eta + 4.*(e1ze1z + e2ze2z)*fact5;
          fact6 = v4/6.;

          *hplus += fact6*((((e1ye1y - e1xe1x)*fact1 + (e2xe2x
          - e2ye2y)*fact2)*0.5) + I*(2.*(e1xe1x - e1ye1y + e2xe2x
          - e2ye2y)*fact3 + (e1ye2y - e1xe2x)*fact4));
          *hcross += fact6*((-e1xe1y*fact1 + e2xe2y*fact2) + I*(4.*(e1xe1y
          + e2xe2y)*fact3 - (e1ye2x + e1xe2y)*fact4));
        case 1:
        case 0:
          *hplus += v2*(0.5*(e1ye1y - e2ye2y + e2xe2x - e1xe1x) + I*(e1ye2y
          - e1xe2x));
          *hcross += v2*((e2xe2y - e1xe1y) - I*(e1ye2x + e1xe2y));
          break;
        default:
          XLALPrintError("XLAL Error - %s: Invalid amp. PN order %d, highest is %d\n", __func__, ampO, 3 );
          break;
      }
      break;

    case 3: // harmonic number
      switch( ampO )
      {
        case -1: /* Use highest known PN order - move if new orders added */
        case 3:
          fact1 = v5*dm*9./256.;
          fact2 = 1. - 2.*eta;
          fact3 = 48. + fact2*(4. + 33.*e1ze1z + 9.*e2ze2z);
          fact4 = 48. + fact2*(4. + 15.*e1ze1z + 15.*e2ze2z);
          fact5 = 48. + fact2*(4. - 3.*e1ze1z + 21.*e2ze2z);
          fact6 = 48. + fact2*(4. + 33.*e2ze2z + 9.*e1ze1z);
          fact7 = 48. + fact2*(4. - 3.*e2ze2z + 21.*e1ze1z);

          *hplus += fact1*(((e2xe2x - e2ye2y)*e2z*fact3 + 2.*e1z*(e1ye2y
          - e1xe2x)*fact4 - (e1xe1x - e1ye1y)*e2z*fact5) + I*(2.*(e1ye2y
          - e1xe2x)*e2z*fact4 + (e1xe1x - e1ye1y)*e1z*fact6 - e1z*(e2xe2x
          - e2ye2y)*fact7));
          *hcross += fact1*((2.*(e2xe2y*e2z*fact3 - (e1xe2y + e1ye2x)*e1z*fact4
          - e1xe1y*e2z*fact5)) + I*(2.*(-e1z*e2xe2y*fact7 + e1xe1y*e1z*fact6
          - (e1xe2y + e1ye2x)*e2z*fact4)));
        case 2:
        case 1:
          fact1 = v3*dm*9./16.;
          fact2 = 2.*(e1xe2x - e1ye2y);
          fact3 = e1xe1x - e1ye1y - (e2xe2x - e2ye2y);
          fact4 = 2.*(e1xe2y + e1ye2x);
          fact5 = 2.*(e1xe1y - e2xe2y);

          *hplus += fact1*((e1z*fact2 + e2z*fact3) - I*(e1z*fact3 - e2z*fact2));
          *hcross += fact1*((e1z*fact4 + e2z*fact5) + I*(-e1z*fact5
          + e2z*fact4));
        case 0:
          break;
        default:
          XLALPrintError("XLAL Error - %s: Invalid amp. PN order %d, highest is %d\n", __func__, ampO, 3 );
          break;
      }
      break;

    case 4: // harmonic number
      switch( ampO )
      {
        case -1: /* Use highest known PN order - move if new orders added */
        case 3:
        case 2:
          fact1 = v4*4.*(1. - 3.*eta)/3.;
          fact2 = e1xe2x - e1ye2y;
          fact3 = e1xe1x - e1ye1y - (e2xe2x - e2ye2y);
          fact4 = e1ze1z - e2ze2z;
          fact5 = e1xe1y - e2xe2y;
          fact6 = e1ye2x + e1xe2y;

          *hplus = fact1*((0.5*fact4*fact3 - 2.*e1ze2z*fact2) + I*(fact4*fact2
          + e1ze2z*fact3));
          *hcross = fact1*((fact4*fact5 - 2.*e1ze2z*fact6) + I*(fact4*fact6
          + 2.*e1ze2z*fact5));
        case 1:
        case 0:
          break;
        default:
          XLALPrintError("XLAL Error - %s: Invalid amp. PN order %d, highest is %d\n", __func__, ampO, 3 );
          break;
      }
      break;

    case 5: // harmonic number
      switch( ampO )
      {
        case -1: /* Use highest known PN order - move if new orders added */
        case 3:
          fact1 = -v5*dm*(1. - 2.*eta)*625./384.;
          fact2 = e1xe2x - e1ye2y;
          fact3 = e1xe1x - e1ye1y - (e2xe2x - e2ye2y);
          fact4 = e1z*(e1ze1z - 3.*e2ze2z);
          fact5 = e2z*(e2ze2z - 3.*e1ze1z);
          fact6 = e1ye2x + e1xe2y;
          fact7 = e1xe1y - e2xe2y;

          *hplus += (fact1)*((fact4*fact2 - 0.5*fact5*fact3) - I*(fact5*fact2
          + 0.5*fact4*fact3));
          *hcross += (fact1)*((fact4*fact6 - fact5*fact7) - I*(fact4*fact7
          + fact5*fact6));
        case 2:
        case 1:
        case 0:
          break;
        default:
          XLALPrintError("XLAL Error - %s: Invalid amp. PN order %d, highest is %d\n", __func__, ampO, 3 );
          break;
      }
      break;

    default: // harmonic number. zero at this order
      break;
  }
  return XLAL_SUCCESS;
}

/** @} */

/**
 * @name Routines for Handling Approximants, Order, Axis, Mode Information
 * @{
 */

/**
 * Checks whether the given approximant is implemented in lalsimulation's XLALSimInspiralChooseTDWaveform().
 *
 * returns 1 if the approximant is implemented, 0 otherwise.
 */
int XLALSimInspiralImplementedTDApproximants(
    Approximant approximant /**< post-Newtonian approximant for use in waveform production */
    )
{
    switch (approximant)
    {
        case TaylorEt:
        case TaylorT1:
        case TaylorT2:
        case TaylorT3:
        case TaylorT4:
	case EccentricTD:
        case EOBNRv2:
        case HGimri:
        case IMRPhenomA:
        case EOBNRv2HM:
        case SpinTaylorT2:
        case SpinTaylorT4:
        case SpinTaylorT1:
        case IMRPhenomB:
        case PhenSpinTaylor:
        case IMRPhenomC:
	case IMRPhenomD:
	case IMRPhenomPv2:
        case PhenSpinTaylorRD:
        case SEOBNRv1:
        case SpinDominatedWf:
        case SEOBNRv2:
        case SEOBNRv2_opt:
        case SEOBNRv3:
        case SEOBNRv4:
        case SEOBNRv4_opt:
        case NR_hdf5:
            return 1;

        default:
            return 0;
    }
}

/**
 * Checks whether the given approximant is implemented in lalsimulation's XLALSimInspiralChooseFDWaveform().
 *
 * returns 1 if the approximant is implemented, 0 otherwise.
 */
int XLALSimInspiralImplementedFDApproximants(
    Approximant approximant /**< post-Newtonian approximant for use in waveform production */
    )
{
    switch (approximant)
    {
        case IMRPhenomA:
        case IMRPhenomB:
        case IMRPhenomC:
        case IMRPhenomD:
        case IMRPhenomP:
        case IMRPhenomPv2:
        case EOBNRv2_ROM:
        case EOBNRv2HM_ROM:
        case SEOBNRv1_ROM_EffectiveSpin:
        case SEOBNRv1_ROM_DoubleSpin:
        case SEOBNRv2_ROM_EffectiveSpin:
        case SEOBNRv2_ROM_DoubleSpin:
        case SEOBNRv2_ROM_DoubleSpin_HI:
        case Lackey_Tidal_2013_SEOBNRv2_ROM:
        case SEOBNRv4_ROM:
        case SEOBNRv3FD:
        //case TaylorR2F4:
        case TaylorF2:
	case EccentricFD:
        case SpinTaylorF2:
        case TaylorF2RedSpin:
        case TaylorF2RedSpinTidal:
        case SpinTaylorT4Fourier:
        case SpinTaylorT2Fourier:
            return 1;

        default:
            return 0;
    }
}

/**
 * @brief Parses a waveform string to determine approximant, PN order, and axis choice.
 * @details
 * A waveform string can contain substrings specifying the approximant,
 * the PN order, and the frame axis.  This routine decomposes the waveform
 * string to extract this information.  Here we assume that there are no
 * extraneous characters in the waveform string that do not encode this
 * information.  If extra characters are detected then this routine returns
 * a failure code.
 *
 * If one of the output parameters is set to NULL, this routine does not
 * return the value for that parameter, and does not fail if that parameter
 * cannot be determined from the waveform string; however, the full waveform
 * string must be valid.  If the axis parameter is not NULL but information
 * about the frame axis is not found in the string then the default value
 * axis is set to the default value LAL_SIM_INSPIRAL_FRAME_AXIS_VIEW.
 * However, if the approximant or order parameters are not NULL and
 * the approximant and order cannot be determined from the waveform string,
 * then this routine produces an error.
 *
 * Parsing is not case sensitive (using the "C" locale).
 *
 * @param[out] approximant The approximate value from Approximate enum.
 * @param[out] order The PN order value from LALPNOrder enum.
 * @param[out] axis The frame axis value from LALPNOrder enum.
 * @param[in] waveform The waveform string.
 * @retval 0 Success.
 * @retval <0 Failure.
 *
 * @note
 * Users of the SWIG-Python interface probably want to use the routines
 * XLALSimInspiralGetApproximantFromString(),
 * XLALSimInspiralGetPNOrderFromString(), and
 * XLALSimInspiralGetFrameAxisFromString()
 * since there is no way to disable required matching of the PN order
 * with the SWIG-wrapped version of this routine.
 */
int XLALSimInspiralDecomposeWaveformString(int *approximant, int *order, int *axis, const char *waveform)
{
    char *string;
    int found_approximant, found_order, found_axis;
    int failed = 0;

    if (!waveform)
        XLAL_ERROR(XLAL_EFAULT);

    string = XLALStringDuplicate(waveform);

#define DELETE_SUBSTRING_IN_LIST_FROM_STRING(string, list) delete_substring_in_list_from_string(string, list, sizeof(list)/sizeof(*list))
    found_approximant = DELETE_SUBSTRING_IN_LIST_FROM_STRING(string, lalSimulationApproximantNames);
    found_order       = DELETE_SUBSTRING_IN_LIST_FROM_STRING(string, lalSimulationPNOrderNames);
    found_axis        = DELETE_SUBSTRING_IN_LIST_FROM_STRING(string, lalSimulationFrameAxisNames);
#undef DELETE_SUBSTRING_IN_LIST_FROM_STRING

    /* assign values to output parameters */
    if (approximant) {
        *approximant = found_approximant;
        /* fail if couldn't find approximant */
        if (found_approximant < 0)
            failed = 1;
    }
    if (order) {
        *order = found_order;
        /* fail if couldn't find order */
        if (found_order < 0)
            failed = 1;
    }
    if (axis) {
        *axis = found_axis;
        /* set frame axis to view if couldn't find, but don't fail */
        if (found_axis < 0)
            *axis = LAL_SIM_INSPIRAL_FRAME_AXIS_DEFAULT;
    }

    /* check to see if there are extra characters */
    if (strspn(string, "\b") != strlen(string))
        failed = 1;

    XLALFree(string);

    if (failed)
        XLAL_ERROR(XLAL_EINVAL, "Invalid waveform string `%s'.", waveform);
    return 0;
}

/**
 * @brief Parses a waveform string to determine approximant.
 * @details
 * This routine uses XLALSimInspiralDecomposeWaveformString() to
 * determine the approximant from the waveform string.
 * @param[in] waveform The waveform string.
 * @return The Approximant enum value, or -1 on error.
 */
int XLALSimInspiralGetApproximantFromString(const char *waveform)
{
    int approximant = -1;
    if (XLALSimInspiralDecomposeWaveformString(&approximant, NULL, NULL, waveform) < 0)
        XLAL_ERROR(XLAL_EFUNC);
    return approximant;
}

/**
 * @deprecated
 * Like XLALSimInspiralGetApproximantFromString() but doesn't demand that the
 * remainder of the waveform string be valid.
 */
int XLALGetApproximantFromString(const char *waveform)
{
    int approximant = -1;
    int errnum = 0;
    XLAL_PRINT_DEPRECATION_WARNING("XLALSimInspiralGetApproximantFromString");
    XLAL_TRY(XLALSimInspiralDecomposeWaveformString(&approximant, NULL, NULL, waveform), errnum);
    if (errnum && errnum != XLAL_EINVAL) // pass any error other than XLAL_EINVAL
        XLAL_ERROR(errnum);
    /* fail if approximant wasn't found */
    if (approximant < 0)
        XLAL_ERROR(XLAL_EINVAL, "Cannot parse approximant from string `%s'.", waveform);
    return approximant;
}

/**
 * @brief Parses a waveform string to determine PN order.
 * @details
 * This routine uses XLALSimInspiralDecomposeWaveformString() to
 * determine the PN order from the waveform string.
 * @param[in] waveform The waveform string.
 * @return The LALPNOrder enum value, or -1 on error.
 */
int XLALSimInspiralGetPNOrderFromString(const char *waveform)
{
    int order = -1;
    if (XLALSimInspiralDecomposeWaveformString(NULL, &order, NULL, waveform) < 0)
        XLAL_ERROR(XLAL_EFUNC);
    return order;
}

/**
 * @deprecated
 * Like XLALSimInspiralGetPNOrderFromString() but doesn't demand that the
 * remainder of the waveform string be valid.
 */
int XLALGetOrderFromString(const char *waveform)
{
    int order = -1;
    int errnum = 0;
    XLAL_PRINT_DEPRECATION_WARNING("XLALSimInspiralGetPNOrderFromString");
    XLAL_TRY(XLALSimInspiralDecomposeWaveformString(NULL, &order, NULL, waveform), errnum);
    if (errnum && errnum != XLAL_EINVAL) // pass any error other than XLAL_EINVAL
        XLAL_ERROR(errnum);
    /* fail if order wasn't found */
    if (order < 0)
        XLAL_ERROR(XLAL_EINVAL, "Cannot parse approximant from string `%s'.", waveform);
    return order;
}

/**
 * @brief Parses a waveform string to determine frame axis.
 * @details
 * This routine uses XLALSimInspiralDecomposeWaveformString() to
 * determine the frame axis from the waveform string.  If the
 * frame axis cannot be determined, the value
 * LAL_SIM_INSPIRAL_FRAME_AXIS_VIEW is returned.
 * @param[in] waveform The waveform string.
 * @return The LALPNOrder enum value, or -1 on error.
 */
int XLALSimInspiralGetFrameAxisFromString(const char *waveform)
{
    int axis = -1;
    if (XLALSimInspiralDecomposeWaveformString(NULL, NULL, &axis, waveform) < 0)
        XLAL_ERROR(XLAL_EFUNC);
    return axis;
}

/**
 * @deprecated
 * Like XLALSimInspiralGetFrameAxisFromString() but doesn't demand that the
 * remainder of the waveform string be valid.
 */
int XLALGetFrameAxisFromString(const char *waveform)
{
    int axis = -1;
    int errnum = 0;
    XLAL_PRINT_DEPRECATION_WARNING("XLALSimInspiralGetFrameAxisFromString");
    XLAL_TRY(XLALSimInspiralDecomposeWaveformString(NULL, NULL, &axis, waveform), errnum);
    if (errnum && errnum != XLAL_EINVAL) // pass any error other than XLAL_EINVAL
        XLAL_ERROR(errnum);
    /* if axis wasn't found, use view */
    if (axis < 0)
        axis = LAL_SIM_INSPIRAL_FRAME_AXIS_DEFAULT;
    return axis;
}

/**
 * @brief Parses a string to determine the LALSimInspiralApplyTaper enum value.
 * @details
 * Parses a string to determine the LALSimInspiralApplyTaper enum value.
 * Parsing is not case sensitive (using the "C" locale).
 * @param[in] string The string to be parsed.
 * @return The LALSimInspiralApplyTaper enum value, or -1 on error.
 */
int XLALSimInspiralGetTaperFromString(const char *string)
{
    const char **list = lalSimulationTaperNames;
    size_t size = sizeof(lalSimulationTaperNames)/sizeof(*lalSimulationTaperNames);
    size_t i;

    if (!string)
        XLAL_ERROR(XLAL_EFAULT);

    for (i = 0; i < size; ++i)
        if (list[i])
            if (XLALStringCaseCompare(string, list[i]) == 0) // found it
                return i;

    XLAL_ERROR(XLAL_EINVAL, "Invalid injection tapering string `%s'.", string);
}

/**
 * @deprecated
 * Use XLALSimInspiralGetTaperFromString() instead.
 */
int XLALGetTaperFromString(const char *string)
{
    XLAL_PRINT_DEPRECATION_WARNING("XLALSimInspiralGetTaperFromString");
    return XLALSimInspiralGetTaperFromString(string);
}

/**
 * @brief Parses a string to determine the LALSimInspiralModesChoice enum value.
 * @details
 * Parses a string to determine the LALSimInspiralModesChoice enum value.
 * Parsing is not case sensitive (using the "C" locale).
 * @param[in] string The string to be parsed.
 * @return The LALSimInspiralModesChoice enum value, or 0 on error.
 * @note The normal error code -1 is actually a valid mode choice
 * so this routine returns 0 (which is not a valid modes choice)
 * on error rather than -1.
 */
int XLALSimInspiralGetHigherModesFromString(const char *string)
{
    const char **list = lalSimulationModesChoiceNames;
    size_t size = sizeof(lalSimulationModesChoiceNames)/sizeof(*lalSimulationModesChoiceNames);
    size_t i;

    if (!string)
        XLAL_ERROR(XLAL_EFAULT);

    /* the "ALL" case is a special case */
    if (XLALStringCaseCompare(string, "ALL") == 0)
        return LAL_SIM_INSPIRAL_MODES_CHOICE_ALL;

    for (i = 0; i < size; ++i)
        if (list[i])
            if (XLALStringCaseCompare(string, list[i]) == 0) // found it
                return i;

    XLAL_ERROR_VAL(0, XLAL_EINVAL, "Invalid injection modes choice string `%s'.", string);
}

/**
 * @deprecated
 * Use XLALSimInspiralHigherModesFromString() instead.
 */
int XLALGetHigherModesFromString(const char *string)
{
    XLAL_PRINT_DEPRECATION_WARNING("XLALSimInspiralGetHigherModesFromString");
    return XLALSimInspiralGetHigherModesFromString(string);
}

/**
 * @brief Returns a string associated with an Approximant enum value.
 * @param[in] approximant The Approximant enum value.
 * @returns A constant string or NULL if there is an error.
 */
const char * XLALSimInspiralGetStringFromApproximant(Approximant approximant)
{
    const char *s;
    if ((int)(approximant) < 0 || (int)(approximant) >= NumApproximants)
        XLAL_ERROR_NULL(XLAL_EINVAL);
    s = lalSimulationApproximantNames[approximant];
    if (!s)
        XLAL_ERROR_NULL(XLAL_EINVAL);
    return s;
}

/**
 * @deprecated
 * Use XLALSimInspiralHigherModesFromString() instead.
 */
const char * XLALGetStringFromApproximant(Approximant approximant)
{
    XLAL_PRINT_DEPRECATION_WARNING("XLALSimInspiralGetStringFromApproximant");
    return XLALSimInspiralGetStringFromApproximant(approximant);
}

/**
 * @brief Returns a string associated with a LALPNOrder enum value.
 * @param[in] order The LALPNOrder enum value.
 * @returns A constant string or NULL if there is an error.
 */
const char * XLALSimInspiralGetStringFromPNOrder(LALPNOrder order)
{
    const char *s;
    if ((int)(order) < 0 || (int)(order) >= LAL_PNORDER_NUM_ORDER)
        XLAL_ERROR_NULL(XLAL_EINVAL);
    s = lalSimulationPNOrderNames[order];
    if (!s)
        XLAL_ERROR_NULL(XLAL_EINVAL);
    return s;
}

/**
 * @brief Returns a string associated with a LALSimInspiralApplyTaper enum value.
 * @param[in] taper The LALSimInspiralApplyTaper enum value.
 * @returns A constant string or NULL if there is an error.
 */
const char * XLALSimInspiralGetStringFromTaper(LALSimInspiralApplyTaper taper)
{
    const char *s;
    if ((int)(taper) < 0 || (int)(taper) >= LAL_SIM_INSPIRAL_TAPER_NUM_OPTS)
        XLAL_ERROR_NULL(XLAL_EINVAL);
    s = lalSimulationTaperNames[taper];
    if (!s)
        XLAL_ERROR_NULL(XLAL_EINVAL);
    return s;
}

/**
 * @brief Returns a string associated with a LALSimInspiralFrameAxis enum value.
 * @param[in] axis The LALSimInspiralFrameAxis enum value.
 * @returns A constant string or NULL if there is an error.
 */
const char * XLALSimInspiralGetStringFromFrameAxis(LALSimInspiralFrameAxis axis)
{
    const char *s;
    if ((int)(axis) < 0 || (size_t)(axis) >= sizeof(lalSimulationFrameAxisNames)/sizeof(*lalSimulationFrameAxisNames))
        XLAL_ERROR_NULL(XLAL_EINVAL);
    s = lalSimulationFrameAxisNames[axis];
    if (!s)
        XLAL_ERROR_NULL(XLAL_EINVAL);
    return s;
}

/**
 * @brief Returns a string associated with a LALSimInspiralModesChoice enum value.
 * @param[in] modes The LALSimInspiralModesChoice enum value.
 * @returns A constant string or NULL if there is an error.
 */
const char * XLALSimInspiralGetStringFromModesChoice(LALSimInspiralModesChoice modes)
{
    const char *s;
    if (modes == LAL_SIM_INSPIRAL_MODES_CHOICE_ALL) // handle this case separately
        return "ALL";
    if ((int)(modes) < 0 || (size_t)(modes) >= sizeof(lalSimulationModesChoiceNames)/sizeof(*lalSimulationModesChoiceNames))
        XLAL_ERROR_NULL(XLAL_EINVAL);
    s = lalSimulationModesChoiceNames[modes];
    if (!s)
        XLAL_ERROR_NULL(XLAL_EINVAL);
    return s;
}

int XLALSimInspiralGetSpinSupportFromApproximant(Approximant approx){

  SpinSupport spin_support=LAL_SIM_INSPIRAL_NUMSPINSUPPORT;
  switch (approx)
  {
    case SpinTaylor:
    case SpinTaylorFrameless:
    case SpinTaylorT4:
    case SpinTaylorT2:
    case PhenSpinTaylor:
    case PhenSpinTaylorRD:
    case SpinTaylorT3:
    case IMRPhenomP:
    case IMRPhenomPv2:
    case SpinTaylorT2Fourier:
    case SpinTaylorT4Fourier:
    case SpinDominatedWf:
    case SEOBNRv3:
    case SEOBNRv3FD:
    case NR_hdf5:
      spin_support=LAL_SIM_INSPIRAL_PRECESSINGSPIN;
      break;
    case SpinTaylorF2:
    case FindChirpPTF:
      spin_support=LAL_SIM_INSPIRAL_SINGLESPIN;
      break;
    case TaylorF2:
    case TaylorF2RedSpin:
    case TaylorF2RedSpinTidal:
    case IMRPhenomB:
    case IMRPhenomC:
    case IMRPhenomD:
    case SEOBNRv1:
    case SEOBNRv2:
    case SEOBNRv4:
    case SEOBNRv2_opt:
    case SEOBNRv4_opt:
    case SEOBNRv1_ROM_EffectiveSpin:
    case SEOBNRv1_ROM_DoubleSpin:
    case SEOBNRv2_ROM_EffectiveSpin:
    case SEOBNRv2_ROM_DoubleSpin:
    case SEOBNRv2_ROM_DoubleSpin_HI:
    case Lackey_Tidal_2013_SEOBNRv2_ROM:
    case SEOBNRv4_ROM:
    case TaylorR2F4:
    case IMRPhenomFB:
    case FindChirpSP:
      spin_support=LAL_SIM_INSPIRAL_ALIGNEDSPIN;
      break;
    case TaylorEt:
    case TaylorT1:
    case TaylorT2:
    case TaylorT3:
    case TaylorT4:
    case EccentricTD:
    case EccentricFD:
    case IMRPhenomA:
    case EOBNRv2HM:
    case EOBNRv2HM_ROM:
    case EOBNRv2:
    case EOBNRv2_ROM:
    case EOBNR:
    case EOB:
    case IMRPhenomFA:
    case GeneratePPN:
      spin_support=LAL_SIM_INSPIRAL_SPINLESS;
      break;
    default:
      XLALPrintError("Approximant not supported by lalsimuation TD/FD routines \n");
      XLAL_ERROR(XLAL_EINVAL);
    }

    return spin_support;

}

int XLALSimInspiralApproximantAcceptTestGRParams(Approximant approx){

  TestGRaccept testGR_accept=LAL_SIM_INSPIRAL_NUM_TESTGR_ACCEPT;
  switch (approx)
    {
    case TaylorT1:
    case TaylorT2:
    case TaylorT3:
    case TaylorF1:
    case TaylorR2F4:
    case TaylorF2RedSpin:
    case TaylorF2RedSpinTidal:
    case PadeT1:
    case PadeF1:
    case EOB:
    case BCV:
    case BCVSpin:
    case SpinTaylorT1:
    case SpinTaylorT2:
    case SpinTaylorT3:
    case SpinTaylorT4:
    case SpinTaylorT5:
    case SpinTaylorFrameless:
    case SpinTaylor:
    case SpinQuadTaylor:
    case FindChirpSP:
    case FindChirpPTF:
    case GeneratePPN:
    case BCVC:
    case FrameFile:
    case AmpCorPPN:
    case NumRel:
    case NumRelNinja2:
    case EOBNR:
    case EOBNRv2:
    case EOBNRv2_ROM:
    case EOBNRv2HM:
    case EOBNRv2HM_ROM:
    case SEOBNRv1:
    case SEOBNRv2:
    case SEOBNRv2_opt:
    case SEOBNRv4:
    case SEOBNRv4_opt:
    case SEOBNRv1_ROM_EffectiveSpin:
    case SEOBNRv1_ROM_DoubleSpin:
    case SEOBNRv2_ROM_EffectiveSpin:
    case SEOBNRv2_ROM_DoubleSpin:
    case SEOBNRv2_ROM_DoubleSpin_HI:
    case Lackey_Tidal_2013_SEOBNRv2_ROM:
    case SEOBNRv4_ROM:
    case IMRPhenomA:
    case IMRPhenomB:
    case IMRPhenomFA:
    case IMRPhenomFB:
    case IMRPhenomFC:
    case SpinTaylorT2Fourier:
    case SpinTaylorT4Fourier:
    case TaylorEt:
    case TaylorT4:
    case TaylorN:
    case SpinDominatedWf:
    case NumApproximants:
    case NR_hdf5:
      testGR_accept=LAL_SIM_INSPIRAL_NO_TESTGR_PARAMS;
      break;
    case TaylorF2:
    case SpinTaylorF2:
    case EccentricFD:
    case Eccentricity:
    case PhenSpinTaylor:
    case PhenSpinTaylorRD:
    case EccentricTD:
    case IMRPhenomC:
    case IMRPhenomD:
    case IMRPhenomP:
    case IMRPhenomPv2:
      testGR_accept=LAL_SIM_INSPIRAL_TESTGR_PARAMS;
      break;
    default:
      XLALPrintError("Approximant not supported by lalsimuation TD/FD routines \n");
      XLAL_ERROR(XLAL_EINVAL);
    }
  return testGR_accept;
};
/* Function for introducing Lorentz violating changes in FD phase; calculates eqns. 30 & 32 of arxiv 1110.2720 for the LV phase term in FD and multiplies to h+ and hx */
int XLALSimLorentzInvarianceViolationTerm(
                                          COMPLEX16FrequencySeries **hptilde, /**< Frequency-domain waveform h+ */
                                          COMPLEX16FrequencySeries **hctilde, /**< Frequency-domain waveform hx */
                                          REAL8 m1,                           /**< Mass 1 in solar masses */
                                          REAL8 m2,                           /**< Mass 2 in solar masses */
                                          REAL8 r,                            /**< distance in metres*/
                                          REAL8 lambda_eff,                 /**< Effective wavelength-like parameter in phase in metres */
                                          REAL8 nonGR_alpha,                  /**< Exponent defined in terms of PN order characterising LIV*/
                                          REAL8 LIV_A_sign                     /**<  Sign of A determining the sign of LV phase */
                                          )
{
  REAL8 f0, f, df;
  COMPLEX16 hplus, hcross, tmpExp;
  REAL8 M, eta, zeta, dPhiPref, Mc, tmpVal;
  UINT4 len, i;
  M = m1+m2;
  eta = m1*m2/(M*M);
  Mc = M*pow(eta, 0.6);
  len = (*hptilde)->data->length;
  if ((*hctilde)->data->length != len) {
    XLALPrintError("Lengths of plus and cross polarization series do not agree \n");
    XLAL_ERROR(XLAL_EBADLEN);
  }

  f0 = (*hptilde)->f0;
  if ((*hctilde)->f0 != f0) {
    XLALPrintError("Starting frequencies of plus and cross polarization series do not agree \n");
    XLAL_ERROR(XLAL_EINVAL);
  }

  df = (*hptilde)->deltaF;
  if ((*hctilde)->deltaF != df) {
    XLALPrintError("Frequency steps of plus and cross polarization series do not agree \n");
    XLAL_ERROR(XLAL_EINVAL);
  }

  if (nonGR_alpha == 1) {
    zeta = LIV_A_sign*LAL_PI*r/lambda_eff; /*Eqn. (32) of arxiv:1110.2720*/
    dPhiPref = zeta*log(LAL_PI*Mc*LAL_MTSUN_SI); /*Eqn. (31) of arxiv:1110.2720;the frequency dependence is treated below*/
    for (i=0; i<len; i++) {
      f = f0 + i*df;
      tmpExp = cexp(I*(dPhiPref + zeta*log(f)));
      hplus = (*hptilde)->data->data[i] * tmpExp;
      (*hptilde)->data->data[i] = hplus;
      hcross = (*hctilde)->data->data[i] * tmpExp;
      (*hctilde)->data->data[i] = hcross;
    }
  }
  else {
    zeta = LIV_A_sign*pow(LAL_PI, (2. - nonGR_alpha))*r*pow(Mc*LAL_MRSUN_SI, (1. - nonGR_alpha))/((1. - nonGR_alpha)*pow(lambda_eff, (2. - nonGR_alpha))); /*Eqn. (30) of arxiv:1110.2720*/
    dPhiPref = zeta*pow(LAL_PI*Mc*LAL_MTSUN_SI, (nonGR_alpha - 1.)); /*Eqn. (28) of arxiv:1110.2720;the frequency dependence is treated below*/
    for (i=0; i<len; i++) {
      f = f0 + i*df;
      tmpVal = pow(f, (nonGR_alpha - 1.));
      tmpExp=cexp(-I*dPhiPref*tmpVal);
      hplus = (*hptilde)->data->data[i] * tmpExp;
      (*hptilde)->data->data[i] = hplus;
      hcross = (*hctilde)->data->data[i] * tmpExp;
      (*hctilde)->data->data[i] = hcross;
    }

  }
  return XLAL_SUCCESS;
}


/** @} */

/**
 * @name Routines Determining Waveform Durations and Frequencies
 * @{
 */

/**
 * @brief Routine to compute an overestimate of the inspiral time from a given frequency.
 * @details
 * This routine estimates the time it will take for point-particle inspiral from a
 * specified frequency to infinite frequency.  The estimate is intended to be an
 * over-estimate, so that the true inspiral time is always smaller than the time this
 * routine returns.  To obtain this estimate, the 2pN chirp time is used where all
 * negative contributions are discarded.
 * @param fstart The starting frequency in Hz.
 * @param m1 The mass of the first component in kg.
 * @param m2 The mass of the second component in kg.
 * @param s1 The dimensionless spin of the first component.
 * @param s2 The dimensionless spin of the second component.
 * @return Upper bound on chirp time of post-Newtonian inspiral in seconds.
 */
REAL8 XLALSimInspiralChirpTimeBound(REAL8 fstart, REAL8 m1, REAL8 m2, REAL8 s1, REAL8 s2)
{
    double M = m1 + m2; // total mass
    double mu = m1 * m2 / M; // reduced mass
    double eta = mu / M; // symmetric mass ratio
    /* chi = (s1*m1 + s2*m2)/M <= max(|s1|,|s2|) */
    double chi = fabs(fabs(s1) > fabs(s2) ? s1 : s2); // over-estimate of chi
    /* note: for some reason these coefficients are named wrong...
     * "2PN" should be "1PN", "4PN" should be "2PN", etc. */
    double c0 = fabs(XLALSimInspiralTaylorT2Timing_0PNCoeff(M, eta));
    double c2 = XLALSimInspiralTaylorT2Timing_2PNCoeff(eta);
    /* the 1.5pN spin term is in TaylorT2 is 8*beta/5 [Citation ??]
     * where beta = (113/12 + (25/4)(m2/m1))*(s1*m1^2/M^2) + 2 <-> 1
     * [Cutler & Flanagan, Physical Review D 49, 2658 (1994), Eq. (3.21)]
     * which can be written as (113/12)*chi - (19/6)(s1 + s2)
     * and we drop the negative contribution */
    double c3 = (226.0/15.0) * chi;
    /* there is also a 1.5PN term with eta, but it is negative so do not include it */
    double c4 = XLALSimInspiralTaylorT2Timing_4PNCoeff(eta);
    double v = cbrt(LAL_PI * LAL_G_SI * M * fstart) / LAL_C_SI;
    return c0 * pow(v, -8) * (1.0 + (c2 + (c3 + c4 * v) * v) * v * v);
}

/**
 * @brief Routine to compute an overestimate of the merger time.
 * @details
 * This routine provides an upper bound on the time it will take for compact
 * binaries to plunge and merge at the end of the quasi-stationary inspiral.
 * This is quite vague since the notion of a innermost stable circular orbit
 * is ill-defined except in a test mass limit. Nevertheless, this routine
 * assumes (i) that the innermost stable circular orbit occurs at v = c / 3,
 * or r = 9 G M / c^3 (in Boyer-Lindquist coordinates), which is roughly right
 * for an extreme Kerr black hole counter-rotating with a test particle,
 * and (ii) the plunge lasts for a shorter period than one cycle at this
 * innermost stable circular orbit.
 * @param m1 The mass of the first component in kg.
 * @param m2 The mass of the second component in kg.
 * @return Upper bound on the merger time in seconds.
 */
REAL8 XLALSimInspiralMergeTimeBound(REAL8 m1, REAL8 m2)
{
    const double norbits = 1;
    double M = m1 + m2; // total mass
    double r = 9.0 * M * LAL_MRSUN_SI / LAL_MSUN_SI;
    double v = LAL_C_SI / 3.0;
    return norbits * (2.0 * LAL_PI * r / v);
}

/**
 * @brief Routine to compute an overestimate of the ringdown time.
 * @details
 * This routine provides an upper bound on the time it will take for a
 * black hole produced by compact binary merger to ring down through
 * quasinormal mode radiation.  An approximate formula for the frequency
 * and quality of the longest-lived fundamental (n=0) dominant (l=m=2)
 * quasinormal mode * is given by Eqs. (E1) and (E2) along with Table VIII
 * of Berti, Cardoso, and Will, Physical Review D (2006) 064030.
 * Waveform generators produce 10 e-folds of ringdown radiation, so
 * this routine goes up to 11 to provide an over-estimate of the ringdown time.
 * @param M The mass of the final black hole in kg.
 * @param s The dimensionless spin of the final black hole.
 * @return Upper bound on the merger time in seconds.
 * @see Emanuele Berti, Vitor Cardoso, and Clifford M. Will, Physical Review D 73, 064030 (2006) DOI: 10.1103/PhysRevD.73.064030
 */
REAL8 XLALSimInspiralRingdownTimeBound(REAL8 M, REAL8 s)
{
    const double nefolds = 11; /* waveform generators only go up to 10 */

    /* these values come from Table VIII of Berti, Cardoso, and Will with n=0, m=2 */
    const double f1 = +1.5251;
    const double f2 = -1.1568;
    const double f3 = +0.1292;
    const double q1 = +0.7000;
    const double q2 = +1.4187;
    const double q3 = -0.4990;

    double omega = (f1 + f2 * pow(1.0 - s, f3)) / (M * LAL_MTSUN_SI / LAL_MSUN_SI);
    double Q = q1 + q2 * pow(1.0 - s, q3);
    double tau = 2.0 * Q / omega; /* see Eq. (2.1) of Berti, Cardoso, and Will */
    return nefolds * tau;
}

/**
 * @brief Routine to compute an overestimate of a final black hole dimensionless spin.
 * @details
 * This routine provides an upper bound on the dimensionless spin of a black
 * hole produced in a compact binary merger.  Uses the formula in Tichy and
 * Marronetti, Physical Review D 78 081501 (2008), Eq. (1) and Table 1, for
 * equal mass black holes, or the larger of the two spins (which covers the
 * extreme mass case).  If the result is larger than a maximum realistic
 * black hole spin, truncate at this maximum value.
 * @param S1z The z-component of the dimensionless spin of body 1.
 * @param S2z The z-component of the dimensionless spin of body 2.
 * @return Upper bound on final black hole dimensionless spin.
 * @see Tichy and Marronetti, Physical Review D 78 081501 (2008).
 * @todo It has been suggested that Barausse, Rezzolla (arXiv: 0904.2577) is
 * more accurate
 */
REAL8 XLALSimInspiralFinalBlackHoleSpinBound(REAL8 S1z, REAL8 S2z)
{
    const double maximum_black_hole_spin = 0.998;
    double s;
    /* lower bound on the final plunge, merger, and ringdown time here the
     * final black hole spin is overestimated by using the formula in Tichy and
     * Marronetti, Physical Review D 78 081501 (2008), Eq. (1) and Table 1, for
     * equal mass black holes, or the larger of the two spins (which covers the
     * extreme mass case) */
    /* TODO: it has been suggested that Barausse, Rezzolla (arXiv: 0904.2577)
     * is more accurate */
    s = 0.686 + 0.15 * (S1z + S2z);
    if (s < fabs(S1z))
        s = fabs(S1z);
    if (s < fabs(S2z))
        s = fabs(S2z);
    /* it is possible that |S1z| or |S2z| >= 1, but s must be less than 1
     * (0th law of thermodynamics) so provide a maximum value for s */
    if (s > maximum_black_hole_spin)
        s = maximum_black_hole_spin;
    return s;
}

/**
 * @brief Routine to compute an underestimate of the starting frequency for a given chirp time.
 * @details
 * This routine estimates a start frequency for a binary inspiral from which the
 * actual inspiral chirp time will be shorter than the specified chirp time.
 * To obtain this estimate, only the leading order Newtonian coefficient is used.
 * The frequency returned by this routine is guaranteed to be less than the frequency
 * passed to XLALSimInspiralChirpTimeBound() if the returned value of that routine
 * is passed to this routine as tchirp.
 * @param tchirp The chirp time of post-Newtonian inspiral s.
 * @param m1 The mass of the first component in kg.
 * @param m2 The mass of the second component in kg.
 * @return Lower bound on the starting frequency of a post-Newtonian inspiral in Hz.
 */
REAL8 XLALSimInspiralChirpStartFrequencyBound(REAL8 tchirp, REAL8 m1, REAL8 m2)
{
    double M = m1 + m2; // total mass
    double mu = m1 * m2 / M; // reduced mass
    double eta = mu / M; // symmetric mass ratio
    double c0 = XLALSimInspiralTaylorT3Frequency_0PNCoeff(M);
    return c0 * pow(5.0 * M * (LAL_MTSUN_SI / LAL_MSUN_SI) / (eta * tchirp), 3.0 / 8.0);
}

/**
 * Function that gives the value of the desired frequency given some physical parameters
 *
 */
double XLALSimInspiralGetFrequency(
    REAL8 m1,                   /**< mass of companion 1 (kg) */
    REAL8 m2,                   /**< mass of companion 2 (kg) */
    const REAL8 S1x,            /**< x-component of the dimensionless spin of object 1 */
    const REAL8 S1y,            /**< y-component of the dimensionless spin of object 1 */
    const REAL8 S1z,            /**< z-component of the dimensionless spin of object 1 */
    const REAL8 S2x,            /**< x-component of the dimensionless spin of object 2 */
    const REAL8 S2y,            /**< y-component of the dimensionless spin of object 2 */
    const REAL8 S2z,            /**< z-component of the dimensionless spin of object 2 */
    FrequencyFunction freqFunc  /**< name of the function to use */
    )
{

    double freq; /* The return value */

    /* Variables needed for fIMRPhenom(x) */
    double chi;
    double m1Msun = m1 / LAL_MSUN_SI;
    double m2Msun = m2 / LAL_MSUN_SI;

    /* Variables needed for f(S)EOBNRv(x) */
    UINT4 SpinAlignedEOBVersion;
    Approximant approximant;
    REAL8 spin1[3];
    REAL8 spin2[3];
    int     modeL;
    int     modeM;
    COMPLEX16Vector modefreqVec;
    COMPLEX16      modeFreq;

    switch (freqFunc)
    {
        case fSchwarzISCO:
            /* Schwarzschild ISCO */
	        freq = pow(LAL_C_SI,3) / (pow(6.,3./2.)*LAL_PI*(m1+m2)*LAL_G_SI);
            break;
        case fIMRPhenomAFinal:
            freq = XLALSimIMRPhenomAGetFinalFreq(m1Msun, m2Msun);
            break;
        case fIMRPhenomBFinal:
            chi = XLALSimIMRPhenomBComputeChi(m1Msun, m2Msun, S1z, S2z);
            freq = XLALSimIMRPhenomBGetFinalFreq(m1Msun, m2Msun, chi);
            break;
        case fIMRPhenomCFinal:
            chi = XLALSimIMRPhenomBComputeChi(m1Msun, m2Msun, S1z, S2z);
            freq = XLALSimIMRPhenomCGetFinalFreq(m1Msun, m2Msun, chi);
            break;
		case fIMRPhenomDPeak:
			freq = XLALIMRPhenomDGetPeakFreq(m1Msun, m2Msun, S1z, S2z);
			break;

        /* EOBNR ringdown frequencies all come from the same code,
         * just with different inputs */
        case fEOBNRv2HMRD:
        case fEOBNRv2RD:
        case fSEOBNRv1RD:
        case fSEOBNRv2RD:
            // FIXME: Probably shouldn't hard code the modes.
            if ( freqFunc == fEOBNRv2HMRD )
            {
                modeL = 5;
                modeM = 5;
                approximant = EOBNRv2HM;
            }
            else
            {
                modeL = 2;
                modeM = 2;
                if (freqFunc == fEOBNRv2RD) approximant = EOBNRv2;
                if (freqFunc == fSEOBNRv1RD) approximant = SEOBNRv1;
                if (freqFunc == fSEOBNRv2RD) approximant = SEOBNRv2;
            }
            if ( freqFunc == fEOBNRv2RD || freqFunc == fEOBNRv2HMRD )
            {
                /* Check that spins are zero */
                if( !checkSpinsZero(S1x, S1y, S1z, S2x, S2y, S2z) )
                {
                    XLALPrintError("Non-zero spins were given, but EOBNRv2 ringdown frequencies do not depend on spin.\n");
                    XLAL_ERROR(XLAL_EINVAL);
                spin1[0] = 0.; spin1[1] = 0.; spin1[2] = 0.;
                spin2[0] = 0.; spin2[1] = 0.; spin2[2] = 0.;
                }
            }
            else
            {
                spin1[0] = S1x; spin1[1] = S1y; spin1[2] = S1z;
                spin2[0] = S2x; spin2[1] = S2y; spin2[2] = S2z;
            }

            modefreqVec.length = 1;
            modefreqVec.data   = &modeFreq;
            if ( XLALSimIMREOBGenerateQNMFreqV2( &modefreqVec, m1Msun, m2Msun, spin1, spin2, modeL, modeM, 1, approximant) != XLAL_SUCCESS )
            {
                XLAL_ERROR( XLAL_EFUNC );
            }

            freq = creal(modeFreq) / (2 * LAL_PI);
            break;

        case fSEOBNRv1Peak:
        case fSEOBNRv2Peak:
            if ( freqFunc == fSEOBNRv1Peak ) SpinAlignedEOBVersion = 1;
            if ( freqFunc == fSEOBNRv2Peak ) SpinAlignedEOBVersion = 2;
            freq = XLALSimIMRSpinAlignedEOBPeakFrequency(m1, m2, S1z, S2z,
                    SpinAlignedEOBVersion);
            break;

        default:
            XLALPrintError("Unsupported approximant\n");
            XLAL_ERROR(XLAL_EINVAL);
    }

    return freq;
}


/**
 * Function that gives the default ending frequencies of the given approximant.
 *
 */
double XLALSimInspiralGetFinalFreq(
    REAL8 m1,                               /**< mass of companion 1 (kg) */
    REAL8 m2,                               /**< mass of companion 2 (kg) */
    const REAL8 S1x,                              /**< x-component of the dimensionless spin of object 1 */
    const REAL8 S1y,                              /**< y-component of the dimensionless spin of object 1 */
    const REAL8 S1z,                              /**< z-component of the dimensionless spin of object 1 */
    const REAL8 S2x,                              /**< x-component of the dimensionless spin of object 2 */
    const REAL8 S2y,                              /**< y-component of the dimensionless spin of object 2 */
    const REAL8 S2z,                              /**< z-component of the dimensionless spin of object 2 */
    Approximant approximant                 /**< post-Newtonian approximant to use for waveform production */
    )
{
    FrequencyFunction freqFunc;

    /* select the frequency function that is associated with each approximant */
    switch (approximant)
    {
        /* non-spinning inspiral-only models */
        // CHECKME: do they really all use Schwarzschild ISCO? */
        case TaylorEt:
        case TaylorT1:
        case TaylorT2:
        case TaylorT3:
        case TaylorT4:
	case EccentricTD:
	    /* Check that spins are zero */
	    if( !checkSpinsZero(S1x, S1y, S1z, S2x, S2y, S2z) )
	    {
		XLALPrintError("Non-zero spins were given, but this is a non-spinning approximant.\n");
		XLAL_ERROR(XLAL_EINVAL);
	    }
	case EccentricFD:
            /* Check that spins are zero */
            if( !checkSpinsZero(S1x, S1y, S1z, S2x, S2y, S2z) )
            {
                XLALPrintError("Non-zero spins were given, but this is a non-spinning approximant.\n");
                XLAL_ERROR(XLAL_EINVAL);
            }
        case TaylorF2:
        case TaylorF2RedSpin:
        case TaylorF2RedSpinTidal:
            if( !checkTransverseSpinsZero(S1x, S1y, S2x, S2y) )
            {
	            XLALPrintError("Non-zero transverse spins were given, but this is a non-precessing approximant.\n");
                XLAL_ERROR(XLAL_EINVAL);
            }
            /* Schwarzschild ISCO */
            freqFunc = fSchwarzISCO;
            break;

        /* IMR models */
        case EOBNRv2HM:
            /* Check that spins are zero */
            if( !checkSpinsZero(S1x, S1y, S1z, S2x, S2y, S2z) )
            {
                XLALPrintError("Non-zero spins were given, but this is a non-spinning approximant.\n");
                XLAL_ERROR(XLAL_EINVAL);
            }
            freqFunc = fEOBNRv2HMRD;
            break;

        case EOBNRv2:
            /* Check that spins are zero */
            if( !checkSpinsZero(S1x, S1y, S1z, S2x, S2y, S2z) )
            {
                XLALPrintError("Non-zero spins were given, but this is a non-spinning approximant.\n");
                XLAL_ERROR(XLAL_EINVAL);
            }
            freqFunc = fEOBNRv2RD;
            break;

        case SEOBNRv1:
            /* Check that the transverse spins are zero */
            if( !checkTransverseSpinsZero(S1x, S1y, S2x, S2y) )
            {
                XLALPrintError("Non-zero transverse spins were given, but this is a non-precessing approximant.\n");
                XLAL_ERROR(XLAL_EINVAL);
            }
            freqFunc = fSEOBNRv1RD;
            break;

        case SEOBNRv2:
        case SEOBNRv4:
        case SEOBNRv4_opt:
        case SEOBNRv2_opt:
            /* Check that the transverse spins are zero */
            if( !checkTransverseSpinsZero(S1x, S1y, S2x, S2y) )
            {
                XLALPrintError("Non-zero transverse spins were given, but this is a non-precessing approximant.\n");
                XLAL_ERROR(XLAL_EINVAL);
            }
            freqFunc = fSEOBNRv2RD;
            break;

        case IMRPhenomA:
            /* Check that spins are zero */
            if( !checkSpinsZero(S1x, S1y, S1z, S2x, S2y, S2z) )
            {
                XLALPrintError("Non-zero spins were given, but this is a non-spinning approximant.\n");
                XLAL_ERROR(XLAL_EINVAL);
            }
            freqFunc = fIMRPhenomAFinal;
            break;

        case IMRPhenomB:
            if( !checkTransverseSpinsZero(S1x, S1y, S2x, S2y) )
            {
                XLALPrintError("Non-zero transverse spins were given, but this is a non-precessing approximant.\n");
                XLAL_ERROR(XLAL_EINVAL);
            }
            freqFunc = fIMRPhenomBFinal;
            break;

        case IMRPhenomC:
            if( !checkTransverseSpinsZero(S1x, S1y, S2x, S2y) )
            {
                XLALPrintError("Non-zero transverse spins were given, but this is a non-precessing approximant.\n");
                XLAL_ERROR(XLAL_EINVAL);
            }
            freqFunc = fIMRPhenomCFinal;
            break;

        // FIXME: Following I don't know how to calculate */
        /* Spinning inspiral-only time domain */
        case SpinTaylorT2:
        case SpinTaylorT4:
        case SpinTaylorT1:
	case PhenSpinTaylor:
        /* Spinning with ringdown attachment */
        case PhenSpinTaylorRD:
        /* Spinning inspiral-only frequency domain */
        case SpinTaylorF2:
        /* NR waveforms */
        case NR_hdf5:
            XLALPrintError("I don't know how to calculate final freq. for this approximant, sorry!\n");
            XLAL_ERROR(XLAL_EINVAL);
            break;


        default:
            XLALPrintError("Unsupported approximant\n");
            XLAL_ERROR(XLAL_EINVAL);
    }

    return XLALSimInspiralGetFrequency(m1, m2, S1x, S1y, S1z, S2x, S2y, S2z, freqFunc);
}

/** @} */

/**
 * @name Waveform Conditioning Helper Routines
 * @{
 */

/**
 * @brief First stage of conditioning of time-domain waveforms.
 * @details
 * The conditioning of time-domain waveforms is done in two stages:
 *
 * 1. Take a waveform that is generated so that begins a time at least textra
 * before it reaches f_min and apply a taper over this duration textra; follow
 * this up by high-pass filtering the data at frequency f_min; finally, if the
 * original waveform was zero-padded, strip off this padding.
 *
 * 2. The high-pass filtered waveform might have transients remaining at the
 * beginning and at the end; furthermore, the waveform might end at a non-zero
 * value (especially for non-IMR waveforms).  The second stage tapers one
 * cycle at f_min from the beginning of the waveform and one cycle at f_max
 * from the end of the waveform.  There is a minimum number of samples that
 * will be used in the tapering and if the waveform is shorter than twice
 * this minimum number then no Stage 2 conditioning is done.
 *
 * This routine performs Stage 1 conditioning.  This stage is only performed
 * for waveforms originally produced in the time domain.  (Frequency domain
 * waveforms that have been transformed into the time domain have a different
 * Stage 1 conditioning.)
 *
 * @param hplus  Pointer to the plus-polarization timeseries.
 * @param hcross Pointer to the cross-polarization timeseries.
 * @param textra Extra time at beginning of waveform to taper (s).
 * @param f_min  Minimum frequency for high-pass filtering (Hz).
 * @retval  0 Success.
 * @retval <0 Failure.
 */
int XLALSimInspiralTDConditionStage1(REAL8TimeSeries *hplus, REAL8TimeSeries *hcross, REAL8 textra, REAL8 f_min)
{
    size_t nzeros;
    size_t ntaper;
    size_t j;

    /* some generators zero-pad the end of the waveform: will remove this */
    nzeros = 0;
    while (hplus->data->data[hplus->data->length - nzeros - 1] == 0.0 && hcross->data->data[hcross->data->length - nzeros - 1] == 0.0)
        ++nzeros;

    /* apply tapers over the extra duration at the beginning */
    ntaper = round(textra / hplus->deltaT);
    for (j = 0; j < ntaper; ++j) {
        double w = 0.5 - 0.5 * cos(j * LAL_PI / ntaper);
        hplus->data->data[j] *= w;
        hcross->data->data[j] *= w;
    }

    /* apply time domain filter at f_min */
    XLALHighPassREAL8TimeSeries(hplus, f_min, 0.99, 8);
    XLALHighPassREAL8TimeSeries(hcross, f_min, 0.99, 8);

    /* now take off the zero padded end */
    if (nzeros) {
        XLALShrinkREAL8TimeSeries(hplus, 0, hplus->data->length - nzeros);
        XLALShrinkREAL8TimeSeries(hcross, 0, hcross->data->length - nzeros);
    }

    return 0;
}

/**
 * @brief Second stage of conditioning of time-domain waveforms.
 * @details
 * The conditioning of time-domain waveforms is done in two stages:
 *
 * 1. Take a waveform that is generated so that begins a time at least textra
 * before it reaches f_min and apply a taper over this duration textra; follow
 * this up by high-pass filtering the data at frequency f_min; finally, if the
 * original waveform was zero-padded, strip off this padding.
 *
 * 2. The high-pass filtered waveform might have transients remaining at the
 * beginning and at the end; furthermore, the waveform might end at a non-zero
 * value (especially for non-IMR waveforms).  The second stage tapers one
 * cycle at f_min from the beginning of the waveform and one cycle at f_max
 * from the end of the waveform.  There is a minimum number of samples that
 * will be used in the tapering and if the waveform is shorter than twice
 * this minimum number then no Stage 2 conditioning is done.
 *
 * This routine performs Stage 2 conditioning.  This stage is performed both
 * for waveforms originally produced in the time domain, and for waveforms that
 * were originally produced in the frequency domain and then transformed to
 * the time domain. This stage follows some form of Stage 1 conditioning,
 * which is different depending on whether the original waveform was generated
 * in the time domain or in the frequency domain.
 *
 * @param hplus  Pointer to the plus-polarization timeseries.
 * @param hcross Pointer to the cross-polarization timeseries.
 * @param f_min  Minimum frequency for tapering at the start (Hz).
 * @param f_max  Minimum frequency for tapering at the end (Hz).
 * @retval  0 Success.
 * @retval <0 Failure.
 */
int XLALSimInspiralTDConditionStage2(REAL8TimeSeries *hplus, REAL8TimeSeries *hcross, REAL8 f_min, REAL8 f_max)
{
    const size_t min_taper_samples = 4;
    size_t ntaper;
    size_t j;

    /* final tapering at the beginning and at the end */
    /* if this waveform is shorter than 2*min_taper_samples, do nothing */
    if (hplus->data->length < 2 * min_taper_samples) {
        XLAL_PRINT_WARNING("waveform is too shorter than %zu samples: no final tapering applied", 2 * min_taper_samples);
        return 0;
    }

    /* taper end of waveform: 1 cycle at f_max; at least min_taper_samples
     * note: this tapering is done so the waveform goes to zero at the next
     * point beyond the end of the data */
    ntaper = round(1.0 / (f_max * hplus->deltaT));
    if (ntaper < min_taper_samples)
        ntaper = min_taper_samples;
    for (j = 1; j < ntaper; ++j) {
        double w = 0.5 - 0.5 * cos(j * LAL_PI / ntaper);
        hplus->data->data[hplus->data->length - j] *= w;
        hcross->data->data[hcross->data->length - j] *= w;
    }

    /* there could be a filter transient at the beginning too: we should have
     * some safety there owing to the fact that we are starting at a lower
     * frequency than is needed, so taper off one cycle at the low frequency */
    ntaper = round(1.0 / (f_min * hplus->deltaT));
    if (ntaper < min_taper_samples)
        ntaper = min_taper_samples;
    for (j = 0; j < ntaper; ++j) {
        double w = 0.5 - 0.5 * cos(j * LAL_PI / ntaper);
        hplus->data->data[j] *= w;
        hcross->data->data[j] *= w;
    }

    return 0;
}


/**
 * @brief Function for determining the starting frequency 
 * of the (2,2) mode when the highest order contribution starts at fLow.
 * @details
 * Compute the minimum frequency for waveform generation 
 *  using amplitude orders above Newtonian.  The waveform 
 *  generator turns on all orders at the orbital          
 *  associated with fMin, so information from higher      
 *  orders is not included at fLow unless fMin is         
 *  sufficiently low.
 *
 * @param fLow  Requested lower frequency.
 * @param ampOrder Requested amplitude order.
 * @param approximant LALApproximant 
 * @retval fStart The lower frequency to use to include corrections.
 */
REAL8 XLALSimInspiralfLow2fStart(REAL8 fLow, INT4 ampOrder, INT4 approximant)
{
  if (ampOrder == -1) {
      if (approximant == SpinTaylorT2 || approximant == SpinTaylorT4)
          ampOrder = MAX_PRECESSING_AMP_PN_ORDER;
      else
          ampOrder = MAX_NONPRECESSING_AMP_PN_ORDER;
  }

    REAL8 fStart;
    fStart = fLow * 2./(ampOrder+2);
    return fStart;
}

/** @} */

/** @} */<|MERGE_RESOLUTION|>--- conflicted
+++ resolved
@@ -2266,15 +2266,9 @@
     /* put the waveform in the frequency domain */
     /* (the units will correct themselves) */
     *hptilde = XLALCreateCOMPLEX16FrequencySeries("FD H_PLUS", &hplus->epoch, 0.0, deltaF, &lalDimensionlessUnit, (size_t) chirplen / 2 + 1);
-<<<<<<< HEAD
-    printf("Stas, Created hptilde \n");
-    *hctilde = XLALCreateCOMPLEX16FrequencySeries("FD H_CROSS", &hcross->epoch, 0.0, deltaF, &lalDimensionlessUnit, (size_t) chirplen / 2 + 1);
-    printf("Stas, Created hctilde \n");
-=======
 //    printf("Stas, Created hptilde \n");
     *hctilde = XLALCreateCOMPLEX16FrequencySeries("FD H_CROSS", &hcross->epoch, 0.0, deltaF, &lalDimensionlessUnit, (size_t) chirplen / 2 + 1);
 //    printf("Stas, Created hctilde \n");
->>>>>>> 0bacde50
 
     REAL8FFTPlan *plan;
     plan = XLALCreateForwardREAL8FFTPlan((size_t) chirplen, 0);
