--- conflicted
+++ resolved
@@ -331,15 +331,9 @@
 	Y = XLALSpinWeightedSphericalHarmonic(theta, phi, -2, l, m);
 	for ( j = 0; j < hmode->data->length; ++j ) {
 		COMPLEX16 hpc;
-<<<<<<< HEAD
-		hpc = cmul(Y, hmode->data->data[j]);
-		hplus->data->data[j] += LAL_REAL(hpc);
-		hcross->data->data[j] += -LAL_IMAG(hpc);
-=======
 		hpc = Y * hmode->data->data[j];
 		hplus->data->data[j] += creal(hpc);
 		hcross->data->data[j] += -cimag(hpc);
->>>>>>> dbbdddf2
 	}
 	if ( sym ) { /* equatorial symmetry: add in -m mode */
 		Y = XLALSpinWeightedSphericalHarmonic(theta, phi, -2, l, -m);
@@ -347,15 +341,9 @@
 			Y = -Y;
 		for ( j = 0; j < hmode->data->length; ++j ) {
 			COMPLEX16 hpc;
-<<<<<<< HEAD
-			hpc = cmul(Y, LAL_CONJ(hmode->data->data[j]));
-			hplus->data->data[j] += LAL_REAL(hpc);
-			hcross->data->data[j] += -LAL_IMAG(hpc);
-=======
 			hpc = Y * conj(hmode->data->data[j]);
 			hplus->data->data[j] += creal(hpc);
 			hcross->data->data[j] += -cimag(hpc);
->>>>>>> dbbdddf2
 		}
 	}
 	return 0;
@@ -446,13 +434,8 @@
 		XLAL_ERROR_NULL(XLAL_EFUNC);
 	if ( m < 0 ) {
 		REAL8 sign = l % 2 ? -1.0 : 1.0;
-<<<<<<< HEAD
-		for ( j = 0; j < h->data->length; ++j )
-			h->data->data[j] = cmulr(LAL_CONJ(h->data->data[j]), sign);
-=======
 		for ( j = 0; j < hlm->data->length; ++j )
 			hlm->data->data[j] = sign * conj(hlm->data->data[j]);
->>>>>>> dbbdddf2
 	}
 	return hlm;
 }
