--- conflicted
+++ resolved
@@ -1998,11 +1998,8 @@
      * If non-GR approximants are added, change the below to
      * if( nonGRparams && approximant != nonGR1 && approximant != nonGR2 )
      */
-<<<<<<< HEAD
     /*if( nonGRparams )
-=======
     if( nonGRparams && approximant != SpinTaylorF2)
->>>>>>> 55b44c3e
     {
         XLALPrintError("XLAL Error - %s: Passed in non-NULL pointer to LALSimInspiralTestGRParam for an approximant that does not use LALSimInspiralTestGRParam\n", __func__);
         XLAL_ERROR(XLAL_EINVAL);
