/*
 *  Copyright (C) 2013,2014,2015 Michael Puerrer, Alejandro Bohe
 *
 *  This program is free software; you can redistribute it and/or modify
 *  it under the terms of the GNU General Public License as published by
 *  the Free Software Foundation; either version 2 of the License, or
 *  (at your option) any later version.
 *
 *  This program is distributed in the hope that it will be useful,
 *  but WITHOUT ANY WARRANTY; without even the implied warranty of
 *  MERCHANTABILITY or FITNESS FOR A PARTICULAR PURPOSE.  See the
 *  GNU General Public License for more details.
 *
 *  You should have received a copy of the GNU General Public License
 *  along with with program; see the file COPYING. If not, write to the
 *  Free Software Foundation, Inc., 59 Temple Place, Suite 330, Boston,
 *  MA  02111-1307  USA
 */

#ifdef __GNUC__
#define UNUSED __attribute__ ((unused))
#else
#define UNUSED
#endif

#include <stdlib.h>
#include <math.h>
#include <float.h>
#include <gsl/gsl_errno.h>
#include <gsl/gsl_spline.h>

#include <lal/Date.h>
#include <lal/FrequencySeries.h>
#include <lal/LALAtomicDatatypes.h>
#include <lal/LALConstants.h>
#include <lal/LALDatatypes.h>
#include <lal/LALSimInspiral.h>
#include <lal/Units.h>
#include <lal/XLALError.h>
#include <lal/SphericalHarmonics.h>
#include <lal/Sequence.h>
#include <lal/LALStdlib.h>
#include <lal/LALStddef.h>

#include "LALSimIMR.h"
/* This is ugly, but allows us to reuse internal IMRPhenomC and IMRPhenomD functions without making those functions XLAL */
#include "LALSimIMRPhenomC_internals.c"
#include "LALSimIMRPhenomD_internals.c"

#include "LALSimIMRPhenomP.h"

#ifndef _OPENMP
#define omp ignore
#endif

const double sqrt_6 = 2.44948974278317788;

/* ************************************* Implementation ****************************************/

/**
 * @addtogroup LALSimIMRPhenom_c
 * @{
 *
 * @name Routines for IMR Phenomenological Model "P"
 * @{
 *
 * @author Michael Puerrer, Alejandro Bohe
 *
 * @brief Functions for producing IMRPhenomP waveforms for precessing binaries,
 * as described in Hannam et al., arXiv:1308.3271 [gr-qc].
 *
 * @note Two versions of IMRPhenomP are available (selected by IMRPhenomP_version):
 *    * version 1: based on IMRPhenomC
 *    * version 2: based on IMRPhenomD
 * IMRPhenomP inherits its range of validity over the parameter space from the respective aligned-spin waveform.
 */

int XLALSimIMRPhenomPCalculateModelParameters(
    REAL8 *chi1_l,                  /**< Output: Dimensionless aligned spin on companion 1 */
    REAL8 *chi2_l,                  /**< Output: Dimensionless aligned spin on companion 2 */
    REAL8 *chip,                    /**< Output: Effective spin in the orbital plane */
    REAL8 *thetaJ,                  /**< Output: Angle between J0 and line of sight (z-direction) */
    REAL8 *alpha0,                  /**< Output: Initial value of alpha angle (azimuthal precession angle) */
    const REAL8 m1_SI,              /**< Mass of companion 1 (kg) */
    const REAL8 m2_SI,              /**< Mass of companion 2 (kg) */
    const REAL8 f_ref,              /**< Reference GW frequency (Hz) */
    const REAL8 lnhatx,             /**< Initial value of LNhatx: orbital angular momentum unit vector */
    const REAL8 lnhaty,             /**< Initial value of LNhaty */
    const REAL8 lnhatz,             /**< Initial value of LNhatz */
    const REAL8 s1x,                /**< Initial value of s1x: dimensionless spin of BH 1 */
    const REAL8 s1y,                /**< Initial value of s1y: dimensionless spin of BH 1 */
    const REAL8 s1z,                /**< Initial value of s1z: dimensionless spin of BH 1 */
    const REAL8 s2x,                /**< Initial value of s2x: dimensionless spin of BH 2 */
    const REAL8 s2y,                /**< Initial value of s2y: dimensionless spin of BH 2 */
    const REAL8 s2z,                /**< Initial value of s2z: dimensionless spin of BH 2 */
    IMRPhenomP_version_type IMRPhenomP_version /**< IMRPhenomPv1 uses IMRPhenomC, IMRPhenomPv2 uses IMRPhenomD */
)
{
  // See Fig. 1. in arxiv:1408.1810 for diagram of the angles.
  // Note that the angle phiJ defined below and alpha0 are degenerate. Therefore we do not output phiJ.

  /* Check arguments for sanity */
  XLAL_CHECK(chi1_l != NULL, XLAL_EFAULT);
  XLAL_CHECK(chi2_l != NULL, XLAL_EFAULT);
  XLAL_CHECK(chip != NULL, XLAL_EFAULT);
  XLAL_CHECK(thetaJ != NULL, XLAL_EFAULT);
  XLAL_CHECK(alpha0 != NULL, XLAL_EFAULT);

  XLAL_CHECK(f_ref > 0, XLAL_EDOM, "Reference frequency must be positive.\n");
  XLAL_CHECK(m1_SI > 0, XLAL_EDOM, "m1 must be positive.\n");
  XLAL_CHECK(m2_SI > 0, XLAL_EDOM, "m2 must be positive.\n");
  XLAL_CHECK(fabs(lnhatx*lnhatx + lnhaty*lnhaty + lnhatz*lnhatz - 1) < 1e-10, XLAL_EDOM, "Lnhat must be a unit vector.\n");
  XLAL_CHECK(fabs(s1x*s1x + s1y*s1y + s1z*s1z) <= 1.0, XLAL_EDOM, "|S1/m1^2| must be <= 1.\n");
  XLAL_CHECK(fabs(s2x*s2x + s2y*s2y + s2z*s2z) <= 1.0, XLAL_EDOM, "|S2/m2^2| must be <= 1.\n");

  const REAL8 m1 = m1_SI / LAL_MSUN_SI;   /* Masses in solar masses */
  const REAL8 m2 = m2_SI / LAL_MSUN_SI;
  const REAL8 M = m1+m2;
  const REAL8 m1_2 = m1*m1;
  const REAL8 m2_2 = m2*m2;
  const REAL8 eta = m1 * m2 / (M*M);    /* Symmetric mass-ratio */

  /* Aligned spins */
  *chi1_l = lnhatx*s1x + lnhaty*s1y + lnhatz*s1z; /* Dimensionless aligned spin on BH 1 */
  *chi2_l = lnhatx*s2x + lnhaty*s2y + lnhatz*s2z; /* Dimensionless aligned spin on BH 2 */

  /* Spin components orthogonal to lnhat */
  const REAL8 S1_perp_x = (s1x - *chi1_l*lnhatx) * m1_2;
  const REAL8 S1_perp_y = (s1y - *chi1_l*lnhaty) * m1_2;
  const REAL8 S1_perp_z = (s1z - *chi1_l*lnhatz) * m1_2;
  const REAL8 S2_perp_x = (s2x - *chi2_l*lnhatx) * m2_2;
  const REAL8 S2_perp_y = (s2y - *chi2_l*lnhaty) * m2_2;
  const REAL8 S2_perp_z = (s2z - *chi2_l*lnhatz) * m2_2;
  const REAL8 S1_perp = sqrt(S1_perp_x*S1_perp_x + S1_perp_y*S1_perp_y + S1_perp_z*S1_perp_z);
  const REAL8 S2_perp = sqrt(S2_perp_x*S2_perp_x + S2_perp_y*S2_perp_y + S2_perp_z*S2_perp_z);

  const REAL8 A1 = 2 + (3*m2) / (2*m1);
  const REAL8 A2 = 2 + (3*m1) / (2*m2);
  const REAL8 ASp1 = A1*S1_perp;
  const REAL8 ASp2 = A2*S2_perp;
  const REAL8 num = (ASp2 > ASp1) ? ASp2 : ASp1;
  const REAL8 den = (m2 > m1) ? A2*m2_2 : A1*m1_2;
  *chip = num / den; /*  chip = max(A1 Sp1, A2 Sp2) / (A_i m_i^2) for i index of larger BH */

  /* Compute L, J0 and orientation angles */
  const REAL8 m_sec = M * LAL_MTSUN_SI;   /* Total mass in seconds */
  const REAL8 piM = LAL_PI * m_sec;
  const REAL8 v_ref = cbrt(piM * f_ref);

  REAL8 L0 = 0.0;
  switch (IMRPhenomP_version) {
    case IMRPhenomPv1_V:
      L0 = M*M * L2PNR_v1(v_ref, eta); /* Use 2PN approximation for L. */
      break;
    case IMRPhenomPv2_V:
      L0 = M*M * L2PNR(v_ref, eta);   /* Use 2PN approximation for L. */
      break;
    default:
      XLALPrintError( "XLAL Error - %s: Unknown IMRPhenomP version!\nAt present only v1 and v2 are available.\n", __func__);
      XLAL_ERROR( XLAL_EINVAL );
      break;
    }

  const REAL8 Jx0 = L0 * lnhatx + m1_2*s1x + m2_2*s2x;
  const REAL8 Jy0 = L0 * lnhaty + m1_2*s1y + m2_2*s2y;
  const REAL8 Jz0 = L0 * lnhatz + m1_2*s1z + m2_2*s2z;
  const REAL8 J0 = sqrt(Jx0*Jx0 + Jy0*Jy0 + Jz0*Jz0);

  /* Compute thetaJ, the angle between J0 and line of sight (z-direction) */
  if (J0 < 1e-10) {
    XLAL_PRINT_WARNING("Warning: |J0| < 1e-10. Setting thetaJ = 0.\n");
    *thetaJ = 0;
  } else {
    *thetaJ = acos(Jz0 / J0);
  }

  REAL8 phiJ; // We only use this angle internally since it is degenerate with alpha0.
  if (Jx0 < DBL_MIN && Jy0 < DBL_MIN)
    phiJ = 0;
  else
    phiJ = atan2(Jy0, Jx0); /* Angle of J0 in the plane of the sky */
    /* Note: Compared to the similar code in SpinTaylorF2 we have defined phiJ as the angle between the positive
    (rather than the negative) x-axis and the projection of J0, since this is a more natural definition of the angle.
    We have also renamed the angle from psiJ to phiJ. */

  /* Rotate Lnhat back to frame where J is along z and the line of sight in the Oxz plane with >0 projection in x, to figure out initial alpha */
  /* The rotation matrix is
    {
      {-cos(thetaJ)*cos(phiJ), -cos(thetaJ)*sin(phiJ), sin(thetaJ)},
      {sin(phiJ), -cos(phiJ), 0},
      {cos(phiJ)*sin(thetaJ), sin(thetaJ)*sin(phiJ),cos(thetaJ)}
    }
  */
  const REAL8 rotLx = -lnhatx*cos(*thetaJ)*cos(phiJ) - lnhaty*cos(*thetaJ)*sin(phiJ) + lnhatz*sin(*thetaJ);
  const REAL8 rotLy = lnhatx*sin(phiJ) - lnhaty*cos(phiJ);
  if (rotLx == 0.0 && rotLy == 0.0)
    *alpha0 = 0.0;
  else
    *alpha0 = atan2(rotLy, rotLx);

  return XLAL_SUCCESS;
}

int XLALSimIMRPhenomP(
  COMPLEX16FrequencySeries **hptilde,         /**< Output: Frequency-domain waveform h+ */
  COMPLEX16FrequencySeries **hctilde,         /**< Output: Frequency-domain waveform hx */
  const REAL8 chi1_l,                         /**< Dimensionless aligned spin on companion 1 */
  const REAL8 chi2_l,                         /**< Dimensionless aligned spin on companion 2 */
  const REAL8 chip,                           /**< Effective spin in the orbital plane */
  const REAL8 thetaJ,                         /**< Angle between J0 and line of sight (z-direction) */
  const REAL8 m1_SI,                          /**< Mass of companion 1 (kg) */
  const REAL8 m2_SI,                          /**< Mass of companion 2 (kg) */
  const REAL8 distance,                       /**< Distance of source (m) */
  const REAL8 alpha0,                         /**< Initial value of alpha angle (azimuthal precession angle) */
  const REAL8 phic,                           /**< Orbital phase at the peak of the underlying non precessing model (rad) */
  const REAL8 deltaF,                         /**< Sampling frequency (Hz) */
  const REAL8 f_min,                          /**< Starting GW frequency (Hz) */
  const REAL8 f_max,                          /**< End frequency; 0 defaults to ringdown cutoff freq */
  const REAL8 f_ref,                          /**< Reference frequency */
  IMRPhenomP_version_type IMRPhenomP_version) /**< IMRPhenomPv1 uses IMRPhenomC, IMRPhenomPv2 uses IMRPhenomD */
{
  // See Fig. 1. in arxiv:1408.1810 for diagram of the angles.
  // Note that the angles phiJ which is calculated internally in XLALSimIMRPhenomPCalculateModelParameters
  // and alpha0 are degenerate. Therefore phiJ is not passed to this function.

  // Use fLow, fHigh, deltaF to compute freqs sequence
  // Instead of building a full sequency we only transfer the boundaries and let
  // the internal core function do the rest (and properly take care of corner cases).
  REAL8Sequence *freqs = XLALCreateREAL8Sequence(2);
  freqs->data[0] = f_min;
  freqs->data[1] = f_max;

  int retcode = PhenomPCore(hptilde, hctilde,
      chi1_l, chi2_l, chip, thetaJ, m1_SI, m2_SI, distance, alpha0, phic, f_ref, freqs, deltaF, IMRPhenomP_version);
  XLALDestroyREAL8Sequence(freqs);
  return (retcode);
}

int XLALSimIMRPhenomPFrequencySequence(
  COMPLEX16FrequencySeries **hptilde,         /**< Output: Frequency-domain waveform h+ */
  COMPLEX16FrequencySeries **hctilde,         /**< Output: Frequency-domain waveform hx */
  const REAL8Sequence *freqs,                 /**< Frequency points at which to evaluate the waveform (Hz) */
  const REAL8 chi1_l,                         /**< Dimensionless aligned spin on companion 1 */
  const REAL8 chi2_l,                         /**< Dimensionless aligned spin on companion 2 */
  const REAL8 chip,                           /**< Effective spin in the orbital plane */
  const REAL8 thetaJ,                         /**< Angle between J0 and line of sight (z-direction) */
  const REAL8 m1_SI,                          /**< Mass of companion 1 (kg) */
  const REAL8 m2_SI,                          /**< Mass of companion 2 (kg) */
  const REAL8 distance,                       /**< Distance of source (m) */
  const REAL8 alpha0,                         /**< Initial value of alpha angle (azimuthal precession angle) */
  const REAL8 phic,                           /**< Orbital phase at the peak of the underlying non precessing model (rad) */
  const REAL8 f_ref,                          /**< Reference frequency */
  IMRPhenomP_version_type IMRPhenomP_version) /**< IMRPhenomPv1 uses IMRPhenomC, IMRPhenomPv2 uses IMRPhenomD */
{
  // See Fig. 1. in arxiv:1408.1810 for diagram of the angles.
  // Note that the angles phiJ which is calculated internally in XLALSimIMRPhenomPCalculateModelParameters
  // and alpha0 are degenerate. Therefore phiJ is not passed to this function.

  // Call the internal core function with deltaF = 0 to indicate that freqs is non-uniformly
  // spaced and we want the strain only at these frequencies
  int retcode = PhenomPCore(hptilde, hctilde,
      chi1_l, chi2_l, chip, thetaJ, m1_SI, m2_SI, distance, alpha0, phic, f_ref, freqs, 0, IMRPhenomP_version);

  return(retcode);
}

/** @} */
/** @} */

/* Internal core function to calculate PhenomP polarizations for a sequence of frequences. */
static int PhenomPCore(
  COMPLEX16FrequencySeries **hptilde,        /**< Output: Frequency-domain waveform h+ */
  COMPLEX16FrequencySeries **hctilde,        /**< Output: Frequency-domain waveform hx */
  const REAL8 chi1_l_in,                     /**< Dimensionless aligned spin on companion 1 */
  const REAL8 chi2_l_in,                     /**< Dimensionless aligned spin on companion 2 */
  const REAL8 chip,                          /**< Effective spin in the orbital plane */
  const REAL8 thetaJ,                        /**< Angle between J0 and line of sight (z-direction) */
  const REAL8 m1_SI_in,                      /**< Mass of companion 1 (kg) */
  const REAL8 m2_SI_in,                      /**< Mass of companion 2 (kg) */
  const REAL8 distance,                      /**< Distance of source (m) */
  const REAL8 alpha0,                        /**< Initial value of alpha angle (azimuthal precession angle) */
  const REAL8 phic,                          /**< Orbital phase at the peak of the underlying non precessing model (rad) */
  const REAL8 f_ref,                         /**< Reference frequency */
  const REAL8Sequence *freqs_in,             /**< Frequency points at which to evaluate the waveform (Hz) */
  double deltaF,                             /**< Sampling frequency (Hz).
   * If deltaF > 0, the frequency points given in freqs are uniformly spaced with
   * spacing deltaF. Otherwise, the frequency points are spaced non-uniformly.
   * Then we will use deltaF = 0 to create the frequency series we return. */
  IMRPhenomP_version_type IMRPhenomP_version /**< IMRPhenomPv1 uses IMRPhenomC, IMRPhenomPv2 uses IMRPhenomD */
  )
{
  /* Check inputs for sanity */
  XLAL_CHECK(*hptilde == NULL, XLAL_EFAULT);
  XLAL_CHECK(*hctilde == NULL, XLAL_EFAULT);
<<<<<<< HEAD
  XLAL_CHECK(deltaF >= 0, XLAL_EDOM, "deltaF must be non-negative.\n");
=======
  XLAL_CHECK(deltaF > 0, XLAL_EDOM, "deltaF must be non-negative.\n");
>>>>>>> ba1c2ddf
  XLAL_CHECK(m1_SI_in > 0, XLAL_EDOM, "m1 must be positive.\n");
  XLAL_CHECK(m2_SI_in > 0, XLAL_EDOM, "m2 must be positive.\n");
  XLAL_CHECK(f_ref > 0, XLAL_EDOM, "Reference frequency must be non-negative.\n");
  XLAL_CHECK(distance > 0, XLAL_EDOM, "distance must be positive.\n");
  XLAL_CHECK(fabs(chi1_l_in) <= 1.0, XLAL_EDOM, "Aligned spin chi1_l=%g must be < 1 in magnitude!\n", chi1_l_in);
  XLAL_CHECK(fabs(chi2_l_in) <= 1.0, XLAL_EDOM, "Aligned spin chi2_l=%g must be < 1 in magnitude!\n", chi2_l_in);
  XLAL_CHECK(fabs(chip) <= 1.0, XLAL_EDOM, "In-plane spin chip =%g must be < 1 in magnitude!\n", chip);

  // See Fig. 1. in arxiv:1408.1810 for diagram of the angles.
  // Note that the angles phiJ which is calculated internally in XLALSimIMRPhenomPCalculateModelParameters
  // and alpha0 are degenerate. Therefore phiJ is not passed to this function.
  /* Phenomenological parameters */
  IMRPhenomDAmplitudeCoefficients *pAmp = NULL;
  IMRPhenomDPhaseCoefficients *pPhi = NULL;
  BBHPhenomCParams *PCparams = NULL;
  PNPhasingSeries *pn = NULL;
  gsl_interp_accel *acc = NULL;
  gsl_spline *phiI = NULL;
  REAL8Sequence *freqs = NULL;
  REAL8 *phis=NULL;
  int errcode = XLAL_SUCCESS;

  XLAL_PRINT_INFO("*** PhenomPCore() ***");

  // Enforce convention m2 >= m1
  REAL8 chi1_l, chi2_l;
  REAL8 m1_SI, m2_SI;
  if (m2_SI_in >= m1_SI_in) {
    m1_SI = m1_SI_in;
    m2_SI = m2_SI_in;
    chi1_l = chi1_l_in;
    chi2_l = chi2_l_in;
  }
  else { // swap bodies 1 <-> 2
    m1_SI = m2_SI_in;
    m2_SI = m1_SI_in;
    chi1_l = chi2_l_in;
    chi2_l = chi1_l_in;
  }

  int status = init_useful_powers(&powers_of_pi, LAL_PI);
  XLAL_CHECK(XLAL_SUCCESS == status, status, "return status is not XLAL_SUCCESS");

  /* Find frequency bounds */
  if (!freqs_in) XLAL_ERROR(XLAL_EFAULT);
  double f_min = freqs_in->data[0];
  double f_max = freqs_in->data[freqs_in->length - 1];
  XLAL_CHECK(f_min > 0, XLAL_EDOM, "Minimum frequency must be positive.\n");
  XLAL_CHECK(f_max >= 0, XLAL_EDOM, "Maximum frequency must be non-negative.\n");

  /* External units: SI; internal units: solar masses */
  const REAL8 m1 = m1_SI / LAL_MSUN_SI;
  const REAL8 m2 = m2_SI / LAL_MSUN_SI;
  const REAL8 M = m1 + m2;
  const REAL8 m_sec = M * LAL_MTSUN_SI;   /* Total mass in seconds */
  const REAL8 q = m2 / m1; /* q >= 1 */
  const REAL8 eta = m1 * m2 / (M*M);    /* Symmetric mass-ratio */

  const REAL8 piM = LAL_PI * m_sec;
  const REAL8 v0 = cbrt(piM * f_ref);

  LIGOTimeGPS ligotimegps_zero = LIGOTIMEGPSZERO; // = {0, 0}

  // Note:
  // * IMRPhenomP uses chi_eff both in the aligned part and the twisting
  // * IMRPhenomPv2 uses chi1_l, chi2_l in the aligned part and chi_eff in the twisting
  const REAL8 chi_eff = (m1*chi1_l + m2*chi2_l) / M; /* Effective aligned spin */
  const REAL8 chil = (1.0+q)/q * chi_eff; /* dimensionless aligned spin of the largest BH */

  switch (IMRPhenomP_version) {
    case IMRPhenomPv1_V:
      XLAL_PRINT_WARNING("Warning: IMRPhenomP(v1) is unreviewed.\n");
      if (eta < 0.0453515) /* q = 20 */
          XLAL_ERROR(XLAL_EDOM, "Mass ratio is way outside the calibration range. m1/m2 should be <= 20.\n");
      else if (eta < 0.16)  /* q = 4 */
          XLAL_PRINT_WARNING("Warning: The model is only calibrated for m1/m2 <= 4.\n");
      /* If spins are above 0.9 or below -0.9, throw an error. */
      /* The rationale behind this is given at this page: https://www.lsc-group.phys.uwm.edu/ligovirgo/cbcnote/WaveformsReview/IMRPhenomCdevel-SanityCheck01 */
      if (chi_eff > 0.9 || chi_eff < -0.9)
          XLAL_ERROR(XLAL_EDOM, "Effective spin chi_eff = %g outside the range [-0.9,0.9] is not supported!\n", chi_eff);
      break;
    case IMRPhenomPv2_V:
      if (q > 18.0)
        XLAL_PRINT_WARNING("Warning: The model is calibrated up to m1/m2 <= 18.\n");
      else if (q > 100.0)
          XLAL_ERROR(XLAL_EDOM, "Mass ratio q > 100 which is way outside the calibration range q <= 18.\n");
      break;
    default:
      XLALPrintError( "XLAL Error - %s: Unknown IMRPhenomP version!\nAt present only v1 and v2 are available.\n", __func__);
      XLAL_ERROR( XLAL_EINVAL );
      break;
    }

  NNLOanglecoeffs angcoeffs;
  ComputeNNLOanglecoeffs(&angcoeffs,q,chil,chip);

  /* Compute the offsets due to the choice of integration constant in alpha and epsilon PN formula */
  const REAL8 omega_ref = piM * f_ref;
  const REAL8 logomega_ref = log(omega_ref);
  const REAL8 omega_ref_cbrt = v0;
  const REAL8 omega_ref_cbrt2 = omega_ref_cbrt*omega_ref_cbrt;
  const REAL8 alphaNNLOoffset = (angcoeffs.alphacoeff1/omega_ref
                              + angcoeffs.alphacoeff2/omega_ref_cbrt2
                              + angcoeffs.alphacoeff3/omega_ref_cbrt
                              + angcoeffs.alphacoeff4*logomega_ref
                              + angcoeffs.alphacoeff5*omega_ref_cbrt);

  const REAL8 epsilonNNLOoffset = (angcoeffs.epsiloncoeff1/omega_ref
                                + angcoeffs.epsiloncoeff2/omega_ref_cbrt2
                                + angcoeffs.epsiloncoeff3/omega_ref_cbrt
                                + angcoeffs.epsiloncoeff4*logomega_ref
                                + angcoeffs.epsiloncoeff5*omega_ref_cbrt);

  /* Compute Ylm's only once and pass them to PhenomPCoreOneFrequency() below. */
  SpinWeightedSphericalHarmonic_l2 Y2m;
  const REAL8 ytheta  = thetaJ;
  const REAL8 yphi    = 0;
  Y2m.Y2m2 = XLALSpinWeightedSphericalHarmonic(ytheta, yphi, -2, 2, -2);
  Y2m.Y2m1 = XLALSpinWeightedSphericalHarmonic(ytheta, yphi, -2, 2, -1);
  Y2m.Y20  = XLALSpinWeightedSphericalHarmonic(ytheta, yphi, -2, 2,  0);
  Y2m.Y21  = XLALSpinWeightedSphericalHarmonic(ytheta, yphi, -2, 2,  1);
  Y2m.Y22  = XLALSpinWeightedSphericalHarmonic(ytheta, yphi, -2, 2,  2);


  REAL8 fCut = 0.0;
  REAL8 finspin = 0.0;
  REAL8 f_final = 0.0;

  switch (IMRPhenomP_version) {
    case IMRPhenomPv1_V:
      XLAL_PRINT_INFO("*** IMRPhenomP version 1: based on IMRPhenomC ***");
      // PhenomC with ringdown using Barausse 2009 formula for final spin
      PCparams = ComputeIMRPhenomCParamsRDmod(m1, m2, chi_eff, chip);
      if (!PCparams) {
        errcode=XLAL_EFUNC;
        goto cleanup;
      }
      fCut = PCparams->fCut;
      f_final = PCparams->fRingDown;
      break;
    case IMRPhenomPv2_V:
      XLAL_PRINT_INFO("*** IMRPhenomP version 2: based on IMRPhenomD ***");
      // PhenomD uses FinalSpin0714() to calculate the final spin if the spins are aligned.
      // We use the more general Barausse & Rezzolla, Astrophys.J.Lett.704:L40-L44, 2009 here.
      // Final spin wrapper assumes that m1 >= m2.
      finspin = FinalSpinBarausse2009_all_in_plane_spin_on_larger_BH(eta, chi2_l, chi1_l, chip);
      if( fabs(finspin) > 1.0 ) {
        XLAL_PRINT_WARNING("Warning: final spin magnitude %g > 1. Setting final spin magnitude = 1.", finspin);
        finspin = copysign(1.0, finspin);
      }

      // IMRPhenomD assumes that m1 >= m2.
      pAmp = ComputeIMRPhenomDAmplitudeCoefficients(eta, chi2_l, chi1_l, finspin);
      pPhi = ComputeIMRPhenomDPhaseCoefficients(eta, chi2_l, chi1_l, finspin);
      XLALSimInspiralTaylorF2AlignedPhasing(&pn, m1, m2, chi1_l, chi2_l, 1.0, 1.0, LAL_SIM_INSPIRAL_SPIN_ORDER_35PN);
      if (!pAmp || !pPhi || !pn) {
        errcode = XLAL_EFUNC;
        goto cleanup;
      }

      // Subtract 3PN spin-spin term below as this is in LAL's TaylorF2 implementation
      // (LALSimInspiralPNCoefficients.c -> XLALSimInspiralPNPhasing_F2), but
      // was not available when PhenomD was tuned.
      pn->v[6] -= (Subtract3PNSS(m1, m2, M, chi1_l, chi2_l) * pn->v[0]);




      PhiInsPrefactors phi_prefactors;
      status = init_phi_ins_prefactors(&phi_prefactors, pPhi, pn);
      XLAL_CHECK(XLAL_SUCCESS == status, status, "init_phi_ins_prefactors failed");

      ComputeIMRPhenDPhaseConnectionCoefficients(pPhi, pn, &phi_prefactors);
      // This should be the same as the ending frequency in PhenomD
      fCut = 0.2 / m_sec;
      f_final = pAmp->fRD / m_sec;
      break;
    default:
      XLALPrintError( "XLAL Error - %s: Unknown IMRPhenomP version!\nAt present only v1 and v2 are available.\n", __func__);
      errcode = XLAL_EINVAL;
      goto cleanup;
      break;
  }
  if (fCut <= f_min)
    XLAL_ERROR(XLAL_EDOM, "fCut <= f_min\n");

  /* Default f_max to params->fCut */
  REAL8 f_max_prime = f_max ? f_max : fCut;
  f_max_prime = (f_max_prime > fCut) ? fCut : f_max_prime;
  if (f_max_prime <= f_min){
    XLALPrintError("f_max <= f_min\n");
    errcode=XLAL_EDOM;
    goto cleanup;
  }
  XLAL_PRINT_INFO("f_max_prime = %g\tfcut = %g\tv = %g\n", f_max_prime, fCut, cbrt(piM * f_max_prime));

  /* Allocate hp, hc */

  UINT4 L_fCut = 0; // number of frequency points before we hit fCut
  size_t n = 0;
  UINT4 offset = 0; // Index shift between freqs and the frequency series
  if (deltaF > 0)  { // freqs contains uniform frequency grid with spacing deltaF; we start at frequency 0
    XLAL_PRINT_INFO("f_max / deltaF = %g\n", f_max_prime / deltaF);

    /* Set up output array with size closest power of 2 */
    if (f_max_prime < f_max)  /* Resize waveform if user wants f_max larger than cutoff frequency */
      n = NextPow2(f_max / deltaF) + 1;
    else
      n = NextPow2(f_max_prime / deltaF) + 1;

    /* coalesce at t=0 */
    XLALGPSAdd(&ligotimegps_zero, -1. / deltaF); // shift by overall length in time

    *hptilde = XLALCreateCOMPLEX16FrequencySeries("hptilde: FD waveform", &ligotimegps_zero, 0.0, deltaF, &lalStrainUnit, n);
    *hctilde = XLALCreateCOMPLEX16FrequencySeries("hctilde: FD waveform", &ligotimegps_zero, 0.0, deltaF, &lalStrainUnit, n);
    if(!*hptilde || !*hctilde) {
      errcode = XLAL_ENOMEM;
      goto cleanup;
    }

    // Recreate freqs using only the lower and upper bounds
    size_t i_min = (size_t) (f_min / deltaF);
    size_t i_max = (size_t) (f_max_prime / deltaF);
    freqs = XLALCreateREAL8Sequence(i_max - i_min);
    if (!freqs) {
      errcode=XLAL_EFUNC;
      XLALPrintError("Frequency array allocation failed.");
      goto cleanup;
    }
    for (UINT4 i=i_min; i<i_max; i++, L_fCut++)
      freqs->data[i-i_min] = i*deltaF;

    offset = i_min;
  } else { // freqs contains frequencies with non-uniform spacing; we start at lowest given frequency
    n = freqs_in->length;

    *hptilde = XLALCreateCOMPLEX16FrequencySeries("hptilde: FD waveform", &ligotimegps_zero, f_min, 0, &lalStrainUnit, n);
    *hctilde = XLALCreateCOMPLEX16FrequencySeries("hctilde: FD waveform", &ligotimegps_zero, f_min, 0, &lalStrainUnit, n);
    if(!*hptilde || !*hctilde) {
      errcode = XLAL_ENOMEM;
      goto cleanup;
    }
    offset = 0;

    // Enforce that FS is strictly increasing
    // (This is needed for phase correction towards the end of this function.)
    for (UINT4 i=1; i<n; i++)
    {
      if (!(freqs_in->data[i] > freqs_in->data[i-1]))
      {
        XLALPrintError("Frequency sequence must be strictly increasing!\n");
        errcode=XLAL_EDOM;
        goto cleanup;
      }
    }

    freqs = XLALCreateREAL8Sequence(n);
    if (!freqs) {
      XLALPrintError( "Frequency array allocation failed.");
      errcode=XLAL_ENOMEM;
      goto cleanup;
    }
    // Restrict sequence to frequencies <= fCut
    for (UINT4 i=0; i<n; i++)
      if (freqs_in->data[i] <= fCut) {
        freqs->data[i] = freqs_in->data[i];
        L_fCut++;
      }
  }


  memset((*hptilde)->data->data, 0, n * sizeof(COMPLEX16));
  memset((*hctilde)->data->data, 0, n * sizeof(COMPLEX16));
  XLALUnitMultiply(&((*hptilde)->sampleUnits), &((*hptilde)->sampleUnits), &lalSecondUnit);
  XLALUnitMultiply(&((*hctilde)->sampleUnits), &((*hctilde)->sampleUnits), &lalSecondUnit);

  phis = XLALMalloc(L_fCut*sizeof(REAL8)); // array for waveform phase
  if(!phis) {
    errcode=XLAL_ENOMEM;
    goto cleanup;
  }
  REAL8 phasing = 0;

  AmpInsPrefactors amp_prefactors;
  PhiInsPrefactors phi_prefactors;

  if (IMRPhenomP_version == IMRPhenomPv2_V) {
    status = init_amp_ins_prefactors(&amp_prefactors, pAmp);
    XLAL_CHECK(XLAL_SUCCESS == status, status, "return status is not XLAL_SUCCESS");
    status = init_phi_ins_prefactors(&phi_prefactors, pPhi, pn);
    XLAL_CHECK(XLAL_SUCCESS == status, status, "return status is not XLAL_SUCCESS");
  }

  /*
    We can't call XLAL_ERROR() directly with OpenMP on.
    Keep track of return codes for each thread and in addition use flush to get out of
    the parallel for loop as soon as possible if something went wrong in any thread.
  */
  #pragma omp parallel for
  for (UINT4 i=0; i<L_fCut; i++) { // loop over frequency points in sequence
    COMPLEX16 hp_val = 0.0;
    COMPLEX16 hc_val = 0.0;
    double f = freqs->data[i];
    int j = i + offset; // shift index for frequency series if needed

    int per_thread_errcode;

    #pragma omp flush(errcode)
    if (errcode != XLAL_SUCCESS)
      goto skip;

    /* Generate the waveform */
    per_thread_errcode = PhenomPCoreOneFrequency(f, eta, chi1_l, chi2_l, chip, distance, M, phic,
                              pAmp, pPhi, PCparams, pn, &angcoeffs, &Y2m,
                              alphaNNLOoffset - alpha0, epsilonNNLOoffset,
                              &hp_val, &hc_val, &phasing, IMRPhenomP_version, &amp_prefactors, &phi_prefactors);

    if (per_thread_errcode != XLAL_SUCCESS) {
      errcode = per_thread_errcode;
      #pragma omp flush(errcode)
    }

    ((*hptilde)->data->data)[j] = hp_val;
    ((*hctilde)->data->data)[j] = hc_val;

    phis[i] = phasing;

    skip: /* this statement intentionally left blank */;
  }

  /* Correct phasing so we coalesce at t=0 (with the definition of the epoch=-1/deltaF above) */
  /* We apply the same time shift to hptilde and hctilde based on the overall phasing returned by PhenomPCoreOneFrequency */
  if (deltaF>=0) {
    /* Set up spline for phase */
    acc = gsl_interp_accel_alloc();
    phiI = gsl_spline_alloc(gsl_interp_cspline, L_fCut);

    gsl_spline_init(phiI, freqs->data, phis, L_fCut);

    XLAL_PRINT_INFO("f_ringdown = %g\n", f_final);

    // Prevent gsl interpolation errors
    if (f_final > freqs->data[L_fCut-1])
      f_final = freqs->data[L_fCut-1];
    if (f_final < freqs->data[0])
    {
      XLALPrintError("f_ringdown < f_min\n");
      errcode=XLAL_EDOM;
      goto cleanup;
    }

    /* Time correction is t(f_final) = 1/(2pi) dphi/df (f_final) */
    REAL8 t_corr = gsl_spline_eval_deriv(phiI, f_final, acc) / (2*LAL_PI);
    XLAL_PRINT_INFO("Time correction: t_corr = %g", t_corr);

    /* Now correct phase */
   for (UINT4 i=0; i<L_fCut; i++) { // loop over frequency points in sequence
      double f = freqs->data[i];
      COMPLEX16 phase_corr = cexp(-2*LAL_PI * I * f * t_corr);
      int j = i + offset; // shift index for frequency series if needed
      ((*hptilde)->data->data)[j] *= phase_corr;
      ((*hctilde)->data->data)[j] *= phase_corr;
    }

  }

  cleanup:
  if(phis) XLALFree(phis);
  if(phiI) gsl_spline_free(phiI);
  if(acc) gsl_interp_accel_free(acc);

  if(PCparams) XLALFree(PCparams);
  if(pAmp) XLALFree(pAmp);
  if(pPhi) XLALFree(pPhi);
  if(pn) XLALFree(pn);

  if(freqs) XLALDestroyREAL8Sequence(freqs);

  if(!*hptilde) XLALFree(hptilde);
  if(!*hctilde) XLALFree(hctilde);

  if( errcode != XLAL_SUCCESS )
    XLAL_ERROR(errcode);
  else
    return XLAL_SUCCESS;
}

/* ***************************** PhenomP internal functions *********************************/

/* Internal core function to calculate PhenomP polarizations for a single frequency. */
static int PhenomPCoreOneFrequency(
  const REAL8 fHz,                            /**< Frequency (Hz) */
  const REAL8 eta,                            /**< Symmetric mass ratio */
  const REAL8 chi1_l,                         /**< Dimensionless aligned spin on companion 1 */
  const REAL8 chi2_l,                         /**< Dimensionless aligned spin on companion 2 */
  const REAL8 chip,                           /**< Dimensionless spin in the orbital plane */
  const REAL8 distance,                       /**< Distance of source (m) */
  const REAL8 M,                              /**< Total mass (Solar masses) */
  const REAL8 phic,                           /**< Orbital phase at the peak of the underlying non precessing model (rad) */
  IMRPhenomDAmplitudeCoefficients *pAmp,      /**< Internal IMRPhenomD amplitude coefficients */
  IMRPhenomDPhaseCoefficients *pPhi,          /**< Internal IMRPhenomD phase coefficients */
  BBHPhenomCParams *PCparams,                 /**< Internal PhenomC parameters */
  PNPhasingSeries *PNparams,                  /**< PN inspiral phase coefficients */
  NNLOanglecoeffs *angcoeffs,  		            /**< Struct with PN coeffs for the NNLO angles */
  SpinWeightedSphericalHarmonic_l2 *Y2m,      /**< Struct of l=2 spherical harmonics of spin weight -2 */
  const REAL8 alphaoffset,                    /**< f_ref dependent offset for alpha angle (azimuthal precession angle) */
  const REAL8 epsilonoffset,                  /**< f_ref dependent offset for epsilon angle */
  COMPLEX16 *hp,                              /**< Output: \f$\tilde h_+\f$ */
  COMPLEX16 *hc,                              /**< Output: \f$\tilde h_x\f$ */
  REAL8 *phasing,                             /**< Output: overall phasing */
  IMRPhenomP_version_type IMRPhenomP_version, /**< IMRPhenomPv1 uses IMRPhenomC, IMRPhenomPv2 uses IMRPhenomD */
  AmpInsPrefactors *amp_prefactors,           /**< pre-calculated (cached for saving runtime) coefficients for amplitude. See LALSimIMRPhenomD_internals.c*/
  PhiInsPrefactors *phi_prefactors            /**< pre-calculated (cached for saving runtime) coefficients for phase. See LALSimIMRPhenomD_internals.*/)
{
  XLAL_CHECK(angcoeffs != NULL, XLAL_EFAULT);
  XLAL_CHECK(hp != NULL, XLAL_EFAULT);
  XLAL_CHECK(hc != NULL, XLAL_EFAULT);
  XLAL_CHECK(phasing != NULL, XLAL_EFAULT);

  REAL8 f = fHz*LAL_MTSUN_SI*M; /* Frequency in geometric units */

  REAL8 aPhenom = 0.0;
  REAL8 phPhenom = 0.0;
  int errcode = XLAL_SUCCESS;
  int status = XLAL_SUCCESS;
  UsefulPowers powers_of_f;

 /*
  * For IMRPhenomPv1 we put all spin on the larger BH. Here m2 >= m1.
  * chi_eff = (m1*chi1 + m2*chi2)/M
  * chil = chi_eff / m2 (for M=1)
  * SL = m2^2 chil = m2*M*chi_eff = q/(1+q) * chi_eff (for M=1)
  * For IMRPhenomPv2 we use both aligned spins:
  * SL = chi1*m1^2 + chi2*m2^2
  *
  * For both IMRPhenomPv1 and IMRPhenomPv2 we put the in-plane spin on the larger BH:
  * Sperp = chip*m2^2  (perpendicular spin)
  */

  const REAL8 q = (1.0 + sqrt(1.0 - 4.0*eta) - 2.0*eta)/(2.0*eta);
  const REAL8 m1 = 1.0/(1.0+q);       /* Mass of the smaller BH for unit total mass M=1. */
  const REAL8 m2 = q/(1.0+q);         /* Mass of the larger BH for unit total mass M=1. */
  const REAL8 Sperp = chip*(m2*m2);   /* Dimensionfull spin component in the orbital plane. S_perp = S_2_perp */
  REAL8 SL;                           /* Dimensionfull aligned spin. */
  const REAL8 chi_eff = (m1*chi1_l + m2*chi2_l); /* effective spin for M=1 */

  /* Calculate Phenom amplitude and phase for a given frequency. */
  switch (IMRPhenomP_version) {
    case IMRPhenomPv1_V:
      XLAL_CHECK(PCparams != NULL, XLAL_EFAULT);
      errcode = IMRPhenomCGenerateAmpPhase( &aPhenom, &phPhenom, fHz, eta, PCparams );
      if( errcode != XLAL_SUCCESS ) XLAL_ERROR(XLAL_EFUNC);
      SL = chi_eff*m2;        /* Dimensionfull aligned spin of the largest BH. SL = m2^2 chil = m2*M*chi_eff */
      break;
    case IMRPhenomPv2_V:
      XLAL_CHECK(pAmp != NULL, XLAL_EFAULT);
      XLAL_CHECK(pPhi != NULL, XLAL_EFAULT);
      XLAL_CHECK(PNparams != NULL, XLAL_EFAULT);
      XLAL_CHECK(amp_prefactors != NULL, XLAL_EFAULT);
      XLAL_CHECK(phi_prefactors != NULL, XLAL_EFAULT);
      status = init_useful_powers(&powers_of_f, f);
      XLAL_CHECK(status == XLAL_SUCCESS, status, "init_useful_powers failed for f");
      aPhenom = IMRPhenDAmplitude(f, pAmp, &powers_of_f, amp_prefactors);
      phPhenom = IMRPhenDPhase(f, pPhi, PNparams, &powers_of_f, phi_prefactors);
      SL = chi1_l*m1*m1 + chi2_l*m2*m2;        /* Dimensionfull aligned spin. */
      break;
    default:
      XLALPrintError( "XLAL Error - %s: Unknown IMRPhenomP version!\nAt present only v1 and v2 are available.\n", __func__);
      XLAL_ERROR( XLAL_EINVAL );
      break;
  }

  phPhenom -= 2.*phic; /* Note: phic is orbital phase */
  REAL8 amp0 = M * LAL_MRSUN_SI * M * LAL_MTSUN_SI / distance;
  COMPLEX16 hP = amp0 * aPhenom * cexp(-I*phPhenom); /* Assemble IMRPhenom waveform. */

  /*
   * Calculate plus and cross polarizations of the PhenomP model for individual m's.
   * The general expression for the modes h^P_{2m}(t) is given by Eq. 1 of arXiv:1308.3271.
   * We calculate the frequency domain l=2 plus and cross polarizations separately for each m = -2, ... , 2.
   * The expression of the polarizations times the Ylm's in code notation are:
   *    \tilde (h_2m)_+ = e^{-2i epsilon} (e^{-i m alpha} d^2_{-2,m} (-2Y_2m) + e^{+i m alpha} d^2_{2,m} (-2Y_2m)^*) * hP / 2
   *    \tilde (h_2m)_x = e^{-2i epsilon} (e^{-i m alpha} d^2_{-2,m} (-2Y_2m) - e^{+i m alpha} d^2_{2,m} (-2Y_2m)^*) * hP / 2
   * where the d^l_{m',m} are Wigner d-matrices evaluated at - beta, and hP is the Phenom[C,D] frequency domain model hP(f) = PAmp(f) e^{-i PPhase(f)}.
   * Note that in arXiv:1308.3271, the angle beta is called iota.
   */

  /* Compute PN NNLO angles */
  const REAL8 omega = LAL_PI * f;
  const REAL8 logomega = log(omega);
  const REAL8 omega_cbrt = cbrt(omega);
  const REAL8 omega_cbrt2 = omega_cbrt*omega_cbrt;

  REAL8 alpha = (angcoeffs->alphacoeff1/omega
              + angcoeffs->alphacoeff2/omega_cbrt2
              + angcoeffs->alphacoeff3/omega_cbrt
              + angcoeffs->alphacoeff4*logomega
              + angcoeffs->alphacoeff5*omega_cbrt) - alphaoffset;

  REAL8 epsilon = (angcoeffs->epsiloncoeff1/omega
                + angcoeffs->epsiloncoeff2/omega_cbrt2
                + angcoeffs->epsiloncoeff3/omega_cbrt
                + angcoeffs->epsiloncoeff4*logomega
                + angcoeffs->epsiloncoeff5*omega_cbrt) - epsilonoffset;

  /* Calculate intermediate expressions cos(beta/2), sin(beta/2) and powers thereof for Wigner d's. */
  REAL8 cBetah, sBetah; /* cos(beta/2), sin(beta/2) */
  switch (IMRPhenomP_version) {
    case IMRPhenomPv1_V:
      WignerdCoefficients_SmallAngleApproximation(omega_cbrt, SL, eta, Sperp, &cBetah, &sBetah);
      break;
    case IMRPhenomPv2_V:
      WignerdCoefficients(omega_cbrt, SL, eta, Sperp, &cBetah, &sBetah);
      break;
  default:
    XLALPrintError( "XLAL Error - %s: Unknown IMRPhenomP version!\nAt present only v1 and v2 are available.\n", __func__);
    XLAL_ERROR( XLAL_EINVAL );
    break;
  }

  const REAL8 cBetah2 = cBetah*cBetah;
  const REAL8 cBetah3 = cBetah2*cBetah;
  const REAL8 cBetah4 = cBetah3*cBetah;
  const REAL8 sBetah2 = sBetah*sBetah;
  const REAL8 sBetah3 = sBetah2*sBetah;
  const REAL8 sBetah4 = sBetah3*sBetah;

  /* Compute Wigner d coefficients
    The expressions below agree with refX and Mathematica
    d2  = Table[WignerD[{2, mp, 2}, 0, -\[Beta], 0], {mp, -2, 2}]
    dm2 = Table[WignerD[{2, mp, -2}, 0, -\[Beta], 0], {mp, -2, 2}]
  */
  COMPLEX16 d2[5]   = {sBetah4, 2*cBetah*sBetah3, sqrt_6*sBetah2*cBetah2, 2*cBetah3*sBetah, cBetah4};
  COMPLEX16 dm2[5]  = {d2[4], -d2[3], d2[2], -d2[1], d2[0]}; /* Exploit symmetry d^2_{-2,-m} = (-1)^m d^2_{2,m} */

  COMPLEX16 Y2mA[5] = {Y2m->Y2m2, Y2m->Y2m1, Y2m->Y20, Y2m->Y21, Y2m->Y22};
  COMPLEX16 hp_sum = 0;
  COMPLEX16 hc_sum = 0;

  /* Sum up contributions to \tilde h+ and \tilde hx */
  /* Precompute powers of e^{i m alpha} */
  COMPLEX16 cexp_i_alpha = cexp(+I*alpha);
  COMPLEX16 cexp_2i_alpha = cexp_i_alpha*cexp_i_alpha;
  COMPLEX16 cexp_mi_alpha = 1.0/cexp_i_alpha;
  COMPLEX16 cexp_m2i_alpha = cexp_mi_alpha*cexp_mi_alpha;
  COMPLEX16 cexp_im_alpha[5] = {cexp_m2i_alpha, cexp_mi_alpha, 1.0, cexp_i_alpha, cexp_2i_alpha};
  for(int m=-2; m<=2; m++) {
    COMPLEX16 T2m   = cexp_im_alpha[-m+2] * dm2[m+2] *      Y2mA[m+2];  /*  = cexp(-I*m*alpha) * dm2[m+2] *      Y2mA[m+2] */
    COMPLEX16 Tm2m  = cexp_im_alpha[m+2]  * d2[m+2]  * conj(Y2mA[m+2]); /*  = cexp(+I*m*alpha) * d2[m+2]  * conj(Y2mA[m+2]) */
    hp_sum +=     T2m + Tm2m;
    hc_sum += +I*(T2m - Tm2m);
  }

  COMPLEX16 eps_phase_hP = cexp(-2*I*epsilon) * hP / 2.0;
  *hp = eps_phase_hP * hp_sum;
  *hc = eps_phase_hP * hc_sum;

  // Return phasing for time-shift correction
  *phasing = -phPhenom; // ignore alpha and epsilon contributions

  return XLAL_SUCCESS;
}

/* Next-to-next-to-leading order PN coefficients for Euler angles alpha and epsilon. */
static void ComputeNNLOanglecoeffs(
  NNLOanglecoeffs *angcoeffs, /**< Output: Structure to store results */
  const REAL8 q,              /**< Mass-ratio (convention q>1) */
  const REAL8 chil,           /**< Dimensionless aligned spin of the largest BH */
  const REAL8 chip)           /**< Dimensionless spin component in the orbital plane */
{
  const REAL8 m2 = q/(1. + q);
  const REAL8 m1 = 1./(1. + q);
  const REAL8 dm = m1 - m2;
  const REAL8 mtot = 1.;
  const REAL8 eta = m1*m2; /* mtot = 1 */
  const REAL8 eta2 = eta*eta;
  const REAL8 eta3 = eta2*eta;
  const REAL8 eta4 = eta3*eta;
  const REAL8 mtot2 = mtot*mtot;
  const REAL8 mtot4 = mtot2*mtot2;
  const REAL8 mtot6 = mtot4*mtot2;
  const REAL8 mtot8 = mtot6*mtot2;
  const REAL8 chil2 = chil*chil;
  const REAL8 chip2 = chip*chip;
  const REAL8 chip4 = chip2*chip2;
  const REAL8 dm2 = dm*dm;
  const REAL8 dm3 = dm2*dm;
  const REAL8 m2_2 = m2*m2;
  const REAL8 m2_3 = m2_2*m2;
  const REAL8 m2_4 = m2_3*m2;
  const REAL8 m2_5 = m2_4*m2;
  const REAL8 m2_6 = m2_5*m2;
  const REAL8 m2_7 = m2_6*m2;
  const REAL8 m2_8 = m2_7*m2;

  XLAL_CHECK_VOID(angcoeffs != NULL, XLAL_EFAULT);

  angcoeffs->alphacoeff1 = (-0.18229166666666666 - (5*dm)/(64.*m2));

  angcoeffs->alphacoeff2 = ((-15*dm*m2*chil)/(128.*mtot2*eta) - (35*m2_2*chil)/(128.*mtot2*eta));

  angcoeffs->alphacoeff3 = (-1.7952473958333333 - (4555*dm)/(7168.*m2) -
        (15*chip2*dm*m2_3)/(128.*mtot4*eta2) -
        (35*chip2*m2_4)/(128.*mtot4*eta2) - (515*eta)/384. - (15*dm2*eta)/(256.*m2_2) -
        (175*dm*eta)/(256.*m2));

  angcoeffs->alphacoeff4 = - (35*LAL_PI)/48. - (5*dm*LAL_PI)/(16.*m2) +
     (5*dm2*chil)/(16.*mtot2) + (5*dm*m2*chil)/(3.*mtot2) +
     (2545*m2_2*chil)/(1152.*mtot2) -
     (5*chip2*dm*m2_5*chil)/(128.*mtot6*eta3) -
     (35*chip2*m2_6*chil)/(384.*mtot6*eta3) + (2035*dm*m2*chil)/(21504.*mtot2*eta) +
     (2995*m2_2*chil)/(9216.*mtot2*eta);

  angcoeffs->alphacoeff5 = (4.318908476114694 + (27895885*dm)/(2.1676032e7*m2) -
        (15*chip4*dm*m2_7)/(512.*mtot8*eta4) -
        (35*chip4*m2_8)/(512.*mtot8*eta4) -
        (485*chip2*dm*m2_3)/(14336.*mtot4*eta2) +
        (475*chip2*m2_4)/(6144.*mtot4*eta2) +
        (15*chip2*dm2*m2_2)/(256.*mtot4*eta) + (145*chip2*dm*m2_3)/(512.*mtot4*eta) +
        (575*chip2*m2_4)/(1536.*mtot4*eta) + (39695*eta)/86016. + (1615*dm2*eta)/(28672.*m2_2) -
        (265*dm*eta)/(14336.*m2) + (955*eta2)/576. + (15*dm3*eta2)/(1024.*m2_3) +
        (35*dm2*eta2)/(256.*m2_2) + (2725*dm*eta2)/(3072.*m2) - (15*dm*m2*LAL_PI*chil)/(16.*mtot2*eta) -
        (35*m2_2*LAL_PI*chil)/(16.*mtot2*eta) + (15*chip2*dm*m2_7*chil2)/(128.*mtot8*eta4) +
        (35*chip2*m2_8*chil2)/(128.*mtot8*eta4) +
        (375*dm2*m2_2*chil2)/(256.*mtot4*eta) + (1815*dm*m2_3*chil2)/(256.*mtot4*eta) +
        (1645*m2_4*chil2)/(192.*mtot4*eta));

  angcoeffs->epsiloncoeff1 = (-0.18229166666666666 - (5*dm)/(64.*m2));

  angcoeffs->epsiloncoeff2 = ((-15*dm*m2*chil)/(128.*mtot2*eta) - (35*m2_2*chil)/(128.*mtot2*eta));

  angcoeffs->epsiloncoeff3 = (-1.7952473958333333 - (4555*dm)/(7168.*m2) - (515*eta)/384. -
        (15*dm2*eta)/(256.*m2_2) - (175*dm*eta)/(256.*m2));

  angcoeffs->epsiloncoeff4 = - (35*LAL_PI)/48. - (5*dm*LAL_PI)/(16.*m2) +
     (5*dm2*chil)/(16.*mtot2) + (5*dm*m2*chil)/(3.*mtot2) +
     (2545*m2_2*chil)/(1152.*mtot2) + (2035*dm*m2*chil)/(21504.*mtot2*eta) +
     (2995*m2_2*chil)/(9216.*mtot2*eta);

  angcoeffs->epsiloncoeff5 = (4.318908476114694 + (27895885*dm)/(2.1676032e7*m2) + (39695*eta)/86016. +
        (1615*dm2*eta)/(28672.*m2_2) - (265*dm*eta)/(14336.*m2) + (955*eta2)/576. +
        (15*dm3*eta2)/(1024.*m2_3) + (35*dm2*eta2)/(256.*m2_2) +
        (2725*dm*eta2)/(3072.*m2) - (15*dm*m2*LAL_PI*chil)/(16.*mtot2*eta) - (35*m2_2*LAL_PI*chil)/(16.*mtot2*eta) +
        (375*dm2*m2_2*chil2)/(256.*mtot4*eta) + (1815*dm*m2_3*chil2)/(256.*mtot4*eta) +
        (1645*m2_4*chil2)/(192.*mtot4*eta));
}

/* 2PN orbital angular momentum L */
static REAL8 L2PNR(
  const REAL8 v,   /**< Cubic root of (Pi * Frequency (geometric)) */
  const REAL8 eta) /**< Symmetric mass-ratio */
{
  const REAL8 eta2 = eta*eta;
  const REAL8 x = v*v;
  const REAL8 x2 = x*x;
  /* Simple 2PN version of the orbital angular momentum L,
     without any spin terms expressed as a function of v:
     [Bohé et al, 1212.5520v2 Eq 4.7 first line] */
  return (eta*(1.0 + (1.5 + eta/6.0)*x + (3.375 - (19.0*eta)/8. - eta2/24.0)*x2)) / sqrt(x);
}

/* 2PN orbital angular momentum L. For IMRPhenomP(v1). */
static REAL8 L2PNR_v1(
  const REAL8 v,   /**< Cubic root of (Pi * Frequency (geometric)) */
  const REAL8 eta) /**< Symmetric mass-ratio */
{
  const REAL8 mu = eta; /* M=1 */
  const REAL8 v2 = v*v;
  const REAL8 v3 = v2*v;
  const REAL8 v4 = v3*v;
  const REAL8 eta2 = eta*eta;
  const REAL8 b = (4.75 + eta/9.)*eta*v4;

  /* Simple 2PN version of the orbital angular momentum L,
    without any spin terms expressed as a function of v:
   [Kidder, Phys. Rev. D 52, 821–847 (1995), Eq. 2.9] */

  return mu*sqrt((1 - ((3 - eta)*v2)/3. + b)/v2)*
    (1 + ((1 - 3*eta)*v2)/2. + (3*(1 - 7*eta + 13*eta2)*v4)/8. +
      ((14 - 41*eta + 4*eta2)*v4)/(4.*pow_2_of(1 - ((3 - eta)*v2)/3. + b)) +
      ((3 + eta)*v2)/(1 - ((3 - eta)*v2)/3. + b) +
      ((7 - 10*eta - 9*eta2)*v4)/(2.*(1 - ((3 - eta)*v2)/3. + b)));
}

/* Expressions used for the WignerD symbol. */
static void WignerdCoefficients(
  const REAL8 v,        /**< Cubic root of (Pi * Frequency (geometric)) */
  const REAL8 SL,       /**< Dimensionfull aligned spin */
  const REAL8 eta,      /**< Symmetric mass-ratio */
  const REAL8 Sp,       /**< Dimensionfull spin component in the orbital plane */
  REAL8 *cos_beta_half, /**< Output: cos(beta/2) */
  REAL8 *sin_beta_half) /**< Output: sin(beta/2) */
{
  XLAL_CHECK_VOID(cos_beta_half != NULL, XLAL_EFAULT);
  XLAL_CHECK_VOID(sin_beta_half != NULL, XLAL_EFAULT);
  /* cos(beta) = \hat J . \hat L = (L + SL) / sqrt( (L + SL)^2 + Sp^2 )
               = sign(L + SL) * (1 + (Sp / (L + SL))^2 )^(-1/2) */
  /* We define the shorthand s := Sp / (L + SL) */
  const REAL8 L = L2PNR(v, eta);
  if (L + SL < 0.0)
    XLAL_PRINT_WARNING("Warning: IMRPhenomP L + SL < 0. The waveform might not be accurate here.\n");
    // We ignore the sign of L + SL below.
  REAL8 s = Sp / (L + SL);  /* s := Sp / (L + SL) */
  REAL8 s2 = s*s;
  REAL8 cos_beta = 1.0 / sqrt(1.0 + s2);
  *cos_beta_half = + sqrt( (1.0 + cos_beta) / 2.0 );  /* cos(beta/2) */
  *sin_beta_half = + sqrt( (1.0 - cos_beta) / 2.0 );  /* sin(beta/2) */
}

/* Expressions used for the WignerD symbol with small angle approximation. For IMRPhenomP(v1). */
static void WignerdCoefficients_SmallAngleApproximation(
  const REAL8 v,        /**< Cubic root of (Pi * Frequency (geometric)) */
  const REAL8 SL,       /**< Dimensionfull aligned spin */
  const REAL8 eta,      /**< Symmetric mass-ratio */
  const REAL8 Sp,       /**< Dimensionfull spin component in the orbital plane */
  REAL8 *cos_beta_half, /**< Output: cos(beta/2) */
  REAL8 *sin_beta_half) /**< Output: sin(beta/2) */
{
  XLAL_CHECK_VOID(cos_beta_half != NULL, XLAL_EFAULT);
  XLAL_CHECK_VOID(sin_beta_half != NULL, XLAL_EFAULT);
  /* cos(beta) = \hat J . \hat L = (1 + (Sp / (L + SL))^2 )^(-1/2) */
  /* We use the expression cos(beta/2) \approx (1 + s^2 / 4 )^(-1/2) where s := Sp / (L + SL) */
  REAL8 s = Sp / (L2PNR_v1(v, eta) + SL);  /* s := Sp / (L + SL) */
  REAL8 s2 = s*s;
  *cos_beta_half = 1.0/sqrt(1.0 + s2/4.0);           /* cos(beta/2) */
  *sin_beta_half = sqrt(1.0 - 1.0/(1.0 + s2/4.0));   /* sin(beta/2) */
}

static REAL8 FinalSpinBarausse2009_all_spin_on_larger_BH(
  const REAL8 nu,     /**< Symmetric mass-ratio */
  const REAL8 chi,    /**< Effective aligned spin of the binary:  chi = (m1*chi1 + m2*chi2)/M  */
  const REAL8 chip)   /**< Dimensionless spin in the orbital plane */
{
  /* Use convention m1>m2 as in arXiv:0904.2577 */
  /* Put all spin on larger BH: a1 = (chip, 0, chi), a2 = (0,0,0), L = (0,0,1) */
  const REAL8 a1_x = chip;
  const REAL8 a1_y = 0;
  const REAL8 a1_z = chi;
  const REAL8 a2_x = 0;
  const REAL8 a2_y = 0;
  const REAL8 a2_z = 0;

  const REAL8 a1 = sqrt(a1_x*a1_x + a1_y*a1_y + a1_z*a1_z);
  const REAL8 a2 = sqrt(a2_x*a2_x + a2_y*a2_y + a2_z*a2_z);

  const REAL8 cos_alpha = (a1*a2 == 0) ? 0.0 : a1_z*a2_z/(a1*a2); /* cos(alpha) = \hat a1 . \hat a2 (Eq. 7) */
  const REAL8 cos_beta_tilde  = (a1 == 0) ? 0.0 : a1_z/a1;  /* \cos(\tilde \beta)  = \hat a1 . \hat L  (Eq. 9) */
  const REAL8 cos_gamma_tilde = (a2 == 0) ? 0.0 : a2_z/a2;  /* \cos(\tilde \gamma) = \hat a2 . \hat L (Eq. 9) */

  return FinalSpinBarausse2009(nu, a1, a2, cos_alpha, cos_beta_tilde, cos_gamma_tilde);
}

#if 0
static REAL8 FinalSpinBarausse2009_aligned_spin_equally_distributed(
  const REAL8 nu,     /**< Symmetric mass-ratio */
  const REAL8 chi,    /**< Reduced aligned spin of the binary chi = (m1*chi1 + m2*chi2)/M */
  const REAL8 chip)   /**< Dimensionless spin in the orbital plane */
{
  /* Use convention m1>m2 as in arXiv:0904.2577 */
  /* Put all spin on larger BH: a1 = (chip, 0, chi), a2 = (0,0,0), L = (0,0,1) */
  const REAL8 a1_x = chip;
  const REAL8 a1_y = 0;
  const REAL8 a1_z = chi;
  const REAL8 a2_x = 0;
  const REAL8 a2_y = 0;
  const REAL8 a2_z = chi;

  const REAL8 a1 = sqrt(a1_x*a1_x + a1_y*a1_y + a1_z*a1_z);
  const REAL8 a2 = sqrt(a2_x*a2_x + a2_y*a2_y + a2_z*a2_z);

  const REAL8 cos_alpha = (a1*a2 == 0) ? 0.0 : a1_z*a2_z/(a1*a2); /* cos(alpha) = \hat a1 . \hat a2 (Eq. 7) */
  const REAL8 cos_beta_tilde  = (a1 == 0) ? 0.0 : a1_z/a1;  /* \cos(\tilde \beta)  = \hat a1 . \hat L  (Eq. 9) */
  const REAL8 cos_gamma_tilde = (a2 == 0) ? 0.0 : a2_z/a2;  /* \cos(\tilde \gamma) = \hat a2 . \hat L (Eq. 9) */

  return FinalSpinBarausse2009(nu, a1, a2, cos_alpha, cos_beta_tilde, cos_gamma_tilde);
}
#endif

static REAL8 FinalSpinBarausse2009_all_in_plane_spin_on_larger_BH(
  const REAL8 nu,     /**< Symmetric mass-ratio */
  const REAL8 chi1_l, /**< Aligned spin of BH 1 (m1 >= m2) */
  const REAL8 chi2_l, /**< Aligned spin of BH 2  */
  const REAL8 chip)   /**< Dimensionless spin in the orbital plane */
{
  /* Use convention m1>m2 as in arXiv:0904.2577 */
  /* Put all in-plane spin on larger BH: a1 = (chip, 0, chi1_l), a2 = (0, 0, chi2_l), L = (0,0,1) */
  const REAL8 a1_x = chip;
  const REAL8 a1_y = 0;
  const REAL8 a1_z = chi1_l;
  const REAL8 a2_x = 0;
  const REAL8 a2_y = 0;
  const REAL8 a2_z = chi2_l;

  const REAL8 a1 = sqrt(a1_x*a1_x + a1_y*a1_y + a1_z*a1_z);
  const REAL8 a2 = sqrt(a2_x*a2_x + a2_y*a2_y + a2_z*a2_z);

  const REAL8 cos_alpha = (a1*a2 == 0) ? 0.0 : a1_z*a2_z/(a1*a2); /* cos(alpha) = \hat a1 . \hat a2 (Eq. 7) */
  const REAL8 cos_beta_tilde  = (a1 == 0) ? 0.0 : a1_z/a1;  /* \cos(\tilde \beta)  = \hat a1 . \hat L  (Eq. 9) */
  const REAL8 cos_gamma_tilde = (a2 == 0) ? 0.0 : a2_z/a2;  /* \cos(\tilde \gamma) = \hat a2 . \hat L (Eq. 9) */

  return FinalSpinBarausse2009(nu, a1, a2, cos_alpha, cos_beta_tilde, cos_gamma_tilde);
}


static REAL8 FinalSpinBarausse2009(  /* Barausse & Rezzolla, Astrophys.J.Lett.704:L40-L44, 2009, arXiv:0904.2577 */
  const REAL8 nu,               /**< Symmetric mass-ratio */
  const REAL8 a1,               /**< |a_1| norm of dimensionless spin vector for BH 1 */
  const REAL8 a2,               /**< |a_2| norm of dimensionless spin vector for BH 2 */
  const REAL8 cos_alpha,        /**< \f$cos(alpha) = \hat a_1 . \hat a_2\f$ (Eq. 7) */
  const REAL8 cos_beta_tilde,   /**< \f$cos(\tilde beta)  = \hat a_1 . \hat L\f$ (Eq. 9) */
  const REAL8 cos_gamma_tilde)  /**< \f$cos(\tilde gamma) = \hat a_2 . \hat L\f$ (Eq. 9)*/
{
  REAL8 q = (2*nu)/(1 + sqrt(1 - 4*nu) - 2*nu); /* Use convention q = m2/m1 <= 1 as in arXiv:0904.2577 */

  /* These parameters are defined in eq. 3. */
  const REAL8 s4 = -0.1229;
  const REAL8 s5 = 0.4537;
  const REAL8 t0 = -2.8904;
  const REAL8 t2 = -3.5171;
  const REAL8 t3 = 2.5763;

  /* shorthands */
  const REAL8 nu2 = nu*nu;
  const REAL8 q2 = q*q;
  const REAL8 q4 = q2*q2;
  const REAL8 q2p = 1 + q2;
  const REAL8 q2p2 = q2p*q2p;
  const REAL8 qp = 1 + q;
  const REAL8 qp2 = qp*qp;
  const REAL8 a1_2 = a1*a1;
  const REAL8 a2_2 = a2*a2;

  /* l = \tilde l/(m1*m2), where \tilde l = S_fin - (S1 + S2) = L - J_rad (Eq. 4) */
  const REAL8 l = 2*sqrt(3.0) + t2*nu + t3*nu2
                + (s4 / q2p2) * (a1_2 + a2_2*q4 + 2*a1*a2*q2*cos_alpha)
                + ((s5*nu + t0 + 2)/q2p) * (a1*cos_beta_tilde + a2*cos_gamma_tilde*q2); /* |l| (Eq. 10) */
  const REAL8 l2 = l*l;

  /* a_fin = S_fin/M^2  (Eq. 6) */
  const REAL8 a_fin = (1.0 / qp2) * sqrt(a1_2 + a2_2*q4 + 2*a1*a2*q2*cos_alpha + 2*(a1*cos_beta_tilde + a2*q2*cos_gamma_tilde)*l*q + l2*q2);
  return a_fin;
}


/* PhenomC parameters for modified ringdown: Uses final spin formula of Barausse & Rezzolla, Astrophys.J.Lett.704:L40-L44, 2009 */
UNUSED static BBHPhenomCParams *ComputeIMRPhenomCParamsRDmod(
  const REAL8 m1,   /**< Mass of companion 1 (solar masses) */
  const REAL8 m2,   /**< Mass of companion 2 (solar masses) */
  const REAL8 chi,  /**< Reduced aligned spin of the binary chi = (m1*chi1 + m2*chi2)/M */
  const REAL8 chip) /**< Dimensionless spin in the orbital plane */
{

  BBHPhenomCParams *p = NULL;
  p = ComputeIMRPhenomCParams(m1, m2, chi); /* populate parameters with the original PhenomC setup */
  if( !p )
    XLAL_ERROR_NULL(XLAL_EFUNC);

  const REAL8 M = m1 + m2;
  const REAL8 eta = m1 * m2 / (M * M);

  REAL8 finspin = FinalSpinBarausse2009_all_spin_on_larger_BH(eta, chi, chip);
  if( fabs(finspin) > 1.0 ) {
    XLAL_PRINT_WARNING("Warning: final spin magnitude %g > 1. Setting final spin magnitude = 1.", finspin);
    finspin = copysign(1.0, finspin);
  }

  p->afin = finspin;

  /* Get the Ringdown frequency */
  REAL8 prefac = (1./(2.*LAL_PI)) * LAL_C_SI * LAL_C_SI * LAL_C_SI / (LAL_G_SI * M * LAL_MSUN_SI);
  REAL8 k1 = 1.5251;
  REAL8 k2 = -1.1568;
  REAL8 k3 = 0.1292;

  p->fRingDown = (prefac * (k1 + k2 * pow(1. - fabs(finspin), k3)));
  p->MfRingDown = p->m_sec * p->fRingDown;

  /* Get the quality factor of ring-down, using Eq (5.6) of Main paper (arxiv.org/pdf/1005.3306v3.pdf) */
  p->Qual = (0.7000 + (1.4187 * pow(1.0 - fabs(finspin), -0.4990)) );

  /* Get the transition frequencies, at which the model switches phase and
   * amplitude prescriptions, as used in Eq.(5.9), (5.13) of the Main paper */
  p->f1 = 0.1 * p->fRingDown;
  p->f2 = p->fRingDown;
  p->f0 = 0.98 * p->fRingDown;
  p->d1 = 0.005;
  p->d2 = 0.005;
  p->d0 = 0.015;

  /* Get the coefficients beta1, beta2, defined in Eq 5.7 of the main paper */
  REAL8 Mfrd = p->MfRingDown;

  p->b2 = ((-5./3.)* p->a1 * pow(Mfrd,(-8./3.)) - p->a2/(Mfrd*Mfrd) -
      (p->a3/3.)*pow(Mfrd,(-4./3.)) + (2./3.)* p->a5 * pow(Mfrd,(-1./3.)) + p->a6)/eta;

  REAL8 psiPMrd = IMRPhenomCGeneratePhasePM( p->fRingDown, eta, p );

  p->b1 = psiPMrd - (p->b2 * Mfrd);

  /* Taking the upper cut-off frequency as 0.15M */
  /*p->fCut = (1.7086 * eta * eta - 0.26592 * eta + 0.28236) / p->piM;*/
  p->fCut = 0.15 / p->m_sec;

  return p;
}<|MERGE_RESOLUTION|>--- conflicted
+++ resolved
@@ -292,11 +292,7 @@
   /* Check inputs for sanity */
   XLAL_CHECK(*hptilde == NULL, XLAL_EFAULT);
   XLAL_CHECK(*hctilde == NULL, XLAL_EFAULT);
-<<<<<<< HEAD
-  XLAL_CHECK(deltaF >= 0, XLAL_EDOM, "deltaF must be non-negative.\n");
-=======
   XLAL_CHECK(deltaF > 0, XLAL_EDOM, "deltaF must be non-negative.\n");
->>>>>>> ba1c2ddf
   XLAL_CHECK(m1_SI_in > 0, XLAL_EDOM, "m1 must be positive.\n");
   XLAL_CHECK(m2_SI_in > 0, XLAL_EDOM, "m2 must be positive.\n");
   XLAL_CHECK(f_ref > 0, XLAL_EDOM, "Reference frequency must be non-negative.\n");
