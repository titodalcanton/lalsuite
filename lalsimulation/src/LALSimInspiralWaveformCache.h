--- conflicted
+++ resolved
@@ -84,76 +84,9 @@
 
 int XLALSimInspiralChooseTDWaveformFromCache(REAL8TimeSeries **hplus, REAL8TimeSeries **hcross, REAL8 phiRef, REAL8 deltaT, REAL8 m1, REAL8 m2, REAL8 s1x, REAL8 s1y, REAL8 s1z, REAL8 s2x, REAL8 s2y, REAL8 s2z, REAL8 f_min, REAL8 f_ref, REAL8 r, REAL8 i, REAL8 lambda1, REAL8 lambda2, LALSimInspiralWaveformFlags *waveFlags, LALSimInspiralTestGRParam *nonGRparams, int amplitudeO, int phaseO, Approximant approximant, LALSimInspiralWaveformCache *cache);
 
-<<<<<<< HEAD
-int XLALSimInspiralChooseFDWaveformFromCache(
-    COMPLEX16FrequencySeries **hptilde,         /**< FD plus polarization */
-    COMPLEX16FrequencySeries **hctilde,         /**< FD cross polarization */
-    REAL8 phiRef,                               /**< reference orbital phase (rad) */
-    REAL8 deltaF,                               /**< sampling interval (Hz) */
-    REAL8 m1,                                   /**< mass of companion 1 (kg) */
-    REAL8 m2,                                   /**< mass of companion 2 (kg) */
-    REAL8 S1x,                                  /**< x-component of the dimensionless spin of object 1 */
-    REAL8 S1y,                                  /**< y-component of the dimensionless spin of object 1 */
-    REAL8 S1z,                                  /**< z-component of the dimensionless spin of object 1 */
-    REAL8 S2x,                                  /**< x-component of the dimensionless spin of object 2 */
-    REAL8 S2y,                                  /**< y-component of the dimensionless spin of object 2 */
-    REAL8 S2z,                                  /**< z-component of the dimensionless spin of object 2 */
-    REAL8 f_min,                                /**< starting GW frequency (Hz) */
-    REAL8 f_max,                                /**< ending GW frequency (Hz) */
-    REAL8 f_ref,                                /**< Reference GW frequency (Hz) */
-    REAL8 r,                                    /**< distance of source (m) */
-    REAL8 i,                                    /**< inclination of source (rad) */
-    REAL8 lambda1,                              /**< (tidal deformability of mass 1) / m1^5 (dimensionless) */
-    REAL8 lambda2,                              /**< (tidal deformability of mass 2) / m2^5 (dimensionless) */
-    REAL8 ecc,                       /**< eccentricity effect control < 0 : no eccentricity effect */
-    INT4  eccOrder,                         /**< twice eccentricity effect PN order < 0 : maximum order 3PN */
-    REAL8 f_ecc,                     /**< eccentricity effect reference frequency */
-    LALSimInspiralWaveformFlags *waveFlags,     /**< Set of flags to control special behavior of some waveform families. Pass in NULL (or None in python) for default flags */
-    LALSimInspiralTestGRParam *nonGRparams, 	/**< Linked list of non-GR parameters. Pass in NULL (or None in python) for standard GR waveforms */
-    int amplitudeO,                             /**< twice post-Newtonian amplitude order */
-    int phaseO,                                 /**< twice post-Newtonian order */
-    Approximant approximant,                    /**< post-Newtonian approximant to use for waveform production */
-    LALSimInspiralWaveformCache *cache,         /**< waveform cache structure; use NULL for no caching */
-    REAL8Sequence *frequencies                  /**< sequence of frequencies for which the waveform will be computed. Pass in NULL (or None in python) for standard f_min to f_max sequence. */
-    );
-
-/**
- * Wrapper similar to XLALSimInspiralChooseFDWaveform() for waveforms to be generated a specific freqencies.
- * Only TaylorF2 implemented so far. See XLALSimInspiralTaylorF2Core().
- * Returns the waveform in the frequency domain at the frequencies of the REAL8Sequence frequencies.
- */
-int  XLALSimInspiralChooseFDWaveformSequence(
-                                             COMPLEX16FrequencySeries **hptilde,     /**< FD plus polarization */
-                                             COMPLEX16FrequencySeries **hctilde,     /**< FD cross polarization */
-                                             REAL8 phiRef,                           /**< reference orbital phase (rad) */
-                                             REAL8 m1,                               /**< mass of companion 1 (kg) */
-                                             REAL8 m2,                               /**< mass of companion 2 (kg) */
-                                             REAL8 S1x,                              /**< x-component of the dimensionless spin of object 1 */
-                                             REAL8 S1y,                              /**< y-component of the dimensionless spin of object 1 */
-                                             REAL8 S1z,                              /**< z-component of the dimensionless spin of object 1 */
-                                             REAL8 S2x,                              /**< x-component of the dimensionless spin of object 2 */
-                                             REAL8 S2y,                              /**< y-component of the dimensionless spin of object 2 */
-                                             REAL8 S2z,                              /**< z-component of the dimensionless spin of object 2 */
-                                             REAL8 f_ref,                            /**< Reference frequency (Hz) */
-                                             REAL8 r,                                /**< distance of source (m) */
-                                             REAL8 i,                                /**< inclination of source (rad) */
-                                             REAL8 lambda1,                          /**< (tidal deformability of mass 1) / m1^5 (dimensionless) */
-                                             REAL8 lambda2,                          /**< (tidal deformability of mass 2) / m2^5 (dimensionless) */
-    REAL8 ecc,                       /**< eccentricity effect control < 0 : no eccentricity effect */
-    INT4  eccOrder,                         /**< twice eccentricity effect PN order < 0 : maximum order 3PN */
-    REAL8 f_ecc,                     /**< eccentricity effect reference frequency */
-                                             LALSimInspiralWaveformFlags *waveFlags, /**< Set of flags to control special behavior of some waveform families. Pass in NULL (or None in python) for default flags */
-                                             LALSimInspiralTestGRParam *nonGRparams, /**< Linked list of non-GR parameters. Pass in NULL (or None in python) for standard GR waveforms */
-                                             int amplitudeO,                         /**< twice post-Newtonian amplitude order */
-                                             int phaseO,                             /**< twice post-Newtonian order */
-                                             Approximant approximant,                /**< post-Newtonian approximant to use for waveform production */
-                                             REAL8Sequence *frequencies              /**< sequence of frequencies for which the waveform will be computed. Pass in NULL (or None in python) for standard f_min to f_max sequence. */
-);
-=======
 int XLALSimInspiralChooseFDWaveformFromCache(COMPLEX16FrequencySeries **hptilde, COMPLEX16FrequencySeries **hctilde, REAL8 phiRef, REAL8 deltaF, REAL8 m1, REAL8 m2, REAL8 S1x, REAL8 S1y, REAL8 S1z, REAL8 S2x, REAL8 S2y, REAL8 S2z, REAL8 f_min, REAL8 f_max, REAL8 f_ref, REAL8 r, REAL8 i, REAL8 lambda1, REAL8 lambda2, LALSimInspiralWaveformFlags *waveFlags, LALSimInspiralTestGRParam *nonGRparams, int amplitudeO, int phaseO, Approximant approximant, LALSimInspiralWaveformCache *cache, REAL8Sequence *frequencies);
 
 int XLALSimInspiralChooseFDWaveformSequence(COMPLEX16FrequencySeries **hptilde, COMPLEX16FrequencySeries **hctilde, REAL8 phiRef, REAL8 m1, REAL8 m2, REAL8 S1x, REAL8 S1y, REAL8 S1z, REAL8 S2x, REAL8 S2y, REAL8 S2z, REAL8 f_ref, REAL8 r, REAL8 i, REAL8 lambda1, REAL8 lambda2, LALSimInspiralWaveformFlags *waveFlags, LALSimInspiralTestGRParam *nonGRparams, int amplitudeO, int phaseO, Approximant approximant, REAL8Sequence *frequencies);
->>>>>>> 1f2ef6b8
 
 #if 0
 { /* so that editors will match succeeding brace */
