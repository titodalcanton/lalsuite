BUILT_SOURCES =
MOSTLYCLEANFILES =
include $(top_srcdir)/gnuscripts/lalsuite_header_links.am
include $(top_srcdir)/gnuscripts/lalsuite_vcs_info.am

LDADD = liblalsimulation.la

NOISEPSDFILES = \
	LIGO-P1200087-v18-AdV_BNS_OPTIMIZED.txt \
	LIGO-P1200087-v18-AdV_DESIGN.txt \
	LIGO-P1200087-v18-AdV_EARLY_HIGH.txt \
	LIGO-P1200087-v18-AdV_EARLY_LOW.txt \
	LIGO-P1200087-v18-AdV_LATE_HIGH.txt \
	LIGO-P1200087-v18-AdV_LATE_LOW.txt \
	LIGO-P1200087-v18-AdV_MID_HIGH.txt \
	LIGO-P1200087-v18-AdV_MID_LOW.txt \
	LIGO-P1200087-v18-aLIGO_BNS_OPTIMIZED.txt \
	LIGO-P1200087-v18-aLIGO_DESIGN.txt \
	LIGO-P1200087-v18-aLIGO_EARLY_HIGH.txt \
	LIGO-P1200087-v18-aLIGO_EARLY_LOW.txt \
	LIGO-P1200087-v18-aLIGO_LATE_HIGH.txt \
	LIGO-P1200087-v18-aLIGO_LATE_LOW.txt \
	LIGO-P1200087-v18-aLIGO_MID_HIGH.txt \
	LIGO-P1200087-v18-aLIGO_MID_LOW.txt \
	LIGO-T0900288-v3-BHBH_20deg.txt \
	LIGO-T0900288-v3-High_Freq.txt \
	LIGO-T0900288-v3-NO_SRM.txt \
	LIGO-T0900288-v3-NSNS_Opt.txt \
	LIGO-T0900288-v3-ZERO_DET_high_P.txt \
	LIGO-T0900288-v3-ZERO_DET_low_P.txt

EOSDATAFILES = \
	LALSimNeutronStarEOS_AP4.dat \
	LALSimNeutronStarEOS_FPS.dat \
	LALSimNeutronStarEOS_SLY4.dat

bin_PROGRAMS = \
	lalsim-bh-qnmode \
	lalsim-bh-ringdown \
	lalsim-bh-sphwf \
	lalsim-burst \
	lalsim-detector-noise \
	lalsim-detector-strain \
	lalsim-inject \
	lalsim-inspiral \
	lalsim-ns-eos-table \
	lalsim-ns-mass-radius \
	lalsim-ns-params \
	lalsim-sgwb \
	lalsim-unicorn

pkginclude_HEADERS = \
	LALSimBlackHoleRingdown.h \
	LALSimBurst.h \
	LALSimIMR.h \
	LALSimInspiral.h \
	LALSimInspiralPrecess.h \
	LALSimInspiralWaveformFlags.h \
	LALSimInspiralTestGRParams.h \
	LALSimInspiralWaveformCache.h \
	LALSimulation.h \
	LALSimNeutronStar.h \
	LALSimNoise.h \
	LALSimReadData.h \
	LALSimSGWB.h \
	LALSimSphHarmMode.h \
	LALSimSphHarmSeries.h \
	LALSimUtils.h \
	LALSimulationConfig.h \
	LALSimulationVCSInfo.h \
	LALSimulationVCSInfoHeader.h

noinst_HEADERS = \
	LALSimIMRSpinEOB.h\
	LALSimIMREOBNRv2.h \
	LALSimFindAttachTime.h\
	LALSimIMREOBFactorizedWaveform.c \
	LALSimIMREOBHybridRingdown.c \
	LALSimIMREOBNQCCorrection.c \
	LALSimIMREOBNewtonianMultipole.c \
	LALSimInspiralPNCoefficients.c \
	LALSimInspiraldEnergyFlux.c \
	LALSimIMRSpinEOBHamiltonian.c \
	LALSimIMRSpinEOBHcapNumericalDerivative.c \
	LALSimIMRSpinAlignedEOBHcapDerivative.c \
	LALSimIMRSpinEOBInitialConditions.c \
	LALSimIMRSpinEOBAuxFuncs.c \
	LALSimIMRSpinEOBFactorizedWaveform.c \
	LALSimIMRSpinEOBFactorizedFlux.c \
	LALSimIMREOBFactorizedFlux.c \
	LALSimNeutronStarEOSPiecewisePolytrope.c \
	LALSimNeutronStarEOSTabular.c \
	LALSimIMRPhenomC_internals.c \
	LALSimIMRPhenomD_internals.c \
	LALSimIMRPhenomD.h \
	LALSimIMRPhenomP.c \
        LALSimFindAttachTime.h \
	LALSimIMRSEOBNRROMUtilities.c \
        LALSimIMRSpinEOBFactorizedWaveformCoefficients.c 

lib_LTLIBRARIES = liblalsimulation.la
liblalsimulation_la_SOURCES = \
	LALSimBlackHoleRingdown.c \
	LALSimBurst.c \
	LALSimBurstImg.c \
	LALSimIMREOBNRv2.c \
	LALSimIMRSpinAlignedEOB.c \
	LALSimIMRSEOBNRv1ROMEffectiveSpin.c \
	LALSimIMRSEOBNRv1ROMDoubleSpin.c \
	LALSimIMRSEOBNRv2ROMEffectiveSpin.c \
	LALSimIMRSEOBNRv2ROMDoubleSpin.c \
	LALSimIMRSEOBNRv2ROMDoubleSpinHI.c \
	LALSimIMRSEOBNRv2ChirpTime.c \
	LALSimIMRPhenom.c \
	LALSimIMRPhenomC.c \
	LALSimIMRPhenomD.c \
	LALSimIMRPhenomP.c \
	LALSimIMRPSpinInspiralRD.c \
	LALSimPhenSpinRingDown.c \
	LALSimInspiralWaveformFlags.c \
	LALSimInspiralTestGRParams.c \
	LALSimInspiralPrecess.c \
	LALSimInspiral.c \
	LALSimInspiralPNMode.c \
	LALSimInspiralSpinTaylor.c \
	LALSimInspiralSpinTaylorF2.c \
	LALSimInspiralEccentricityFD.c \
	LALSimInspiralOptimizedCoefficientsEccentricityFD.c \
	LALSimInspiralTaylorEt.c \
	LALSimInspiralTaylorF2.c \
	LALSimInspiralTaylorF2ReducedSpin.c \
	LALSimInspiralTaylorF2ReducedSpinMetric.c \
	LALSimInspiralTaylorF2ReducedSpinTidal.c \
	LALSimInspiralTaylorT1.c \
	LALSimInspiralTaylorT2.c \
	LALSimInspiralTaylorT3.c \
	LALSimInspiralTaylorT4.c \
	LALSimInspiralEccentricTD.c \
	LALSimInspiralSpinTaylorT5.c \
	LALSimInspiralSpinDominatedWaveform.c \
	LALSimInspiralTaylorLength.c \
	LALSimInspiralWaveformCache.c \
	LALSimInspiralWaveformTaper.c \
	LALSimulation.c \
	LALSimulationVCSInfo.c \
	LALSimNeutronStarEOS.c \
	LALSimNeutronStarFamily.c \
	LALSimNeutronStarTOV.c \
	LALSimNoisePSD.c \
	LALSimNoise.c \
	LALSimReadData.c \
	LALSimSGWB.c \
	LALSimSGWBORF.c \
	LALSimSphHarmMode.c \
	LALSimSphHarmSeries.c \
	LALSimUnicorn.c \
	LALSimUtils.c \
	check_series_macros.h \
	check_waveform_macros.h \
	unicorn.xpm \
<<<<<<< HEAD
	LALSimInspiralHGimri.c\
	LALSimFindAttachTime.c
=======
        LALSimFindAttachTime.c \
	LALSimInspiralHGimri.c
>>>>>>> f0bf43b4

nodist_liblalsimulation_la_SOURCES = LALSimulationBuildInfo.c

liblalsimulation_la_LDFLAGS = $(AM_LDFLAGS) -version-info $(LIBVERSION)

lalsim_bh_qnmode_SOURCES = bh_qnmode.c
lalsim_bh_sphwf_SOURCES = bh_sphwf.c
lalsim_bh_ringdown_SOURCES = bh_ringdown.c
lalsim_burst_SOURCES = burst.c
lalsim_ns_eos_table_SOURCES = ns-eos-table.c
lalsim_ns_mass_radius_SOURCES = ns-mass-radius.c
lalsim_ns_params_SOURCES = ns-params.c
lalsim_sgwb_SOURCES = sgwb.c
lalsim_unicorn_SOURCES = unicorn.c
lalsim_detector_noise_SOURCES = detector_noise.c
lalsim_detector_strain_SOURCES = detector_strain.c
lalsim_inspiral_SOURCES = inspiral.c
lalsim_inject_SOURCES = inject.c

pkgdata_DATA = \
	$(NOISEPSDFILES) \
	$(EOSDATAFILES)

EXTRA_DIST = \
	config.h.in \
	LALSimulationConfig.h.in \
	lalsimburst_btlwnbexamples.svg \
	lalsimburst_sinegaussianexamples.svg \
	lalsimburst_stringcuspexamples.svg \
	lalsiminspiral_orbitelements.svg \
	lalsimulation_inject.svg \
	$(NOISEPSDFILES) \
	$(EOSDATAFILES)

DISTCLEANFILES = config.h

vcs_info_sources = LALSimulationVCSInfoHeader.h
build_info_source = LALSimulationBuildInfo.c
$(build_info_source): $(liblalsimulation_la_DEPENDENCIES)<|MERGE_RESOLUTION|>--- conflicted
+++ resolved
@@ -158,13 +158,9 @@
 	check_series_macros.h \
 	check_waveform_macros.h \
 	unicorn.xpm \
-<<<<<<< HEAD
-	LALSimInspiralHGimri.c\
-	LALSimFindAttachTime.c
-=======
+	LALSimInspiralHGimri.c \
         LALSimFindAttachTime.c \
 	LALSimInspiralHGimri.c
->>>>>>> f0bf43b4
 
 nodist_liblalsimulation_la_SOURCES = LALSimulationBuildInfo.c
 
