    /*
*  Copyright (C) 2011 Craig Robinson, Enrico Barausse, Yi Pan, 
*                2014 Prayush Kumar (Precessing EOB)
*
*  This program is free software; you can redistribute it and/or modify
*  it under the terms of the GNU General Public License as published by
*  the Free Software Foundation; either version 2 of the License, or
*  (at your option) any later version.
*
*  This program is distributed in the hope that it will be useful,
*  but WITHOUT ANY WARRANTY; without even the implied warranty of
*  MERCHANTABILITY or FITNESS FOR A PARTICULAR PURPOSE.  See the
*  GNU General Public License for more details.
*
*  You should have received a copy of the GNU General Public License
*  along with with program; see the file COPYING. If not, write to the
*  Free Software Foundation, Inc., 59 Temple Place, Suite 330, Boston,
*  MA  02111-1307  USA
*/

/**
 * @addtogroup LALSimIMRSpinAlignedEOB_c
 *
 * @author Craig Robinson, Yi Pan, Prayush Kumar, Stas Babak, Andrea Taracchini
 *
 * @brief Functions for producing SEOBNRv1 waveforms for
 * spinning binaries, as described in
 * Taracchini et al. ( PRD 86, 024011 (2012), arXiv 1202.0790 ).
 * All equation numbers in this file refer to equations of this paper,
 * unless otherwise specified.
 * 
 * @review SEOBNRv1 has been reviewd by Riccardo Sturani, B. Sathyaprakash and
 * Prayush Kumar.
 * The review concluded in fall 2012.  
 *
 * \brief Functions for producing SEOBNRv2 waveforms for
 * spinning binaries, as described in
 * Taracchini et al. ( arXiv 1311.2544 ).
 * 
 * @review SEOBNRv2 has been reviewed by Riccardo Sturani, Prayush Kumar and
 * Stas Babak.
 * The review concluded with git hash 
 * 5bc6bb861de2eb72ca403b9e0f529d83080490fe (August 2014).
 *
 * \brief Functions for producing SEOBNRv3 waveforms for 
 * precessing binaries of spinning compact objects, as described
 * in Pan et al. ( arXiv 1307.6232 ) == YPP.
 */

#include <math.h>
#include <complex.h>
#include <lal/LALSimInspiral.h>
#include <lal/LALSimIMR.h>
#include <lal/Date.h>
#include <lal/TimeSeries.h>
#include <lal/Units.h>
#include <lal/LALAdaptiveRungeKutta4.h>
#include <lal/SphericalHarmonics.h>
#include <gsl/gsl_sf_gamma.h>
#include <gsl/gsl_integration.h>

#ifdef SEOBV3_TIME_WAVEFORM
#include <sys/time.h>
#define dt(a,b) (((a).tv_sec - (b).tv_sec)+((a).tv_usec - (b).tv_usec)*1e-6)
#endif

#include "LALSimIMREOBNRv2.h"
#include "LALSimIMRSpinEOB.h"
#include "LALSimInspiralPrecess.h"
#include "LALSimBlackHoleRingdown.h"
#include "LALSimFindAttachTime.h"

/* Include all the static function files we need */
#include "LALSimIMREOBNQCCorrection.c"
#include "LALSimInspiraldEnergyFlux.c"
#include "LALSimIMREOBNewtonianMultipole.c"
#include "LALSimIMREOBFactorizedWaveform.c"
#include "LALSimIMREOBHybridRingdown.c"
#include "LALSimIMRSpinEOBAuxFuncs.c"
#include "LALSimIMRSpinEOBFactorizedWaveformCoefficients.c"
#include "LALSimIMRSpinEOBHamiltonian.c"
#include "LALSimIMRSpinEOBFactorizedWaveform.c"
#include "LALSimIMRSpinEOBFactorizedFlux.c"
#include "LALSimIMRSpinEOBHcapNumericalDerivative.c"
#include "LALSimIMRSpinAlignedEOBHcapDerivative.c"
#include "LALSimIMRSpinEOBInitialConditions.c"


#define debugOutput 1

#ifdef __GNUC__
#define UNUSED __attribute__ ((unused))
#else
#define UNUSED
#endif

static double f_alphadotcosi( double x, void * inparams )
{
	PrecEulerAnglesIntegration* params = (PrecEulerAnglesIntegration*) inparams;
	
	REAL8 alphadot = gsl_spline_eval_deriv( params->alpha_spline, x, params->alpha_acc );
	REAL8 beta = gsl_spline_eval( params->beta_spline, x, params->beta_acc );
	
	return -1. * alphadot * cos(beta);	
	
}

static int UNUSED
XLALEOBSpinStopCondition(double UNUSED t,
                           const double values[],
                           double dvalues[],
                           void *funcParams
                          )
{

  SpinEOBParams *params = (SpinEOBParams *)funcParams;
  REAL8 omega, omega_xyz[3];
  double r2;

  r2 = values[0]*values[0] + values[1]*values[1] + values[2]*values[2];
  cross_product( values, dvalues, omega_xyz );
  omega = sqrt(inner_product( omega_xyz, omega_xyz )) / r2;

  /* Terminate when omega reaches peak, and separation is < 6M */
  //if ( omega < params->eobParams->omega )
  if ( r2 < 36. && omega < params->eobParams->omega )
  {
    return 1;
  }

  params->eobParams->omega = omega;
  return GSL_SUCCESS;
}

UNUSED static int
XLALEOBSpinStopConditionBasedOnPR(double UNUSED t,
                           const double values[],
                           double dvalues[],
                           void UNUSED *funcParams
                          )
{
  int debugPK = 0; int debugPKverbose = 0;
  INT4 i;
  SpinEOBParams UNUSED *params = (SpinEOBParams *)funcParams;
  
  REAL8 r2, pDotr = 0;
  REAL8 p[3], r[3], pdotVec[3], rdotVec[3];
  REAL8 omega, omega_xyz[3], L[3], dLdt1[3], dLdt2[3];

  memcpy( r, values, 3*sizeof(REAL8));
  memcpy( p, values+3, 3*sizeof(REAL8));
  memcpy( rdotVec, dvalues, 3*sizeof(REAL8));
  memcpy( pdotVec, dvalues+3, 3*sizeof(REAL8));

  r2 = inner_product(r,r);
  cross_product( values, dvalues, omega_xyz );
  omega = sqrt(inner_product( omega_xyz, omega_xyz )) / r2;
  pDotr = inner_product( p, r ) / sqrt(r2);
    if (debugPK){  printf("XLALEOBSpinStopConditionBasedOnPR:: r = %e %e\n", sqrt(r2), omega);}
    if (debugPK){  printf("XLALEOBSpinStopConditionBasedOnPR:: values = %e %e %e %e %e %e %e %e %e %e %e %e\n", values[0], values[1], values[2], values[3], values[4], values[5], values[6], values[7], values[8], values[9], values[10], values[11]);}
    if (debugPK){  printf("XLALEOBSpinStopConditionBasedOnPR:: dvalues = %e %e %e %e %e %e %e %e %e %e %e %e\n", dvalues[0], dvalues[1], dvalues[2], dvalues[3], dvalues[4], dvalues[5], dvalues[6], dvalues[7], dvalues[8], dvalues[9], dvalues[10], dvalues[11]);}
  REAL8 rdot;
  rdot = inner_product(rdotVec, r) / sqrt(r2);
  double prDot = - inner_product( p, r )*rdot/r2
                + inner_product( pdotVec, r )/sqrt(r2)
                + inner_product( rdotVec, p )/sqrt(r2);

  cross_product( r, pdotVec, dLdt1 );
  cross_product( rdotVec, p, dLdt2 );
  cross_product( r, p, L );

  /* ********************************************************** */
  /* *******  Different termination conditions Follow  ******** */  
  /* ********************************************************** */
  
  /* Terminate if any derivative is Nan */
  for( i = 0; i < 12; i++ )
  {
	  if( isnan(dvalues[i]) || isnan(values[i]) )
	  {          
		  if(debugPK){printf("\n  isnan reached. r2 = %f\n", r2); fflush(NULL); }
          XLALPrintError( "XLAL Error - %s: nan reached at r2 = %f \n", __func__, r2);
          XLAL_ERROR( XLAL_EINVAL );

		  return 1;
	  }
  }
  
  /* ********************************************************** */
  /* *******  Unphysical orbital conditions  ******** */  
  /* ********************************************************** */
  
  /* Terminate if p_r points outwards */  
  if ( r2 < 16 && pDotr >= 0  )
  {
    if(debugPK){
      printf("\n Integration stopping, p_r pointing outwards -- out-spiraling!\n");
      fflush(NULL); 
    }
    return 1;
  }

  /* Terminate if rdot is >0 (OUTspiraling) */  
  if ( r2 < 16 && rdot >= 0  )
  {
    if(debugPK){ 
      printf("\n Integration stopping, dr/dt>0 -- out-spiraling!\n"); 
      fflush(NULL);
    }
    return 1;
  }
  
  /* Terminate if dp_R/dt > 0, i.e. radial momentum is increasing */
  if(r2 < 4. && prDot > 0. )
  {
    if(debugPK){
      printf("\n Integration stopping as prDot = %lf at r = %lf\n",
            prDot, sqrt(r2));
      fflush(NULL);
    }
    return 1;
  }
    
//  /* Terminate if dL/dt > 0, i.e. angular momentum is increasing */
//  if(r2 < 16. && LMagdot > 0. )
//  {
//    if(debugPK){
//        printf("\n Integration stopping as d|L|/dt = %lf at r = %lf\n",
//                LMagdot, sqrt(r2));
//        fflush(NULL);
//    }
//    return 1;
//  }
    
    if(r2 < 16. && ( sqrt(values[3]*values[3] + values[4]*values[4] + values[5]*values[5]) > 10. )) {
        if(debugPK)printf("\n Integration stopping |pvec|> 10\n");
        fflush(NULL);
        return 1;
    }

    if(r2 < 16. && ( sqrt(values[3]*values[3] + values[4]*values[4] + values[5]*values[5]) < 1.e-10 )) {
        if(debugPK)printf("\n Integration stopping |pvec|<1e-10\n");
        fflush(NULL);
        return 1;
    }

  /* **************************************************************** */
  /*                         Omega related                            */
  /* **************************************************************** */
  
  /* Terminate when omega reaches peak, and separation is < 4M */
  if ( r2 < 16. && omega < params->eobParams->omega )
    params->eobParams->omegaPeaked = 1;

  /* If omega has gone through a second extremum, break */
  if ( r2 < 4. && params->eobParams->omegaPeaked == 1
                && omega > params->eobParams->omega ) 
  {
    if(debugPK) {
      printf("\n Integration stopping, omega reached second extremum\n");
      fflush(NULL);
    }
    return 1;
  }
  
  /* If Momega did not evolve above 0.01 even though r < 4 or omega<0.14 for r<2, break */
  if((r2 < 16. && omega < 0.04) || (r2 < 4. && omega < 0.14 && params->eobParams->omegaPeaked == 1  ) )
  {
    if(debugPK){ 
      printf("\n Integration stopping for omega below threshold, omega=%f at r = %f\n", omega, sqrt(r2));
      fflush(NULL);
    }
    return 1;
  }

    if(r2 < 16. && omega > 1. )
    {
        if(debugPK){
            printf("\n Integration stopping, omega>1 at r = %f\n", sqrt(r2));
            fflush(NULL);
        }
        return 1;
    }
  params->eobParams->omega = omega;
  
  /* **************************************************************** */
  /*              related to Numerical values of x/p/derivatives      */
  /* **************************************************************** */

  /* If momentum derivatives are too large numerically, break */
  if ( r2 < 25 && (fabs(dvalues[3]) > 10 || fabs(dvalues[4]) > 10 || fabs(dvalues[5]) > 10) )
  {
    if(debugPK){
      printf("\n Integration stopping, dpdt > 10 -- too large!\n");
      fflush(NULL);}
    return 1;
  }
  
  /* If p_\Phi is too large numerically, break */
  if( r2 < 16. && values[5] > 10 )
  {
    if(debugPK){ 
      printf("Integration stopping, Pphi > 10 now\n\n"); 
      fflush(NULL); 
    }
    return 1;
  }

  /* **************************************************************** */
  /*              Last resort conditions                              */
  /* **************************************************************** */
  
//  if(r2 < 1.747*1.747) {
//    if(debugPK) {
//      printf("\n Integration stopping, r<2M\n");
//      fflush(NULL);
//    }
//    return 1;
//  }
//  
  /* Very verbose output */
  if(debugPKverbose && r2 < 16.) {
//    printf("\n Integration continuing, r = %f, omega = %f, rdot = %f, pr = %f, prDot = %f\n", 
//      sqrt(r2), omega, rdot, pDotr, prDot);
    printf("%f %f %f %f %f %f %f %f %f %f %f %f %f %f %f %f\n",
      t, values[0], values[1], values[2], values[3], values[4], values[5],
      values[6], values[7], values[8], values[9], values[10], values[11], 
      values[12], values[13], omega);
//    printf("%f %f %f %f %f %f %f %f %f %f %f %f %f %f\n", 
//    dvalues[0], dvalues[1], dvalues[2], dvalues[3], dvalues[4], dvalues[5],
//    dvalues[6],  dvalues[7], dvalues[8], dvalues[9], dvalues[10], dvalues[11],
//    dvalues[12], dvalues[13]);
  }
  
  return GSL_SUCCESS;
}


/**
 * Stopping condition for the regular resolution EOB orbital evolution
 * -- stop when reaching max orbital frequency in strong field.
 * At each test,
 * if omega starts to decrease, return 1 to stop evolution;
 * if not, update omega with current value and return GSL_SUCCESS to continue evolution.
 */
static int
XLALEOBSpinAlignedStopCondition(double UNUSED t,  /**< UNUSED */
                           const double values[], /**< dynamical variable values */
                           double dvalues[],      /**< dynamical variable time derivative values */
                           void *funcParams       /**< physical parameters */
                          )
{
  int debugPK = 0;
  REAL8 omega, r;
  SpinEOBParams *params = (SpinEOBParams *)funcParams;
  
  r     = values[0];
  omega = dvalues[1];
    if (debugPK){  printf("XLALEOBSpinAlignedStopCondition:: r = %e\n", r);}

  //if ( omega < params->eobParams->omega )
  if ( r < 6. && omega < params->eobParams->omega )
  {
    return 1;
  }

  params->eobParams->omega = omega;
  return GSL_SUCCESS;
}

/**
 * Stopping condition for the high resolution EOB orbital evolution
 * -- stop when reaching a minimum radius 0.3M out of the EOB horizon (Eqs. 9b, 37)
 * or when getting nan in any of the four ODE equations
 * At each test,
 * if conditions met, return 1 to stop evolution;
 * if not, return GSL_SUCCESS to continue evolution.
 */
static int
XLALSpinAlignedHiSRStopCondition(double UNUSED t,  /**< UNUSED */
                           const double UNUSED values[], /**< dynamical variable values */
                           double dvalues[],      /**< dynamical variable time derivative values */
                           void UNUSED *funcParams       /**< physical parameters */
                          )
{
    int debugPK = 0;
    if (debugPK){
        printf("XLALSpinAlignedHiSRStopCondition:: r = %e\n", values[0]);
        printf("values[0], values[1], values[2], values[3], dvalues[0], dvalues[1], dvalues[2], dvalues[3] = %e %e %e %e %e %e %e %e\n", values[0], values[1], values[2], values[3], dvalues[0], dvalues[1], dvalues[2], dvalues[3]);
    }

  if ( dvalues[2] >= 0. || isnan( dvalues[3] ) || isnan (dvalues[2]) || isnan (dvalues[1]) || isnan (dvalues[0]) )
  {
      //XLALPrintError( "XLAL Error - %s: nan in dvalues \n", __func__);
      //XLAL_ERROR( XLAL_EINVAL );
      return 1;
  }
  return GSL_SUCCESS;
}


/**
 * This function returns the frequency at which the peak amplitude occurs
 * in SEOBNRv(x)
 *
 */
double XLALSimIMRSpinAlignedEOBPeakFrequency(
    REAL8 m1SI,                 /**< mass of companion 1 (kg) */
    REAL8 m2SI,                 /**< mass of companion 2 (kg) */
    const REAL8 spin1z,         /**< z-component of the dimensionless spin of object 1 */
    const REAL8 spin2z,         /**< z-component of the dimensionless spin of object 2 */
    UINT4 SpinAlignedEOBversion /**< 1 for SEOBNRv1, 2 for SEOBNRv2 */
    )
{

  /* The return variable, frequency in Hz */
  double retFreq;

  REAL8 nrOmega;

  /* The mode to use; currently, only l=2, m=2 is supported */
  INT4  ll = 2;
  INT4  mm = 2;

  /* Mass parameters (we'll work in units of solar mass) */
  REAL8  m1 = m1SI / LAL_MSUN_SI;
  REAL8  m2 = m2SI / LAL_MSUN_SI;
  REAL8  Mtotal = m1+m2;
  REAL8  eta = m1*m2 / (Mtotal * Mtotal);

  /* We need spin vectors for the SigmaKerr function */
  REAL8Vector *sigmaKerr = XLALCreateREAL8Vector( 3 );
  int ii;
  REAL8  aa;

  REAL8Vector s1Vec, s2Vec;
  s1Vec.length = s2Vec.length = 3;
  REAL8 spin1[3] = {0., 0., spin1z};
  REAL8 spin2[3] = {0., 0., spin2z};
  s1Vec.data = spin1;
  s2Vec.data = spin2;
  /* the SigmaKerr function uses spins, not chis */
  for( ii = 0; ii < 3; ii++ )
  {
    s1Vec.data[ii] *= m1*m1;
    s2Vec.data[ii] *= m2*m2;
  }

  /* Calculate the normalized spin of the deformed-Kerr background */ 
  if ( XLALSimIMRSpinEOBCalculateSigmaKerr( sigmaKerr, m1, m2, &s1Vec, &s2Vec ) == XLAL_FAILURE )
  {
    XLALDestroyREAL8Vector( sigmaKerr );
    XLAL_ERROR( XLAL_EFUNC );
  }

  aa = sigmaKerr->data[2];

 /* Now get the frequency at the peak amplitude */
  switch ( SpinAlignedEOBversion )
  {
   case 1:
     nrOmega = GetNRSpinPeakOmega( ll, mm, eta, aa );
     break;
   case 2:
     nrOmega = GetNRSpinPeakOmegav2( ll, mm, eta, aa );
     break;
   default:
     XLALPrintError( "XLAL Error - %s: Unknown SEOBNR version!\nAt present only v1 and v2 are available.\n", __func__);
     XLAL_ERROR( XLAL_EINVAL );
     break;
  }

  retFreq = nrOmega / (2 * LAL_PI * Mtotal * LAL_MTSUN_SI);

  /* Free memory */
  XLALDestroyREAL8Vector( sigmaKerr );

  return retFreq;
}

/**
 * This function generates spin-aligned SEOBNRv1 waveforms h+ and hx.
 * Currently, only the h22 harmonic is available.
 * STEP 0) Prepare parameters, including pre-computed coefficients
 * for EOB Hamiltonian, flux and waveform
 * STEP 1) Solve for initial conditions
 * STEP 2) Evolve EOB trajectory until reaching the peak of orbital frequency
 * STEP 3) Step back in time by tStepBack and volve EOB trajectory again
 * using high sampling rate, stop at 0.3M out of the "EOB horizon".
 * STEP 4) Locate the peak of orbital frequency for NQC and QNM calculations
 * STEP 5) Calculate NQC correction using hi-sampling data
 * STEP 6) Calculate QNM excitation coefficients using hi-sampling data
 * STEP 7) Generate full inspiral waveform using desired sampling frequency
 * STEP 8) Generate full IMR modes -- attaching ringdown to inspiral
 * STEP 9) Generate full IMR hp and hx waveforms
 */
int XLALSimIMRSpinAlignedEOBWaveform(
        REAL8TimeSeries **hplus,     /**<< OUTPUT, +-polarization waveform */
        REAL8TimeSeries **hcross,    /**<< OUTPUT, x-polarization waveform */
        const REAL8     phiC,        /**<< coalescence orbital phase (rad) */ 
        REAL8           deltaT,      /**<< sampling time step */
        const REAL8     m1SI,        /**<< mass-1 in SI unit */ 
        const REAL8     m2SI,        /**<< mass-2 in SI unit */
        const REAL8     fMin,        /**<< starting frequency (Hz) */
        const REAL8     r,           /**<< distance in SI unit */
        const REAL8     inc,         /**<< inclination angle */
        const REAL8     spin1z,      /**<< z-component of spin-1, dimensionless */
        const REAL8     spin2z,       /**<< z-component of spin-2, dimensionless */
        UINT4           SpinAlignedEOBversion /**<< 1 for SEOBNRv1, 2 for SEOBNRv2 */
     )
{
//    printf("spin1z, spin2z = %e %e\n", spin1z, spin2z);
  /* If the EOB version flag is neither 1 nor 2, exit */
  if (SpinAlignedEOBversion != 1 && SpinAlignedEOBversion != 2)
  {
    XLALPrintError("XLAL Error - %s: SEOBNR version flag incorrectly set to %u\n",
        __func__, SpinAlignedEOBversion);
    XLAL_ERROR( XLAL_EERR );
  }

  Approximant SpinAlignedEOBapproximant = (SpinAlignedEOBversion == 1) ? SEOBNRv1 : SEOBNRv2;

  /* 
   * Check spins
   */
  if ( spin1z < -1.0 || spin2z < -1.0 )
  {
    XLALPrintError( "XLAL Error - %s: Component spin less than -1!\n", __func__);
    XLAL_ERROR( XLAL_EINVAL );
  }
  /* If either spin > 0.6, model not available, exit */
  if ( SpinAlignedEOBversion == 1 && ( spin1z > 0.6 || spin2z > 0.6 ) )
  {
    XLALPrintError( "XLAL Error - %s: Component spin larger than 0.6!\nSEOBNRv1 is only available for spins in the range -1 < a/M < 0.6.\n", __func__);
    XLAL_ERROR( XLAL_EINVAL );
  }
 /* For v2 the upper bound is 0.99 */
  if ( SpinAlignedEOBversion == 2 && ( spin1z > 0.99 || spin2z > 0.99 )) 
  {
    XLALPrintError( "XLAL Error - %s: Component spin larger than 0.99!\nSEOBNRv2 is only available for spins in the range -1 < a/M < 0.99.\n", __func__);
    XLAL_ERROR( XLAL_EINVAL );
  }

  INT4 i;

  REAL8Vector *values = NULL;

  /* EOB spin vectors used in the Hamiltonian */
  REAL8Vector *sigmaStar = NULL;
  REAL8Vector *sigmaKerr = NULL;
  REAL8       a, tplspin;
  REAL8       chiS, chiA;

  /* Wrapper spin vectors used to calculate sigmas */
  REAL8Vector s1Vec, s1VecOverMtMt;
  REAL8Vector s2Vec, s2VecOverMtMt;
  REAL8       spin1[3] = {0, 0, spin1z};
  REAL8       spin2[3] = {0, 0, spin2z};
  REAL8       s1Data[3], s2Data[3], s1DataNorm[3], s2DataNorm[3];

  /* Parameters of the system */
  REAL8 m1, m2, mTotal, eta, mTScaled;
  REAL8 amp0;
  REAL8 sSub = 0.0;
  LIGOTimeGPS tc = LIGOTIMEGPSZERO;

  /* Dynamics of the system */
  REAL8Vector rVec, phiVec, prVec, pPhiVec;
  REAL8       omega, v, ham;

  /* Cartesian vectors needed to calculate Hamiltonian */
  REAL8Vector cartPosVec, cartMomVec;
  REAL8       cartPosData[3], cartMomData[3];

  /* Signal mode */
  COMPLEX16   hLM;
  REAL8Vector *sigReVec = NULL, *sigImVec = NULL;

  /* Non-quasicircular correction */
  EOBNonQCCoeffs nqcCoeffs;
  COMPLEX16      hNQC;
  REAL8Vector    *ampNQC = NULL, *phaseNQC = NULL;

  /* Ringdown freq used to check the sample rate */
  COMPLEX16Vector modefreqVec;
  COMPLEX16      modeFreq;

  /* Spin-weighted spherical harmonics */
  COMPLEX16  MultSphHarmP;
  COMPLEX16  MultSphHarmM;

  /* We will have to switch to a high sample rate for ringdown attachment */
  REAL8 deltaTHigh;
  UINT4 resampFac;
  UINT4 resampPwr;
  REAL8 resampEstimate;

  /* How far will we have to step back to attach the ringdown? */
  REAL8 tStepBack;
  INT4  nStepBack;

  /* Dynamics and details of the high sample rate part used to attach the ringdown */
  UINT4 hiSRndx;
  REAL8Vector timeHi, rHi, phiHi, prHi, pPhiHi;
  REAL8Vector *sigReHi = NULL, *sigImHi = NULL;
  REAL8Vector *omegaHi = NULL;

  /* Indices of peak frequency and final point */
  /* Needed to attach ringdown at the appropriate point */
  UINT4 peakIdx = 0, finalIdx = 0;

  /* (2,2) and (2,-2) spherical harmonics needed in (h+,hx) */
  REAL8 y_1, y_2, z1, z2;

  /* Variables for the integrator */
  LALAdaptiveRungeKutta4Integrator       *integrator = NULL;
  REAL8Array              *dynamics   = NULL;
  REAL8Array              *dynamicsHi = NULL;
  INT4                    retLen;
  REAL8  UNUSED           tMax;

  /* Accuracies of adaptive Runge-Kutta integrator */
  const REAL8 EPS_ABS = 1.0e-10;
  const REAL8 EPS_REL = 1.0e-9;

  /*
   * STEP 0) Prepare parameters, including pre-computed coefficients 
   *         for EOB Hamiltonian, flux and waveform  
   */

  /* Parameter structures containing important parameters for the model */
  SpinEOBParams           seobParams;
  SpinEOBHCoeffs          seobCoeffs;
  EOBParams               eobParams;
  FacWaveformCoeffs       hCoeffs;
  NewtonMultipolePrefixes prefixes;

  /* Initialize parameters */
  m1 = m1SI / LAL_MSUN_SI;
  m2 = m2SI / LAL_MSUN_SI;
  mTotal = m1 + m2;
  mTScaled = mTotal * LAL_MTSUN_SI;
  eta    = m1 * m2 / (mTotal*mTotal);
    
    /* For v2 the upper bound is mass ratio 100 */
    if ( SpinAlignedEOBversion == 2 && eta < 100./101./101.)
    {
        XLALPrintError( "XLAL Error - %s: Mass ratio larger than 100!\nSEOBNRv2 is only available for mass ratios up to 100.\n", __func__);
        XLAL_ERROR( XLAL_EINVAL );
    }

  amp0 = mTotal * LAL_MRSUN_SI / r;

  if (pow(LAL_PI*fMin*mTScaled,-2./3.) < 10.0)
  {
    XLAL_PRINT_WARNING("Waveform generation may fail due to high starting frequency. The starting frequency corresponds to a small initial radius of %.2fM. We recommend a lower starting frequency that corresponds to an estimated starting radius > 10M.", pow(LAL_PI*fMin*mTScaled,-2.0/3.0));
  }
 
  /* TODO: Insert potentially necessary checks on the arguments */

  /* Calculate the time we will need to step back for ringdown */
  tStepBack = 100. * mTScaled;
  nStepBack = ceil( tStepBack / deltaT );

  /* Calculate the resample factor for attaching the ringdown */
  /* We want it to be a power of 2 */
  /* If deltaT > Mtot/50, reduce deltaT by the smallest power of two for which deltaT < Mtot/50 */
  resampEstimate = 50. * deltaT / mTScaled;
  resampFac = 1;
  //resampFac = 1 << (UINT4)ceil(log2(resampEstimate));
  
  if ( resampEstimate > 1. )
  {
    resampPwr = (UINT4)ceil( log2( resampEstimate ) );
    while ( resampPwr-- )
    {
      resampFac *= 2u;
    }
  }


  /* Allocate the values vector to contain the initial conditions */
  /* Since we have aligned spins, we can use the 4-d vector as in the non-spin case */
  if ( !(values = XLALCreateREAL8Vector( 4 )) )
  {
    XLAL_ERROR( XLAL_ENOMEM );
  }
  memset ( values->data, 0, values->length * sizeof( REAL8 ));

  /* Set up structures and calculate necessary PN parameters */
  /* Unlike the general case, we only need to calculate these once */
  memset( &seobParams, 0, sizeof(seobParams) );
  memset( &seobCoeffs, 0, sizeof(seobCoeffs) );
  memset( &eobParams, 0, sizeof(eobParams) );
  memset( &hCoeffs, 0, sizeof( hCoeffs ) );
  memset( &prefixes, 0, sizeof( prefixes ) );

  /* Before calculating everything else, check sample freq is high enough */
  modefreqVec.length = 1;
  modefreqVec.data   = &modeFreq;

  if ( XLALSimIMREOBGenerateQNMFreqV2( &modefreqVec, m1, m2, spin1, spin2, 2, 2, 1, SpinAlignedEOBapproximant ) == XLAL_FAILURE )
  {
    XLALDestroyREAL8Vector( values );
    XLAL_ERROR( XLAL_EFUNC );
  }

  /* If Nyquist freq < 220 QNM freq, exit */
  if ( deltaT > LAL_PI / creal(modeFreq) )
  {
    XLALPrintError( "XLAL Error - %s: Ringdown frequency > Nyquist frequency!\nAt present this situation is not supported.\n", __func__);
    XLALDestroyREAL8Vector( values );
    XLAL_ERROR( XLAL_EINVAL );
  }

  if ( !(sigmaStar = XLALCreateREAL8Vector( 3 )) )
  {
    XLALDestroyREAL8Vector( values );
    XLAL_ERROR( XLAL_ENOMEM );
  }

  if ( !(sigmaKerr = XLALCreateREAL8Vector( 3 )) )
  {
    XLALDestroyREAL8Vector( sigmaStar );
    XLALDestroyREAL8Vector( values );
    XLAL_ERROR( XLAL_ENOMEM );
  }

  seobParams.alignedSpins = 1;
  seobParams.tortoise     = 1;
  seobParams.sigmaStar    = sigmaStar;
  seobParams.sigmaKerr    = sigmaKerr;
  seobParams.seobCoeffs   = &seobCoeffs;
  seobParams.eobParams    = &eobParams;
  seobParams.nqcCoeffs    = &nqcCoeffs;
  eobParams.hCoeffs       = &hCoeffs;
  eobParams.prefixes      = &prefixes;

  eobParams.m1  = m1;
  eobParams.m2  = m2;
  eobParams.eta = eta;

  s1Vec.length = s2Vec.length = 3;
  s1VecOverMtMt.length = s2VecOverMtMt.length = 3;
  s1Vec.data   = s1Data;
  s2Vec.data   = s2Data;
  s1VecOverMtMt.data   = s1DataNorm;
  s2VecOverMtMt.data   = s2DataNorm;

  /* copy the spins into the appropriate vectors, and scale them by the mass */
  memcpy( s1Data, spin1, sizeof( s1Data ) );
  memcpy( s2Data, spin2, sizeof( s2Data ) );
  memcpy( s1DataNorm, spin1, sizeof( s1DataNorm ) );
  memcpy( s2DataNorm, spin2, sizeof( s2DataNorm ) );

  /* Calculate chiS and chiA */

  chiS = 0.5 * (spin1[2] + spin2[2]);
  chiA = 0.5 * (spin1[2] - spin2[2]);

  for( i = 0; i < 3; i++ )
  {
    s1Data[i] *= m1*m1;
    s2Data[i] *= m2*m2;
  }
 for ( i = 0; i < 3; i++ )
  {
    s1DataNorm[i] = s1Data[i]/mTotal/mTotal;
    s2DataNorm[i] = s2Data[i]/mTotal/mTotal;
  }
  seobParams.s1Vec    = &s1VecOverMtMt;
  seobParams.s2Vec    = &s2VecOverMtMt;

  cartPosVec.length = cartMomVec.length = 3;
  cartPosVec.data = cartPosData;
  cartMomVec.data = cartMomData;
  memset( cartPosData, 0, sizeof( cartPosData ) );
  memset( cartMomData, 0, sizeof( cartMomData ) );

  /* Populate the initial structures */
  if ( XLALSimIMRSpinEOBCalculateSigmaStar( sigmaStar, m1, m2, &s1Vec, &s2Vec ) == XLAL_FAILURE )
  {
    XLALDestroyREAL8Vector( sigmaKerr );
    XLALDestroyREAL8Vector( sigmaStar );
    XLALDestroyREAL8Vector( values );
    XLAL_ERROR( XLAL_EFUNC );
  }

  if ( XLALSimIMRSpinEOBCalculateSigmaKerr( sigmaKerr, m1, m2, &s1Vec, &s2Vec ) == XLAL_FAILURE )
  {
    XLALDestroyREAL8Vector( sigmaKerr );
    XLALDestroyREAL8Vector( sigmaStar );
    XLALDestroyREAL8Vector( values );
    XLAL_ERROR( XLAL_EFUNC );
  }

  /* Calculate the value of a */
  /* XXX I am assuming that, since spins are aligned, it is okay to just use the z component XXX */
  /* TODO: Check this is actually the way it works in LAL */
  switch ( SpinAlignedEOBversion )
  {
     case 1:
       tplspin = 0.0;
       break;
     case 2:
       tplspin = (1.-2.*eta) * chiS + (m1 - m2)/(m1 + m2) * chiA;
       break;
     default:
       XLALPrintError( "XLAL Error - %s: Unknown SEOBNR version!\nAt present only v1 and v2 are available.\n", __func__);
       XLAL_ERROR( XLAL_EINVAL );
       break;
  }
  /*for ( i = 0; i < 3; i++ )
  {
    a += sigmaKerr->data[i]*sigmaKerr->data[i];
  }
  a = sqrt( a );*/
  seobParams.a = a = sigmaKerr->data[2];
  seobParams.chi1 = spin1[2];
  seobParams.chi2 = spin2[2];

  /* Now compute the spinning H coefficients and store them in seobCoeffs */
  if ( XLALSimIMRCalculateSpinEOBHCoeffs( &seobCoeffs, eta, a, SpinAlignedEOBversion ) == XLAL_FAILURE )
  {
    XLALDestroyREAL8Vector( sigmaKerr );
    XLALDestroyREAL8Vector( sigmaStar );
    XLALDestroyREAL8Vector( values );
    XLAL_ERROR( XLAL_EFUNC );
  }

  if ( XLALSimIMREOBCalcSpinFacWaveformCoefficients( &hCoeffs, m1, m2, eta, tplspin, chiS, chiA, SpinAlignedEOBversion ) == XLAL_FAILURE )
  {
    XLALDestroyREAL8Vector( sigmaKerr );
    XLALDestroyREAL8Vector( sigmaStar );
    XLALDestroyREAL8Vector( values );
    XLAL_ERROR( XLAL_EFUNC );
  }

  if ( XLALSimIMREOBComputeNewtonMultipolePrefixes( &prefixes, eobParams.m1, eobParams.m2 )
         == XLAL_FAILURE )
  {
    XLALDestroyREAL8Vector( sigmaKerr );
    XLALDestroyREAL8Vector( sigmaStar );
    XLALDestroyREAL8Vector( values );
    XLAL_ERROR( XLAL_EFUNC );
  }

  switch ( SpinAlignedEOBversion )
  {
     case 1:
       if ( XLALSimIMRGetEOBCalibratedSpinNQC( &nqcCoeffs, 2, 2, eta, a ) == XLAL_FAILURE )
       {
         XLAL_ERROR( XLAL_EFUNC );
       }
       break;
     case 2:
       if ( XLALSimIMRGetEOBCalibratedSpinNQC3D( &nqcCoeffs, 2, 2, m1, m2, a, chiA ) == XLAL_FAILURE )
       {
         XLAL_ERROR( XLAL_EFUNC );
       }
       break;
     default:
       XLALPrintError( "XLAL Error - %s: Unknown SEOBNR version!\nAt present only v1 and v2 are available.\n", __func__);
       XLAL_ERROR( XLAL_EINVAL );
       break;
  }

  /*
   * STEP 1) Solve for initial conditions
   */

  /* Set the initial conditions. For now we use the generic case */
  /* Can be simplified if spin-aligned initial conditions solver available. The cost of generic code is negligible though. */
  REAL8Vector *tmpValues = XLALCreateREAL8Vector( 14 );
  if ( !tmpValues )
  {
    XLALDestroyREAL8Vector( sigmaKerr );
    XLALDestroyREAL8Vector( sigmaStar );
    XLALDestroyREAL8Vector( values );
    XLAL_ERROR( XLAL_ENOMEM );
  }

  memset( tmpValues->data, 0, tmpValues->length * sizeof( REAL8 ) );

  /* We set inc zero here to make it easier to go from Cartesian to spherical coords */
  /* No problem setting inc to zero in solving spin-aligned initial conditions. */
  /* inc is not zero in generating the final h+ and hx */
  if ( XLALSimIMRSpinEOBInitialConditionsV2( tmpValues, m1, m2, fMin, 0, s1Data, s2Data, &seobParams ) == XLAL_FAILURE )
  {
    XLALDestroyREAL8Vector( tmpValues );
    XLALDestroyREAL8Vector( sigmaKerr );
    XLALDestroyREAL8Vector( sigmaStar );
    XLALDestroyREAL8Vector( values );
    XLAL_ERROR( XLAL_EFUNC );
  }

  /*fprintf( stderr, "ICs = %.16e %.16e %.16e %.16e %.16e %.16e %.16e %.16e %.16e %.16e %.16e %.16e\n", tmpValues->data[0], tmpValues->data[1], tmpValues->data[2],
      tmpValues->data[3], tmpValues->data[4], tmpValues->data[5], tmpValues->data[6], tmpValues->data[7], tmpValues->data[8],
      tmpValues->data[9], tmpValues->data[10], tmpValues->data[11] );*/

  /* Taken from Andrea's code */
/*  memset( tmpValues->data, 0, tmpValues->length*sizeof(tmpValues->data[0]));*/
#if 0
  tmpValues->data[0] = 4.84796591370541;
  tmpValues->data[3] = -0.0186210227887131;
  tmpValues->data[4] = 0.5499544739926464;//tmpValues->data[0]; // q=1
  fprintf( stderr, "ICs = %.16e %.16e %.16e %.16e %.16e %.16e %.16e %.16e %.16e %.16e %.16e %.16e\n", tmpValues->data[0], tmpValues->data[1], tmpValues->data[2],
      tmpValues->data[3], tmpValues->data[4], tmpValues->data[5], tmpValues->data[6], tmpValues->data[7], tmpValues->data[8],
      tmpValues->data[9], tmpValues->data[10], tmpValues->data[11] );

#endif
#if 0
  tmpValues->data[0] = 19.9982539582;
  tmpValues->data[3] = -0.000390702473305;
  tmpValues->data[4] = 4.71107185264/tmpValues->data[0]; // q=1, chi1=chi2=0.98
#endif
#if 0
  tmpValues->data[0] = 19.996332305;
  tmpValues->data[3] = -0.000176807206312;
  tmpValues->data[4] = 4.84719922687/tmpValues->data[0]; // q=8
#endif
#if 0
  tmpValues->data[0] = 6.22645094958;
  tmpValues->data[3] = -0.00851784427559;
  tmpValues->data[4] = 3.09156589713/tmpValues->data[0]; // q=8 chi1=0.5 TEST DYNAMICS
#endif
#if 0
  tmpValues->data[0] = 19.9996712714;
  tmpValues->data[3] = -0.00016532905477;
  tmpValues->data[4] = 4.77661989696/tmpValues->data[0]; // q=8 chi1=0.5
#endif

  /* Now convert to Spherical */
  /* The initial conditions code returns Cartesian components of four vectors x, p, S1 and S2,
   * in the special case that the binary starts on the x-axis and the two spins are aligned
   * with the orbital angular momentum along the z-axis.
   * Therefore, in spherical coordinates the initial conditions are
   * r = x; phi = 0.; pr = px; pphi = r * py.
   */
  values->data[0] = tmpValues->data[0];
  values->data[1] = 0.;
  values->data[2] = tmpValues->data[3];
  values->data[3] = tmpValues->data[0] * tmpValues->data[4];

  //fprintf( stderr, "Spherical initial conditions: %e %e %e %e\n", values->data[0], values->data[1], values->data[2], values->data[3] );

  /*
   * STEP 2) Evolve EOB trajectory until reaching the peak of orbital frequency
   */

  /* Now we have the initial conditions, we can initialize the adaptive integrator */
  if (!(integrator = XLALAdaptiveRungeKutta4Init(4, XLALSpinAlignedHcapDerivative, XLALEOBSpinAlignedStopCondition, EPS_ABS, EPS_REL)))
  {
    XLALDestroyREAL8Vector( values );
    XLAL_ERROR( XLAL_EFUNC );
  }

  integrator->stopontestonly = 1;
  integrator->retries = 1;

  retLen = XLALAdaptiveRungeKutta4( integrator, &seobParams, values->data, 0., 20./mTScaled, deltaT/mTScaled, &dynamics );
  if ( retLen == XLAL_FAILURE || dynamics == NULL )
  {
    XLAL_ERROR( XLAL_EFUNC );
  }

  /* Set up pointers to the dynamics */
  rVec.length = phiVec.length = prVec.length = pPhiVec.length = retLen;
  rVec.data    = dynamics->data+retLen;
  phiVec.data  = dynamics->data+2*retLen;
  prVec.data   = dynamics->data+3*retLen;
  pPhiVec.data = dynamics->data+4*retLen;

  //printf( "We think we hit the peak at time %e\n", dynamics->data[retLen-1] );

  /* TODO : Insert high sampling rate / ringdown here */
  #if debugOutput
  FILE *out = fopen( "saDynamics.dat", "w" );
  for ( i = 0; i < retLen; i++ )
  {
    fprintf( out, "%.16e %.16e %.16e %.16e %.16e\n", dynamics->data[i], rVec.data[i], phiVec.data[i], prVec.data[i], pPhiVec.data[i] );
  }
  fclose( out );
  #endif

  if (tStepBack > retLen*deltaT)
  {
    tStepBack = 0.5*retLen*deltaT; //YPnote: if 100M of step back > actual time of evolution, step back 50% of the later
    nStepBack = ceil( tStepBack / deltaT );
  }
 
  /*
   * STEP 3) Step back in time by tStepBack and volve EOB trajectory again 
   *         using high sampling rate, stop at 0.3M out of the "EOB horizon".
   */

  /* Set up the high sample rate integration */
  hiSRndx = retLen - nStepBack;
  deltaTHigh = deltaT / (REAL8)resampFac;

  #if debugOutput
  fprintf( stderr, "Stepping back %d points - we expect %d points at high SR\n", nStepBack, nStepBack*resampFac );
  fprintf( stderr, "Commencing high SR integration... from %.16e %.16e %.16e %.16e %.16e\n",
     (dynamics->data)[hiSRndx],rVec.data[hiSRndx], phiVec.data[hiSRndx], prVec.data[hiSRndx], pPhiVec.data[hiSRndx] );
  #endif

  values->data[0] = rVec.data[hiSRndx];
  values->data[1] = phiVec.data[hiSRndx];
  values->data[2] = prVec.data[hiSRndx];
  values->data[3] = pPhiVec.data[hiSRndx];
  /* For HiSR evolution, we stop at a radius 0.3M from the deformed Kerr singularity, 
   * or when any derivative of Hamiltonian becomes nan */
  integrator->stop = XLALSpinAlignedHiSRStopCondition;

  retLen = XLALAdaptiveRungeKutta4( integrator, &seobParams, values->data, 0., 20./mTScaled, deltaTHigh/mTScaled, &dynamicsHi );
  if ( retLen == XLAL_FAILURE || dynamicsHi == NULL )
  {
    XLAL_ERROR( XLAL_EFUNC );
  }

  //fprintf( stderr, "We got %d points at high SR\n", retLen );

  /* Set up pointers to the dynamics */
  rHi.length = phiHi.length = prHi.length = pPhiHi.length = timeHi.length = retLen;
  timeHi.data = dynamicsHi->data;
  rHi.data    = dynamicsHi->data+retLen;
  phiHi.data  = dynamicsHi->data+2*retLen;
  prHi.data   = dynamicsHi->data+3*retLen;
  pPhiHi.data = dynamicsHi->data+4*retLen;

  #if debugOutput
  out = fopen( "saDynamicsHi.dat", "w" );
  for ( i = 0; i < retLen; i++ )
  {
    fprintf( out, "%.16e %.16e %.16e %.16e %.16e\n", timeHi.data[i], rHi.data[i], phiHi.data[i], prHi.data[i], pPhiHi.data[i] );
  }
  fclose( out );
  #endif

  /* Allocate the high sample rate vectors */
  sigReHi  = XLALCreateREAL8Vector( retLen + (UINT4)ceil( 20 / ( cimag(modeFreq) * deltaTHigh )) );
  sigImHi  = XLALCreateREAL8Vector( retLen + (UINT4)ceil( 20 / ( cimag(modeFreq) * deltaTHigh )) );
  omegaHi  = XLALCreateREAL8Vector( retLen + (UINT4)ceil( 20 / ( cimag(modeFreq) * deltaTHigh )) );
  ampNQC   = XLALCreateREAL8Vector( retLen );
  phaseNQC = XLALCreateREAL8Vector( retLen );

  if ( !sigReHi || !sigImHi || !omegaHi || !ampNQC || !phaseNQC )
  {
    XLAL_ERROR( XLAL_ENOMEM );
  }

  memset( sigReHi->data, 0, sigReHi->length * sizeof( sigReHi->data[0] ));
  memset( sigImHi->data, 0, sigImHi->length * sizeof( sigImHi->data[0] ));

  /* Populate the high SR waveform */
  REAL8 omegaOld = 0.0;
  INT4  phaseCounter = 0;
  for ( i = 0; i < retLen; i++ )
  {
    values->data[0] = rHi.data[i];
    values->data[1] = phiHi.data[i];
    values->data[2] = prHi.data[i];
    values->data[3] = pPhiHi.data[i];

    omega = XLALSimIMRSpinAlignedEOBCalcOmega( values->data, &seobParams );
    if (omega < 1.0e-15) omega = 1.0e-9; //YPnote: make sure omega>0 during very-late evolution when numerical errors are huge.
    omegaHi->data[i] = omega;            //YPnote: omega<0 is extremely rare and had only happenned after relevant time interval.  
    v = cbrt( omega );

    /* Calculate the value of the Hamiltonian */
    cartPosVec.data[0] = values->data[0];
    cartMomVec.data[0] = values->data[2];
    cartMomVec.data[1] = values->data[3] / values->data[0];

    ham = XLALSimIMRSpinEOBHamiltonian( eta, &cartPosVec, &cartMomVec, &s1VecOverMtMt, &s2VecOverMtMt, sigmaKerr, sigmaStar, seobParams.tortoise, &seobCoeffs );

    if ( XLALSimIMRSpinEOBGetSpinFactorizedWaveform( &hLM, values, v, ham, 2, 2, &seobParams )
           == XLAL_FAILURE )
    {
      /* TODO: Clean-up */
      XLAL_ERROR( XLAL_EFUNC );
    }

    ampNQC->data[i]  = cabs( hLM );
    sigReHi->data[i] = (REAL4)(amp0 * creal(hLM));
    sigImHi->data[i] = (REAL4)(amp0 * cimag(hLM));
    phaseNQC->data[i]= carg( hLM ) + phaseCounter * LAL_TWOPI;

    if ( i && phaseNQC->data[i] > phaseNQC->data[i-1] )
    {
      phaseCounter--;
      phaseNQC->data[i] -= LAL_TWOPI;
    }

    if ( omega <= omegaOld && !peakIdx )
    {
      //printf( "Have we got the peak? omegaOld = %.16e, omega = %.16e\n", omegaOld, omega );
      peakIdx = i;
    }
    omegaOld = omega;
  }
  //printf( "We now think the peak is at %d\n", peakIdx );
  finalIdx = retLen - 1;

  /*
   * STEP 4) Locate the peak of orbital frequency for NQC and QNM calculations
   */

  /* Stuff to find the actual peak time */
  gsl_spline    *spline = NULL;
  gsl_interp_accel *acc = NULL;
  REAL8 omegaDeriv1; //, omegaDeriv2;
  REAL8 time1, time2;
  REAL8 timePeak, timewavePeak = 0., omegaDerivMid;
  REAL8 sigAmpSqHi = 0., oldsigAmpSqHi = 0.;
  INT4  peakCount = 0;

  spline = gsl_spline_alloc( gsl_interp_cspline, retLen );
  acc    = gsl_interp_accel_alloc();

  time1 = dynamicsHi->data[peakIdx];

  gsl_spline_init( spline, dynamicsHi->data, omegaHi->data, retLen );
  omegaDeriv1 = gsl_spline_eval_deriv( spline, time1, acc );
  if ( omegaDeriv1 > 0. )
  {
    time2 = dynamicsHi->data[peakIdx+1];
    //omegaDeriv2 = gsl_spline_eval_deriv( spline, time2, acc );
  }
  else
  {
    //omegaDeriv2 = omegaDeriv1;
    time2 = time1;
    time1 = dynamicsHi->data[peakIdx-1];
    peakIdx--;
    omegaDeriv1 = gsl_spline_eval_deriv( spline, time1, acc );
  }

  do
  {
    timePeak = ( time1 + time2 ) / 2.;
    omegaDerivMid = gsl_spline_eval_deriv( spline, timePeak, acc );

    if ( omegaDerivMid * omegaDeriv1 < 0.0 )
    {
      //omegaDeriv2 = omegaDerivMid;
      time2 = timePeak;
    }
    else
    {
      omegaDeriv1 = omegaDerivMid;
      time1 = timePeak;
    }
  }
  while ( time2 - time1 > 1.0e-5 );

  /*gsl_spline_free( spline );
  gsl_interp_accel_free( acc );
  */

  //XLALPrintInfo( "Estimation of the peak is now at time %.16e\n", timePeak );

  /* Having located the peak of orbital frequency, we set time and phase of coalescence */
  XLALGPSAdd( &tc, -mTScaled * (dynamics->data[hiSRndx] + timePeak));
  gsl_spline_init( spline, dynamicsHi->data, phiHi.data, retLen );
  sSub = gsl_spline_eval( spline, timePeak, acc ) - phiC;
  gsl_spline_free( spline );
  gsl_interp_accel_free( acc );
  /* Apply phiC to hi-sampling waveforms */
  REAL8 thisReHi, thisImHi;
  REAL8 csSub2 = cos(2.0 * sSub);
  REAL8 ssSub2 = sin(2.0 * sSub);
  for ( i = 0; i < retLen; i++)
  {
    thisReHi = sigReHi->data[i];
    thisImHi = sigImHi->data[i];
    sigReHi->data[i] =   thisReHi * csSub2 - thisImHi * ssSub2;
    sigImHi->data[i] =   thisReHi * ssSub2 + thisImHi * csSub2; 
  }

  /*
   * STEP 5) Calculate NQC correction using hi-sampling data
   */

  /* Calculate nonspin and amplitude NQC coefficients from fits and interpolation table */
  /*switch ( SpinAlignedEOBversion )
  {
     case 1:
       if ( XLALSimIMRGetEOBCalibratedSpinNQC( &nqcCoeffs, 2, 2, eta, a ) == XLAL_FAILURE )
       {
         XLAL_ERROR( XLAL_EFUNC );
       }
       break;
     case 2:
       if ( XLALSimIMRGetEOBCalibratedSpinNQC3D( &nqcCoeffs, 2, 2, eta, a, chiA ) == XLAL_FAILURE )
       {
         XLAL_ERROR( XLAL_EFUNC );
       }
       break;
     default:
       XLALPrintError( "XLAL Error - %s: Unknown SEOBNR version!\nAt present only v1 and v2 are available.\n", __func__);
       XLAL_ERROR( XLAL_EINVAL );
       break;
  }*/

  /* Calculate phase NQC coefficients */
  if ( XLALSimIMRSpinEOBCalculateNQCCoefficients( ampNQC, phaseNQC, &rHi, &prHi, omegaHi,
          2, 2, timePeak, deltaTHigh/mTScaled, m1, m2, a, chiA, chiS, &nqcCoeffs, SpinAlignedEOBversion ) == XLAL_FAILURE )
  {
    XLAL_ERROR( XLAL_EFUNC );
  }

  /* Calculate the time of amplitude peak. Despite the name, this is in fact the shift in peak time from peak orb freq time */
  switch ( SpinAlignedEOBversion )
  {
     case 1:
     timewavePeak = XLALSimIMREOBGetNRSpinPeakDeltaT(2, 2, eta,  a);
       break;
     case 2:
     timewavePeak = XLALSimIMREOBGetNRSpinPeakDeltaTv2(2, 2, m1, m2, spin1z, spin2z );
       break;
     default:
       XLALPrintError( "XLAL Error - %s: Unknown SEOBNR version!\nAt present only v1 and v2 are available.\n", __func__);
       XLAL_ERROR( XLAL_EINVAL );
       break;
  }

  /* Apply to the high sampled part */
  #if debugOutput
  out = fopen( "saWavesHi.dat", "w" );
  #endif 
  for ( i = 0; i < retLen; i++ )
  {
    values->data[0] = rHi.data[i];
    values->data[1] = phiHi.data[i] - sSub;
    values->data[2] = prHi.data[i];
    values->data[3] = pPhiHi.data[i];

    if ( XLALSimIMREOBNonQCCorrection( &hNQC, values, omegaHi->data[i], &nqcCoeffs ) == XLAL_FAILURE )
    {
      XLAL_ERROR( XLAL_EFUNC );
    }

    hLM = sigReHi->data[i];
    hLM += I * sigImHi->data[i];
    #if debugOutput
    fprintf( out, "%.16e %.16e %.16e %.16e %.16e\n", timeHi.data[i], creal(hLM), cimag(hLM), creal(hNQC), cimag(hNQC) );
    #endif

    hLM *= hNQC;
    sigReHi->data[i] = (REAL4) creal(hLM);
    sigImHi->data[i] = (REAL4) cimag(hLM);
    sigAmpSqHi = creal(hLM)*creal(hLM)+cimag(hLM)*cimag(hLM);
    if (sigAmpSqHi < oldsigAmpSqHi && peakCount == 0 && (i-1)*deltaTHigh/mTScaled < timePeak - timewavePeak) 
    {
      timewavePeak = (i-1)*deltaTHigh/mTScaled;
      peakCount += 1;
    }
    oldsigAmpSqHi = sigAmpSqHi;
  }
  #if debugOutput
  fclose(out);
  printf("NQCs entering hNQC: %f, %f, %f, %f, %f, %f\n", nqcCoeffs.a1, nqcCoeffs.a2,nqcCoeffs.a3, nqcCoeffs.a3S, nqcCoeffs.a4, nqcCoeffs.a5 );
  printf("NQCs entering hNQC: %f, %f, %f, %f\n", nqcCoeffs.b1, nqcCoeffs.b2,nqcCoeffs.b3, nqcCoeffs.b4 );
  #endif
  if (timewavePeak < 1.0e-16 || peakCount == 0)
  {
    //printf("YP::warning: could not locate mode peak, use calibrated time shift of amplitude peak instead.\n");
    /* NOTE: instead of looking for the actual peak, use the calibrated value,    */
    /*       ignoring the error in using interpolated NQC instead of iterated NQC */
    timewavePeak = timePeak - timewavePeak;
  }
  
  /*
   * STEP 6) Calculate QNM excitation coefficients using hi-sampling data
   */

  /*out = fopen( "saInspWaveHi.dat", "w" );
  for ( i = 0; i < retLen; i++ )
  {
    fprintf( out, "%.16e %.16e %.16e\n", timeHi.data[i], sigReHi->data[i], sigImHi->data[i] );
  }
  fclose( out );*/
  
  /* Attach the ringdown at the time of amplitude peak */
  REAL8 combSize = 7.5; /* Eq. 34 */
  REAL8 chi = (spin1[2] + spin2[2]) / 2. + ((spin1[2] - spin2[2]) / 2.) * ((m1 - m2)/(m1+m2)) / (1. - 2. * eta);

  /* Modify the combsize for SEOBNRv2 */
  /* If chi1=chi2=0, comb = 11. if chi < 0.8, comb = 12. if chi >= 0.8, comb =
   * 13.5 */
  if( SpinAlignedEOBversion == 2 )
  {
    combSize = (spin1[2] == 0. && spin2[2] == 0.) ? 11. : (( eta > 10./121. && chi >= 0.8 ) ? 8.5 : 12.);
    if ( (eta > 30./31./31. && eta <= 10./121. && chi >= 0.8) || (eta <= 30./31./31. && chi >= 0.8 && chi < 0.9) )
      combSize = 13.5;
  }

  REAL8 timeshiftPeak;
  timeshiftPeak = timePeak - timewavePeak;
  if ( SpinAlignedEOBversion == 2)
  {
    timeshiftPeak = (timePeak - timewavePeak) > 0. ? (timePeak - timewavePeak) : 0.;
  }

  /*printf("YP::timePeak and timewavePeak: %.16e and %.16e\n",timePeak,timewavePeak);
  printf("YP::timeshiftPeak and combSize: %.16e and %.16e\n",timeshiftPeak,combSize);
  printf("PK::chi and SpinAlignedEOBversion: %.16e and %u\n\n", chi,SpinAlignedEOBversion);*/

  REAL8Vector *rdMatchPoint = XLALCreateREAL8Vector( 3 );
  if ( !rdMatchPoint )
  {
    XLAL_ERROR( XLAL_ENOMEM );
  }

  if ( combSize > timePeak - timeshiftPeak )
  {
    XLALPrintError( "The comb size looks to be too big!!!\n" );
  }

  rdMatchPoint->data[0] = combSize < timePeak - timeshiftPeak ? timePeak - timeshiftPeak - combSize : 0;
  rdMatchPoint->data[1] = timePeak - timeshiftPeak;
  rdMatchPoint->data[2] = dynamicsHi->data[finalIdx];
  #if debugOutput
  printf("YP::comb range: %f, %f\n",rdMatchPoint->data[0],rdMatchPoint->data[1]);
  #endif
  rdMatchPoint->data[0] -= fmod( rdMatchPoint->data[0], deltaTHigh/mTScaled );
  rdMatchPoint->data[1] -= fmod( rdMatchPoint->data[1], deltaTHigh/mTScaled );
  if ( XLALSimIMREOBHybridAttachRingdown( sigReHi, sigImHi, 2, 2,
              deltaTHigh, m1, m2, spin1[0], spin1[1], spin1[2], spin2[0], spin2[1], spin2[2],
              &timeHi, rdMatchPoint, SpinAlignedEOBapproximant, 1.0 )
          == XLAL_FAILURE ) 
  {
    XLAL_ERROR( XLAL_EFUNC );
  }

  /*
   * STEP 7) Generate full inspiral waveform using desired sampling frequency
   */

  /* Now create vectors at the correct sample rate, and compile the complete waveform */
  sigReVec = XLALCreateREAL8Vector( rVec.length + ceil( sigReHi->length / resampFac ) );
  sigImVec = XLALCreateREAL8Vector( sigReVec->length );

  memset( sigReVec->data, 0, sigReVec->length * sizeof( REAL8 ) );
  memset( sigImVec->data, 0, sigImVec->length * sizeof( REAL8 ) );
 
  /* Generate full inspiral waveform using desired sampling frequency */
  /* TODO - Check vectors were allocated */
  for ( i = 0; i < (INT4)rVec.length; i++ )
  {
    values->data[0] = rVec.data[i];
    values->data[1] = phiVec.data[i] - sSub;
    values->data[2] = prVec.data[i];
    values->data[3] = pPhiVec.data[i];

    omega = XLALSimIMRSpinAlignedEOBCalcOmega( values->data, &seobParams );
    v = cbrt( omega );

    /* Calculate the value of the Hamiltonian */
    cartPosVec.data[0] = values->data[0];
    cartMomVec.data[0] = values->data[2];
    cartMomVec.data[1] = values->data[3] / values->data[0];

    ham = XLALSimIMRSpinEOBHamiltonian( eta, &cartPosVec, &cartMomVec, &s1VecOverMtMt, &s2VecOverMtMt, sigmaKerr, sigmaStar, seobParams.tortoise, &seobCoeffs );

    if ( XLALSimIMRSpinEOBGetSpinFactorizedWaveform( &hLM, values, v, ham, 2, 2, &seobParams )
           == XLAL_FAILURE )
    {
      /* TODO: Clean-up */
      XLAL_ERROR( XLAL_EFUNC );
    }

    if ( XLALSimIMREOBNonQCCorrection( &hNQC, values, omega, &nqcCoeffs ) == XLAL_FAILURE )
    {
      XLAL_ERROR( XLAL_EFUNC );
    }

    hLM *= hNQC;

    sigReVec->data[i] = amp0 * creal(hLM);
    sigImVec->data[i] = amp0 * cimag(hLM);
  }

  /*
   * STEP 8) Generate full IMR modes -- attaching ringdown to inspiral
   */

  /* Attach the ringdown part to the inspiral */
  for ( i = 0; i < (INT4)(sigReHi->length / resampFac); i++ )
  {
    sigReVec->data[i+hiSRndx] = sigReHi->data[i*resampFac];
    sigImVec->data[i+hiSRndx] = sigImHi->data[i*resampFac];
  }

  /*
   * STEP 9) Generate full IMR hp and hx waveforms
   */
  
  /* For now, let us just try to create a waveform */
  REAL8TimeSeries *hPlusTS  = XLALCreateREAL8TimeSeries( "H_PLUS", &tc, 0.0, deltaT, &lalStrainUnit, sigReVec->length );
  REAL8TimeSeries *hCrossTS = XLALCreateREAL8TimeSeries( "H_CROSS", &tc, 0.0, deltaT, &lalStrainUnit, sigImVec->length );

  /* TODO change to using XLALSimAddMode function to combine modes */
  /* For now, calculate -2Y22 * h22 + -2Y2-2 * h2-2 directly (all terms complex) */
  /* Compute spin-weighted spherical harmonics and generate waveform */
  REAL8 coa_phase = 0.0;

  MultSphHarmP = XLALSpinWeightedSphericalHarmonic( inc, coa_phase, -2, 2, 2 );
  MultSphHarmM = XLALSpinWeightedSphericalHarmonic( inc, coa_phase, -2, 2, -2 );

  y_1 =   creal(MultSphHarmP) + creal(MultSphHarmM);
  y_2 =   cimag(MultSphHarmM) - cimag(MultSphHarmP);
  z1 = - cimag(MultSphHarmM) - cimag(MultSphHarmP);
  z2 =   creal(MultSphHarmM) - creal(MultSphHarmP);

  for ( i = 0; i < (INT4)sigReVec->length; i++ )
  {
    REAL8 x1 = sigReVec->data[i];
    REAL8 x2 = sigImVec->data[i];

    hPlusTS->data->data[i]  = (x1 * y_1) + (x2 * y_2);
    hCrossTS->data->data[i] = (x1 * z1) + (x2 * z2);
  }

  /* Point the output pointers to the relevant time series and return */
  (*hplus)  = hPlusTS;
  (*hcross) = hCrossTS;

  /* Free memory */
  XLALDestroyREAL8Vector( tmpValues );
  XLALDestroyREAL8Vector( sigmaKerr );
  XLALDestroyREAL8Vector( sigmaStar );
  XLALDestroyREAL8Vector( values );
  XLALDestroyREAL8Vector( rdMatchPoint );
  XLALDestroyREAL8Vector( ampNQC );
  XLALDestroyREAL8Vector( phaseNQC );
  XLALDestroyREAL8Vector( sigReVec );
  XLALDestroyREAL8Vector( sigImVec );
  XLALAdaptiveRungeKutta4Free( integrator );
  XLALDestroyREAL8Array( dynamics );
  XLALDestroyREAL8Array( dynamicsHi );
  XLALDestroyREAL8Vector( sigReHi );
  XLALDestroyREAL8Vector( sigImHi );
  XLALDestroyREAL8Vector( omegaHi );

  return XLAL_SUCCESS;
}








/** ********************************************************************
 *  THE FOLLOWING HAS FUNCTIONS FOR THE PRECESSING EOB MODEL
 *  ********************************************************************
 * */
/**
 * This function generates precessing spinning SEOBNRv3 waveforms h+ and hx.
 * Currently, only h2m harmonics will be generated. 
 * 
 * Input conventions:
 * Cartesian coordinate system: initial \f$\vec{L}\f$ is along the z-axis
 * phiC       : in radians
 * deltaT     : in SI units (Hz)
 * m1SI, m2SI : in SI units (kg)
 * fMin       : in SI units (Hz)
 * r          : in SI units (m)
 * inc        : in radians
 * INspin{1,2}: in dimensionless units of \f$m{1,2}^2\f$
 * 
 * Evolution conventions:
 * values[0-2]: r in units of total mass
 * values[3-5]: dimensionless units
 * values[6-8]: 
 * values[9-11]:
 * 
 * STEP 0) Prepare parameters, including pre-computed coefficients
 * for EOB Hamiltonian, flux and waveform
 * STEP 1) Solve for initial conditions
 * STEP 2) Evolve EOB trajectory until reaching the peak of orbital frequency
 * STEP 3) Step back in time by tStepBack and volve EOB trajectory again
 * using high sampling rate, stop at UNDECIDED.
 * STEP 4) Locate the peak of orbital frequency for NQC and QNM calculations
 * STEP 4.5) Rotation of waveform as per the alpha(t) and iota(t)
 * 
 * (Following under construction)
 * STEP 5) Calculate NQC correction using hi-sampling data
 * STEP 6) Calculate QNM excitation coefficients using hi-sampling data
 * STEP 7) Generate full inspiral waveform using desired sampling frequency
 * STEP 8) Generate full IMR modes -- attaching ringdown to inspiral
 * STEP 9) Generate full IMR hp and hx waveforms
 */

int XLALSimIMRSpinEOBWaveform(
        REAL8TimeSeries **hplus,
         REAL8TimeSeries **hcross,
        //LIGOTimeGPS     *tc,
        const REAL8      phiC,
        const REAL8     deltaT,
        const REAL8     m1SI,
        const REAL8     m2SI,
        const REAL8     fMin,
        const REAL8     r,
        const REAL8     inc,
        const REAL8     INspin1[],
        const REAL8     INspin2[]
     )

{
    REAL8Vector   *dynamicsHi = NULL;
    REAL8Vector  *AttachPars = NULL; 
    SphHarmTimeSeries *hlmPTSHi = NULL;
    SphHarmTimeSeries *hlmPTSout = NULL;
    SphHarmTimeSeries *hIMRlmJTSHi = NULL;
    SphHarmTimeSeries *hIMR = NULL;

    XLALSimIMRSpinEOBWaveformAll(hplus, hcross, &dynamicsHi, &hlmPTSout, &hlmPTSHi, &hIMRlmJTSHi, &hIMR, &AttachPars, 
                        phiC, deltaT, m1SI, m2SI, fMin, r, inc, INspin1[0],
                        INspin1[1], INspin1[2], INspin2[0], INspin2[1],
                        INspin2[2]);   

    //int i;
    
    //printf("Stas: checking \n");
    //for (i=0; i<5; i++){
    //    printf("AttachPars: %d, %f \n", i, AttachPars->data[i]);
    //    printf("dyn: %d, %f \n", i, dynamicsHi->data[i]);
    //}
    

    //printf("cleaning memory... \n");
    //if (dynamicsHi == NULL){
    //    printf("dy is already null\n");
    //}else{
    //    printf("Stas: dynamics is cleaned \n");
    //}
    //if (AttachPars == NULL){
    //    printf("att pars is already null\n");
    //}else{
    //    printf("Stas: attach pars is cleaned \n");
    //}
                                            
    XLALDestroyREAL8Vector( dynamicsHi );
    
    XLALDestroyREAL8Vector( AttachPars );
    
    XLALDestroySphHarmTimeSeries(hlmPTSout);
    //printf("Stas: Pwave is cleaned \n");

   
    XLALDestroySphHarmTimeSeries(hlmPTSHi);
    //printf("Stas:  J wave is cleaned \n");

    XLALDestroySphHarmTimeSeries(hIMRlmJTSHi);
    //printf("Stas: J wave IMR is cleaned \n");
    
    XLALDestroySphHarmTimeSeries(hIMR);

    return XLAL_SUCCESS;

}


int XLALSimIMRSpinEOBWaveformAll(
        REAL8TimeSeries **hplus,  /**<< output: hplus GW polarization */
        REAL8TimeSeries **hcross, /**<< output: hcross GW polarization */
        REAL8Vector      **dynHi, /**<< Here we store and return the seob dynamics for high sampling (end of inspiral) */
        SphHarmTimeSeries **hlmPTSoutput, /**<< Here we store and return the PWave (high sampling) */
        SphHarmTimeSeries **hlmPTSHiOutput, /**<< Here we store and return the JWave (high sampling) */
        SphHarmTimeSeries **hIMRlmJTSHiOutput, /**<< Here we store and return the JWaveIMR (high sampling) */
        SphHarmTimeSeries **hIMRoutput,       /** Here we store and retiurn the IWave (full) */
        REAL8Vector     **AttachPars,   /**<< Parameters of RD attachment: */ 
        //LIGOTimeGPS     *tc,
        const REAL8      phiC,      /**<< intitial orbital phase */
        const REAL8     deltaT,     /**<< sampling time step */
        const REAL8     m1SI,       /**<< mass of first object in SI */
        const REAL8     m2SI,       /**<< mass of second object in SI */
        const REAL8     fMin,       /**<< fMin */
        const REAL8     r,          /**<< initial separation */
        const REAL8     inc,        /**<< inclination */
        const REAL8     INspin1x,   /**<< spin1 x-component */
        const REAL8     INspin1y,   /**<< spin1 y-component */
        const REAL8     INspin1z,   /**<< spin1 z-component */
        const REAL8     INspin2x,   /**<< spin2 x-component */
        const REAL8     INspin2y,   /**<< spin2 y-component */
        const REAL8     INspin2z    /**<< spin2 z-component */
     )

{
  /* TODO: Insert potentially necessary checks on the arguments */

  /* FIXME: Moved this definition out of prototype to allow SWIG interaction*/
  REAL8 INspin1[3], INspin2[3];
  INspin1[0] = INspin1x;
  INspin1[1] = INspin1y;
  INspin1[2] = INspin1z;
  INspin2[0] = INspin2x;
  INspin2[1] = INspin2y;
  INspin2[2] = INspin2z;

  INT4 UNUSED ret;
  INT4 debugPK = 0, debugCustomIC = 0, debugNoNQC = 0;
  INT4 debugRD = 0;
  FILE *out = NULL;
  INT4 i=0;
  INT4 k=0;
  UINT4 j=0;
  INT4 UNUSED status;
  LIGOTimeGPS tc = LIGOTIMEGPSZERO;

  REAL8Vector *AttachParams;
  REAL8Array  *dynamicsHi;
  
  /* SEOBNRv3 model */
  Approximant spinEOBApproximant = SEOBNRv3;
  /* FIXME: The underlying aligned spin EOB model is hard-coded here. 
   * This should be reflected in the name, e.g. SPEOBNRv2 ? */
  INT4 SpinAlignedEOBversion =2;

  /* Vector to store the initial spins */
    REAL8 spin1[3] = {0,0,0}, spin2[3] = {0,0,0}, InitLhat[3] = {sin(inc),0.,cos(inc)};
  memcpy( spin1, INspin1, 3*sizeof(REAL8));
  memcpy( spin2, INspin2, 3*sizeof(REAL8));
  
  /* Check the initial misalignment of component spins, w.r.t. the z-axis
   * theta{1,2}Ini measure the angle w.r.t. the orbital ang. momentum
   * If these angles are < 1.e-3 radians, call the aligned-spin model directly
   * */ 
  REAL8 theta1Ini = 0, theta2Ini = 0;
  REAL8 spin1Norm = -1, spin2Norm = -1;
  if( INspin1[0] != 0 || INspin1[1] != 0 || INspin1[2] != 0 ) {
    spin1Norm = sqrt( INspin1[0]*INspin1[0] + INspin1[1]*INspin1[1] +                          INspin1[2]*INspin1[2] );
    theta1Ini = acos( (InitLhat[0]*INspin1[0] + InitLhat[1]*INspin1[1] + InitLhat[2]*INspin1[2])/ spin1Norm );
    }
  if( INspin2[0] != 0 || INspin2[1] != 0 || INspin2[2] != 0 ) {
    spin2Norm = sqrt( INspin2[0]*INspin2[0] + INspin2[1]*INspin2[1] +                          INspin2[2]*INspin2[2] );
    theta2Ini = acos( (InitLhat[0]*INspin2[0] + InitLhat[1]*INspin2[1] + InitLhat[2]*INspin2[2]) / spin2Norm );
  }
    if ( INspin1[0] == 0. && INspin1[1] == 0. && INspin1[2] == 0. ) {
        spin1Norm = 0.;
    }
    if ( INspin2[0] == 0. && INspin2[1] == 0. && INspin2[2] == 0. ) {
        spin2Norm = 0.;
    }
    
    REAL8 EPS_ALIGN = 1.0e-4, incA = inc;
    if ( (fabs(theta1Ini) <= EPS_ALIGN  || fabs(theta1Ini) >= LAL_PI - EPS_ALIGN) && (fabs(theta2Ini) <= EPS_ALIGN || fabs(theta2Ini) >= LAL_PI - EPS_ALIGN) ) {
        if (debugPK) {printf("Both spins are almost aligned/antialigned to initial LNhat: we use V2 dynamics\n");
            printf("spin1Norm spin2Norm %e %e\n", spin1Norm, spin2Norm);
        }
        spin1[0] = 0.;
        spin1[1] = 0.;
        spin1[2] = spin1Norm*cos(theta1Ini)/fabs(cos(theta1Ini));
        spin2[0] = 0.;
        spin2[1] = 0.;
        spin2[2] = spin2Norm*cos(theta2Ini)/fabs(cos(theta2Ini));
        incA = 0.;
    }
    
    if ( debugPK ) {
        printf( "InitLhat = {%3.10f, %3.10f, %3.10f}\n",
               InitLhat[0], InitLhat[1], InitLhat[2] );

      printf( "theta1Ini, theta2Ini =  %3.10f, %3.10f\n", theta1Ini, theta2Ini );
      printf( "INspin1 = {%3.10f, %3.10f, %3.10f}\n", 
              INspin1[0], INspin1[1], INspin1[2] );
      printf( "INspin2 = {%3.10f, %3.10f, %3.10f}\n", 
              INspin2[0], INspin2[1], INspin2[2] );
      printf( "spin1 = {%3.10f, %3.10f, %3.10f}\n", spin1[0], spin1[1], spin1[2] );
      printf( "spin2 = {%3.10f, %3.10f, %3.10f}\n", spin2[0], spin2[1], spin2[2] );
    }
//  if (( fabs(theta1Ini) <= 1.0e-5  || fabs(theta1Ini) >= LAL_PI - 1.0e-5) && ( fabs(theta2Ini) <= 1.0e-5 || fabs(theta2Ini) >= LAL_PI - 1.0e-5) ) {
//    ret = XLALSimIMRSpinAlignedEOBWaveform(
//          hplus, hcross, phiC, deltaT, m1SI, m2SI, fMin, r, inc,
//          spin1Norm*cos(theta1Ini), spin2Norm*cos(theta2Ini), SpinAlignedEOBversion);
//    return ret;
//  }
  if ( INspin1[0] == 0. && INspin1[1] == 0. && INspin1[2] == 0. && INspin2[0] == 0. && INspin2[1] == 0. && INspin2[2] == 0. ) {
        ret = XLALSimIMRSpinAlignedEOBWaveform(
                                               hplus, hcross, phiC, deltaT, m1SI, m2SI, fMin, r, inc,
                                               0., 0., SpinAlignedEOBversion);
        return ret;
    }
  
  /* *******************************************************************/
  /* ********************** Memory Allocation **************************/
  /* *******************************************************************/
  
  /* Allocate the values vector to contain the ICs            */
  /* Throughout the code, there are 12 dynamical variables:   */
  /* values[0-2]  - x (Cartesian tortoise separation vector)  */
  /* values[3-5]  - p (Cartesian momentum)                    */
  /* values[6-8]  - spin of body 1                            */
  /* values[9-11] - spin of body 2                            */
  /* Two additional orbital quantities are evolved            */
  /* values[12]   - orbital phase                             */
  /* values[13]   - alpha dot cos(inclination)                */
  REAL8Vector *values = NULL;
  if ( !(values = XLALCreateREAL8Vector( 14 )) )
  {
    XLAL_ERROR(  XLAL_ENOMEM );
  }
  memset( values->data, 0, values->length * sizeof( REAL8 ));

  /* Vector to contain derivatives of ICs */
  REAL8Vector *dvalues = NULL; 
  if ( !(dvalues = XLALCreateREAL8Vector( 14 )) )
  {
    XLAL_ERROR(  XLAL_ENOMEM );
  }
  REAL8       rdotvec[3] = {0,0,0};
 
  /* EOB spin vectors used in the Hamiltonian */
  REAL8       a = 0, tplspin = 0;
  REAL8       chiS = 0, chiA = 0;
  REAL8       spinNQC = 0;
  REAL8Vector *sigmaStar = NULL;
  REAL8Vector *sigmaKerr = NULL;
  if ( !(sigmaStar = XLALCreateREAL8Vector( 3 )) )
  {
    XLALDestroyREAL8Vector( sigmaStar );
    XLALDestroyREAL8Vector( values );
    XLAL_ERROR( XLAL_ENOMEM );
  }
  if ( !(sigmaKerr = XLALCreateREAL8Vector( 3 )) )
  {
    XLALDestroyREAL8Vector( sigmaStar );
    XLALDestroyREAL8Vector( values );
    XLAL_ERROR( XLAL_ENOMEM );
  }
  
  /* Spins not scaled by the mass */
  REAL8 mSpin1[3] = {0,0,0}, mSpin2[3] = {0,0,0};

  /* Wrapper spin vectors used to calculate sigmas */
  REAL8Vector s1Vec, s1VecOverMtMt;
  REAL8Vector s2Vec, s2VecOverMtMt;
  REAL8       s1Data[3]     = {0,0,0}, s2Data[3]     = {0,0,0},
              s1DataNorm[3] = {0,0,0}, s2DataNorm[3] = {0,0,0};

  /* Parameters of the system */
  REAL8 m1 = 0, m2 = 0, mTotal = 0, eta = 0, mTScaled = 0;
  REAL8 amp0 = 0;
  REAL8 UNUSED amp = 0;

  /* Dynamics of the system */
  REAL8Vector tVec, phiDMod, phiMod;
  REAL8Vector posVecx, posVecy, posVecz, momVecx, momVecy, momVecz;
  REAL8Vector s1Vecx, s1Vecy, s1Vecz, s2Vecx, s2Vecy, s2Vecz;
  REAL8       omega = 0, v = 0, ham = 0;

  /* Cartesian vectors needed to calculate Hamiltonian */
  REAL8Vector cartPosVec, cartMomVec;
  REAL8 cartPosData[3] = {0,0,0}, cartMomData[3] = {0,0,0};
  REAL8 rcrossrdotNorm = 0, rvec[3]    = {0,0,0}, rcrossrdot[3] = {0,0,0};
  REAL8 pvec[3] = {0,0,0},  rcrossp[3] = {0,0,0}, rcrosspMag    = 0;
  REAL8 s1dotLN = 0, s2dotLN = 0;
  REAL8 UNUSED s1dotL = 0, s2dotL = 0;

  /* Polar vectors needed for waveform modes calculation */
  REAL8Vector UNUSED polarDynamics, cartDynamics;
  REAL8 polData[4] = {0,0,0,0};  
  
  /* Signal mode */
  COMPLEX16   hLM = 0.0 + 0.0*j;
  /* COMPLEX16 *sigReVec = NULL, *sigImVec = NULL;*/

  /* Non-quasicircular correction */
  COMPLEX16      hNQC = 0.0 + 0.0*j;
  EOBNonQCCoeffs nqcCoeffs;
  memset( &nqcCoeffs, 0, sizeof( nqcCoeffs ) );

  /* Ringdown freq used to check the sample rate */
  COMPLEX16Vector  modefreqVec;
  COMPLEX16        modeFreq;

  /* Spin-weighted spherical harmonics */
  COMPLEX16  Y22 = 0.0 + 0.0j, Y2m2 = 0.0 + 0.0j, Y21 = 0.0 + 0.0j, Y2m1 = 0.0 + 0.0j;
  COMPLEX16  Y20 = 0.0 + 0.0j;
  /* (2,2) and (2,-2) spherical harmonics needed in (h+,hx) */
  /*REAL8  y_1, y_2, z1, z2;*/

  /*Parameters for the portion of the orbit we integrate at high sampling rate*/
  REAL8 deltaTHigh = 0, resampEstimate = 0;
  UINT4 resampFac  = 0, resampPwr      = 0;

  /* How far will we have to step back to attach the ringdown? */
  REAL8 tStepBack = 0, HiSRstart = 0;
  INT4  nStepBack = 0;
  UINT4 hiSRndx   = 0;

  /* Dynamics and details of the high sample rate part used to attach the
   * ringdown */
  REAL8Vector timeHi,    phiDModHi, phiModHi;
  REAL8Vector posVecxHi, posVecyHi, posVeczHi, momVecxHi, momVecyHi, momVeczHi;
  REAL8Vector s1VecxHi,  s1VecyHi,  s1VeczHi,  s2VecxHi,  s2VecyHi,  s2VeczHi;
  REAL8Vector *sigReHi = NULL, *sigImHi = NULL;
  //REAL8Vector * = NULL;

  /* Indices of peak frequency and final point           */
  /* Needed to attach ringdown at the appropriate point  */
  UINT4 UNUSED peakIdx = 0, finalIdx = 0;

  /* Set up structures and calculate necessary PN parameters */
  /* Due to precession, these need to get calculated in every step */
  /* TODO: Only calculate non-spinning parts once */
  SpinEOBParams           seobParams;
  SpinEOBHCoeffs          seobCoeffs;
  EOBParams               eobParams;
  FacWaveformCoeffs       hCoeffs;
  NewtonMultipolePrefixes prefixes;
  
  memset( &seobParams, 0, sizeof(seobParams) );
  memset( &seobCoeffs, 0, sizeof(seobCoeffs) );
  memset( &eobParams,  0, sizeof(eobParams) );
  memset( &hCoeffs,    0, sizeof( hCoeffs ) );
  memset( &prefixes,   0, sizeof( prefixes ) );

  /* Miscellaneous memory for Ringdown attachment        */
  REAL8 tPeakOmega = 0, tAttach = 0, combSize = 0,/*longCombSize,*/ deltaNQC =0;
  REAL8 UNUSED sh  = 0;
  REAL8 vX = 0, vY = 0, vZ = 0;//, rCrossV_x = 0, rCrossV_y = 0, rCrossV_z = 0;
  REAL8 UNUSED vOmega = 0, omegasav = 0, omegasav2 = 0;
  REAL8 magR = 0, Lx   = 0, Ly   = 0, Lz = 0, magL = 0, magJ = 0, 
        LNhx = 0, LNhy = 0, LNhz = 0, magLN =0, Jx = 0, Jy   = 0, Jz = 0;
  REAL8 aI2P = 0, bI2P = 0, gI2P = 0, aP2J = 0, bP2J = 0, gP2J = 0;
  REAL8 chi1J= 0, chi2J= 0, chiJ = 0; 
  REAL8 UNUSED kappaJL = 0;
  REAL8 JLN = 0.0;
  REAL8 JframeEx[3] = {0,0,0}, JframeEy[3] = {0,0,0}, JframeEz[3] = {0,0,0};
  REAL8 LframeEx[3] = {0,0,0}, LframeEy[3] = {0,0,0}, LframeEz[3] = {0,0,0};
  
  /* Variables for the integrator */
  double integration_time = 0.;
#ifdef SEOBV3_TIME_WAVEFORM
  struct timeval start, stop;
  struct timeval fn_start, fn_cur;
  gettimeofday(&fn_start, NULL);
#endif
  LALAdaptiveRungeKutta4Integrator       *integrator = NULL;
  REAL8Array              *dynamics   = NULL;//, *dynamicsHi = NULL;
  INT4                    retLen = 0, retLenLow = 0, retLenHi = 0;
  INT4                    retLenRDPatch = 0, retLenRDPatchLow = 0;
  //REAL8                   tMax;
  
  /* Interpolation spline */
  gsl_spline    *spline = NULL;
  gsl_interp_accel *acc = NULL;

  /* Accuracies of adaptive Runge-Kutta integrator */
  const REAL8 EPS_ABS = 1.0e-8;
  const REAL8 EPS_REL = 1.0e-8;

  /* Memory for the calculation of the alpha(t) and beta(t) angles */
  REAL8 tmpR[3], tmpRdot[3];
  INT4 phaseCounterA = 0, phaseCounterB = 0;
  
  REAL8Vector *LN_x = NULL;  REAL8Vector *LN_y = NULL; REAL8Vector *LN_z = NULL;
  REAL8Vector *Alpha = NULL; REAL8Vector *Beta = NULL; REAL8Vector *Gamma = NULL;
  REAL8Vector *LN_xHi = NULL; REAL8Vector *LN_yHi = NULL;
  REAL8Vector *LN_zHi = NULL;
  REAL8Vector *AlphaHi = NULL; REAL8Vector *BetaHi = NULL;
  REAL8Vector *GammaHi = NULL;
  
  REAL8 precEulerresult = 0, precEulererror = 0;
  gsl_integration_workspace * precEulerw = gsl_integration_workspace_alloc (1000);
  gsl_function precEulerF;
  PrecEulerAnglesIntegration precEulerparams;

    
  /* Stuff to find the actual peak time */
  //REAL8 omegaDeriv = 0, time1 = 0, time2 = 0;
  UNUSED REAL8  timewavePeak = 0.;
  //REAL8  omegaDerivMid=0.0;
  REAL8 UNUSED sigAmpSqHi = 0., oldsigAmpSqHi = 0.;
  /*INT4   peakCount = 0;*/

  /* Memory to help with rotation of dynamics */
  REAL8 JExnorm = 0;
  SphHarmTimeSeries  *hlmPTS = NULL;
  SphHarmTimeSeries  *hIMRlmJTS = NULL;
  REAL8Sequence *tlist        = NULL;
  REAL8Sequence *tlistRDPatch = NULL;

  SphHarmTimeSeries *hlmPTSHi = NULL;
  SphHarmTimeSeries *hlmPTSout = NULL;
  SphHarmTimeSeries *hIMRlmJTSHi = NULL;
  //SphHarmTimeSeries *hIMRlmout = NULL;
  
  
  REAL8Sequence *tlistHi        = NULL;
  REAL8Sequence *tlistRDPatchHi = NULL;
  
  /* Memory for ringdown attachment */
  REAL8Vector *rdMatchPoint = XLALCreateREAL8Vector( 3 );  
  REAL8 alJtoI = 0, betJtoI = 0, gamJtoI = 0;
  SphHarmTimeSeries *hIMRlmITS = NULL;
  COMPLEX16 x11 = 0.0 + 0.0j;

  /* *******************************************************************/
  /* ********************** Memory Initialization **********************/
  /* *******************************************************************/
  
  /* Initialize mass parameters */
  m1       = m1SI / LAL_MSUN_SI;
  m2       = m2SI / LAL_MSUN_SI;
  mTotal   = m1 + m2;
  mTScaled = mTotal * LAL_MTSUN_SI;
  eta      = m1 * m2 / (mTotal*mTotal);
  
  /* Initialize amplitude scaling parameter */
  amp0 = mTotal * LAL_MRSUN_SI / r;
  //amp0 = 4. * mTotal * LAL_MRSUN_SI * eta / r;
  
  
  if (debugPK) {
    printf("Stas, here is the passes functions\n");
   printf("Inputs: m1 = %.16e, m2 = %.16e, fMin = %.16e, inclination = %.16e\n", 
          m1, m2, (double) fMin, (double) inc );
    printf("Mtotal = %.16e, eta = %.16e \n", mTotal, eta);
    printf("Inputs: spin1 = {%.16e, %.16e, %.16e}\n",  
            spin1[0], spin1[1], spin1[2]);
    printf("Inputs: spin2 = {%.16e, %.16e, %.16e}\n", 
            spin2[0], spin2[1], spin2[2]);
  }  

  /* Calculate the time we will need to step back for ringdown */
  tStepBack = 150. * mTScaled;
  nStepBack = ceil( tStepBack / deltaT );

  /* Calculate the resample factor for attaching the ringdown                 */
  /* We want it to be a power of 2                                            */
  /* If deltaT > Mtot/50, reduce deltaT by the smallest power of two for which*/
  /* deltaT < Mtot/50                                                         */
  resampEstimate = 50. * deltaT / mTScaled;
  resampFac = 1;
  if ( resampEstimate > 1. ) {
    resampPwr = (UINT4)ceil( log2( resampEstimate ) );
    while( resampPwr-- ) { resampFac *= 2u; }
  }

  /* Wrapper spin vectors used to calculate sigmas                 */
  /* Note: spin{1,2} have INspin{1,2} (\chi vectors) at this point */
  s1Vec.length = s2Vec.length = 3;
  s1Vec.data   = s1Data;
  s2Vec.data   = s2Data;
  
  s1VecOverMtMt.length = s2VecOverMtMt.length = 3;
  s1VecOverMtMt.data   = s1DataNorm;
  s2VecOverMtMt.data   = s2DataNorm;

  for( i = 0; i < 3; i++ )
  {
    s1Data[i]     = mSpin1[i] = spin1[i] * m1 * m1;
    s2Data[i]     = mSpin2[i] = spin2[i] * m2 * m2;
    s1DataNorm[i] = s1Data[i] / mTotal / mTotal;
    s2DataNorm[i] = s2Data[i] / mTotal / mTotal;
  }
  
  if (debugPK){
    printf("Stas, here is the passes functions\n");
   printf("Inputs: m1 = %.16e, m2 = %.16e, fMin = %.16e, inclination = %.16e\n", 
            m1, m2, (double) fMin, (double) inc );
    printf("Inputs: spin1 = {%.16e, %.16e, %.16e}\n", 
            spin1[0], spin1[1], spin1[2]);
    printf("Inputs: spin2 = {%.16e, %.16e, %.16e}\n",
            spin2[0], spin2[1], spin2[2]);
    printf("Inputs: s1V = {%.16e, %.16e, %.16e}\n",
            s1Vec.data[0], s1Vec.data[1], s1Vec.data[2]);
    printf("Inputs: s2V = {%.16e, %.16e, %.16e}\n",
            s2Vec.data[0], s2Vec.data[1], s2Vec.data[2]);
  }

  /* ************************************************* */
  /* Populate the initial structures                   */
  /* ************************************************* */
  
  /* ************************************************* */
  /* Spin parameters                                   */
  if ( XLALSimIMRSpinEOBCalculateSigmaStar( 
          sigmaStar, m1, m2, &s1Vec, &s2Vec ) == XLAL_FAILURE )
  {
    XLALDestroyREAL8Vector( sigmaKerr );
    XLALDestroyREAL8Vector( sigmaStar );
    XLALDestroyREAL8Vector( values );
    XLAL_ERROR( XLAL_EFUNC );
  }
  if ( XLALSimIMRSpinEOBCalculateSigmaKerr( 
          sigmaKerr, m1, m2, &s1Vec, &s2Vec ) == XLAL_FAILURE )
  {
    XLALDestroyREAL8Vector( sigmaKerr );
    XLALDestroyREAL8Vector( sigmaStar );
    XLALDestroyREAL8Vector( values );
    XLAL_ERROR( XLAL_EFUNC );
  }

  /* Calculate the value of a */
  seobParams.a = a = sqrt( inner_product(sigmaKerr->data, sigmaKerr->data) );
  seobParams.s1Vec = &s1VecOverMtMt;
  seobParams.s2Vec = &s2VecOverMtMt;

  if (debugPK){
      printf("Inputs: sigma = {%.16e, %.16e, %.16e}\n", 
        sigmaKerr->data[0], sigmaKerr->data[1], sigmaKerr->data[2]);
      printf("Inputs: star = {%.16e, %.16e, %.16e}\n",  
        sigmaStar->data[0], sigmaStar->data[1], sigmaStar->data[2]);
      printf("Inputs: a = %.16e\n", a);
      fflush(NULL);
  }

  if ( !(AttachParams = XLALCreateREAL8Vector( 5 )) )
  {
    XLALDestroyREAL8Vector( sigmaKerr );
    XLALDestroyREAL8Vector( sigmaStar );
    XLALDestroyREAL8Vector( values );
    XLAL_ERROR( XLAL_ENOMEM );
  }
  *AttachPars = AttachParams;
  /* ************************************************* */
  /* Cartesian position and momentum vectors           */
  
  /* Cartesian vectors needed to calculate Hamiltonian */
  cartPosVec.length = cartMomVec.length = 3;
  cartPosVec.data = cartPosData;
  cartMomVec.data = cartMomData;
  memset( cartPosData, 0, sizeof( cartPosData ) );
  memset( cartMomData, 0, sizeof( cartMomData ) );
 

  /* ************************************************* */
  /* Waveform parameter structures                     */
  
  /* Spin-EOB parameters */
  seobParams.alignedSpins = 0;
  seobParams.tortoise     = 1;
  seobParams.sigmaStar    = sigmaStar;
  seobParams.sigmaKerr    = sigmaKerr;
  seobParams.seobCoeffs   = &seobCoeffs;
  seobParams.eobParams    = &eobParams;
  seobParams.nqcCoeffs    = &nqcCoeffs;
  /* Non-Spin-EOB parameters */
  eobParams.hCoeffs       = &hCoeffs;
  eobParams.prefixes      = &prefixes;
  seobCoeffs.SpinAlignedEOBversion = SpinAlignedEOBversion;
  eobParams.m1  = m1;
  eobParams.m2  = m2;
  eobParams.eta = eta;

  /* ************************************************* */
  /* Pre-compute the Hamiltonian coefficients          */
  if ( XLALSimIMRCalculateSpinEOBHCoeffs( &seobCoeffs, eta, a,
                          SpinAlignedEOBversion ) == XLAL_FAILURE )
  {
    XLALDestroyREAL8Vector( sigmaKerr );
    XLALDestroyREAL8Vector( sigmaStar );
    XLALDestroyREAL8Vector( values );
    XLAL_ERROR( XLAL_EFUNC );
  }

  /* Pre-compute the coefficients for the Newtonian factor of hLM */
  if ( XLALSimIMREOBComputeNewtonMultipolePrefixes( &prefixes, eobParams.m1,
			eobParams.m2 ) == XLAL_FAILURE )
  {
    XLALDestroyREAL8Vector( sigmaKerr );
    XLALDestroyREAL8Vector( sigmaStar );
    XLALDestroyREAL8Vector( values );
    XLAL_ERROR( XLAL_EFUNC );
  }

  /* ************************************************* */
  /* ***** Get    the INITIAL CONDITIONS               */
  /* ************************************************* */
  
  if( debugPK )
  {
    printf("Calling the XLALSimIMRSpinEOBInitialConditions function!\n");
    printf(
      "Inputs: m1 = %.16e, m2 = %.16e, fMin = %.16e, inclination = %.16e\n",
                      m1, m2, (double) fMin, (double) inc );
    printf("Inputs: mSpin1 = {%.16e, %.16e, %.16e}\n",  
                      mSpin1[0], mSpin1[1], mSpin1[2]);
    printf("Inputs: mSpin2 = {%.16e, %.16e, %.16e}\n",  
                      mSpin2[0], mSpin2[1], mSpin2[2]);
    fflush(NULL);
  }

  REAL8Vector* tmpValues2 = NULL;
  tmpValues2 = XLALCreateREAL8Vector( 14 ); 
  REAL8 incl_temp = 0.0;  // !!!! For comparison with C++ and NR we need inc = 0 for initial conditions
  incl_temp = inc;
  if (( fabs(theta1Ini) <= EPS_ALIGN  || fabs(theta1Ini) >= LAL_PI - EPS_ALIGN) && ( fabs(theta2Ini) <= EPS_ALIGN || fabs(theta2Ini) >= LAL_PI - EPS_ALIGN) ) {
        seobParams.alignedSpins = 1;
        seobParams.chi1 = spin1Norm*cos(theta1Ini)/fabs(cos(theta1Ini));
        seobParams.chi2 = spin2Norm*cos(theta2Ini)/fabs(cos(theta2Ini));
        if ( XLALSimIMRSpinEOBInitialConditionsV2( tmpValues2, m1, m2, fMin, incA,
                                                mSpin1, mSpin2, &seobParams ) == XLAL_FAILURE )
        {
            XLAL_ERROR( XLAL_EFUNC );
        }
        seobParams.alignedSpins = 0;
    }
    else {
    if ( XLALSimIMRSpinEOBInitialConditions( tmpValues2, m1, m2, fMin, incl_temp,
       	mSpin1, mSpin2, &seobParams ) == XLAL_FAILURE )
        {
            XLAL_ERROR( XLAL_EFUNC );
        }
  }
  tmpValues2->data[12] = 0.;
  tmpValues2->data[13] = 0.;

  if(debugCustomIC) {
//    //v2 0.8 .06
//    tmpValues2->data[0]=  2.4947503693442151e+01;
//    tmpValues2->data[1]= 0.0000000000000000e+00;
//    tmpValues2->data[2]= 0.0000000000000000e+00;
//    tmpValues2->data[3]= -1.1443986771509659e-04;
//    tmpValues2->data[4]= 2.0974358101454393e-01;
//    tmpValues2->data[5]= 0.0000000000000000e+00;
//    tmpValues2->data[6]= 0.0000000000000000e+00;
//    tmpValues2->data[7]=  0.0000000000000000e+00;
//    tmpValues2->data[8]= 5.5555555555555558e-01;
//    tmpValues2->data[9]= 0.0000000000000000e+00;
//    tmpValues2->data[10]= 0.0000000000000000e+00;
//    tmpValues2->data[11]= 1.6666666666666666e-02;
//
//    //v1 0.5 0.5
//    tmpValues2->data[0]=  2.4977926627506903e+01;
//    tmpValues2->data[1]= 0.0000000000000000e+00;
//    tmpValues2->data[2]= 0.0000000000000000e+00;
//    tmpValues2->data[3]= -1.1624761163076212e-04;
//    tmpValues2->data[4]= 2.1082424860474935e-01;
//    tmpValues2->data[5]= 0.0000000000000000e+00;
//    tmpValues2->data[6]= 0.0000000000000000e+00;
//    tmpValues2->data[7]=  0.0000000000000000e+00;
//    tmpValues2->data[8]= 3.4722222222222221e-01;
//    tmpValues2->data[9]= 0.0000000000000000e+00;
//    tmpValues2->data[10]= 0.0000000000000000e+00;
//    tmpValues2->data[11]= 1.3888888888888888e-02;
  
//    v2devel 0.8 0.6
//    tmpValues2->data[0]=  2.4947499317612962e+01;
//    tmpValues2->data[1]= 0.0000000000000000e+00;
//    tmpValues2->data[2]= 0.0000000000000000e+00;
//    tmpValues2->data[3]= -9.7392171179022500e-05;
//    tmpValues2->data[4]= 2.0974360118734747e-01;
//    tmpValues2->data[5]= 0.0000000000000000e+00;
//    tmpValues2->data[6]= 0.0000000000000000e+00;
//    tmpValues2->data[7]=  0.0000000000000000e+00;
//    tmpValues2->data[8]= 5.5555555555555558e-01;
//    tmpValues2->data[9]= 0.0000000000000000e+00;
//    tmpValues2->data[10]= 0.0000000000000000e+00;
//    tmpValues2->data[11]= 1.6666666666666666e-02;
//  v1devel 0.5 0.5
//    tmpValues2->data[0]=  2.4977922258283822e+01;
//    tmpValues2->data[1]= 0.0000000000000000e+00;
//    tmpValues2->data[2]= 0.0000000000000000e+00;
//    tmpValues2->data[3]= -9.8650292751988489e-05;
//    tmpValues2->data[4]= 2.1082427042465196e-01;
//    tmpValues2->data[5]= 0.0000000000000000e+00;
//    tmpValues2->data[6]= 0.0000000000000000e+00;
//    tmpValues2->data[7]=  0.0000000000000000e+00;
//    tmpValues2->data[8]= 3.4722222222222221e-01;
//    tmpValues2->data[9]= 0.0000000000000000e+00;
//    tmpValues2->data[10]= 0.0000000000000000e+00;
//    tmpValues2->data[11]= 1.3888888888888888e-02;
//
//    //  v1devel 0.5 0.5 short
//    tmpValues2->data[0]=  1.4210453570976361e+01;
//    tmpValues2->data[1]= 0.0000000000000000e+00;
//    tmpValues2->data[2]= 0.0000000000000000e+00;
//    tmpValues2->data[3]= -4.9684240542886924e-04;
//    tmpValues2->data[4]= 2.9021826002997486e-01;
//    tmpValues2->data[5]= 0.0000000000000000e+00;
//    tmpValues2->data[6]= 0.0000000000000000e+00;
//    tmpValues2->data[7]=  0.0000000000000000e+00;
//    tmpValues2->data[8]= 3.4722222222222221e-01;
//    tmpValues2->data[9]= 0.0000000000000000e+00;
//    tmpValues2->data[10]= 0.0000000000000000e+00;
//    tmpValues2->data[11]= 1.3888888888888888e-02;
 
    //  v1devel 0.5 0.5 long
//    tmpValues2->data[0]=  3.5925771624136843e+01;
//    tmpValues2->data[1]= 0.0000000000000000e+00;
//    tmpValues2->data[2]= 0.0000000000000000e+00;
//    tmpValues2->data[3]= -3.4725194158512486e-05;
//    tmpValues2->data[4]= 1.7311431867161625e-01;
//    tmpValues2->data[5]= 0.0000000000000000e+00;
//    tmpValues2->data[6]= 0.0000000000000000e+00;
//    tmpValues2->data[7]=  0.0000000000000000e+00;
//    tmpValues2->data[8]= 3.4722222222222221e-01;
//    tmpValues2->data[9]= 0.0000000000000000e+00;
//    tmpValues2->data[10]= 0.0000000000000000e+00;
//    tmpValues2->data[11]= 1.3888888888888888e-02;
//
//    //  v1devel 0.5 0.5 medium
//    tmpValues2->data[0]=  2.2611498964597168e+01;
//    tmpValues2->data[1]= 0.0000000000000000e+00;
//    tmpValues2->data[2]= 0.0000000000000000e+00;
//    tmpValues2->data[3]= -1.3187256837094701e-04;
//    tmpValues2->data[4]= 2.2274218670264384e-01;
//    tmpValues2->data[5]= 0.0000000000000000e+00;
//    tmpValues2->data[6]= 0.0000000000000000e+00;
//    tmpValues2->data[7]=  0.0000000000000000e+00;
//    tmpValues2->data[8]= 3.4722222222222221e-01;
//    tmpValues2->data[9]= 0.0000000000000000e+00;
//    tmpValues2->data[10]= 0.0000000000000000e+00;
//    tmpValues2->data[11]= 1.3888888888888888e-02;


//    tmpValues2->data[0]=  1.8656971023349701e+01;
//    tmpValues2->data[1]= 0;
//    tmpValues2->data[2]= 0;
//    tmpValues2->data[3]= -4.8895110550351657e-04;
//    tmpValues2->data[4]= 2.4619856470732523e-01;
//    tmpValues2->data[5]= -2.6870560011919208e-05;
//    tmpValues2->data[6]= 2.9451156124040437e-02;
//    tmpValues2->data[7]= -1.1434246556844330e-02;
//    tmpValues2->data[8]= 2.3068072871192638e-01;
//    tmpValues2->data[9]= 6.2954182743516019e-03;
//    tmpValues2->data[10]= 8.8246456372334629e-03;
//    tmpValues2->data[11]= 1.5200695012151960e-01;


//      tmpValues2->data[0]=  1.2791153581349091e+01;
//    tmpValues2->data[1]= 0.;
//    tmpValues2->data[2]= 0.;
//    tmpValues2->data[3]= -1.4835177245908124e-03;
//    tmpValues2->data[4]= 3.8696129848416980e+00/1.2791153581349091e+01;
//    tmpValues2->data[5]= 0;
//    tmpValues2->data[6]= 0;
//    tmpValues2->data[7]= 0;
//    tmpValues2->data[8]= 2.9387755102040819e-01;
//    tmpValues2->data[9]= 0;
//    tmpValues2->data[10]= 0;
//    tmpValues2->data[11]= 1.6530612244897960e-01;

      tmpValues2->data[0]=  2.0388097469001991e+01;
      tmpValues2->data[1]= 0.;
      tmpValues2->data[2]= 0.;
      tmpValues2->data[3]= -3.6459245552132851e-04;
      tmpValues2->data[4]= 4.7623374020896696e+00/2.0388097469001991e+01;
      tmpValues2->data[5]= 0;
//      tmpValues2->data[6]= 0;
//      tmpValues2->data[7]= 0.;
//      tmpValues2->data[8]= 2.9387755102040819e-01;
//      tmpValues2->data[9]= 0;
//      tmpValues2->data[10]= 0.;
//      tmpValues2->data[11]= 1.6530612244897960e-01;
      
  //tmpValues2->data[3] *= 1.02;
  //tmpValues2->data[4] *= 1.02;
  //tmpValues2->data[5] *= -0.01;
      tmpValues2->data[0]= 15.4898001256;
      tmpValues2->data[1]= 0.;
      tmpValues2->data[2]= -4.272074867808132e-19;
      tmpValues2->data[3]= -0.0009339635043526475;
      tmpValues2->data[4]= 0.2802596444562164;
      tmpValues2->data[5]= -0.0001262371378125648;
      tmpValues2->data[6]= 0.03950299224160406;
      tmpValues2->data[7]= 0.1033495061350166;
      tmpValues2->data[8]= 0.02382287037711037;
      tmpValues2->data[9]= 0.07463668902857602;
      tmpValues2->data[10]= 0.001769731591445356;
      tmpValues2->data[11]= 0.04303525354405329;
  }
  
  
      
  if(debugPK)
  {
    printf("Setting up initial conditions, returned values are:\n");
	  for( j=0; j < tmpValues2->length; j++)
      printf("%.16le\n", tmpValues2->data[j]);
  }

  /* Copy over the IC to values */
  for (j = 0; j < tmpValues2->length; j++)
    values->data[j] = tmpValues2->data[j];
  
  /* ************************************************************************ */
  /* Calculate the values of chiS and chiA, as given in Eq.16 in YPP
   * Assuming \vec{L} to be pointing in the direction of \vec{r}\times\vec{p} */
  
  if(debugPK)printf("\nReached the point where LN is to be calculated\n");

  memset( dvalues->data, 0, 14 * sizeof(REAL8) );
  if( XLALSpinHcapRvecDerivative( 0, values->data, dvalues->data,
          (void*) &seobParams) == XLAL_FAILURE )
  {
    XLAL_ERROR( XLAL_EFUNC );
  }
  if(debugPK)printf("\nCalculated Rdot\n");

  /* Calculate r cross rDot */ 
  memcpy( rdotvec, dvalues->data, 3*sizeof(REAL8) );
  memcpy( rvec,    values->data,  3*sizeof(REAL8) );
  memcpy( pvec,    values->data+3,3*sizeof(REAL8) );
  
  cross_product( rvec, rdotvec, rcrossrdot );
  rcrossrdotNorm = sqrt(inner_product( rcrossrdot, rcrossrdot ));
  for( i = 0; i < 3; i++ ) { rcrossrdot[i] /= rcrossrdotNorm; }
   
  s1dotLN = inner_product( spin1, rcrossrdot );
  s2dotLN = inner_product( spin2, rcrossrdot );

  /* Why are we calculating s{1,2} dot L ? */
  cross_product( rvec, pvec, rcrossp );
  rcrosspMag = sqrt(inner_product(rcrossp, rcrossp));
  for( i = 0; i < 3; i++ ) { rcrossp[i] /= rcrosspMag; }
    
  s1dotL = inner_product( spin1, rcrossrdot );
  s2dotL = inner_product( spin2, rcrossrdot );

  if(debugPK) {
    printf("rXp = %3.10f %3.10f %3.10f\n", rcrossp[0], rcrossp[1], rcrossp[2]);
    printf("rXrdot = %3.10f %3.10f %3.10f\n", rcrossrdot[0], rcrossrdot[1], rcrossrdot[2]);
    fflush(NULL);
  }

  chiS = 0.5 * (s1dotLN + s2dotLN);
  chiA = 0.5 * (s1dotLN - s2dotLN);

  /* Compute the test-particle limit spin of the deformed-Kerr background */
  switch ( SpinAlignedEOBversion )
  {
    case 1:
      tplspin = 0.0;
      break;
    case 2:
      tplspin = (1.-2.*eta) * chiS + (m1 - m2)/(m1 + m2) * chiA;
      break;
    default:
      XLALPrintError( "XLAL Error - %s: Unknown SEOBNR version!\nAt present only v1 and v2 are available.\n", __func__);
      XLAL_ERROR( XLAL_EINVAL );
      break;
  }

  /* ************************************************* */
  /* Populate the Waveform initial structures          */
  /* ************************************************* */
  /* Pre-compute the non-spinning and spinning coefficients for hLM factors */
  if( debugPK ) {
    printf("tplspin = %.12e, chiS = %.12e, chiA = %.12e\n", tplspin, chiS, chiA);
    fflush(NULL);
  }
  
  if ( XLALSimIMREOBCalcSpinFacWaveformCoefficients( &hCoeffs, m1, m2, eta,
        tplspin, chiS, chiA, 3 ) == XLAL_FAILURE )
  {
    XLALDestroyREAL8Vector( sigmaKerr );
    XLALDestroyREAL8Vector( sigmaStar );
    XLALDestroyREAL8Vector( values );
    XLAL_ERROR( XLAL_EFUNC );
  }

  /* ************************************************* */
  /* Compute the coefficients for the NQC Corrections  */
  /* ************************************************* */
  /* FIXME check NQC version used */
  spinNQC = (1.-2.*eta) * chiS + (m1 - m2)/(m1 + m2) * chiA;

  //Stas: Check if initial frequency is too high
  //
  REAL8 NRPeakOmega22 = GetNRSpinPeakOmegav2(2, 2, eta, spinNQC) / mTScaled;
  REAL8 freqMinRad = pow(10.0, -1.5)/(LAL_PI*mTScaled);
  REAL8 signOfa = spinNQC/fabs(spinNQC);
  REAL8 spn2 = spinNQC*spinNQC;
  REAL8 Z1 = 1.0 + pow(1.0 - spn2, 1./3.)*(pow(1.0+spinNQC, 1./3.) + pow(1.0-spinNQC, 1./3.) );
  REAL8 Z2 = sqrt(3.0*spn2 + Z1*Z1);
  REAL8 rISCO = 3.0 + Z2 - signOfa*sqrt( (3.-Z1)*(3.+Z1 + 2.*Z2));
  REAL8 fISCO = pow(rISCO, -1.5)/(LAL_PI*mTScaled);

  REAL8 f_star =  freqMinRad;


  if (debugPK){
      printf("Stas - spin = %4.10f \n", spinNQC);
      printf("Stas - NRPeakOmega22 =  %4.10f,   %4.10f \n",  GetNRSpinPeakOmegav2(2, 2, eta, spinNQC) / mTotal,  GetNRSpinPeakOmegav2(2, 2, eta, spinNQC));
      printf("Stas ---- check for fmin NRPeakOmega22 = %4.10f, freqMinRad = %4.10f \n", NRPeakOmega22, freqMinRad);
      printf("Stas -- minf freq is min( %4.10f, %4.10f )\n", NRPeakOmega22*0.1, freqMinRad);
      printf("Stas -- initial radius (apr) %4.10f \n", pow(LAL_PI*fMin*mTScaled,-2./3.) );
      printf("Stas -- omega_orb_0 = %4.10f \n",  rcrossrdotNorm/inner_product( rvec, rvec )/mTScaled);
      printf("Stas -- rISCO  = %4.10f , freq_ISCO = %4.10f \n", rISCO, fISCO);

  }

  if (pow(LAL_PI*fMin*mTScaled,-2./3.) < 10.0)
  {
      XLAL_PRINT_WARNING("Waveform generation may fail due to high starting frequency. The starting frequency corresponds to a small initial radius of %.2fM. We recommend a lower starting frequency that corresponds to an estimated starting radius > 10M.", pow(LAL_PI*fMin*mTScaled,-2.0/3.0));
  }
  if (fMin > f_star){
      XLALPrintError("XLAL Error - %s: Intitial frequency is too high, the limit is %4.10f \n", __func__, f_star);
      XLALDestroyREAL8Vector( sigmaKerr );
      XLALDestroyREAL8Vector( sigmaStar );
      XLALDestroyREAL8Vector( values );
      XLALDestroyREAL8Vector( rdMatchPoint );

      XLAL_ERROR (XLAL_EINVAL );
  } 

  switch ( SpinAlignedEOBversion )
  {
	  case 1:
	    if(debugPK)printf("\t NQC: spin used = %.12e\n", spinNQC);
	    XLALSimIMRGetEOBCalibratedSpinNQC( &nqcCoeffs, 2, 2, eta, spinNQC );
	    break;
	  case 2:
	    if(debugPK)printf("\t NQC: spins used = %.12e, %.12e\n", spinNQC, chiA);
	    XLALSimIMRGetEOBCalibratedSpinNQC3D( &nqcCoeffs, 2, 2, m1, m2, spinNQC, chiA );
	    break;
	  default:
	    XLALPrintError( "XLAL Error - %s: Unknown SEOBNR version!\nAt present only v1 and v2 are available.\n", __func__);
	    XLAL_ERROR( XLAL_EINVAL );
	    break;
  }
  
  /* FIXME NOTE the lines below, NQC coeffs are put to zero for debugging */
  if (debugNoNQC) {
    nqcCoeffs.a1 = nqcCoeffs.a2 = nqcCoeffs.a3 = nqcCoeffs.a3S = nqcCoeffs.a4 = 
      nqcCoeffs.a5 = nqcCoeffs.b1 = nqcCoeffs.b2 = nqcCoeffs.b3 = nqcCoeffs.b4 = 
      0;
  }
 
  if ( debugPK )
  {
	  /* Print out all NQC coefficients */
    printf(" NQC: a1 = %.16e, a2 = %.16e,\n a3 = %.16e, a3S = %.16e,\n a4 = %.16e, a5 = %.16e\n b1 = %.16e, b2 = %.16e,\n b3 = %.16e, b4 = %.16e\n",
        nqcCoeffs.a1, nqcCoeffs.a2, nqcCoeffs.a3, 
        nqcCoeffs.a3S, nqcCoeffs.a4, nqcCoeffs.a5, 
        nqcCoeffs.b1, nqcCoeffs.b2, nqcCoeffs.b3, nqcCoeffs.b4 );

	  /* Print out all mass parameters */
	  printf("m1SI = %lf, m2SI = %lf, m1 = %lf, m2 = %lf\n",
			(double) m1SI, (double) m2SI, (double) m1, (double) m2 );
	  printf("mTotal = %lf, mTScaled = %lf, eta = %lf\n",
			(double) mTotal, (double) mTScaled, (double) eta );
	  /* Print out all spin parameters */
	  printf("spin1 = {%lf,%lf,%lf}, spin2 = {%lf,%lf,%lf}\n",
			(double) spin1[0], (double) spin1[1], (double) spin1[2],
			(double) spin2[0], (double) spin2[1], (double) spin2[2]);
	  printf("mSpin1 = {%lf,%lf,%lf}, mSpin2 = {%lf,%lf,%lf}\n",
			(double) mSpin1[0], (double) mSpin1[1], (double) mSpin1[2],
			(double) mSpin2[0], (double) mSpin2[1], (double) mSpin2[2]);
	
      printf("sigmaStar = {%lf,%lf,%lf}, sigmaKerr = {%lf,%lf,%lf}\n",
			(double) sigmaStar->data[0], (double) sigmaStar->data[1],
			(double) sigmaStar->data[2], (double) sigmaKerr->data[0],
			(double) sigmaKerr->data[1], (double) sigmaKerr->data[2]);
	  printf("a = %lf, tplspin = %lf, chiS = %lf, chiA = %lf\n",
			(double) a, (double) tplspin, (double) chiS, (double) chiA);
	  printf("s1Vec = {%lf,%lf,%lf}, s2Vec = {%lf,%lf,%lf}\n",
			(double) seobParams.s1Vec->data[0], (double) seobParams.s1Vec->data[1],
			(double) seobParams.s1Vec->data[2], (double) seobParams.s2Vec->data[0],
			(double) seobParams.s2Vec->data[1], (double) seobParams.s2Vec->data[2]);
	  printf("a is used to compute Hamiltonian coefficients,\n tplspin and chiS and chiA for the multipole coefficients\n");
	  
    printf("s1VecOverM = {%.12e,%.12e,%.12e}\n", (double) s1VecOverMtMt.data[0], 
	  (double) s1VecOverMtMt.data[1], (double) s1VecOverMtMt.data[2]);
	  printf("s2VecOverM = {%.12e,%.12e,%.12e}\n", (double) s2VecOverMtMt.data[0],
	  (double) s2VecOverMtMt.data[1], (double) s2VecOverMtMt.data[2]);
      
    double StasS1 = sqrt(spin1[0]*spin1[0] + spin1[1]*spin1[1] +spin1[2]*spin1[2]);
    double StasS2 = sqrt(spin2[0]*spin2[0] + spin2[1]*spin2[1] +spin2[2]*spin2[2]);
    printf("Stas: amplitude of spin1 = %.16e, amplitude of spin2 = %.16e, theta1 = %.16e , theta2 = %.16e, phi1 = %.16e, phi2 = %.16e  \n", 
            StasS1, StasS2, acos(spin1[2]/StasS1)/LAL_PI, acos(spin2[2]/StasS2)/LAL_PI, 
            atan2(spin1[1], spin1[0])/LAL_PI, atan2(spin2[1], spin2[0])/LAL_PI );
    fflush(NULL);
  }

  /* ***************************************************************** */
  /* ******** Integrate the Hamiltonian Equations ******************** */
  /* ***************************************************************** */
  
  /* ************************************** */
  /* Low Sampling-rate integration          */
  
  /* Initialize the GSL integrator */
    REAL8Vector *valuesV2 = NULL;
    if ( !(valuesV2 = XLALCreateREAL8Vector( 4 )) )
    {
        XLAL_ERROR(  XLAL_ENOMEM );
    }
    memset( valuesV2->data, 0, valuesV2->length * sizeof( REAL8 ));

    if (( fabs(theta1Ini) <= EPS_ALIGN  || fabs(theta1Ini) >= LAL_PI - EPS_ALIGN) && ( fabs(theta2Ini) <= EPS_ALIGN || fabs(theta2Ini) >= LAL_PI - EPS_ALIGN) ) {
        valuesV2->data[0] = tmpValues2->data[0];
        valuesV2->data[1] = 0.;
        valuesV2->data[2] = tmpValues2->data[3];
        valuesV2->data[3] = tmpValues2->data[0] * tmpValues2->data[4];
//        printf("valuesV2->data[0], valuesV2->data[1], valuesV2->data[2], valuesV2->data[3] %e %e %e %e\n", valuesV2->data[0], valuesV2->data[1], valuesV2->data[2], valuesV2->data[3] );

        seobParams.alignedSpins = 1;
        seobParams.chi1 = spin1Norm*cos(theta1Ini)/fabs(cos(theta1Ini));
        seobParams.chi2 = spin2Norm*cos(theta2Ini)/fabs(cos(theta2Ini));
        if (!(integrator = XLALAdaptiveRungeKutta4Init(4, XLALSpinAlignedHcapDerivative, XLALEOBSpinAlignedStopCondition, EPS_ABS, EPS_REL)))
        {
            XLALDestroyREAL8Vector( valuesV2 );
            XLAL_ERROR( XLAL_EFUNC );
        }
        seobParams.alignedSpins = 0;
    }
    else {
        if (!(integrator = XLALAdaptiveRungeKutta4Init(14,
                                                       XLALSpinHcapNumericalDerivative, XLALEOBSpinStopConditionBasedOnPR,
                                                       EPS_ABS, EPS_REL)))
        {
            XLALDestroyREAL8Vector( values );
            XLAL_ERROR( XLAL_EFUNC );
        }
    }
    


  /* Ensure that integration stops ONLY when the stopping condition is True */
  integrator->stopontestonly = 1;
  integrator->retries = 1;

  if( debugPK ){
    printf("\n r = {%f,%f,%f}\n",
      values->data[0], values->data[1], values->data[2]);
    fflush(NULL);
  }

  if(debugPK) { printf("\n\n BEGINNING THE EVOLUTION\n\n"); fflush(NULL); }

    REAL8Vector rVec, phiVec, prVec, pPhiVec;
    rVec.length = phiVec.length = prVec.length = pPhiVec.length = 0;
    rVec.data = 0; phiVec.data = 0; prVec.data = 0; pPhiVec.data = 0;
  /* Call the integrator */
#ifdef SEOBV3_TIME_WAVEFORM
  gettimeofday(&start, NULL);
#endif
    if (( fabs(theta1Ini) <= EPS_ALIGN  || fabs(theta1Ini) >= LAL_PI - EPS_ALIGN) && ( fabs(theta2Ini) <= EPS_ALIGN || fabs(theta2Ini) >= LAL_PI - EPS_ALIGN) ) {
        REAL8Array              *dynamicsV2   = NULL;
        seobParams.alignedSpins = 1;
        seobParams.chi1 = spin1Norm*cos(theta1Ini)/fabs(cos(theta1Ini));
        seobParams.chi2 = spin2Norm*cos(theta2Ini)/fabs(cos(theta2Ini));

        retLen = XLALAdaptiveRungeKutta4( integrator, &seobParams, valuesV2->data,
                                         0., 20./mTScaled, deltaT/mTScaled, &dynamicsV2 );
        seobParams.alignedSpins = 0;
        retLenLow = retLen;
        if ( retLen == XLAL_FAILURE )
        {
            XLAL_ERROR( XLAL_EFUNC );
        }
        tVec.length=rVec.length = phiVec.length = prVec.length = pPhiVec.length = retLen;
        tVec.data   = dynamicsV2->data;
        rVec.data    = dynamicsV2->data+retLen;
        phiVec.data  = dynamicsV2->data+2*retLen;
        prVec.data   = dynamicsV2->data+3*retLen;
        pPhiVec.data = dynamicsV2->data+4*retLen;
    }
    else {
        retLen = XLALAdaptiveRungeKutta4( integrator, &seobParams, values->data,
                                         0., 20./mTScaled, deltaT/mTScaled, &dynamics );
        retLenLow = retLen;
        if ( retLen == XLAL_FAILURE )
        {
            XLAL_ERROR( XLAL_EFUNC );
        }
        tVec.length = retLen;
        tVec.data   = dynamics->data;
    }
#ifdef SEOBV3_TIME_WAVEFORM
  gettimeofday(&stop, NULL);
  integration_time += dt(stop, start);
#endif
    

    
    if (( fabs(theta1Ini) <= EPS_ALIGN  || fabs(theta1Ini) >= LAL_PI - EPS_ALIGN) && ( fabs(theta2Ini) <= EPS_ALIGN || fabs(theta2Ini) >= LAL_PI - EPS_ALIGN) ) {
        dynamics = XLALCreateREAL8ArrayL( 2, 15, (UINT4)retLenLow );
        for (i = 0; i < retLen; i++) {
            dynamics->data[i] = tVec.data[i];
            dynamics->data[retLen + i] = rVec.data[i]*cos(phiVec.data[i]);
            dynamics->data[2*retLen + i] = rVec.data[i]*sin(phiVec.data[i]);
            dynamics->data[3*retLen + i] = 0.;
            dynamics->data[4*retLen + i] = prVec.data[i]*cos(phiVec.data[i]) - pPhiVec.data[i]/rVec.data[i]*sin(phiVec.data[i]);
            dynamics->data[5*retLen + i] = prVec.data[i]*sin(phiVec.data[i]) + pPhiVec.data[i]/rVec.data[i]*cos(phiVec.data[i]);
            dynamics->data[6*retLen + i] = 0.;
            dynamics->data[7*retLen + i] = 0.;
            dynamics->data[8*retLen + i] = 0.;
            dynamics->data[9*retLen + i] = spin1[2]*(m1*m1/mTotal/mTotal);
            dynamics->data[10*retLen + i] = 0.;
            dynamics->data[11*retLen + i] = 0.;
            dynamics->data[12*retLen + i] = spin2[2]*(m2*m2/mTotal/mTotal);
            dynamics->data[13*retLen + i]= phiVec.data[i];
            dynamics->data[14*retLen + i]= 0.;
        }
    }
        posVecx.data = dynamics->data+retLen;
        posVecy.data = dynamics->data+2*retLen;
        posVecz.data = dynamics->data+3*retLen;
        momVecx.data = dynamics->data+4*retLen;
        momVecy.data = dynamics->data+5*retLen;
        momVecz.data = dynamics->data+6*retLen;
        s1Vecx.data = dynamics->data+7*retLen;
        s1Vecy.data = dynamics->data+8*retLen;
        s1Vecz.data = dynamics->data+9*retLen;
        s2Vecx.data = dynamics->data+10*retLen;
        s2Vecy.data = dynamics->data+11*retLen;
        s2Vecz.data = dynamics->data+12*retLen;
        phiDMod.data= dynamics->data+13*retLen;
        phiMod.data = dynamics->data+14*retLen;

  
  
    
     if(debugPK) { printf("\n\n FINISHED THE EVOLUTION\n\n"); fflush(NULL);  }


  if (debugPK) {
    /* Write the dynamics to file */
    out = fopen( "seobDynamics.dat", "w" );
    for ( i = 0; i < retLen; i++ )
    {
       //YP: output orbital phase and phase modulation separately, instead of their sum
       fprintf( out, "%.16e %.16e %.16e %.16e %.16e %.16e %.16e %.16e %.16e %.16e %.16e %.16e %.16e %.16e %.16e\n", 
       tVec.data[i], 
       posVecx.data[i], posVecy.data[i], posVecz.data[i],
       momVecx.data[i], momVecy.data[i], momVecz.data[i],
       s1Vecx.data[i], s1Vecy.data[i], s1Vecz.data[i], 
       s2Vecx.data[i], s2Vecy.data[i], s2Vecz.data[i],
       phiDMod.data[i], phiMod.data[i] );
    }
    fclose( out );
    
    printf("AT We are here %d %d\n",retLen, nStepBack);
    fflush(NULL);
  }
  
  /* ************************************** */
  /* High Sampling-rate integration         */

  /* If 150M of step back > actual time of evolution, step back 50% of that */
  if (tStepBack > retLen*deltaT)
  {
    tStepBack = 0.5*retLen*deltaT; 
    nStepBack = ceil( tStepBack / deltaT );
  }

  /* Step back in time by tStepBack and volve EOB trajectory again 
   * using high sampling rate. */
  hiSRndx    = retLen - nStepBack;
  deltaTHigh = deltaT / (REAL8)resampFac;
  HiSRstart  = tVec.data[hiSRndx];
  
  if (debugPK) {
    printf("AT We are here %d\n",nStepBack);
    printf("Stas: start HighSR at %.16e \n", HiSRstart);
    printf( "Stepping back %d points - we expect %d points at high SR\n", nStepBack, nStepBack*resampFac );
    fflush(NULL);
  }
  
  /* Copy over the dynamics at "hiSRndx" over as "initial values" */
  values->data[0] = posVecx.data[hiSRndx];
  values->data[1] = posVecy.data[hiSRndx];
  values->data[2] = posVecz.data[hiSRndx];
  values->data[3] = momVecx.data[hiSRndx];
  values->data[4] = momVecy.data[hiSRndx];
  values->data[5] = momVecz.data[hiSRndx];
  values->data[6] = s1Vecx.data[hiSRndx];
  values->data[7] = s1Vecy.data[hiSRndx];
  values->data[8] = s1Vecz.data[hiSRndx];
  values->data[9] = s2Vecx.data[hiSRndx];
  values->data[10]= s2Vecy.data[hiSRndx];
  values->data[11]= s2Vecz.data[hiSRndx];
  values->data[12]= phiDMod.data[hiSRndx];
  values->data[13]= phiMod.data[hiSRndx];

  if (debugPK){
    printf( "Commencing high SR integration.. From: \n" );
    for( i=0; i<12; i++)printf("%.16e\n", values->data[i]);
    fflush(NULL);
  }
  
  /* For HiSR evolution, we stop at FIXME */
  integrator->stop = XLALEOBSpinStopConditionBasedOnPR;

    REAL8Vector rVecHi, phiVecHi, prVecHi, pPhiVecHi;
    REAL8Array              *dynamicsV2Hi   = NULL;
    rVecHi.length = phiVecHi.length = prVecHi.length = pPhiVecHi.length = 0;
    rVecHi.data = 0; phiVecHi.data = 0; prVecHi.data = 0; pPhiVecHi.data = 0;

#ifdef SEOBV3_TIME_WAVEFORM
  gettimeofday(&start, NULL);
#endif
    if (( fabs(theta1Ini) <= EPS_ALIGN  || fabs(theta1Ini) >= LAL_PI - EPS_ALIGN) && ( fabs(theta2Ini) <= EPS_ALIGN || fabs(theta2Ini) >= LAL_PI - EPS_ALIGN) ) {
        seobParams.alignedSpins = 1;
        seobParams.chi1 = spin1Norm*cos(theta1Ini)/fabs(cos(theta1Ini));
        seobParams.chi2 = spin2Norm*cos(theta2Ini)/fabs(cos(theta2Ini));

        valuesV2->data[0] = rVec.data[hiSRndx];
        valuesV2->data[1] = phiVec.data[hiSRndx];
        valuesV2->data[2] = prVec.data[hiSRndx];
        valuesV2->data[3] = pPhiVec.data[hiSRndx];
        if (debugPK) {printf("Start high SR integration at: valuesV2->data[0], valuesV2->data[1], valuesV2->data[2], valuesV2->data[3] %e %e %e %e\n", valuesV2->data[0], valuesV2->data[1], valuesV2->data[2], valuesV2->data[3]);}

        integrator->stop = XLALSpinAlignedHiSRStopCondition;

        retLen = XLALAdaptiveRungeKutta4( integrator, &seobParams, valuesV2->data, 0., 20./mTScaled, deltaTHigh/mTScaled, &dynamicsV2Hi );

        seobParams.alignedSpins = 0;
        retLenHi = retLen;
        if ( retLen == XLAL_FAILURE )
        {
            XLAL_ERROR( XLAL_EFUNC );
        }
        timeHi.length = phiVecHi.length = prVecHi.length = pPhiVecHi.length = retLen;
        timeHi.data   = dynamicsV2Hi->data;
        rVecHi.data    = dynamicsV2Hi->data+retLen;
        phiVecHi.data  = dynamicsV2Hi->data+2*retLen;
        prVecHi.data   = dynamicsV2Hi->data+3*retLen;
        pPhiVecHi.data = dynamicsV2Hi->data+4*retLen;
     }
    else {
        retLen = XLALAdaptiveRungeKutta4( integrator, &seobParams, values->data,
                                         0., 20./mTScaled, deltaTHigh/mTScaled, &dynamicsHi );
        if ( retLen == XLAL_FAILURE )
        {
            XLAL_ERROR( XLAL_EFUNC );
        }
        timeHi.length = retLen;
        timeHi.data   = dynamicsHi->data;
    }
#ifdef SEOBV3_TIME_WAVEFORM
  gettimeofday(&stop, NULL);
  integration_time += dt(stop, start);
  printf ("# Time to integrate dynamics: %g s\n", integration_time);
#endif
    retLenHi = retLen;
<<<<<<< HEAD

#ifdef SEOBV3_TIME_WAVEFORM
  double spline_time = 0.;
  gettimeofday(&start, NULL);
#endif

=======
    if(debugPK){printf("retLenHi = %d\n", retLenHi);}
>>>>>>> 7dbe6391
     posVecxHi.length = posVecyHi.length = posVeczHi.length =
    momVecxHi.length = momVecyHi.length = momVeczHi.length =
    s1VecxHi.length = s1VecyHi.length = s1VeczHi.length =
    s2VecxHi.length = s2VecyHi.length = s2VeczHi.length =
    phiDModHi.length = phiModHi.length = retLen;
    
    if (( fabs(theta1Ini) <= EPS_ALIGN  || fabs(theta1Ini) >= LAL_PI - EPS_ALIGN) && ( fabs(theta2Ini) <= EPS_ALIGN || fabs(theta2Ini) >= LAL_PI - EPS_ALIGN) ) {
        dynamicsHi = XLALCreateREAL8ArrayL( 2, 15, (UINT4)retLenHi );
        for (i = 0; i < retLen; i++) {
            dynamicsHi->data[i] = timeHi.data[i];
            dynamicsHi->data[retLen + i] = rVecHi.data[i]*cos(phiVecHi.data[i]);
            dynamicsHi->data[2*retLen + i]  = rVecHi.data[i]*sin(phiVecHi.data[i]);
            dynamicsHi->data[3*retLen + i] = 0.;
            dynamicsHi->data[4*retLen + i] = prVecHi.data[i]*cos(phiVecHi.data[i]) - pPhiVecHi.data[i]/rVecHi.data[i]*sin(phiVecHi.data[i]);
            dynamicsHi->data[5*retLen + i] = prVecHi.data[i]*sin(phiVecHi.data[i]) + pPhiVecHi.data[i]/rVecHi.data[i]*cos(phiVecHi.data[i]);
            dynamicsHi->data[6*retLen + i] = 0.;
            dynamicsHi->data[7*retLen + i] = 0.;
            dynamicsHi->data[8*retLen + i] = 0.;
            dynamicsHi->data[9*retLen + i] = spin1[2]*(m1*m1/mTotal/mTotal);
            dynamicsHi->data[10*retLen + i] = 0.;
            dynamicsHi->data[11*retLen + i] = 0.;
            dynamicsHi->data[12*retLen + i] = spin2[2]*(m2*m2/mTotal/mTotal);
            dynamicsHi->data[13*retLen + i]= phiVecHi.data[i];
            dynamicsHi->data[14*retLen + i]  = 0.;
        }
    }


        posVecxHi.data = dynamicsHi->data+retLen;
        posVecyHi.data = dynamicsHi->data+2*retLen;
        posVeczHi.data = dynamicsHi->data+3*retLen;
        momVecxHi.data = dynamicsHi->data+4*retLen;
        momVecyHi.data = dynamicsHi->data+5*retLen;
        momVeczHi.data = dynamicsHi->data+6*retLen;
        s1VecxHi.data = dynamicsHi->data+7*retLen;
        s1VecyHi.data = dynamicsHi->data+8*retLen;
        s1VeczHi.data = dynamicsHi->data+9*retLen;
        s2VecxHi.data = dynamicsHi->data+10*retLen;
        s2VecyHi.data = dynamicsHi->data+11*retLen;
        s2VeczHi.data = dynamicsHi->data+12*retLen;
        phiDModHi.data= dynamicsHi->data+13*retLen;
        phiModHi.data = dynamicsHi->data+14*retLen;


    
//  /* Call the integrator */
//  retLen = XLALAdaptiveRungeKutta4( integrator, &seobParams, values->data,
//									0., 20./mTScaled, deltaTHigh/mTScaled, &dynamicsHi );
//  retLenHi = retLen;

//  if ( retLen == XLAL_FAILURE )
//  {
//    XLAL_ERROR( XLAL_EFUNC );
//  }

  if(debugPK) { printf( "Finished high SR integration... \n" ); fflush(NULL); }

   if (debugPK){
    out = fopen( "seobDynamicsHi.dat", "w" );
    for ( i = 0; i < retLen; i++ )
    {
      fprintf( out, "%.16e %.16e %.16e %.16e %.16e %.16e %.16e %.16e %.16e %.16e %.16e %.16e %.16e %.16e %.16e\n", 
      timeHi.data[i], 
      posVecxHi.data[i], posVecyHi.data[i], posVeczHi.data[i], 
      momVecxHi.data[i], momVecyHi.data[i], momVeczHi.data[i],
      s1VecxHi.data[i], s1VecyHi.data[i], s1VeczHi.data[i], 
      s2VecxHi.data[i], s2VecyHi.data[i], s2VeczHi.data[i],
      phiDModHi.data[i], phiModHi.data[i] );
    }
    fclose( out );
  }

  /* ************************************************************************ */
  /* **************     Compute alpha (t) and beta (t).  ******************** */
  /* ************************************************************************ */
  
  /* Interpolate trajectories to compute L_N (t) in order to get alpha (t) and
   * beta (t). */
  if(debugPK){
    fprintf( stderr, "Generating Alpha and Beta angle timeseries at low SR\n" );
    fflush(NULL);
  }

  LN_x = XLALCreateREAL8Vector( retLenLow );
  LN_y = XLALCreateREAL8Vector( retLenLow );
  LN_z = XLALCreateREAL8Vector( retLenLow );
  
  Alpha = XLALCreateREAL8Vector( retLenLow );
  Beta   = XLALCreateREAL8Vector( retLenLow );
  
  gsl_spline *x_spline = gsl_spline_alloc( gsl_interp_cspline, retLenLow );
  gsl_spline *y_spline = gsl_spline_alloc( gsl_interp_cspline, retLenLow );
  gsl_spline *z_spline = gsl_spline_alloc( gsl_interp_cspline, retLenLow );
  
  gsl_interp_accel *x_acc    = gsl_interp_accel_alloc();
  gsl_interp_accel *y_acc    = gsl_interp_accel_alloc();
  gsl_interp_accel *z_acc    = gsl_interp_accel_alloc();
  
  gsl_spline_init( x_spline, tVec.data, posVecx.data, retLenLow );
  gsl_spline_init( y_spline, tVec.data, posVecy.data, retLenLow );
  gsl_spline_init( z_spline, tVec.data, posVecz.data, retLenLow );
  
  if (debugPK){
    fprintf( stderr, "WRiting Alpha and Beta angle timeseries at low SR to alphaANDbeta.dat\n" );
    fflush(NULL);
    out = fopen( "alphaANDbeta.dat","w");
  }
  for( i=0; i < retLenLow; i++ )
  {
    tmpR[0] = posVecx.data[i]; tmpR[1] = posVecy.data[i]; tmpR[2] = posVecz.data[i];
		tmpRdot[0] = gsl_spline_eval_deriv( x_spline, tVec.data[i], x_acc );
		tmpRdot[1] = gsl_spline_eval_deriv( y_spline, tVec.data[i], y_acc );
		tmpRdot[2] = gsl_spline_eval_deriv( z_spline, tVec.data[i], z_acc );
		
		LN_x->data[i] = tmpR[1] * tmpRdot[2] - tmpR[2] * tmpRdot[1];
		LN_y->data[i] = tmpR[2] * tmpRdot[0] - tmpR[0] * tmpRdot[2];
		LN_z->data[i] = tmpR[0] * tmpRdot[1] - tmpR[1] * tmpRdot[0];
		
		magLN = sqrt(LN_x->data[i] * LN_x->data[i] + LN_y->data[i] * LN_y->data[i] 
              + LN_z->data[i] * LN_z->data[i]);
		LN_x->data[i] /= magLN; LN_y->data[i] /= magLN; LN_z->data[i] /= magLN;
		
		/* Unwrap the two angles */
    if (fabs(LN_x->data[i]) <= 1.e-7 && fabs(LN_y->data[i]) <=1.e-7){
      Alpha->data[i] = 0.0;
    } else {
      Alpha->data[i] = atan2( LN_y->data[i], LN_x->data[i] ) 
                      + phaseCounterA * LAL_TWOPI;
    }
    
    if( i && Alpha->data[i] - Alpha->data[i-1] > 5. )
		{
			phaseCounterA--; 
			Alpha->data[i] -= LAL_TWOPI;
		} else if ( i && Alpha->data[i] - Alpha->data[i-1] < -5. )
		{
			phaseCounterA++;
			Alpha->data[i] += LAL_TWOPI;
		}
    
    /* FIXME: Why is there a "0" multiplying phaseCounterB ?? */
		Beta->data[i] = acos( LN_z->data[i] ) + 0*phaseCounterB * LAL_TWOPI;
    
		if( i && Beta->data[i] > Beta->data[i-1] )
		{
			phaseCounterB--;
			//Beta->data[i] -= LAL_TWOPI;
		}
    
    if(debugPK) {
      fprintf( out, "%.16e %.16e %.16e %d %d %.16e %.16e %.16e %.16e %.16e %.16e %.16e %.16e %.16e %.16e %.16e\n",
      tVec.data[i], Alpha->data[i], Beta->data[i], 
      phaseCounterA, phaseCounterB, tmpR[0], tmpR[1], tmpR[2], 
      tmpRdot[0], tmpRdot[1], tmpRdot[2],
      LN_x->data[i], LN_y->data[i], LN_z->data[i], rVec.data[i], phiVec.data[i] );
    }
	}
  if (debugPK) fclose(out);

  /* Integrate \dot{\alpha} \cos{\beta} to get the final Euler angle*/
  //gsl_spline_free(x_spline);
  //gsl_interp_accel_free(x_acc);
  //x_spline = gsl_spline_alloc( gsl_interp_cspline, retLenLow );
  //x_acc = gsl_interp_accel_alloc();  
  gsl_spline_init( x_spline, tVec.data, Alpha->data, retLenLow );
  
  //y_spline = gsl_spline_alloc( gsl_interp_cspline, retLenLow );
  //y_acc = gsl_interp_accel_alloc();
  gsl_spline_init( y_spline, tVec.data, Beta->data, retLenLow );
  
  Gamma = XLALCreateREAL8Vector( retLenLow );

  precEulerparams.alpha_spline = x_spline;
  precEulerparams.alpha_acc    = x_acc;
  precEulerparams.beta_spline  = y_spline;
  precEulerparams.beta_acc     = y_acc;
   
  precEulerF.function = &f_alphadotcosi;
  precEulerF.params   = &precEulerparams;
   
  if (debugPK) {
    fprintf( stderr,"WRiting Gamma angle timeseries at low SR to gamma.dat\n");
    fflush(NULL);
    out = fopen( "gamma.dat","w");  
  }
  
  for( i = 0; i < retLenLow; i++ )
  {
    if( i==0 ) { Gamma->data[i] = 0.; }
    else
		{
      gsl_integration_qags (&precEulerF, tVec.data[i-1], tVec.data[i], 1e-9, 1e-9, 1000, precEulerw, &precEulerresult, &precEulererror);
			Gamma->data[i] = Gamma->data[i-1] + precEulerresult;
    }
		 			
		if (debugPK) 
      fprintf( out, "%.16e %.16e %.16e %.16e\n", tVec.data[i], Gamma->data[i],
                                              precEulerresult, precEulererror);
  }  
  if (debugPK) fclose(out);

/*
 * STEP 4.2) Interpolate trajectories to compute L_N (t) in order to get alpha (t) and beta (t)
 *
 *fprintf( stderr, "Generating Alpha and Beta angle timeseries at high SR\n" );*/


  LN_xHi = XLALCreateREAL8Vector( retLenHi );
  LN_yHi = XLALCreateREAL8Vector( retLenHi );
  LN_zHi = XLALCreateREAL8Vector( retLenHi );
  
  AlphaHi = XLALCreateREAL8Vector( retLenHi );
  BetaHi   = XLALCreateREAL8Vector( retLenHi );
  
  gsl_spline_free(x_spline);
  gsl_interp_accel_free(x_acc);
  gsl_spline_free(y_spline);
  gsl_interp_accel_free(y_acc);
  gsl_spline_free(z_spline);
  gsl_interp_accel_free(z_acc);
  
  x_spline = gsl_spline_alloc( gsl_interp_cspline, retLenHi );
  y_spline = gsl_spline_alloc( gsl_interp_cspline, retLenHi );
  z_spline = gsl_spline_alloc( gsl_interp_cspline, retLenHi );
  
  x_acc    = gsl_interp_accel_alloc();
  y_acc    = gsl_interp_accel_alloc();
  z_acc    = gsl_interp_accel_alloc();
  
  gsl_spline_init( x_spline, timeHi.data, posVecxHi.data, retLenHi );
  gsl_spline_init( y_spline, timeHi.data, posVecyHi.data, retLenHi );
  gsl_spline_init( z_spline, timeHi.data, posVeczHi.data, retLenHi );
 
  if (debugPK){
    fprintf( stderr, "WRiting Alpha and Beta angle timeseries at High SR to alphaANDbetaHi.dat\n" );
    fflush(NULL);
    out = fopen( "alphaANDbetaHi.dat","w");
  }
  for( i=0; i < retLenHi; i++ )
  {
		tmpR[0] = posVecxHi.data[i]; tmpR[1] = posVecyHi.data[i]; tmpR[2] = posVeczHi.data[i];
		tmpRdot[0] = gsl_spline_eval_deriv( x_spline, timeHi.data[i], x_acc );
		tmpRdot[1] = gsl_spline_eval_deriv( y_spline, timeHi.data[i], y_acc );
		tmpRdot[2] = gsl_spline_eval_deriv( z_spline, timeHi.data[i], z_acc );
		
		LN_xHi->data[i] = tmpR[1] * tmpRdot[2] - tmpR[2] * tmpRdot[1];
		LN_yHi->data[i] = tmpR[2] * tmpRdot[0] - tmpR[0] * tmpRdot[2];
		LN_zHi->data[i] = tmpR[0] * tmpRdot[1] - tmpR[1] * tmpRdot[0];
		
		magLN = sqrt(LN_xHi->data[i] * LN_xHi->data[i] + LN_yHi->data[i] * LN_yHi->data[i] + LN_zHi->data[i] * LN_zHi->data[i]);
		LN_xHi->data[i] /= magLN; LN_yHi->data[i] /= magLN; LN_zHi->data[i] /= magLN;
		
		/* Unwrap the two angles */
    if (fabs(LN_xHi->data[i]) <= 1.e-7 && fabs(LN_yHi->data[i]) <=1.e-7){
      AlphaHi->data[i] = 0.0;
    } else {
      AlphaHi->data[i] = atan2( LN_yHi->data[i], LN_xHi->data[i] ) + phaseCounterA * LAL_TWOPI;
    }
    if( i && AlphaHi->data[i] - AlphaHi->data[i-1] > 5. )
		{
			phaseCounterA--; 
			AlphaHi->data[i] -= LAL_TWOPI;
		}
		else if( i && AlphaHi->data[i] - AlphaHi->data[i-1] < -5. )
		{
			phaseCounterA++;
			AlphaHi->data[i] += LAL_TWOPI;
		}
		
		/* Make sure that Alpha agrees initially with the low SR value */
		AlphaHi->data[i] -= (AlphaHi->data[0] - Alpha->data[hiSRndx]);
		
    /* FIXME: Why is phaseCounterB multiplied by 0?? */
		BetaHi->data[i] = acos( LN_zHi->data[i] ) + 0*phaseCounterB * LAL_TWOPI;
		if( i && BetaHi->data[i] > BetaHi->data[i-1] )
		{
			phaseCounterB--;
			//Beta->data[i] -= LAL_TWOPI;
		}
    
    if (debugPK){
      fprintf( out, "%.16e %.16e %.16e %d %d %.16e %.16e %.16e %.16e %.16e %.16e %.16e %.16e %.16e\n", 
      tVec.data[hiSRndx]+timeHi.data[i], 
		  AlphaHi->data[i], BetaHi->data[i], 
      phaseCounterA, phaseCounterB, 
      tmpR[0], tmpR[1], tmpR[2], tmpRdot[0], tmpRdot[1], tmpRdot[2],
			LN_xHi->data[i], LN_yHi->data[i], LN_zHi->data[i] );
    }
	}
  if (debugPK) fclose(out);

  /* Integrate \dot{\alpha} \cos{\beta} to get the final Euler angle*/
  //x_spline = gsl_spline_alloc( gsl_interp_cspline, retLenHi );
  //x_acc = gsl_interp_accel_alloc();  
  gsl_spline_init( x_spline, timeHi.data, AlphaHi->data, retLenHi );
  
  //y_spline = gsl_spline_alloc( gsl_interp_cspline, retLenHi );
  //y_acc = gsl_interp_accel_alloc();
  gsl_spline_init( y_spline, timeHi.data, BetaHi->data, retLenHi );
  
  GammaHi = XLALCreateREAL8Vector( retLenHi );

  //PrecEulerAnglesIntegration precEulerparams;
  precEulerparams.alpha_spline = x_spline;
  precEulerparams.alpha_acc    = x_acc;
  precEulerparams.beta_spline  = y_spline;
  precEulerparams.beta_acc     = y_acc;
   
  /*gsl_integration_workspace * */
  gsl_integration_workspace_free( precEulerw );
  precEulerw = gsl_integration_workspace_alloc (1000);
  precEulerresult = 0, precEulererror = 0;
   
  //gsl_function precEulerF;
  precEulerF.function = &f_alphadotcosi;
  precEulerF.params = &precEulerparams;
   
  if(debugPK){
    fprintf( stderr, 
      "WRiting Gamma angle timeseries at High SR to gammaHi.dat\n" );
    out = fopen( "gammaHi.dat","w");  
  }
  
  for( i = 0; i < retLenHi; i++ )
  {
    if( i==0 ) { GammaHi->data[i] = Gamma->data[hiSRndx]; }
    else
		{
		 gsl_integration_qags(&precEulerF, timeHi.data[i-1], timeHi.data[i],
        1e-9, 1e-9, 1000, precEulerw, &precEulerresult, &precEulererror);
		 GammaHi->data[i] = GammaHi->data[i-1] + precEulerresult;
		}
		 			
		if (debugPK) 
      fprintf( out, "%.16e %.16e %.16e %.16e\n", 
        tVec.data[hiSRndx]+timeHi.data[i], GammaHi->data[i], 
        precEulerresult, precEulererror);
	}  
  if (debugPK) fclose(out);

  gsl_integration_workspace_free( precEulerw );
  gsl_spline_free( x_spline );
  gsl_spline_free( y_spline );
  gsl_spline_free( z_spline );
  gsl_interp_accel_free( x_acc );
  gsl_interp_accel_free( y_acc );
  gsl_interp_accel_free( z_acc );
   
  /* WaveStep 1.5: moved to here  */
  modefreqVec.length = 1;
  modefreqVec.data   = &modeFreq;
  
  if ( XLALSimIMREOBGenerateQNMFreqV2( &modefreqVec, m1, m2, spin1, spin2, 2, 2, 1, spinEOBApproximant ) == XLAL_FAILURE )
  {
    XLALDestroyREAL8Vector( values );
    XLAL_ERROR( XLAL_EFUNC );
  }

  retLenRDPatch = (UINT4)ceil( 40 / ( cimag(modeFreq) * deltaTHigh ));
  retLenRDPatchLow = (UINT4)ceil( 40 / ( cimag(modeFreq) * deltaT ));
  //printf("Stas modeFreq = %f, retLenRDPatch = %d EOB_RD_EFOLDS = %f \n", cimag(modeFreq)*deltaTHigh, retLenRDPatch, EOB_RD_EFOLDS);
  
  /* Allocate the high sample rate vectors */
  //sigReHi  = XLALCreateREAL8Vector( retLen + retLenRDPatch );
  //sigImHi  = XLALCreateREAL8Vector( retLen + retLenRDPatch );
  //omegaHi  = XLALCreateREAL8Vector( retLenHi + retLenRDPatch);        
  //if (!omegaHi )
  //{
    //XLAL_ERROR( XLAL_ENOMEM );
  //}

  /*memset( sigReHi->data, 0, sigReHi->length * sizeof( sigReHi->data[0] ));
  memset( sigImHi->data, 0, sigImHi->length * sizeof( sigImHi->data[0] ));*/



  /* ************************************************************************ */
  /* **************     Waveform Generation  ******************************** */
  /* ************************************************************************ */
  
  /* WaveStep 1
   * Locate merger point (max omega), calculate J, chi and kappa at merger, and construct final J frame
   */
  /* WaveStep 1.1: locate merger point */
    // Find tAmpMax to determin the tAttachment
    REAL8 *radiusVec;
    REAL8 radiusData[retLenHi];
    radiusVec = &radiusData[0];
//    REAL8Vector timeHiV;
//    timeHiV.length = retLenHi;
//    timeHiV.data = dynamicsHi->data;
//    printf("(retLen, retLenHi, dt, tTot, tTotHi)=(%d,%d,%f,%f,%f) \n", retLen, retLenHi, timeHiV.data[1]-timeHiV.data[0], ( timeHiV.data[1]-timeHiV.data[0])*retLen,( timeHiV.data[1]-timeHiV.data[0])*retLenHi);

    for ( i = 0; i < retLenHi; i++ )
    {
        for ( j = 0; j < 3; j++ )
        {
            values->data[j] = dynamicsHi->data[(j+1)*retLenHi + i];
        }
        radiusData[i] = sqrt(values->data[0]*values->data[0] + values->data[1]*values->data[1] + values->data[2]*values->data[2]);
    }
    if (debugPK){
        printf("Andrea the attachment time based on Omega is %f \n", tAttach);
    }

    
    int found = 0;
    if (debugPK) {
        printf("Stas searching for maxima in omega .... \n");
    }
    REAL8 tMaxOmega;
    tPeakOmega = XLALSimLocateOmegaTime(dynamicsHi, values->length, retLenHi, seobParams, seobCoeffs, m1, m2, radiusVec, &found, &tMaxOmega);

    if(tPeakOmega == 0.0 || found==0){
        if (debugPK){
            printf("maximum of omega and A(r) is not found, looking for amplitude maximum\n");
        }
    }
    else{
        if (debugPK){
            printf("The omega-related time is found and it's %f \n", tPeakOmega);
        }
    }
    if(debugPK) {
      printf( "Estimation of the peak is now at time %.16e, %.16e \n", 
            tPeakOmega, tPeakOmega+HiSRstart);
      fflush(NULL);
    }
  
    //exit(0);
  
  /* WaveStep 1.2: calculate J at merger */
  spline = gsl_spline_alloc( gsl_interp_cspline, retLen );
  acc    = gsl_interp_accel_alloc();

  /* Obtain the dynamics at the time where Omega = d\phi/dt peaks */
  for ( j = 0; j < values->length; j++ )
  {
    gsl_spline_init( spline, 
                    dynamicsHi->data, dynamicsHi->data+(j+1)*retLen, retLen );
    values->data[j] = gsl_spline_eval( spline, tPeakOmega, acc );
  }

  /* Calculate dr/dt */
  memset( dvalues->data, 0, 14*sizeof(dvalues->data[0]));
  if( XLALSpinHcapRvecDerivative( 0, values->data, dvalues->data, 
        &seobParams) != XLAL_SUCCESS )
  {
    printf( " Calculation of dr/dt at t = tPeakOmega \n");
    XLAL_ERROR( XLAL_EFUNC );
  }
    
  /* Calculare Omega = r x dr/dt */
  memcpy( rdotvec, dvalues->data, 3*sizeof(REAL8));
  memcpy( rvec,    values->data,  3*sizeof(REAL8));
  memcpy( pvec,    values->data+3,3*sizeof(REAL8));
  cross_product( rvec, rdotvec, rcrossrdot );
  cross_product( rvec, pvec,    rcrossp );
  /* Calculate L at OmegaPeak */
  Lx = rcrossp[0]; Ly = rcrossp[1]; Lz = rcrossp[2];
  magL = sqrt(inner_product(rcrossp, rcrossp));
  /* Calculate J at OmegaPeak */
  Jx = eta*Lx + values->data[6] + values->data[9];
  Jy = eta*Ly + values->data[7] + values->data[10];
  Jz = eta*Lz + values->data[8] + values->data[11];
//    Jx = eta*Lx ;
//    Jy = eta*Ly ;
//    Jz = eta*Lz ;
  magJ = sqrt( Jx*Jx + Jy*Jy + Jz*Jz );
  
  if(debugPK){ 
    printf("J at merger: %e, %e, %e (mag = %e)\n", Jx, Jy, Jz, magJ); 
    fflush(NULL); 
  }

  /* WaveStep 1.3: calculate chi and kappa at merger */
//    if (( fabs(theta1Ini) <= 1.0e-5  || fabs(theta1Ini) >= LAL_PI - 1.0e-5) && ( fabs(theta2Ini) <= 1.0e-5 || fabs(theta2Ini) >= LAL_PI - 1.0e-5) ) {
//        chi1J = values->data[8];
//        chi2J = values->data[11];
//     }
//    else{
        chi1J = values->data[6]*Jx + values->data[7] *Jy + values->data[8] *Jz;
        chi2J = values->data[9]*Jx + values->data[10]*Jy + values->data[11]*Jz;
//    }
  chi1J/= magJ*m1*m1/mTotal/mTotal;
  chi2J/= magJ*m2*m2/mTotal/mTotal;
  /*chiJ = (chi1J+chi2J)/2. + (chi1J-chi2J)/2.*sqrt(1. - 4.*eta)/(1. - 2.*eta);*/

    chiJ = (chi1J+chi2J)/2. + (chi1J-chi2J)/2.*((m1-m2)/(m1+m2))/(1. - 2.*eta);
    kappaJL = (Lx*Jx + Ly*Jy + Lz*Jz) / magL / magJ;

  magLN = sqrt(inner_product(rcrossrdot, rcrossrdot));
  JLN =  (Jx*rcrossrdot[0] + Jy*rcrossrdot[1] + Jz*rcrossrdot[2])/magLN/magJ;

  
  if(debugPK) { 
      printf("chi1J,chi2J,chiJ = %3.10f %3.10f %3.10f\n", chi1J,chi2J,chiJ); fflush(NULL); fflush(NULL);
      printf("J.L = %4.11f \n", kappaJL); fflush(NULL); 
      printf("J.LN = %4.11f \n", JLN);
      printf("L.LN = %4.11f \n", (Lx*rcrossrdot[0] + Ly*rcrossrdot[1] + Lz*rcrossrdot[2])/magL/magLN);
  }


  sh = 0.0;
  /* WaveStep 1.4: calculate combsize and deltaNQC */
  switch ( SpinAlignedEOBversion )
  {                     
    case 1:
      combSize = 7.5;
      deltaNQC = XLALSimIMREOBGetNRSpinPeakDeltaT(2, 2, eta,  chiJ);
      if ( debugPK ) {
        printf("v1 RD prescriptions are used! %3.10f %3.10f\n", 
                combSize, deltaNQC); 
        fflush(NULL);
      }
      break;
    case 2:
      combSize = 12.;       
      if ( chi1J == 0. && chi2J == 0. ) combSize = 11.;
      if (chiJ >= 0.8 && eta >30.0/(31.*31) && eta <10.0/121.) combSize = 13.5;
      if (chiJ >= 0.9 && eta < 30./(31.*31.)) combSize = 12.0;
      if (chiJ >= 0.8 && eta > 10./121.) combSize = 8.5;       
      deltaNQC = XLALSimIMREOBGetNRSpinPeakDeltaTv2(2, 2, m1, m2, chi1J, chi2J );
      // FIXME !!!!! 
      if ( debugPK ) {       
        printf("v2 RD prescriptions are used! %3.10f %3.10f\n", 
                combSize, deltaNQC);
        //if (deltaNQC > 2.5) {
        //    deltaNQC = 1.0;
        //    printf("WARNING!!!!!!! ----->> DELTANQC WAS SET TO 2.5 !!!!!\n");
        //}
        fflush(NULL);
      }
      break;
    default:
      XLALPrintError( "XLAL Error - %s: wrong SpinAlignedEOBversion value, must be 1 or 2!\n", __func__ );
      XLAL_ERROR( XLAL_EINVAL );
      break;
  }
  
  /*** Here is the old attempt of Yi to modify parameters according to the 
       opening angle  
  combSize    *= 1.0 + 9.0 * (1.0 - fabs(kappaJL));
  //longCombSize = combSize;
  deltaNQC    += 10.0 * (1.0 - fabs(kappaJL));*/
  
  // (Stas) !!! NOTE: tAttach is further modified by small shift "sh" computed and applied in XLALSimIMREOBHybridAttachRingdown !!!
  // FIXME
  tAttach = tPeakOmega - deltaNQC; //- 1.0;
  
  if (! found){
     tAttach = tPeakOmega;
  }

  if (debugPK){
    printf("For RD: DeltaNQC = %3.10f, comb = %3.10f \n", deltaNQC, combSize);
    printf("NOTE! that additional shift (sh) is computed and added in XLALSimIMREOBHybridAttachRingdown\n");
	  fflush(NULL);
  } 

  // FIXME
  //combSize = 40.0; 

  /* WaveStep 1.5: get  */
  /* WaveStep 1.6: construct J-frame */
  JframeEz[0] = Jx / magJ;
  JframeEz[1] = Jy / magJ;
  JframeEz[2] = Jz / magJ;
  if ( 1.-fabs(JframeEz[2]) < 1.0e-13 )
  { JframeEx[0] = 1.; JframeEx[1] = 0.; JframeEx[2] = 0.; }
  else {
    JframeEx[0] = JframeEz[1];
    JframeEx[1] = -JframeEz[0];
    JframeEx[2] = 0.;
  }
  // FIXME try to change the sign of x:
  //if (JframeEx[0] < 0.0){
  //  JframeEx[0] = -JframeEz[1];
  //  JframeEx[1] = JframeEz[0];
  //}
  
  JExnorm = sqrt(JframeEx[0]*JframeEx[0] + JframeEx[1]*JframeEx[1]);
  //JframeEx[0] /= sqrt( JframeEz[0]*JframeEz[0] + JframeEz[1]*JframeEz[1] );
  //JframeEx[1] /= sqrt( JframeEz[0]*JframeEz[0] + JframeEz[1]*JframeEz[1] );
    
  JframeEx[0] /= JExnorm;
  JframeEx[1] /= JExnorm;
  JframeEy[0] = JframeEz[1]*JframeEx[2] - JframeEz[2]*JframeEx[1];
  JframeEy[1] = JframeEz[2]*JframeEx[0] - JframeEz[0]*JframeEx[2];
  JframeEy[2] = JframeEz[0]*JframeEx[1] - JframeEz[1]*JframeEx[0];
  

  // FIXME try to change the sign of x:
  //JframeEy[0] = - JframeEy[0]; 
  //JframeEy[1] = - JframeEy[1]; 
  //JframeEy[2] = - JframeEy[2]; 

  if(debugPK) { 
    printf("J-frameEx = [%e\t%e\t%e]\n", JframeEx[0], JframeEx[1], JframeEx[2]);printf("J-frameEy = [%e\t%e\t%e]\n", JframeEy[0], JframeEy[1], JframeEy[2]);
    printf("J-frameEz = [%e\t%e\t%e]\n", JframeEz[0], JframeEz[1], JframeEz[2]);fflush(NULL);
  }

  /* WaveStep 2
   * Calculate quasi-nonprecessing waveforms
   */
  /* WaveStep 2.1: create time-series containers for euler angles and hlm harmonics */
  retLen = retLenLow;
  
  REAL8TimeSeries *alphaI2PTS = XLALCreateREAL8TimeSeries( "alphaI2P", 
                                    &tc, 0.0, deltaT, &lalStrainUnit, retLen );
  REAL8TimeSeries  *betaI2PTS = XLALCreateREAL8TimeSeries(  "betaI2P", 
                                    &tc, 0.0, deltaT, &lalStrainUnit, retLen );
  REAL8TimeSeries *gammaI2PTS = XLALCreateREAL8TimeSeries( "gammaI2P", 
                                    &tc, 0.0, deltaT, &lalStrainUnit, retLen );
  REAL8TimeSeries *alphaP2JTS = XLALCreateREAL8TimeSeries( "alphaP2J", 
                                    &tc, 0.0, deltaT, &lalStrainUnit, retLen );
  REAL8TimeSeries  *betaP2JTS = XLALCreateREAL8TimeSeries(  "betaP2J", 
                                    &tc, 0.0, deltaT, &lalStrainUnit, retLen );
  REAL8TimeSeries *gammaP2JTS = XLALCreateREAL8TimeSeries( "gammaP2J", 
                                    &tc, 0.0, deltaT, &lalStrainUnit, retLen );

  COMPLEX16TimeSeries *h22TS   = XLALCreateCOMPLEX16TimeSeries( "H_22",  
                                  &tc, 0.0, deltaT, &lalStrainUnit, retLen );
  COMPLEX16TimeSeries *h21TS   = XLALCreateCOMPLEX16TimeSeries( "H_21",   
                                  &tc, 0.0, deltaT, &lalStrainUnit, retLen );
  COMPLEX16TimeSeries *h20TS   = XLALCreateCOMPLEX16TimeSeries( "H_20",   
                                  &tc, 0.0, deltaT, &lalStrainUnit, retLen );
  COMPLEX16TimeSeries *h2m1TS  = XLALCreateCOMPLEX16TimeSeries( "H_2m1", 
                                  &tc, 0.0, deltaT, &lalStrainUnit, retLen );
  COMPLEX16TimeSeries *h2m2TS  = XLALCreateCOMPLEX16TimeSeries( "H_2m2",  
                                  &tc, 0.0, deltaT, &lalStrainUnit, retLen );


  COMPLEX16TimeSeries *h22PTS  = NULL;  
  COMPLEX16TimeSeries *h21PTS  = NULL;
  COMPLEX16TimeSeries *h20PTS  = NULL;
  COMPLEX16TimeSeries *h2m1PTS = NULL;
  COMPLEX16TimeSeries *h2m2PTS = NULL;
  
  COMPLEX16TimeSeries *h22JTS  = NULL; 
  COMPLEX16TimeSeries *h21JTS  = NULL;
  COMPLEX16TimeSeries *h20JTS  = NULL;
  COMPLEX16TimeSeries *h2m1JTS = NULL;
  COMPLEX16TimeSeries *h2m2JTS = NULL;
  
  COMPLEX16TimeSeries *hJTS    = NULL;
  
  COMPLEX16TimeSeries *hIMR22JTS  = NULL;
  COMPLEX16TimeSeries *hIMR21JTS  = NULL;
  COMPLEX16TimeSeries *hIMR20JTS  = NULL;
  COMPLEX16TimeSeries *hIMR2m1JTS = NULL;
  COMPLEX16TimeSeries *hIMR2m2JTS = NULL;
  
  //COMPLEX16TimeSeries *h22PTS  = XLALCreateCOMPLEX16TimeSeries( "HP_22",  
  //                                &tc, 0.0, deltaT, &lalStrainUnit, retLen );

  //COMPLEX16TimeSeries *h22JTS  = XLALCreateCOMPLEX16TimeSeries( "HJ_22",  
  //                                &tc, 0.0, deltaT, &lalStrainUnit, retLen );
  
  //COMPLEX16TimeSeries *hJTS    = XLALCreateCOMPLEX16TimeSeries( "HJ",     
  //                                &tc, 0.0, deltaT, &lalStrainUnit, retLen );

  //COMPLEX16TimeSeries *hIMR22JTS  = XLALCreateCOMPLEX16TimeSeries( "HIMRJ_22",
  //            &tc, 0.0, deltaT, &lalStrainUnit, retLen + retLenRDPatchLow );
  
  COMPLEX16TimeSeries *hIMRJTS    = XLALCreateCOMPLEX16TimeSeries( "HIMRJ", 
              &tc, 0.0, deltaT, &lalStrainUnit, retLen + retLenRDPatchLow );

  
  REAL8TimeSeries  *hPlusTS  = XLALCreateREAL8TimeSeries( "H_PLUS",
              &tc, 0.0, deltaT, &lalStrainUnit, retLen + retLenRDPatchLow );
  REAL8TimeSeries  *hCrossTS = XLALCreateREAL8TimeSeries( "H_CROSS", 
              &tc, 0.0, deltaT, &lalStrainUnit, retLen + retLenRDPatchLow );
  
  if ( !(tlist = XLALCreateREAL8Vector( retLen )) 
    || !(tlistRDPatch = XLALCreateREAL8Vector( retLen + retLenRDPatchLow )) )
  {
    XLAL_ERROR(  XLAL_ENOMEM );
  }
  memset( tlist->data, 0, tlist->length * sizeof( REAL8 ));
  memset( tlistRDPatch->data, 0, tlistRDPatch->length * sizeof( REAL8 ));
  for ( i = 0; i < retLen; i++ )
  {
    tlist->data[i] = i * deltaT/mTScaled;
    tlistRDPatch->data[i] = i * deltaT/mTScaled;
  }
  for ( i = retLen; i < retLen + retLenRDPatchLow; i++ )
  {
    tlistRDPatch->data[i] = i * deltaT/mTScaled;
  }

  /* WaveStep 2.3.1: main loop for quasi-nonprecessing waveform generation */
  // Generating modes for coarsely sampled portion 
  if(debugPK){
    printf("Generating precessing-frame modes for coarse dynamics\n");
    fflush(NULL); 
    out = fopen( "rotDynamics.dat", "w" );
  }
  
#ifdef SEOBV3_TIME_WAVEFORM
  gettimeofday(&stop, NULL);
  spline_time += dt(stop, start);
  printf ("# Time to create spline: %g s\n", __LINE__, spline_time);
  double waveform_time = 0.;
  gettimeofday(&start, NULL);
#endif
  for ( i = 0; i < retLen; i++ )
  {
    for ( j = 0; j < values->length; j++ )
    {
      values->data[j] = dynamics->data[(j+1)*retLen + i];
    }
    
    /* Calculate dr/dt */
    memset( dvalues->data, 0, 14*sizeof(dvalues->data[0]));
    if( XLALSpinHcapRvecDerivative( 0, values->data, dvalues->data, 
          &seobParams) != XLAL_SUCCESS )
    {
      printf( " Calculation of dr/dt at t = tPeakOmega \n");
      XLAL_ERROR( XLAL_EFUNC );
    }
    
    /* Calculate omega */
    memcpy( rdotvec, dvalues->data, 3*sizeof(REAL8));
    rvec[0] = posVecx.data[i]; rvec[1] = posVecy.data[i];
    rvec[2] = posVecz.data[i];
    cross_product( rvec, rdotvec, rcrossrdot );
    magR = sqrt(inner_product(rvec, rvec));
    omega = sqrt(inner_product(rcrossrdot, rcrossrdot)) / (magR*magR);
    vOmega = v = cbrt( omega );
    amp = amp0 * vOmega * vOmega;
    
    /* Cartesian vectors needed to calculate Hamiltonian */
    cartPosVec.length = cartMomVec.length = 3;
    cartPosVec.data = cartPosData;
    cartMomVec.data = cartMomData;
    memset( cartPosData, 0, sizeof( cartPosData ) );
    memset( cartMomData, 0, sizeof( cartMomData ) );

    LNhx  = rcrossrdot[0];
    LNhy  = rcrossrdot[1];
    LNhz  = rcrossrdot[2];
    magLN = sqrt(LNhx*LNhx + LNhy*LNhy + LNhz*LNhz);
    LNhx  = LNhx / magLN;
    LNhy  = LNhy / magLN;
    LNhz  = LNhz / magLN;

    /*aI2P = atan2( LNhy, LNhx );
    bI2P = acos( LNhz );
    gI2P = -phiMod.data[i]; */ /* this one is defined w.r.t. L not LN*/
    aI2P = Alpha->data[i];
    bI2P = Beta->data[i];
    gI2P = Gamma->data[i];

    LframeEx[0] =  cos(aI2P)*cos(bI2P)*cos(gI2P) - sin(aI2P)*sin(gI2P);
    LframeEx[1] =  sin(aI2P)*cos(bI2P)*cos(gI2P) + cos(aI2P)*sin(gI2P);
    LframeEx[2] = -sin(bI2P)*cos(gI2P);
    LframeEy[0] = -cos(aI2P)*cos(bI2P)*sin(gI2P) - sin(aI2P)*cos(gI2P);
    LframeEy[1] = -sin(aI2P)*cos(bI2P)*sin(gI2P) + cos(aI2P)*cos(gI2P);
    LframeEy[2] =  sin(bI2P)*sin(gI2P);
    LframeEz[0] =  LNhx;
    LframeEz[1] =  LNhy;
    LframeEz[2] =  LNhz;
    aP2J = atan2(JframeEz[0]*LframeEy[0]+JframeEz[1]*LframeEy[1]+JframeEz[2]*LframeEy[2],
                 JframeEz[0]*LframeEx[0]+JframeEz[1]*LframeEx[1]+JframeEz[2]*LframeEx[2]);
    bP2J = acos( JframeEz[0]*LframeEz[0]+JframeEz[1]*LframeEz[1]+JframeEz[2]*LframeEz[2]);
          gP2J = atan2(  JframeEy[0]*LframeEz[0]+JframeEy[1]*LframeEz[1]+JframeEy[2]*LframeEz[2],
                 -(JframeEx[0]*LframeEz[0]+JframeEx[1]*LframeEz[1]+JframeEx[2]*LframeEz[2]));

/*if (i==0||i==1900) printf("{{%f,%f,%f},{%f,%f,%f},{%f,%f,%f}}\n",JframeEx[0],JframeEx[1],JframeEx[2],JframeEy[0],JframeEy[1],JframeEy[2],JframeEz[0],JframeEz[1],JframeEz[2]);
if (i==0||i==1900) printf("{{%f,%f,%f},{%f,%f,%f},{%f,%f,%f}}\n",LframeEx[0],LframeEx[1],LframeEx[2],LframeEy[0],LframeEy[1],LframeEy[2],LframeEz[0],LframeEz[1],LframeEz[2]);
if (i==0||i==1900) printf("YP: study time = %f\n",i*deltaT/mTScaled);
if (i==1900) printf("YP: gamma: %f, %f, %f, %f\n", JframeEy[0]*LframeEz[0]+JframeEy[1]*LframeEz[1]+JframeEy[2]*LframeEz[2], JframeEx[0]*LframeEz[0]+JframeEx[1]*LframeEz[1]+JframeEx[2]*LframeEz[2], gP2J, atan2(-0.365446,-0.378524));
    */
    /* I2P Euler angles are stored only for debugging purposes */
    alphaI2PTS->data->data[i] = -aI2P;
     betaI2PTS->data->data[i] = bI2P;
    gammaI2PTS->data->data[i] = -gI2P;
    alphaP2JTS->data->data[i] = -aP2J;
    /*betaP2JTS->data->data[i] = 0.*LAL_PI/2.-bP2J;*/
    betaP2JTS->data->data[i] = bP2J;
    gammaP2JTS->data->data[i] = -gP2J;

    /* Calculate the value of the Hamiltonian */
    memcpy( cartPosVec.data, values->data,   3*sizeof(REAL8) );
    memcpy( cartMomVec.data, values->data+3, 3*sizeof(REAL8) );

    /*if (i == 287)
    {
      printf("%f, %f %f %f, %f %f %f\n",eta, cartPosVec.data[0], cartPosVec.data[1], cartPosVec.data[2], cartMomVec.data[0], cartMomVec.data[1], cartMomVec.data[2]);
    }*/
    
    /* Update Hamiltonian coefficients as per |Skerr| */
    for( k = 0; k < 3; k++ )
    {
			s1DataNorm[k] = values->data[k+6];
			s2DataNorm[k] = values->data[k+9];
			s1Data[k] = s1DataNorm[k] * mTotal * mTotal;
			s2Data[k] = s2DataNorm[k] * mTotal * mTotal;
    }
    s1Vec.data = s1Data;
    s2Vec.data = s2Data;
    
    s1VecOverMtMt.data = s1DataNorm;
    s2VecOverMtMt.data = s2DataNorm;
    
    seobParams.s1Vec = &s1VecOverMtMt;
    seobParams.s2Vec = &s2VecOverMtMt;
    
    XLALSimIMRSpinEOBCalculateSigmaStar( sigmaStar, m1, m2, &s1Vec, &s2Vec );
    XLALSimIMRSpinEOBCalculateSigmaKerr( sigmaKerr, m1, m2, &s1Vec, &s2Vec );
    
    seobParams.a = a = sqrt(inner_product(sigmaKerr->data, sigmaKerr->data));
    
    rcrossrdot[0] = LNhx; 
    rcrossrdot[1] = LNhy; 
    rcrossrdot[2] = LNhz;
    s1dotLN = inner_product(s1Data, rcrossrdot) / (m1*m1);
    s2dotLN = inner_product(s2Data, rcrossrdot) / (m2*m2);
    
    chiS = 0.5 * (s1dotLN + s2dotLN);
    chiA = 0.5 * (s1dotLN - s2dotLN);

    switch ( SpinAlignedEOBversion )
    {
     case 1:
       tplspin = 0.0;
       break;
     case 2:
       tplspin = (1.-2.*eta) * chiS + (m1 - m2)/(m1 + m2) * chiA;
       break;
     default:
       XLALPrintError( "XLAL Error - %s: Unknown SEOBNR version!\nAt present only v1 and v2 are available.\n", __func__);
       XLAL_ERROR( XLAL_EINVAL );
       break;
    }

    if ( XLALSimIMRCalculateSpinEOBHCoeffs( &seobCoeffs, eta, a, 
                          SpinAlignedEOBversion ) == XLAL_FAILURE )
      printf("\nSomething went wrong evaluating XLALSimIMRCalculateSpinEOBHCoeffs in step %d of coarse dynamics\n", 
			i );

    /* Update hlm coefficients */
    if ( XLALSimIMREOBCalcSpinFacWaveformCoefficients( &hCoeffs, m1, m2, eta, 
        tplspin, chiS, chiA, 3 ) == XLAL_FAILURE )
      printf("\nSomething went wrong evaluating XLALSimIMRCalculateSpinEOBHCoeffs in step %d of coarse dynamics\n", 
			i );
    
    ham = XLALSimIMRSpinEOBHamiltonian( eta, &cartPosVec, &cartMomVec,
                  &s1VecOverMtMt, &s2VecOverMtMt,
                  sigmaKerr, sigmaStar, seobParams.tortoise, &seobCoeffs );

    /* Calculate the polar data */
    polarDynamics.length = 4;
    polarDynamics.data   = polData;
    
    /* Calculate the orbital angular momentum */
    cross_product( values->data, values->data+3, rcrossp );
    magL = sqrt(inner_product(rcrossp, rcrossp));

    polData[0] = sqrt(inner_product(values->data, values->data));
    polData[1] = phiMod.data[i] + phiDMod.data[i];
    polData[2] = inner_product(values->data, values->data+3) / polData[0];
    polData[3] = magL;

    if ( XLALSimIMRSpinEOBGetPrecSpinFactorizedWaveform( &hLM, 
          &polarDynamics, values, v, ham, 2, 2, &seobParams ) == XLAL_FAILURE )
    {
      XLAL_ERROR( XLAL_EFUNC );
    }
    if ( XLALSimIMRSpinEOBNonQCCorrection( &hNQC, 
          values, omega, &nqcCoeffs ) == XLAL_FAILURE )
    {
      XLAL_ERROR( XLAL_EFUNC );
    }
    hLM *= hNQC;
    h22TS->data->data[i]  = hLM;
    h2m2TS->data->data[i] = conjl(hLM);

    if (debugPK) {
      fprintf( out, "%.16e %.16e %.16e %.16e %.16e %.16e %.16e ",
             i*deltaT/mTScaled, aI2P, bI2P, gI2P, aP2J, bP2J, gP2J );
      //fprintf( out, "%.16e %.16e %.16e %.16e %.16e %.16e %.16e %.16e\n",
      //     vX, vY, vZ, LNhx, LNhy, LNhz, creal(hLM), cimag(hLM) );
      fprintf( out, "%.16e %.16e %.16e %.16e %.16e %.16e %.16e %.16e %.16e %.16e\n",
                      polData[0], polData[1], polData[2], polData[3], ham, v, 
                      creal(hLM), cimag(hLM), creal(hLM/hNQC), cimag(hLM/hNQC) );
      fflush(NULL);
    }

    if ( XLALSimIMRSpinEOBGetPrecSpinFactorizedWaveform( &hLM, 
        &polarDynamics, values, v, ham, 2, 1, &seobParams ) == XLAL_FAILURE )
    {
      XLAL_ERROR( XLAL_EFUNC );
    }
    h21TS->data->data[i]  = hLM;
    h2m1TS->data->data[i] = conjl(hLM);
    h20TS->data->data[i]  = 0.0;

    /*if (i == 95 )
    {
      printf("%.16e %.16e %.16e\n",ham, omega, v);
      printf("%.16e %.16e %.16e\n",values->data[0],values->data[1],values->data[2]);
      printf("%.16e %.16e %.16e\n",values->data[3],values->data[4],values->data[5]);
      printf("%.16e %.16e %.16e\n",values->data[6],values->data[7],values->data[8]);
      printf("%.16e %.16e %.16e\n",values->data[9],values->data[10],values->data[11]);
      printf("%.16e %.16e %.16e %.16e %.16e %.16e\n",nqcCoeffs.a1,nqcCoeffs.a2,nqcCoeffs.a3,nqcCoeffs.a3S,nqcCoeffs.a4,nqcCoeffs.a5);
      printf("%.16e %.16e %.16e %.16e\n",nqcCoeffs.b1,nqcCoeffs.b2,nqcCoeffs.b3,nqcCoeffs.b4);
      printf("%.16e %.16e, %.16e %.16e\n",creal(hLM),cimag(hLM),creal(hNQC),cimag(hNQC));
    }*/

    /*hPlusTS->data->data[i]  = - 0.5 * amp * cos( 2.*vphi[i]) * cos(2.*alpha) * (1. + LNhz*LNhz)
                            + amp * sin(2.*vphi[i]) * sin(2.*alpha)*LNhz;

    hCrossTS->data->data[i] = - 0.5 * amp * cos( 2.*vphi[i]) * sin(2.*alpha) * (1. + LNhz*LNhz)
                            - amp * sin(2.*vphi[i]) * cos(2.*alpha) * LNhz;*/

  }
#ifdef SEOBV3_TIME_WAVEFORM
  gettimeofday(&stop, NULL);
  waveform_time += dt(stop, start);
#endif
  if(debugPK) {
      fclose( out );
      printf("YP: quasi-nonprecessing modes generated.\n"); fflush(NULL);
  }

  /* WaveStep 2.4.1: add quasi-nonprecessing spherical harmonic modes to the SphHarmTimeSeries structure */
  hlmPTS = XLALSphHarmTimeSeriesAddMode( hlmPTS, h22TS, 2, 2 );
  hlmPTS = XLALSphHarmTimeSeriesAddMode( hlmPTS, h21TS, 2, 1 );
  hlmPTS = XLALSphHarmTimeSeriesAddMode( hlmPTS, h20TS, 2, 0 );
  hlmPTS = XLALSphHarmTimeSeriesAddMode( hlmPTS, h2m1TS, 2, -1 );
  hlmPTS = XLALSphHarmTimeSeriesAddMode( hlmPTS, h2m2TS, 2, -2 );
  XLALSphHarmTimeSeriesSetTData( hlmPTS, tlist );

  h22PTS  = XLALSphHarmTimeSeriesGetMode( hlmPTS, 2, 2 );
  h21PTS  = XLALSphHarmTimeSeriesGetMode( hlmPTS, 2, 1 );
  h20PTS  = XLALSphHarmTimeSeriesGetMode( hlmPTS, 2, 0 );
  h2m1PTS = XLALSphHarmTimeSeriesGetMode( hlmPTS, 2, -1);
  h2m2PTS = XLALSphHarmTimeSeriesGetMode( hlmPTS, 2, -2);
  
  /* Write waveforms in precessing frame */
  if (debugPK) {
    printf("YP: SphHarmTS structures populated.\n"); fflush(NULL);
    out = fopen( "PWaves.dat", "w" );
    for ( i = 0; i < retLen; i++ )
    {
      fprintf( out, 
      "%.16e %.16e %.16e %.16e %.16e %.16e %.16e %.16e %.16e %.16e %.16e\n",
          i*deltaT/mTScaled, 
          creal(h22PTS->data->data[i]), cimag(h22PTS->data->data[i]),
          creal(h21PTS->data->data[i]), cimag(h21PTS->data->data[i]),
          creal(h20PTS->data->data[i]), cimag(h20PTS->data->data[i]),
          creal(h2m1PTS->data->data[i]), cimag(h2m1PTS->data->data[i]),
          creal(h2m2PTS->data->data[i]), cimag(h2m2PTS->data->data[i]) );
    }
    fclose( out );
    printf("YP: P-frame waveforms written to file.\n");
    fflush(NULL);
  }


  /* WaveStep 2.3.2: main loop for quasi-nonprecessing waveform generation -- HIGH SR */
  retLen = retLenHi;
  
  REAL8TimeSeries *alphaI2PTSHi = XLALCreateREAL8TimeSeries( "alphaI2P", 
                                &tc, 0.0, deltaTHigh, &lalStrainUnit, retLen );
  REAL8TimeSeries  *betaI2PTSHi = XLALCreateREAL8TimeSeries(  "betaI2P", 
                                &tc, 0.0, deltaTHigh, &lalStrainUnit, retLen );
  REAL8TimeSeries *gammaI2PTSHi = XLALCreateREAL8TimeSeries( "gammaI2P", 
                                &tc, 0.0, deltaTHigh, &lalStrainUnit, retLen );
  REAL8TimeSeries *alphaP2JTSHi = XLALCreateREAL8TimeSeries( "alphaP2J", 
                                &tc, 0.0, deltaTHigh, &lalStrainUnit, retLen );
  REAL8TimeSeries  *betaP2JTSHi = XLALCreateREAL8TimeSeries(  "betaP2J", 
                                &tc, 0.0, deltaTHigh, &lalStrainUnit, retLen );
  REAL8TimeSeries *gammaP2JTSHi = XLALCreateREAL8TimeSeries( "gammaP2J", 
                                &tc, 0.0, deltaTHigh, &lalStrainUnit, retLen );

  COMPLEX16TimeSeries *h22TSHi   = XLALCreateCOMPLEX16TimeSeries( "H_22",   
                                &tc, 0.0, deltaTHigh, &lalStrainUnit, retLen );
  COMPLEX16TimeSeries *h21TSHi   = XLALCreateCOMPLEX16TimeSeries( "H_21",   
                                &tc, 0.0, deltaTHigh, &lalStrainUnit, retLen );
  COMPLEX16TimeSeries *h20TSHi   = XLALCreateCOMPLEX16TimeSeries( "H_20",   
                                &tc, 0.0, deltaTHigh, &lalStrainUnit, retLen );
  COMPLEX16TimeSeries *h2m1TSHi  = XLALCreateCOMPLEX16TimeSeries( "H_2m1",  
                                &tc, 0.0, deltaTHigh, &lalStrainUnit, retLen );
  COMPLEX16TimeSeries *h2m2TSHi  = XLALCreateCOMPLEX16TimeSeries( "H_2m2",  
                                &tc, 0.0, deltaTHigh, &lalStrainUnit, retLen );
  
  
  COMPLEX16TimeSeries *h22PTSHi  = NULL; 
  COMPLEX16TimeSeries *h21PTSHi  = NULL;
  COMPLEX16TimeSeries *h20PTSHi  = NULL;
  COMPLEX16TimeSeries *h2m1PTSHi = NULL;
  COMPLEX16TimeSeries *h2m2PTSHi = NULL;
  
  COMPLEX16TimeSeries *h22JTSHi  = NULL;
  COMPLEX16TimeSeries *h21JTSHi  = NULL;
  COMPLEX16TimeSeries *h20JTSHi  = NULL;
  COMPLEX16TimeSeries *h2m1JTSHi = NULL;
  COMPLEX16TimeSeries *h2m2JTSHi = NULL;
  COMPLEX16TimeSeries *hJTSHi    = NULL;
  
  COMPLEX16TimeSeries *hIMR22JTSHi  = NULL;
  COMPLEX16TimeSeries *hIMR21JTSHi  = NULL;
  COMPLEX16TimeSeries *hIMR20JTSHi  = NULL;
  COMPLEX16TimeSeries *hIMR2m1JTSHi = NULL;
  COMPLEX16TimeSeries *hIMR2m2JTSHi = NULL;
  
  //COMPLEX16TimeSeries *h22PTSHi  = XLALCreateCOMPLEX16TimeSeries( "HP_22",  
  //                              &tc, 0.0, deltaTHigh, &lalStrainUnit, retLen );
  
  //COMPLEX16TimeSeries *h22JTSHi  = XLALCreateCOMPLEX16TimeSeries( "HJ_22",  
  //                              &tc, 0.0, deltaTHigh, &lalStrainUnit, retLen );

  //COMPLEX16TimeSeries *hIMR22JTSHi  = XLALCreateCOMPLEX16TimeSeries(
  // "HIMRJ_22Hi",  &tc, 0.0, deltaTHigh, &lalStrainUnit, retLen + retLenRDPatch);

  COMPLEX16TimeSeries *hIMRJTSHi    = XLALCreateCOMPLEX16TimeSeries(
   "HIMRJHi",     &tc, 0.0, deltaTHigh, &lalStrainUnit, retLen + retLenRDPatch);


   
  if ( !(tlistHi = XLALCreateREAL8Vector( retLen )) || !(tlistRDPatchHi = XLALCreateREAL8Vector( retLen + retLenRDPatch )) )
  {
    XLAL_ERROR(  XLAL_ENOMEM );
  }
  memset( tlistHi->data, 0, tlistHi->length * sizeof( REAL8 ));
  memset( tlistRDPatchHi->data, 0, tlistRDPatchHi->length * sizeof( REAL8 ));
  for ( i = 0; i < retLen; i++ )
  {
    tlistHi->data[i] = i * deltaTHigh/mTScaled + HiSRstart;
    tlistRDPatchHi->data[i] = i * deltaTHigh/mTScaled + HiSRstart;
  }
  for ( i = retLen; i < retLen + retLenRDPatch; i++ )
  {
    tlistRDPatchHi->data[i] = i * deltaTHigh/mTScaled + HiSRstart;
  }

  
  // Generating modes for finely sampled portion 
  if(debugPK) {
    printf("Generating precessing-frame modes for fine dynamics\n");
    fflush(NULL);
  }
  if (debugPK) out = fopen( "rotDynamicsHi.dat", "w" );
#ifdef SEOBV3_TIME_WAVEFORM
  gettimeofday(&start, NULL);
#endif
  for ( i = 0; i < retLen; i++ )
  {
    for ( j = 0; j < values->length; j++ )
    {
      values->data[j] = dynamicsHi->data[(j+1)*retLen + i];
      /*if ( i == 0 ) printf("value (length=%d) %d: %.16e\n", values->length, j,values->data[j]);*/
    }

    /* Calculate dr/dt */
    memset( dvalues->data, 0, 14*sizeof(dvalues->data[0]));
    if( XLALSpinHcapRvecDerivative( 0, values->data, dvalues->data, 
          &seobParams) != XLAL_SUCCESS )
    {
      printf( " Calculation of dr/dt at t = tPeakOmega \n");
      XLAL_ERROR( XLAL_EFUNC );
    }
    
    /* Calculate omega */
    rvec[0] = posVecxHi.data[i]; rvec[1] = posVecyHi.data[i];
    rvec[2] = posVeczHi.data[i];
    memcpy( rdotvec, dvalues->data, 3*sizeof(REAL8));
    vX = rdotvec[0]; vY = rdotvec[1]; vZ = rdotvec[2]; 
    cross_product( rvec, rdotvec, rcrossrdot );
    
    magR   = sqrt(inner_product(rvec, rvec));
    omega  = sqrt(inner_product(rcrossrdot, rcrossrdot)) / (magR*magR);
    vOmega = v = cbrt( omega );
    amp = amp0 * vOmega * vOmega;

    /* Cartesian vectors needed to calculate Hamiltonian */
    cartPosVec.length = cartMomVec.length = 3;
    cartPosVec.data = cartPosData;
    cartMomVec.data = cartMomData;
    memset( cartPosData, 0, sizeof( cartPosData ) );
    memset( cartMomData, 0, sizeof( cartMomData ) );

    magLN = sqrt(inner_product(rcrossrdot, rcrossrdot));
    LNhx  = rcrossrdot[0] / magLN;
    LNhy  = rcrossrdot[1] / magLN;
    LNhz  = rcrossrdot[2] / magLN;

    /*aI2P = atan2( LNhy, LNhx );
    bI2P = acos( LNhz );
    gI2P = -phiModHi.data[i]; */  
    aI2P = AlphaHi->data[i];
    bI2P = BetaHi->data[i];
    gI2P = GammaHi->data[i];
    LframeEx[0] =  cos(aI2P)*cos(bI2P)*cos(gI2P) - sin(aI2P)*sin(gI2P);
    LframeEx[1] =  sin(aI2P)*cos(bI2P)*cos(gI2P) + cos(aI2P)*sin(gI2P);
    LframeEx[2] = -sin(bI2P)*cos(gI2P);
    LframeEy[0] = -cos(aI2P)*cos(bI2P)*sin(gI2P) - sin(aI2P)*cos(gI2P);
    LframeEy[1] = -sin(aI2P)*cos(bI2P)*sin(gI2P) + cos(aI2P)*cos(gI2P);
    LframeEy[2] =  sin(bI2P)*sin(gI2P);
    LframeEz[0] =  LNhx;
    LframeEz[1] =  LNhy;
    LframeEz[2] =  LNhz;
    //if(debugPK) { 
    //   printf("L-frameEx = [%e\t%e\t%e]\n", LframeEx[0], LframeEx[1], LframeEx[2]);printf("L-frameEy = [%e\t%e\t%e]\n", LframeEy[0], LframeEy[1], LframeEy[2]);
    //   printf("L-frameEz = [%e\t%e\t%e]\n", LframeEz[0], LframeEz[1], LframeEz[2]);fflush(NULL);
    //}

    aP2J = atan2(JframeEz[0]*LframeEy[0]+JframeEz[1]*LframeEy[1]+JframeEz[2]*LframeEy[2],
                 JframeEz[0]*LframeEx[0]+JframeEz[1]*LframeEx[1]+JframeEz[2]*LframeEx[2]);
    bP2J = acos( JframeEz[0]*LframeEz[0]+JframeEz[1]*LframeEz[1]+JframeEz[2]*LframeEz[2]);
    gP2J = atan2(  JframeEy[0]*LframeEz[0]+JframeEy[1]*LframeEz[1]+JframeEy[2]*LframeEz[2],
                 -(JframeEx[0]*LframeEz[0]+JframeEx[1]*LframeEz[1]+JframeEx[2]*LframeEz[2]));

/*if (i==0||i==1900) printf("{{%f,%f,%f},{%f,%f,%f},{%f,%f,%f}}\n",JframeEx[0],JframeEx[1],JframeEx[2],JframeEy[0],JframeEy[1],JframeEy[2],JframeEz[0],JframeEz[1],JframeEz[2]);
if (i==0||i==1900) printf("{{%f,%f,%f},{%f,%f,%f},{%f,%f,%f}}\n",LframeEx[0],LframeEx[1],LframeEx[2],LframeEy[0],LframeEy[1],LframeEy[2],LframeEz[0],LframeEz[1],LframeEz[2]);
if (i==0||i==1900) printf("YP: study time = %f\n",i*deltaTHigh/mTScaled);
if (i==1900) printf("YP: gamma: %f, %f, %f, %f\n", JframeEy[0]*LframeEz[0]+JframeEy[1]*LframeEz[1]+JframeEy[2]*LframeEz[2], JframeEx[0]*LframeEz[0]+JframeEx[1]*LframeEz[1]+JframeEx[2]*LframeEz[2], gP2J, atan2(-0.365446,-0.378524));*/
    /* I2P Euler angles are stored only for debugging purposes */
    alphaI2PTSHi->data->data[i] = -aI2P;
     betaI2PTSHi->data->data[i] = bI2P;
    gammaI2PTSHi->data->data[i] = -gI2P;
    alphaP2JTSHi->data->data[i] = -aP2J;
     betaP2JTSHi->data->data[i] = bP2J;
    gammaP2JTSHi->data->data[i] = -gP2J;

    /* Calculate the value of the Hamiltonian */
    memcpy( cartPosVec.data, values->data,   3*sizeof(REAL8) );
    memcpy( cartMomVec.data, values->data+3, 3*sizeof(REAL8) );

    /* Update Hamiltonian coefficients as per |Skerr| */
    for( k = 0; k < 3; k++ )
    {
			s1DataNorm[k] = values->data[k+6];
			s2DataNorm[k] = values->data[k+9];
			s1Data[k] = s1DataNorm[k] * mTotal * mTotal;
			s2Data[k] = s2DataNorm[k] * mTotal * mTotal;
    }
    s1Vec.data = s1Data;
    s2Vec.data = s2Data;
    
    s1VecOverMtMt.data = s1DataNorm;
    s2VecOverMtMt.data = s2DataNorm;
    
    seobParams.s1Vec = &s1VecOverMtMt;
    seobParams.s2Vec = &s2VecOverMtMt;
    
    XLALSimIMRSpinEOBCalculateSigmaStar( sigmaStar, m1, m2, &s1Vec, &s2Vec );
    XLALSimIMRSpinEOBCalculateSigmaKerr( sigmaKerr, m1, m2, &s1Vec, &s2Vec );
    
    seobParams.a = a = sqrt(inner_product(sigmaKerr->data, sigmaKerr->data));
    
    rcrossrdot[0] = LNhx; 
    rcrossrdot[1] = LNhy; 
    rcrossrdot[2] = LNhz;
    s1dotLN = inner_product(s1Data, rcrossrdot) / (m1*m1);
    s2dotLN = inner_product(s2Data, rcrossrdot) / (m2*m2);
    
    chiS = 0.5 * (s1dotLN + s2dotLN);
    chiA = 0.5 * (s1dotLN - s2dotLN);

    switch ( SpinAlignedEOBversion )
    {
     case 1:
       tplspin = 0.0;
       break;
     case 2:
       tplspin = (1.-2.*eta) * chiS + (m1 - m2)/(m1 + m2) * chiA;
       break;
     default:
       XLALPrintError( "XLAL Error - %s: Unknown SEOBNR version!\nAt present only v1 and v2 are available.\n", __func__);
       XLAL_ERROR( XLAL_EINVAL );
       break;
    }

    if ( XLALSimIMRCalculateSpinEOBHCoeffs( &seobCoeffs, eta, a, 
                          SpinAlignedEOBversion ) == XLAL_FAILURE )
      printf("\nSomething went wrong evaluating XLALSimIMRCalculateSpinEOBHCoeffs in step %d of coarse dynamics\n", 
			i );

    /* Update hlm coefficients */
    if ( XLALSimIMREOBCalcSpinFacWaveformCoefficients( &hCoeffs, m1, m2, eta, 
        tplspin, chiS, chiA, 3 ) == XLAL_FAILURE )
      printf("\nSomething went wrong evaluating XLALSimIMRCalculateSpinEOBHCoeffs in step %d of coarse dynamics\n", 
			i );
    
    ham = XLALSimIMRSpinEOBHamiltonian( eta, &cartPosVec, &cartMomVec,
                  &s1VecOverMtMt, &s2VecOverMtMt,
                  sigmaKerr, sigmaStar, seobParams.tortoise, &seobCoeffs );

    /* Calculate the polar data */
    polarDynamics.length = 4;
    polarDynamics.data   = polData;
    
    /* Calculate the orbital angular momentum */
    cross_product(values->data, values->data+3, rcrossp);

    polData[0] = sqrt(inner_product(values->data, values->data));
    polData[1] = phiModHi.data[i] + phiDModHi.data[i];
    polData[2] = inner_product(values->data, values->data+3) / polData[0];
    polData[3] = sqrt(inner_product(rcrossp, rcrossp));


    if ( XLALSimIMRSpinEOBGetPrecSpinFactorizedWaveform( &hLM, &polarDynamics, values, v, ham, 2, 2, &seobParams )
           == XLAL_FAILURE )
    {
      XLAL_ERROR( XLAL_EFUNC );
    }
    if ( XLALSimIMRSpinEOBNonQCCorrection( &hNQC, values, omega, &nqcCoeffs ) == XLAL_FAILURE )
    {
      XLAL_ERROR( XLAL_EFUNC );
    }
    hLM *= hNQC;
    h22TSHi->data->data[i]  = hLM;
    h2m2TSHi->data->data[i] = conjl(hLM);

    if (debugPK){
       fprintf( out, "%.16e %.16e %.16e %.16e %.16e %.16e %.16e ",
             i*deltaTHigh/mTScaled + HiSRstart, aI2P, bI2P, gI2P, aP2J, bP2J, gP2J );
       fprintf( out, "%.16e %.16e %.16e %.16e %.16e %.16e %.16e %.16e, %.16e\n",
             vX, vY, vZ, LNhx, LNhy, LNhz, creal(hLM), cimag(hLM), polData[0]);
    }

    if ( XLALSimIMRSpinEOBGetPrecSpinFactorizedWaveform( &hLM, &polarDynamics, values, v, ham, 2, 1, &seobParams )
           == XLAL_FAILURE )
    {
      XLAL_ERROR( XLAL_EFUNC );
    }
    h21TSHi->data->data[i]  = hLM;
    h2m1TSHi->data->data[i] = conjl(hLM);
    h20TSHi->data->data[i]  = 0.0;

    /*if (i == 95 )
    {
      printf("%.16e %.16e %.16e\n",ham, omega, v);
      printf("%.16e %.16e %.16e\n",values->data[0],values->data[1],values->data[2]);
      printf("%.16e %.16e %.16e\n",values->data[3],values->data[4],values->data[5]);
      printf("%.16e %.16e %.16e\n",values->data[6],values->data[7],values->data[8]);
      printf("%.16e %.16e %.16e\n",values->data[9],values->data[10],values->data[11]);
      printf("%.16e %.16e %.16e %.16e %.16e %.16e\n",nqcCoeffs.a1,nqcCoeffs.a2,nqcCoeffs.a3,nqcCoeffs.a3S,nqcCoeffs.a4,nqcCoeffs.a5);
      printf("%.16e %.16e %.16e %.16e\n",nqcCoeffs.b1,nqcCoeffs.b2,nqcCoeffs.b3,nqcCoeffs.b4);
      printf("%.16e %.16e, %.16e %.16e\n\n",creal(hLM),cimag(hLM),creal(hNQC),cimag(hNQC));
    }*/

    /*hPlusTS->data->data[i]  = - 0.5 * amp * cos( 2.*vphi[i]) * cos(2.*alpha) * (1. + LNhz*LNhz)
                            + amp * sin(2.*vphi[i]) * sin(2.*alpha)*LNhz;

    hCrossTS->data->data[i] = - 0.5 * amp * cos( 2.*vphi[i]) * sin(2.*alpha) * (1. + LNhz*LNhz)
                            - amp * sin(2.*vphi[i]) * cos(2.*alpha) * LNhz;*/

  }
#ifdef SEOBV3_TIME_WAVEFORM
  gettimeofday(&stop, NULL);
  waveform_time += dt(stop, start);
  printf ("# Time to generate waveform: %g s\n", waveform_time);
#endif
  if (debugPK){
      fclose( out );
      printf("YP: quasi-nonprecessing modes generated.for High SR\n");
  }

  /* WaveStep 2.4.2: add quasi-nonprecessing spherical harmonic modes to the SphHarmTimeSeries structure */
  hlmPTSHi = XLALSphHarmTimeSeriesAddMode( hlmPTSHi, h22TSHi, 2, 2 );
  hlmPTSHi = XLALSphHarmTimeSeriesAddMode( hlmPTSHi, h21TSHi, 2, 1 );
  hlmPTSHi = XLALSphHarmTimeSeriesAddMode( hlmPTSHi, h20TSHi, 2, 0 );
  hlmPTSHi = XLALSphHarmTimeSeriesAddMode( hlmPTSHi, h2m1TSHi, 2, -1 );
  hlmPTSHi = XLALSphHarmTimeSeriesAddMode( hlmPTSHi, h2m2TSHi, 2, -2 );
  XLALSphHarmTimeSeriesSetTData( hlmPTSHi, tlistHi );
  
  hlmPTSout = XLALSphHarmTimeSeriesAddMode( hlmPTSout, h22TSHi, 2, 2 );
  hlmPTSout = XLALSphHarmTimeSeriesAddMode( hlmPTSout, h21TSHi, 2, 1 );
  hlmPTSout = XLALSphHarmTimeSeriesAddMode( hlmPTSout, h20TSHi, 2, 0 );
  hlmPTSout = XLALSphHarmTimeSeriesAddMode( hlmPTSout, h2m1TSHi, 2, -1 );
  hlmPTSout = XLALSphHarmTimeSeriesAddMode( hlmPTSout, h2m2TSHi, 2, -2 );
  //XLALSphHarmTimeSeriesSetTData( hlmPTSout, tlistHi );
  *hlmPTSoutput = hlmPTSout;

  h22PTSHi  = XLALSphHarmTimeSeriesGetMode( hlmPTSHi, 2, 2 );
  h21PTSHi  = XLALSphHarmTimeSeriesGetMode( hlmPTSHi, 2, 1 );
  h20PTSHi  = XLALSphHarmTimeSeriesGetMode( hlmPTSHi, 2, 0 );
  h2m1PTSHi = XLALSphHarmTimeSeriesGetMode( hlmPTSHi, 2, -1);
  h2m2PTSHi = XLALSphHarmTimeSeriesGetMode( hlmPTSHi, 2, -2);
  
  if (debugPK){ 
    printf("YP: SphHarmTS structures populated for HIgh SR.\n"); 

    out = fopen( "PWavesHi.dat", "w" );
    for ( i = 0; i < retLen; i++ )
    {
      fprintf( out, "%.16e %.16e %.16e %.16e %.16e %.16e %.16e %.16e %.16e %.16e %.16e\n",
        i*deltaTHigh/mTScaled + HiSRstart, creal(h22PTSHi->data->data[i]),
        cimag(h22PTSHi->data->data[i]),
        creal(h21PTSHi->data->data[i]), cimag(h21PTSHi->data->data[i]),
        creal(h20PTSHi->data->data[i]), cimag(h20PTSHi->data->data[i]),
        creal(h2m1PTSHi->data->data[i]), cimag(h2m1PTSHi->data->data[i]),
        creal(h2m2PTSHi->data->data[i]), cimag(h2m2PTSHi->data->data[i]));
     }
     fclose( out );
     printf("YP: P-frame waveforms written to file for High SR.\n");
     fflush(NULL);
  }
  
//  // Find tAmpMax to determin the tAttachment
//    REAL8 *radiusVec;
//    REAL8 radiusData[retLen];
//    radiusVec = &radiusData[0];
//    for ( i = 0; i < retLen; i++ )
//    {
//        for ( j = 0; j < 3; j++ )
//        {
//            values->data[j] = dynamicsHi->data[(j+1)*retLen + i];
//        }
//        radiusData[i] = sqrt(values->data[0]*values->data[0] + values->data[1]*values->data[1] + values->data[2]*values->data[2]);
//    }
//    if (debugPK){
//        printf("Andrea the attachment time based on Omega is %f \n", tAttach);
//    }
  int foundAmp = 0;
    REAL8 tMaxAmp;
  double tAmpMax =  XLALSimLocateAmplTime(&timeHi, h22PTSHi->data, radiusVec, &foundAmp, &tMaxAmp);
  
  if(foundAmp==0){
      if (debugPK){
          printf("maximum of Amplitude or dot{Ampl} are not found \n");
      }
  }
  else{
      if (debugPK){
          printf("The Amplitude-related time is found and it's %f \n", tAmpMax);
      }
  }
  if( foundAmp==0 && found == 0){
      XLALPrintError("Houston, we've got a problem SOS, SOS, SOS, cannot find the RD attachment point...\n");
      XLAL_ERROR( XLAL_EINVAL );
      
  }
   
  
  if (tAmpMax < tAttach){
      if (debugPK){
          printf("Stas the attachment time will be modified from %f to %f \n", tAttach, tAmpMax);
      }      
      tAttach = tAmpMax;
  }
  // FIXME 
//  tAttach = 142.;
//  tAttach  = tAttach - 6.0;


    //for (i=0; i<5; i++){
    //    printf("AttachPars stas: %d, %f \n", i, AttachParams->data[i]);
    //}
   

  if (debugPK){
      printf("Stas: the final decision on the attachment time is %f \n", tAttach);
  }
  //exit(0);
  
  /*if(debugPK) {
    printf( "Estimation of the peak is now at time %.16e, %.16e \n", 
          tPeakOmega, tPeakOmega+HiSRstart);
    fflush(NULL);
  }*/

  /* Changing retLen back to the Low SR value */
  retLen = retLenLow;

  /* WaveStep 3
   * Generate IMR waveforms in the merger J (~ final spin) -frame
   */
#ifdef SEOBV3_TIME_WAVEFORM
  double rotatewaveform_time = 0.;
  gettimeofday(&start, NULL);
#endif
  if ( XLALSimInspiralPrecessionRotateModes( hlmPTS, alphaP2JTS, betaP2JTS, gammaP2JTS ) == XLAL_FAILURE )
  {
    XLAL_ERROR( XLAL_EFUNC );
  }
#ifdef SEOBV3_TIME_WAVEFORM
  gettimeofday(&stop, NULL);
  rotatewaveform_time += dt(stop, start);
#endif
  h22JTS  = XLALSphHarmTimeSeriesGetMode( hlmPTS, 2, 2 );
  h21JTS  = XLALSphHarmTimeSeriesGetMode( hlmPTS, 2, 1 );
  h20JTS  = XLALSphHarmTimeSeriesGetMode( hlmPTS, 2, 0 );
  h2m1JTS = XLALSphHarmTimeSeriesGetMode( hlmPTS, 2, -1);
  h2m2JTS = XLALSphHarmTimeSeriesGetMode( hlmPTS, 2, -2);

  
  if (debugPK){
    printf("YP: PtoJ rotation done.\n");

    out = fopen( "JWaves.dat", "w" );
    for ( i = 0; i < retLen; i++ )
    {
      fprintf( out, 
      "%.16e %.16e %.16e %.16e %.16e %.16e %.16e %.16e %.16e %.16e %.16e\n",
        i*deltaT/mTScaled, 
        creal(h22JTS->data->data[i]), cimag(h22JTS->data->data[i]),
        creal(h21JTS->data->data[i]), cimag(h21JTS->data->data[i]),
        creal(h20JTS->data->data[i]), cimag(h20JTS->data->data[i]),
        creal(h2m1JTS->data->data[i]), cimag(h2m1JTS->data->data[i]),
        creal(h2m2JTS->data->data[i]), cimag(h2m2JTS->data->data[i]) );
    }
    fclose( out );
    printf("YP: P-frame waveforms written to file.\n");
    fflush(NULL);
  }

  /* Stas: Rotating the high sampling part */  
#ifdef SEOBV3_TIME_WAVEFORM
  gettimeofday(&start, NULL);
#endif
  if ( XLALSimInspiralPrecessionRotateModes( hlmPTSHi, 
        alphaP2JTSHi, betaP2JTSHi, gammaP2JTSHi ) == XLAL_FAILURE )
  {
    XLAL_ERROR( XLAL_EFUNC );
  }
#ifdef SEOBV3_TIME_WAVEFORM
  gettimeofday(&stop, NULL);
  rotatewaveform_time += dt(stop, start);
  printf ("# Time to rotate waveform: %g s\n", rotatewaveform_time);
  double ringdowncleanup_time = 0.;
  gettimeofday(&start, NULL);
#endif
  h22JTSHi  = XLALSphHarmTimeSeriesGetMode( hlmPTSHi, 2, 2 );
  h21JTSHi  = XLALSphHarmTimeSeriesGetMode( hlmPTSHi, 2, 1 );
  h20JTSHi  = XLALSphHarmTimeSeriesGetMode( hlmPTSHi, 2, 0 );
  h2m1JTSHi = XLALSphHarmTimeSeriesGetMode( hlmPTSHi, 2, -1);
  h2m2JTSHi = XLALSphHarmTimeSeriesGetMode( hlmPTSHi, 2, -2);

  *hlmPTSHiOutput = hlmPTSHi;

  if (debugPK) {
    out = fopen( "JWavesHi.dat", "w" );
    for ( i = 0; i < retLenHi; i++ )
    {
      fprintf( out, 
        "%.16e %.16e %.16e %.16e %.16e %.16e %.16e %.16e %.16e %.16e %.16e\n",
        /*timeHi.data[i]+HiSRstart, creal(h22JTSHi->data->data[i]), cimag(h22JTSHi->data->data[i]),*/
        timeHi.data[i]+HiSRstart, 
        creal(h22JTSHi->data->data[i]), cimag(h22JTSHi->data->data[i]),
        creal(h21JTSHi->data->data[i]), cimag(h21JTSHi->data->data[i]),
        creal(h20JTSHi->data->data[i]), cimag(h20JTSHi->data->data[i]),
        creal(h2m1JTSHi->data->data[i]), cimag(h2m1JTSHi->data->data[i]),
        creal(h2m2JTSHi->data->data[i]), cimag(h2m2JTSHi->data->data[i]) );
     }
     fclose( out );
  }

  sigReHi  = XLALCreateREAL8Vector( retLenHi + retLenRDPatch );
  sigImHi  = XLALCreateREAL8Vector( retLenHi + retLenRDPatch );
  if ( !sigReHi || !sigImHi || !rdMatchPoint )
  {
    XLAL_ERROR( XLAL_ENOMEM );
  }
  memset( sigReHi->data, 0, sigReHi->length * sizeof( sigReHi->data[0] ));
  memset( sigImHi->data, 0, sigImHi->length * sizeof( sigImHi->data[0] ));

  if ( combSize > tAttach )
  {
      XLALPrintError( "Function: %s, The comb size looks to be too big!!!\n", __func__ );
      XLAL_ERROR( XLAL_EINVAL );
  }
  rdMatchPoint->data[0] = combSize < tAttach ? tAttach - combSize : 0;
  rdMatchPoint->data[1] = tAttach;
  rdMatchPoint->data[2] = (retLenHi-1)*deltaTHigh/mTScaled;
  if (debugPK){
    printf("YP::comb range: %f, %f\n", 
        rdMatchPoint->data[0],rdMatchPoint->data[1]);
    printf("Stas, tAttach = %f, comb range = %f to %f \n", 
         tAttach, rdMatchPoint->data[0]+HiSRstart,
                  rdMatchPoint->data[1]+HiSRstart);
    fflush(NULL);
  }

  rdMatchPoint->data[0] -= fmod( rdMatchPoint->data[0], deltaTHigh/mTScaled );
  rdMatchPoint->data[1] -= fmod( rdMatchPoint->data[1], deltaTHigh/mTScaled );

  if (debugPK){
      printf("Stas: matching points (again) %f, %f or %f, %f \n", 
      rdMatchPoint->data[0],rdMatchPoint->data[1],
      rdMatchPoint->data[0]+HiSRstart,rdMatchPoint->data[1]+HiSRstart);
    fflush(NULL);
  }


  // FIXME Here I'll try to make a loop to check if tAttach is good or not
  //
  int CheckRDAttachment = 1;

  if (CheckRDAttachment ){

      if (debugPK) printf("Stas: checking the RD attachment point....\n");fflush(NULL);

      int pass = 0;
      rdMatchPoint->data[0] = combSize < tAttach ? tAttach - combSize : 0;
      rdMatchPoint->data[1] = tAttach;
      rdMatchPoint->data[2] = (retLenHi-1)*deltaTHigh/mTScaled;
      rdMatchPoint->data[0] -= fmod( rdMatchPoint->data[0], deltaTHigh/mTScaled );
      rdMatchPoint->data[1] -= fmod( rdMatchPoint->data[1], deltaTHigh/mTScaled );
      
      REAL8 thr = 1.;
      REAL8 ratio22 = 1.0;
      REAL8 ratio2m2 = 1.0;
 
      //hJTSHi  = XLALSphHarmTimeSeriesGetMode( hlmPTSHi, 2, 2 );

      //printf("Stas check tmieHi-> %d, sigReHi -> %d \n", timeHi.length, sigReHi->length);
      for ( i = 0; i < retLenHi; i++ )
        {
          sigReHi->data[i] = creal(h22JTSHi->data->data[i]);
          sigImHi->data[i] = cimag(h22JTSHi->data->data[i]);
        }

      if( XLALSimCheckRDattachment(sigReHi, sigImHi, &ratio22, tAttach, 2, 2,
                    deltaTHigh, m1, m2, 0.0, 0.0, chi1J, 0.0, 0.0, chi2J,
                    &timeHi, rdMatchPoint, spinEOBApproximant, kappaJL ) == XLAL_FAILURE )
      {
          XLAL_ERROR( XLAL_EFUNC );
      }

      memset( sigReHi->data, 0, sigReHi->length * sizeof( sigReHi->data[0] ));
      memset( sigImHi->data, 0, sigImHi->length * sizeof( sigImHi->data[0] ));
      

      //hJTSHi  = XLALSphHarmTimeSeriesGetMode( hlmPTSHi, 2, -2 );

      for ( i = 0; i < retLenHi; i++ )
        {
          sigReHi->data[i] = creal(h2m2JTSHi->data->data[i]);
          sigImHi->data[i] = cimag(h2m2JTSHi->data->data[i]);
        }

      if( XLALSimCheckRDattachment(sigReHi, sigImHi, &ratio2m2, tAttach, 2, -2,
                    deltaTHigh, m1, m2, 0.0, 0.0, chi1J, 0.0, 0.0, chi2J,
                    &timeHi, rdMatchPoint, spinEOBApproximant, kappaJL ) == XLAL_FAILURE )
      {
          XLAL_ERROR( XLAL_EFUNC );
      }

      if(ratio22 <= thr && ratio2m2 <=thr){
          pass = 1;
      }

      if (pass == 0){

           if (debugPK) printf("Adjusting RD attachment point... \n");fflush(NULL);
           memset( sigReHi->data, 0, sigReHi->length * sizeof( sigReHi->data[0] ));
           memset( sigImHi->data, 0, sigImHi->length * sizeof( sigImHi->data[0] ));
            
           int found_att = XLALSimAdjustRDattachmentTime( sigReHi, sigImHi, h22JTSHi, h2m2JTSHi,  
                    &ratio22, &ratio2m2, &tAttach, thr,
                    deltaTHigh, m1, m2, 0.0, 0.0, chi1J, 0.0, 0.0, chi2J,
                    &timeHi, rdMatchPoint, spinEOBApproximant, kappaJL, combSize, tMaxOmega, tMaxAmp);
             
           if (debugPK){
             if (found_att == 1){
                 printf("we have found new attachment point tAtt = %f, with ratios %f, %f \n",
                       tAttach, ratio22, ratio2m2);fflush(NULL);
             }
               else if (found_att == 2) {
                   printf("we haven't found proper attachment point, we picked the best point at tAtt = %f\n",
                          tAttach);fflush(NULL);

               }
               else{
                 printf("we haven't found proper attachment point, best ratios are %f, %f at tAtt = %f \n",
                       ratio22, ratio2m2, tAttach);fflush(NULL);
             }
           }

      }    
      memset( sigReHi->data, 0, sigReHi->length * sizeof( sigReHi->data[0] ));
      memset( sigImHi->data, 0, sigImHi->length * sizeof( sigImHi->data[0] ));

     
  } //end of RD attachment if 

  if (debugRD){
     out = fopen( "tAttach.dat", "w" );
     fprintf( out, "%.16e    %.16e    %.16e   %.16e \n", tPeakOmega, deltaNQC, tAmpMax, tAttach); 
     fclose(out);
 
  }
  AttachParams->data[0] = tPeakOmega; 
  AttachParams->data[1] = deltaNQC; 
  AttachParams->data[2] = tAmpMax;
  AttachParams->data[3] = tAttach;
  AttachParams->data[4] = HiSRstart;

  rdMatchPoint->data[0] = combSize < tAttach ? tAttach - combSize : 0;
  rdMatchPoint->data[1] = tAttach;
  rdMatchPoint->data[2] = (retLenHi-1)*deltaTHigh/mTScaled;
  rdMatchPoint->data[0] -= fmod( rdMatchPoint->data[0], deltaTHigh/mTScaled );
  rdMatchPoint->data[1] -= fmod( rdMatchPoint->data[1], deltaTHigh/mTScaled );

  
  /*** Stas Let's try to attach RD to 2,2 mode: ***/
  for ( k = 2; k > -3; k-- )
  {
    hJTSHi  = XLALSphHarmTimeSeriesGetMode( hlmPTSHi, 2, k );
    for ( i = 0; i < retLenHi; i++ )
    {
      sigReHi->data[i] = creal(hJTSHi->data->data[i]);
      sigImHi->data[i] = cimag(hJTSHi->data->data[i]);
    }
    if ( XLALSimIMREOBHybridAttachRingdown( sigReHi, sigImHi, 2, k,
                deltaTHigh, m1, m2, 0.0, 0.0, chi1J, 0.0, 0.0, chi2J,
                &timeHi, rdMatchPoint, spinEOBApproximant, kappaJL )
                //&timeHi, rdMatchPoint, spinEOBApproximant, JLN )
            == XLAL_FAILURE )
    {
      XLAL_ERROR( XLAL_EFUNC );
    }

    for ( i = 0; i < (int)sigReHi->length; i++ )
    {
      hIMRJTSHi->data->data[i] = (sigReHi->data[i]) + I * (sigImHi->data[i]);
    }
    hIMRlmJTSHi = XLALSphHarmTimeSeriesAddMode( hIMRlmJTSHi, hIMRJTSHi, 2, k );
  }
  XLALSphHarmTimeSeriesSetTData( hIMRlmJTSHi, tlistRDPatchHi );
  if (debugPK){ printf("YP: J wave RD attachment done.\n"); fflush(NULL); }

  hIMR22JTSHi  = XLALSphHarmTimeSeriesGetMode( hIMRlmJTSHi, 2, 2 );
  hIMR21JTSHi  = XLALSphHarmTimeSeriesGetMode( hIMRlmJTSHi, 2, 1 );
  hIMR20JTSHi  = XLALSphHarmTimeSeriesGetMode( hIMRlmJTSHi, 2, 0 );
  hIMR2m1JTSHi = XLALSphHarmTimeSeriesGetMode( hIMRlmJTSHi, 2, -1);
  hIMR2m2JTSHi = XLALSphHarmTimeSeriesGetMode( hIMRlmJTSHi, 2, -2);
 
  *hIMRlmJTSHiOutput = hIMRlmJTSHi;
  if (debugPK){
    out = fopen( "JIMRWavesHi.dat", "w" );
    for ( i = 0; i < retLenHi + retLenRDPatch; i++ )
    {
      fprintf( out, 
        "%.16e %.16e %.16e %.16e %.16e %.16e %.16e %.16e %.16e %.16e %.16e\n",
        tlistRDPatchHi->data[i], 
        creal(hIMR22JTSHi->data->data[i]), cimag(hIMR22JTSHi->data->data[i]),
        creal(hIMR21JTSHi->data->data[i]), cimag(hIMR21JTSHi->data->data[i]),
        creal(hIMR20JTSHi->data->data[i]), cimag(hIMR20JTSHi->data->data[i]),
        creal(hIMR2m1JTSHi->data->data[i]), cimag(hIMR2m1JTSHi->data->data[i]),
        creal(hIMR2m2JTSHi->data->data[i]), cimag(hIMR2m2JTSHi->data->data[i]) );
     }
     fclose( out );
  
     printf("Stas: down sampling and make the complete waveform in J-frame\n");
     fflush(NULL);
  }

  gsl_spline_free(spline);
  gsl_interp_accel_free(acc);
  /*** attach hi sampling part and resample  */
  COMPLEX16TimeSeries *hIMRJTS2mHi    = NULL;
  for ( k = 2; k > -3; k-- )
  {
     hIMRJTS2mHi = XLALSphHarmTimeSeriesGetMode( hIMRlmJTSHi, 2, k );
     for ( i = 0; i < (int)sigReHi->length; i++ )
     {
      sigReHi->data[i] = creal(hIMRJTS2mHi->data->data[i]);
      sigImHi->data[i] = cimag(hIMRJTS2mHi->data->data[i]);
     }
     /* recycling h20PTS */
     hJTS = XLALSphHarmTimeSeriesGetMode( hlmPTS, 2, k );
     for (i = 0; i< retLenLow; i++){
         if (i*deltaT/mTScaled > rdMatchPoint->data[1]+HiSRstart) break;//Andrea
         hIMRJTS->data->data[i] = hJTS->data->data[i];
     }
      int idxRD = i; //Andrea
     spline = gsl_spline_alloc( gsl_interp_cspline, retLenHi + retLenRDPatch );
     acc    = gsl_interp_accel_alloc();   
     gsl_spline_init( spline, tlistRDPatchHi->data, sigReHi->data, retLenHi + retLenRDPatch );
//     for (i = retLenLow-4; i< retLenLow+retLenRDPatchLow; i++){
//          hIMRJTS->data->data[i] = gsl_spline_eval( spline, tlistRDPatch->data[i], acc );
      //Andrea
      for (i = idxRD; i< retLenLow+retLenRDPatchLow; i++){
          if( i*deltaT/mTScaled <= tlistRDPatchHi->data[ retLenHi + retLenRDPatch - 1]) {
              hIMRJTS->data->data[i] = gsl_spline_eval( spline, tlistRDPatch->data[i], acc );
          }
          else {
              hIMRJTS->data->data[i] = 0.;
          }
      }
     gsl_spline_free(spline);
     gsl_interp_accel_free(acc);

     spline = gsl_spline_alloc( gsl_interp_cspline, retLenHi + retLenRDPatch );
     acc    = gsl_interp_accel_alloc();     
     gsl_spline_init( spline, 
              tlistRDPatchHi->data, sigImHi->data, retLenHi + retLenRDPatch );
     for (i = idxRD; i< retLenLow+retLenRDPatchLow; i++){
         if( i*deltaT/mTScaled <= tlistRDPatchHi->data[ retLenHi + retLenRDPatch - 1]) {
             hIMRJTS->data->data[i] += I * gsl_spline_eval( spline, tlistRDPatch->data[i], acc );
         }
         else {
             hIMRJTS->data->data[i] += I*0.;
         }
     }

     gsl_spline_free(spline);
     gsl_interp_accel_free(acc);

     hIMRlmJTS = XLALSphHarmTimeSeriesAddMode( hIMRlmJTS, hIMRJTS, 2, k );
     /*if (k==1) exit(0);*/
  }
  XLALSphHarmTimeSeriesSetTData( hIMRlmJTS, tlistRDPatch );
  if (debugPK){ printf("Stas: J-wave with RD  generated.\n"); fflush(NULL); }

  hIMR22JTS  = XLALSphHarmTimeSeriesGetMode( hIMRlmJTS, 2, 2 );
  hIMR21JTS  = XLALSphHarmTimeSeriesGetMode( hIMRlmJTS, 2, 1 );
  hIMR20JTS  = XLALSphHarmTimeSeriesGetMode( hIMRlmJTS, 2, 0 );
  hIMR2m1JTS = XLALSphHarmTimeSeriesGetMode( hIMRlmJTS, 2, -1);
  hIMR2m2JTS = XLALSphHarmTimeSeriesGetMode( hIMRlmJTS, 2, -2);

  if (debugPK){
     out = fopen( "JIMRWaves.dat", "w" );
     for ( i = 0; i < retLenLow + retLenRDPatchLow; i++ )
     {
        fprintf( out, 
          "%.16e %.16e %.16e %.16e %.16e %.16e %.16e %.16e %.16e %.16e %.16e\n",
          i*deltaT/mTScaled, 
          creal(hIMR22JTS->data->data[i]), cimag(hIMR22JTS->data->data[i]),
          creal(hIMR21JTS->data->data[i]), cimag(hIMR21JTS->data->data[i]),
          creal(hIMR20JTS->data->data[i]), cimag(hIMR20JTS->data->data[i]),
          creal(hIMR2m1JTS->data->data[i]), cimag(hIMR2m1JTS->data->data[i]),
          creal(hIMR2m2JTS->data->data[i]), cimag(hIMR2m2JTS->data->data[i]) );
     }
     fclose( out );
     printf("YP: IMR J wave written to file.\n");
     fflush(NULL);
  }

  /**** First atempt to compute Euler Angles and rotate to I frame */  
  gamJtoI = atan2(JframeEz[1], -JframeEz[0]);
  betJtoI = acos(JframeEz[2]);
  alJtoI = atan2(JframeEy[2], -JframeEx[2]);

  if (debugPK){
    printf("Stas: J->I EA = %.16e, %.16e, %.16e \n", alJtoI, betJtoI, gamJtoI);
    fflush(NULL); 
  }
 
  /*COMPLEX16TimeSeries *hITS    = XLALCreateCOMPLEX16TimeSeries( "HJ",     &tc, 0.0, deltaT, &lalStrainUnit, retLen );*/
  COMPLEX16TimeSeries *hIMR22ITS  = NULL;
  COMPLEX16TimeSeries *hIMR21ITS  = NULL;
  COMPLEX16TimeSeries *hIMR20ITS  = NULL;
  COMPLEX16TimeSeries *hIMR2m1ITS = NULL;
  COMPLEX16TimeSeries *hIMR2m2ITS = NULL;


  //COMPLEX16TimeSeries *hIMR22ITS  = XLALCreateCOMPLEX16TimeSeries( "HIMRI_22",
  //  &tc, 0.0, deltaT, &lalStrainUnit, retLenLow + retLenRDPatchLow );
  REAL8TimeSeries *alpI        = XLALCreateREAL8TimeSeries( "alphaJ2I",
        &tc, 0.0, deltaT, &lalStrainUnit, retLenLow + retLenRDPatchLow );
  REAL8TimeSeries *betI        = XLALCreateREAL8TimeSeries( "betaaJ2I",
        &tc, 0.0, deltaT, &lalStrainUnit, retLenLow + retLenRDPatchLow );
  REAL8TimeSeries *gamI        = XLALCreateREAL8TimeSeries( "gammaJ2I",
        &tc, 0.0, deltaT, &lalStrainUnit, retLenLow + retLenRDPatchLow );

  for (i=0; i< retLenLow + retLenRDPatchLow; i++){
      alpI->data->data[i] = -alJtoI;
      betI->data->data[i] = betJtoI;
      gamI->data->data[i] = -gamJtoI;
  }

  hIMRlmITS = XLALSphHarmTimeSeriesAddMode( hIMRlmITS, hIMR22JTS, 2, 2 );
  hIMRlmITS = XLALSphHarmTimeSeriesAddMode( hIMRlmITS, hIMR21JTS, 2, 1 );
  hIMRlmITS = XLALSphHarmTimeSeriesAddMode( hIMRlmITS, hIMR20JTS, 2, 0 );
  hIMRlmITS = XLALSphHarmTimeSeriesAddMode( hIMRlmITS, hIMR2m1JTS, 2, -1 );
  hIMRlmITS = XLALSphHarmTimeSeriesAddMode( hIMRlmITS, hIMR2m2JTS, 2, -2 );
  XLALSphHarmTimeSeriesSetTData( hIMRlmITS, tlistRDPatch );
  
  
  if (debugPK){ printf("Rotation to inertial I-frame\n"); fflush(NULL); }
  if ( XLALSimInspiralPrecessionRotateModes( hIMRlmITS, 
                alpI, betI, gamI ) == XLAL_FAILURE )
  {
    XLAL_ERROR( XLAL_EFUNC );
  }
  hIMR22ITS  = XLALSphHarmTimeSeriesGetMode( hIMRlmITS, 2, 2 );
  hIMR21ITS  = XLALSphHarmTimeSeriesGetMode( hIMRlmITS, 2, 1 );
  hIMR20ITS  = XLALSphHarmTimeSeriesGetMode( hIMRlmITS, 2, 0 );
  hIMR2m1ITS = XLALSphHarmTimeSeriesGetMode( hIMRlmITS, 2, -1);
  hIMR2m2ITS = XLALSphHarmTimeSeriesGetMode( hIMRlmITS, 2, -2);
  
  *hIMRoutput = XLALSphHarmTimeSeriesAddMode( *hIMRoutput, hIMR22ITS, 2, 2 );
  *hIMRoutput = XLALSphHarmTimeSeriesAddMode( *hIMRoutput, hIMR21ITS, 2, 1 );
  *hIMRoutput = XLALSphHarmTimeSeriesAddMode( *hIMRoutput, hIMR20ITS, 2, 0 );
  *hIMRoutput = XLALSphHarmTimeSeriesAddMode( *hIMRoutput, hIMR2m1ITS, 2, -1 );
  *hIMRoutput = XLALSphHarmTimeSeriesAddMode( *hIMRoutput, hIMR2m2ITS, 2, -2 );
  //hIMRlmout = XLALSphHarmTimeSeriesAddMode( hIMRlmout, hIMR20ITS, 2, 0 );
  //hIMRlmout = XLALSphHarmTimeSeriesAddMode( hIMRlmout, hIMR2m1ITS, 2, -1 );
  //hIMRlmout = XLALSphHarmTimeSeriesAddMode( hIMRlmout, hIMR2m2ITS, 2, -2 );
  //XLALSphHarmTimeSeriesSetTData( hIMRlmout, tlistRDPatch );
  XLALSphHarmTimeSeriesSetTData( *hIMRoutput, tlistRDPatch );
  //*hIMRoutput = hIMRlmout;

  if (debugPK){
    out = fopen( "IWaves.dat", "w" );
    for ( i = 0; i < retLenLow + retLenRDPatchLow; i++ )
    {
      fprintf( out, 
        "%.16e %.16e %.16e %.16e %.16e %.16e %.16e %.16e %.16e %.16e %.16e\n",
        /*timeHi.data[i]+HiSRstart, creal(h22JTSHi->data->data[i]), cimag(h22JTSHi->data->data[i]),*/
        tlistRDPatch->data[i], 
        creal(hIMR22ITS->data->data[i]), cimag(hIMR22ITS->data->data[i]),
        creal(hIMR21ITS->data->data[i]), cimag(hIMR21ITS->data->data[i]),
        creal(hIMR20ITS->data->data[i]), cimag(hIMR20ITS->data->data[i]),
        creal(hIMR2m1ITS->data->data[i]), cimag(hIMR2m1ITS->data->data[i]),
        creal(hIMR2m2ITS->data->data[i]), cimag(hIMR2m2ITS->data->data[i]) );
    }
    fclose( out );
  }

    if (( fabs(theta1Ini) <= EPS_ALIGN  || fabs(theta1Ini) >= LAL_PI - EPS_ALIGN) && ( fabs(theta2Ini) <= EPS_ALIGN || fabs(theta2Ini) >= LAL_PI - EPS_ALIGN) ) {
        Y22 = XLALSpinWeightedSphericalHarmonic( inc, phiC, -2, 2, 2 );
        Y2m2 = XLALSpinWeightedSphericalHarmonic( inc, phiC, -2, 2, -2 );
        Y21 = XLALSpinWeightedSphericalHarmonic( inc, phiC, -2, 2, 1 );
        Y2m1 = XLALSpinWeightedSphericalHarmonic( inc, phiC, -2, 2, -1 );
        Y20 = XLALSpinWeightedSphericalHarmonic( inc, phiC, -2, 2, 0 );
    }
    else {
        Y22 = XLALSpinWeightedSphericalHarmonic( 0, phiC, -2, 2, 2 );
        Y2m2 = XLALSpinWeightedSphericalHarmonic( 0, phiC, -2, 2, -2 );
        Y21 = XLALSpinWeightedSphericalHarmonic( 0, phiC, -2, 2, 1 );
        Y2m1 = XLALSpinWeightedSphericalHarmonic( 0, phiC, -2, 2, -1 );
        Y20 = XLALSpinWeightedSphericalHarmonic( 0, phiC, -2, 2, 0 );
    }
    
    if(debugPK){ printf("Ylm %e %e %e %e %e %e %e %e %e %e \n", creal(Y22), cimag(Y22), creal(Y2m2), cimag(Y2m2), creal(Y21), cimag(Y21), creal(Y2m1), cimag(Y2m1), creal(Y20), cimag (Y20)); fflush(NULL); }

  for ( i = 0; i < (INT4)hIMR22ITS->data->length; i++ )
  {
    x11 = Y22*hIMR22ITS->data->data[i] + Y21*hIMR21ITS->data->data[i]
          + Y20*hIMR20ITS->data->data[i] + Y2m1*hIMR2m1ITS->data->data[i] 
          + Y2m2*hIMR2m2ITS->data->data[i];
//      printf("h+,x %e %e\n",creal(x11), cimag(x11));
    hPlusTS->data->data[i]  = amp0*creal(x11);
    hCrossTS->data->data[i] = -amp0*cimag(x11);
  }
    
  /* Point the output pointers to the relevant time series and return */
  (*hplus)  = hPlusTS;
  (*hcross) = hCrossTS;
     
  if (debugPK){
    printf("plus and cross are computed, freeing the memory\n"); 
    fflush(NULL); 
  }
  /*hplus =  XLALSphHarmTimeSeriesGetMode( hIMRlmJTS, 2, 2 );
  hcross =  XLALSphHarmTimeSeriesGetMode( hIMRlmJTS, 2, 2 );*/
  
  XLALDestroyREAL8TimeSeries(alphaI2PTS);
  XLALDestroyREAL8TimeSeries(betaI2PTS);
  XLALDestroyREAL8TimeSeries(gammaI2PTS);
  XLALDestroyREAL8TimeSeries(alphaP2JTS);
  XLALDestroyREAL8TimeSeries(betaP2JTS);
  XLALDestroyREAL8TimeSeries(gammaP2JTS);

  if(debugPK){ printf("Memory cleanup 1 done.\n"); fflush(NULL); }
  XLALDestroyREAL8TimeSeries(alphaI2PTSHi);
  XLALDestroyREAL8TimeSeries(betaI2PTSHi);
  XLALDestroyREAL8TimeSeries(gammaI2PTSHi);
  XLALDestroyREAL8TimeSeries(alphaP2JTSHi);
  XLALDestroyREAL8TimeSeries(betaP2JTSHi);
  XLALDestroyREAL8TimeSeries(gammaP2JTSHi);
 

  ////////////////////////////////////////


  XLALDestroyCOMPLEX16TimeSeries(h22TS); 
  XLALDestroyCOMPLEX16TimeSeries(h21TS); 
  XLALDestroyCOMPLEX16TimeSeries(h20TS);  
  XLALDestroyCOMPLEX16TimeSeries(h2m1TS); 
  XLALDestroyCOMPLEX16TimeSeries(h2m2TS); 
  
  //XLALDestroyCOMPLEX16TimeSeries(h22PTS); 
  //XLALDestroyCOMPLEX16TimeSeries(h21PTS);
  //XLALDestroyCOMPLEX16TimeSeries(h20PTS);
  //XLALDestroyCOMPLEX16TimeSeries(h2m1PTS);
  //XLALDestroyCOMPLEX16TimeSeries(h2m2PTS);
  
  //printf("Memory cleanup 2 done.\n"); fflush(NULL); 
  XLALDestroySphHarmTimeSeries(hlmPTS);
  // printf("Memory cleanup 2.5 done.\n"); fflush(NULL); 
  //XLALDestroySphHarmTimeSeries(hIMRlmJTS);
  XLALDestroyCOMPLEX16TimeSeries(XLALSphHarmTimeSeriesGetMode( hIMRlmJTS, 2, 2 ));
  XLALDestroyCOMPLEX16TimeSeries(XLALSphHarmTimeSeriesGetMode( hIMRlmJTS, 2, 1 ));
  XLALDestroyCOMPLEX16TimeSeries(XLALSphHarmTimeSeriesGetMode( hIMRlmJTS, 2, 0 ));
  XLALDestroyCOMPLEX16TimeSeries(XLALSphHarmTimeSeriesGetMode( hIMRlmJTS, 2, -1 ));
  XLALDestroyCOMPLEX16TimeSeries(XLALSphHarmTimeSeriesGetMode( hIMRlmJTS, 2, -2 ));
  
  //printf("Memory cleanup 2.6 done.\n"); fflush(NULL); 
  //XLALDestroySphHarmTimeSeries(hIMRlmJTS);
  //XLALDestroySphHarmTimeSeries(hIMRlmITS);
  //XLALDestroyCOMPLEX16TimeSeries(hIMR22ITS); 
  //XLALDestroyCOMPLEX16TimeSeries(hIMR21ITS); 
  //XLALDestroyCOMPLEX16TimeSeries(hIMR20ITS); 
  //XLALDestroyCOMPLEX16TimeSeries(hIMR2m1ITS); 
  //XLALDestroyCOMPLEX16TimeSeries(hIMR2m2ITS); 
  
  XLALDestroyCOMPLEX16TimeSeries(XLALSphHarmTimeSeriesGetMode( hIMRlmITS, 2, 2 ));
  XLALDestroyCOMPLEX16TimeSeries(XLALSphHarmTimeSeriesGetMode( hIMRlmITS, 2, 1 ));
  XLALDestroyCOMPLEX16TimeSeries(XLALSphHarmTimeSeriesGetMode( hIMRlmITS, 2, 0 ));
  XLALDestroyCOMPLEX16TimeSeries(XLALSphHarmTimeSeriesGetMode( hIMRlmITS, 2, -1 ));
  XLALDestroyCOMPLEX16TimeSeries(XLALSphHarmTimeSeriesGetMode( hIMRlmITS, 2, -2 ));
  //printf("Memory cleanup 2.7 done.\n"); fflush(NULL); 
 
  //XLALDestroyCOMPLEX16TimeSeries(hIMR22JTS); 
  //XLALDestroyCOMPLEX16TimeSeries(hIMR21JTS); 
  //XLALDestroyCOMPLEX16TimeSeries(hIMR20JTS); 
  //XLALDestroyCOMPLEX16TimeSeries(hIMR2m1JTS); 
  //XLALDestroyCOMPLEX16TimeSeries(hIMR2m2JTS); 
  
  XLALDestroyCOMPLEX16TimeSeries(hIMRJTS);
  if(debugPK){ printf("Memory cleanup 2 done.\n"); fflush(NULL); }
  //printf("Memory cleanup 2.8 done.\n"); fflush(NULL); 
  


  XLALDestroyCOMPLEX16TimeSeries(h22TSHi);  
  XLALDestroyCOMPLEX16TimeSeries(h21TSHi); 
  XLALDestroyCOMPLEX16TimeSeries(h20TSHi); 
  XLALDestroyCOMPLEX16TimeSeries(h2m1TSHi); 
  XLALDestroyCOMPLEX16TimeSeries(h2m2TSHi);
  
  //XLALDestroyCOMPLEX16TimeSeries(h22PTSHi); 
  //XLALDestroyCOMPLEX16TimeSeries(h21PTSHi);
  //XLALDestroyCOMPLEX16TimeSeries(h20PTSHi);
  //XLALDestroyCOMPLEX16TimeSeries(h2m1PTSHi);
  //XLALDestroyCOMPLEX16TimeSeries(h2m2PTSHi);
  //XLALDestroyCOMPLEX16TimeSeries(hIMR22JTSHi); 
  //XLALDestroyCOMPLEX16TimeSeries(hIMR21JTSHi); 
  //XLALDestroyCOMPLEX16TimeSeries(hIMR20JTSHi); 
  //XLALDestroyCOMPLEX16TimeSeries(hIMR2m1JTSHi); 
  //XLALDestroyCOMPLEX16TimeSeries(hIMR2m2JTSHi); 
  
  XLALDestroyCOMPLEX16TimeSeries(hIMRJTSHi);
    

  XLALDestroyREAL8Vector( values );
  XLALDestroyREAL8Vector( dvalues );
  XLALDestroyREAL8Vector( sigmaStar );
  XLALDestroyREAL8Vector( sigmaKerr );
  XLALDestroyREAL8Vector( sigReHi );
  XLALDestroyREAL8Vector( sigImHi );
  //XLALDestroyREAL8Vector( omegaHi );
    
  if(debugPK){ printf("Memory cleanup 3 done.\n"); fflush(NULL); }
  //printf("Memory cleanup 3 done.\n"); fflush(NULL); 
  XLALAdaptiveRungeKutta4Free(integrator);
  XLALDestroyREAL8Array( dynamics );
  //XLALDestroyREAL8Array( dynamicsHi );
    
  XLALDestroyREAL8Vector( LN_x );
  XLALDestroyREAL8Vector( LN_y );
  XLALDestroyREAL8Vector( LN_z );
  XLALDestroyREAL8Vector( LN_xHi );
  XLALDestroyREAL8Vector( LN_yHi );
  XLALDestroyREAL8Vector( LN_zHi );
  XLALDestroyREAL8Vector( Alpha );
  XLALDestroyREAL8Vector( Beta );
  XLALDestroyREAL8Vector( AlphaHi );
  XLALDestroyREAL8Vector( BetaHi );
  XLALDestroyREAL8Vector( Gamma );
  XLALDestroyREAL8Vector( GammaHi );
  XLALDestroyREAL8TimeSeries( alpI);
  XLALDestroyREAL8TimeSeries( betI);
  XLALDestroyREAL8TimeSeries( gamI);


  XLALDestroyREAL8Vector( rdMatchPoint );
  //XLALDestroyREAL8Vector( AttachParams );
  XLALDestroyREAL8Vector( tmpValues2 );
  //printf("Memory cleanup 4 done.\n"); fflush(NULL); 
    
    
  //XLALDestroyREAL8Vector( tlist );
  //XLALDestroyREAL8Vector( tlistHi );
  //XLALDestroyREAL8Vector( tlistRDPatch );
  //XLALDestroyREAL8Vector( tlistRDPatchHi );
   
  //printf("Memory cleanup ALL done.\n"); fflush(NULL); 
  if(debugPK){ printf("Memory cleanup ALL done.\n"); fflush(NULL); }

  /* FIXME: Temporary code to convert REAL8Array to REAL8Vector because SWIG
   *        doesn't seem to like REAL8Array */
  REAL8Vector *tmp_vec;
  tmp_vec = XLALCreateREAL8Vector(dynamicsHi->dimLength->data[0] * dynamicsHi->dimLength->data[1]);
  UINT4 tmp_idx_ii;
  for (tmp_idx_ii=0; tmp_idx_ii < tmp_vec->length; tmp_idx_ii++)
  {
      tmp_vec->data[tmp_idx_ii] = dynamicsHi->data[tmp_idx_ii];
  }
  *dynHi = tmp_vec;
  XLALDestroyREAL8Array( dynamicsHi );
#ifdef SEOBV3_TIME_WAVEFORM
  gettimeofday(&stop, NULL);
  ringdowncleanup_time += dt(stop, start);
  printf ("# Time to attach ringdown and cleanup: %g s\n", __LINE__, ringdowncleanup_time);
#endif

  

  return XLAL_SUCCESS;
}

<|MERGE_RESOLUTION|>--- conflicted
+++ resolved
@@ -2735,16 +2735,12 @@
   printf ("# Time to integrate dynamics: %g s\n", integration_time);
 #endif
     retLenHi = retLen;
-<<<<<<< HEAD
-
 #ifdef SEOBV3_TIME_WAVEFORM
   double spline_time = 0.;
   gettimeofday(&start, NULL);
 #endif
 
-=======
     if(debugPK){printf("retLenHi = %d\n", retLenHi);}
->>>>>>> 7dbe6391
      posVecxHi.length = posVecyHi.length = posVeczHi.length =
     momVecxHi.length = momVecyHi.length = momVeczHi.length =
     s1VecxHi.length = s1VecyHi.length = s1VeczHi.length =
