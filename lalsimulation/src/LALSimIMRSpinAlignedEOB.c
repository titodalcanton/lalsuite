    /*
*  Copyright (C) 2011 Craig Robinson, Enrico Barausse, Yi Pan, 
*                2014 Prayush Kumar (Precessing EOB)
*
*  This program is free software; you can redistribute it and/or modify
*  it under the terms of the GNU General Public License as published by
*  the Free Software Foundation; either version 2 of the License, or
*  (at your option) any later version.
*
*  This program is distributed in the hope that it will be useful,
*  but WITHOUT ANY WARRANTY; without even the implied warranty of
*  MERCHANTABILITY or FITNESS FOR A PARTICULAR PURPOSE.  See the
*  GNU General Public License for more details.
*
*  You should have received a copy of the GNU General Public License
*  along with with program; see the file COPYING. If not, write to the
*  Free Software Foundation, Inc., 59 Temple Place, Suite 330, Boston,
*  MA  02111-1307  USA
*/

/**
 * @addtogroup LALSimIMRSpinAlignedEOB_c
 *
 * @author Craig Robinson, Yi Pan, Prayush Kumar, Stas Babak, Andrea Taracchini
 *
 * @brief Functions for producing SEOBNRv1 waveforms for
 * spinning binaries, as described in
 * Taracchini et al. ( PRD 86, 024011 (2012), arXiv 1202.0790 ).
 * All equation numbers in this file refer to equations of this paper,
 * unless otherwise specified.
 * 
 * @review SEOBNRv1 has been reviewd by Riccardo Sturani, B. Sathyaprakash and
 * Prayush Kumar.
 * The review concluded in fall 2012.  
 *
 * \brief Functions for producing SEOBNRv2 waveforms for
 * spinning binaries, as described in
 * Taracchini et al. ( arXiv 1311.2544 ).
 * 
 * @review SEOBNRv2 has been reviewed by Riccardo Sturani, Prayush Kumar and
 * Stas Babak.
 * The review concluded with git hash 
 * 5bc6bb861de2eb72ca403b9e0f529d83080490fe (August 2014).
 *
 * \brief Functions for producing SEOBNRv3 waveforms for 
 * precessing binaries of spinning compact objects, as described
 * in Pan et al. ( arXiv 1307.6232 ) == YPP.
 */

#include <math.h>
#include <complex.h>
#include <lal/LALSimInspiral.h>
#include <lal/LALSimIMR.h>
#include <lal/Date.h>
#include <lal/TimeSeries.h>
#include <lal/Units.h>
#include <lal/LALAdaptiveRungeKutta4.h>
#include <lal/SphericalHarmonics.h>
#include <gsl/gsl_sf_gamma.h>
#include <gsl/gsl_integration.h>

#include "LALSimIMREOBNRv2.h"
#include "LALSimIMRSpinEOB.h"
#include "LALSimInspiralPrecess.h"
#include "LALSimBlackHoleRingdown.h"
#include "LALSimFindAttachTime.h"

/* Include all the static function files we need */
#include "LALSimIMREOBNQCCorrection.c"
#include "LALSimInspiraldEnergyFlux.c"
#include "LALSimIMREOBNewtonianMultipole.c"
#include "LALSimIMREOBFactorizedWaveform.c"
#include "LALSimIMREOBHybridRingdown.c"
#include "LALSimIMRSpinEOBAuxFuncs.c"
#include "LALSimIMRSpinEOBFactorizedWaveformCoefficients.c"
#include "LALSimIMRSpinEOBHamiltonian.c"
#include "LALSimIMRSpinEOBFactorizedWaveform.c"
#include "LALSimIMRSpinEOBFactorizedFlux.c"
#include "LALSimIMRSpinEOBHcapNumericalDerivative.c"
#include "LALSimIMRSpinAlignedEOBHcapDerivative.c"
#include "LALSimIMRSpinEOBInitialConditions.c"


#define debugOutput 0

#ifdef __GNUC__
#define UNUSED __attribute__ ((unused))
#else
#define UNUSED
#endif

static double f_alphadotcosi( double x, void * inparams )
{
	PrecEulerAnglesIntegration* params = (PrecEulerAnglesIntegration*) inparams;
	
	REAL8 alphadot = gsl_spline_eval_deriv( params->alpha_spline, x, params->alpha_acc );
	REAL8 beta = gsl_spline_eval( params->beta_spline, x, params->beta_acc );
	
	return -1. * alphadot * cos(beta);	
	
}

static int UNUSED
XLALEOBSpinStopCondition(double UNUSED t,
                           const double values[],
                           double dvalues[],
                           void *funcParams
                          )
{

  SpinEOBParams *params = (SpinEOBParams *)funcParams;
  REAL8 omega, omega_xyz[3];
  double r2;

  r2 = values[0]*values[0] + values[1]*values[1] + values[2]*values[2];
  cross_product( values, dvalues, omega_xyz );
  omega = sqrt(inner_product( omega_xyz, omega_xyz )) / r2;

  /* Terminate when omega reaches peak, and separation is < 6M */
  //if ( omega < params->eobParams->omega )
  if ( r2 < 36. && omega < params->eobParams->omega )
  {
    return 1;
  }

  params->eobParams->omega = omega;
  return GSL_SUCCESS;
}

UNUSED static int
XLALEOBSpinStopConditionBasedOnPR(double UNUSED t,
                           const double values[],
                           double dvalues[],
                           void UNUSED *funcParams
                          )
{
  int debugPK = 0; int debugPKverbose = 0;
  INT4 i;
  SpinEOBParams UNUSED *params = (SpinEOBParams *)funcParams;
  
  REAL8 r2, pDotr = 0;
  REAL8 p[3], r[3], pdotVec[3], rdotVec[3];
  REAL8 omega, omega_xyz[3], L[3], dLdt1[3], dLdt2[3];

  memcpy( r, values, 3*sizeof(REAL8));
  memcpy( p, values+3, 3*sizeof(REAL8));
  memcpy( rdotVec, dvalues, 3*sizeof(REAL8));
  memcpy( pdotVec, dvalues+3, 3*sizeof(REAL8));

  r2 = inner_product(r,r);
  cross_product( values, dvalues, omega_xyz );
  omega = sqrt(inner_product( omega_xyz, omega_xyz )) / r2;
  pDotr = inner_product( p, r ) / sqrt(r2);
  
  REAL8 rdot;
  rdot = inner_product(rdotVec, r) / sqrt(r2);
  double prDot = - inner_product( p, r )*rdot/r2
                + inner_product( pdotVec, r )/sqrt(r2)
                + inner_product( rdotVec, p )/sqrt(r2);

  cross_product( r, pdotVec, dLdt1 );
  cross_product( rdotVec, p, dLdt2 );
  cross_product( r, p, L );

  /* ********************************************************** */
  /* *******  Different termination conditions Follow  ******** */  
  /* ********************************************************** */
  
  /* Terminate if any derivative is Nan */
  for( i = 0; i < 12; i++ )
  {
	  if( isnan(dvalues[i]) || isnan(values[i]) )
	  {          
		  if(debugPK){printf("\n  isnan reached. r2 = %f\n", r2); fflush(NULL); }
          XLALPrintError( "XLAL Error - %s: nan reached at r2 = %f \n", __func__, r2);
          XLAL_ERROR( XLAL_EINVAL );

		  return 1;
	  }
  }
  
  /* ********************************************************** */
  /* *******  Unphysical orbital conditions  ******** */  
  /* ********************************************************** */
  
  /* Terminate if p_r points outwards */  
  if ( r2 < 16 && pDotr >= 0  )
  {
    if(debugPK){
      printf("\n Integration stopping, p_r pointing outwards -- out-spiraling!\n");
      fflush(NULL); 
    }
    return 1;
  }

  /* Terminate if rdot is >0 (OUTspiraling) */  
  if ( r2 < 16 && rdot >= 0  )
  {
    if(debugPK){ 
      printf("\n Integration stopping, dr/dt>0 -- out-spiraling!\n"); 
      fflush(NULL);
    }
    return 1;
  }
  
  /* Terminate if dp_R/dt > 0, i.e. radial momentum is increasing */
  if(r2 < 4. && prDot > 0. )
  {
    if(debugPK){
      printf("\n Integration stopping as prDot = %lf at r = %lf\n",
            prDot, sqrt(r2));
      fflush(NULL);
    }
    return 1;
  }
    
//  /* Terminate if dL/dt > 0, i.e. angular momentum is increasing */
//  if(r2 < 16. && LMagdot > 0. )
//  {
//    if(debugPK){
//        printf("\n Integration stopping as d|L|/dt = %lf at r = %lf\n",
//                LMagdot, sqrt(r2));
//        fflush(NULL);
//    }
//    return 1;
//  }
    
//    if(r2 < 16. && ( dvalues[12] < 0. || dvalues[13] < 0.)  ) {
//        if(debugPK)printf("\n Integration stopping, psiDot<0.01\n");
//        return 1;
//    }

  /* **************************************************************** */
  /*                         Omega related                            */
  /* **************************************************************** */
  
  /* Terminate when omega reaches peak, and separation is < 4M */
  if ( r2 < 16. && omega < params->eobParams->omega )
    params->eobParams->omegaPeaked = 1;

  /* If omega has gone through a second extremum, break */
  if ( r2 < 4. && params->eobParams->omegaPeaked == 1
                && omega > params->eobParams->omega ) 
  {
    if(debugPK) {
      printf("\n Integration stopping, omega reached second extremum\n");
      fflush(NULL);
    }
    return 1;
  }
  
  /* If Momega did not evolve above 0.01 even though r < 4 or omega<0.14 for r<2, break */
  if((r2 < 16. && omega < 0.04) || (r2 < 4. && omega < 0.14 && params->eobParams->omegaPeaked == 1  ) )
  {
    if(debugPK){ 
      printf("\n Integration stopping for omega below threshold, omega=%f at r = %f\n", omega, sqrt(r2));
      fflush(NULL);
    }
    return 1;
  }

    if(r2 < 16. && omega > 1. )
    {
        if(debugPK){
            printf("\n Integration stopping, omega>1 at r = %f\n", sqrt(r2));
            fflush(NULL);
        }
        return 1;
    }
  params->eobParams->omega = omega;
  
  /* **************************************************************** */
  /*              related to Numerical values of x/p/derivatives      */
  /* **************************************************************** */

  /* If momentum derivatives are too large numerically, break */
  if ( r2 < 25 && (fabs(dvalues[3]) > 10 || fabs(dvalues[4]) > 10 || fabs(dvalues[5]) > 10) )
  {
    if(debugPK){
      printf("\n Integration stopping, dpdt > 10 -- too large!\n");
      fflush(NULL);}
    return 1;
  }
  
  /* If p_\Phi is too large numerically, break */
  if( r2 < 16. && values[5] > 10 )
  {
    if(debugPK){ 
      printf("Integration stopping, Pphi > 10 now\n\n"); 
      fflush(NULL); 
    }
    return 1;
  }

  /* **************************************************************** */
  /*              Last resort conditions                              */
  /* **************************************************************** */
  
//  if(r2 < 1.747*1.747) {
//    if(debugPK) {
//      printf("\n Integration stopping, r<2M\n");
//      fflush(NULL);
//    }
//    return 1;
//  }
//  
  /* Very verbose output */
  if(debugPKverbose && r2 < 16.) {
//    printf("\n Integration continuing, r = %f, omega = %f, rdot = %f, pr = %f, prDot = %f\n", 
//      sqrt(r2), omega, rdot, pDotr, prDot);
    printf("%f %f %f %f %f %f %f %f %f %f %f %f %f %f %f %f\n",
      t, values[0], values[1], values[2], values[3], values[4], values[5],
      values[6], values[7], values[8], values[9], values[10], values[11], 
      values[12], values[13], omega);
//    printf("%f %f %f %f %f %f %f %f %f %f %f %f %f %f\n", 
//    dvalues[0], dvalues[1], dvalues[2], dvalues[3], dvalues[4], dvalues[5],
//    dvalues[6],  dvalues[7], dvalues[8], dvalues[9], dvalues[10], dvalues[11],
//    dvalues[12], dvalues[13]);
  }
  
  return GSL_SUCCESS;
}


/**
 * Stopping condition for the regular resolution EOB orbital evolution
 * -- stop when reaching max orbital frequency in strong field.
 * At each test,
 * if omega starts to decrease, return 1 to stop evolution;
 * if not, update omega with current value and return GSL_SUCCESS to continue evolution.
 */
static int
XLALEOBSpinAlignedStopCondition(double UNUSED t,  /**< UNUSED */
                           const double values[], /**< dynamical variable values */
                           double dvalues[],      /**< dynamical variable time derivative values */
                           void *funcParams       /**< physical parameters */
                          )
{

  REAL8 omega, r;
  SpinEOBParams *params = (SpinEOBParams *)funcParams;

  r     = values[0];
  omega = dvalues[1];

  //if ( omega < params->eobParams->omega )
  if ( r < 6. && omega < params->eobParams->omega )
  {
    return 1;
  }

  params->eobParams->omega = omega;
  return GSL_SUCCESS;
}

/**
 * Stopping condition for the high resolution EOB orbital evolution
 * -- stop when reaching a minimum radius 0.3M out of the EOB horizon (Eqs. 9b, 37)
 * or when getting nan in any of the four ODE equations
 * At each test,
 * if conditions met, return 1 to stop evolution;
 * if not, return GSL_SUCCESS to continue evolution.
 */
static int
XLALSpinAlignedHiSRStopCondition(double UNUSED t,  /**< UNUSED */
                           const double UNUSED values[], /**< dynamical variable values */
                           double dvalues[],      /**< dynamical variable time derivative values */
                           void UNUSED *funcParams       /**< physical parameters */
                          )
{
  if ( dvalues[2] >= 0. || isnan( dvalues[3] ) || isnan (dvalues[2]) || isnan (dvalues[1]) || isnan (dvalues[0]) )
  {
      //XLALPrintError( "XLAL Error - %s: nan in dvalues \n", __func__);
      //XLAL_ERROR( XLAL_EINVAL );
      return 1;
  }
  return GSL_SUCCESS;
}


/**
 * This function returns the frequency at which the peak amplitude occurs
 * in SEOBNRv(x)
 *
 */
double XLALSimIMRSpinAlignedEOBPeakFrequency(
    REAL8 m1SI,                 /**< mass of companion 1 (kg) */
    REAL8 m2SI,                 /**< mass of companion 2 (kg) */
    const REAL8 spin1z,         /**< z-component of the dimensionless spin of object 1 */
    const REAL8 spin2z,         /**< z-component of the dimensionless spin of object 2 */
    UINT4 SpinAlignedEOBversion /**< 1 for SEOBNRv1, 2 for SEOBNRv2 */
    )
{

  /* The return variable, frequency in Hz */
  double retFreq;

  REAL8 nrOmega;

  /* The mode to use; currently, only l=2, m=2 is supported */
  INT4  ll = 2;
  INT4  mm = 2;

  /* Mass parameters (we'll work in units of solar mass) */
  REAL8  m1 = m1SI / LAL_MSUN_SI;
  REAL8  m2 = m2SI / LAL_MSUN_SI;
  REAL8  Mtotal = m1+m2;
  REAL8  eta = m1*m2 / (Mtotal * Mtotal);

  /* We need spin vectors for the SigmaKerr function */
  REAL8Vector *sigmaKerr = XLALCreateREAL8Vector( 3 );
  int ii;
  REAL8  aa;

  REAL8Vector s1Vec, s2Vec;
  s1Vec.length = s2Vec.length = 3;
  REAL8 spin1[3] = {0., 0., spin1z};
  REAL8 spin2[3] = {0., 0., spin2z};
  s1Vec.data = spin1;
  s2Vec.data = spin2;
  /* the SigmaKerr function uses spins, not chis */
  for( ii = 0; ii < 3; ii++ )
  {
    s1Vec.data[ii] *= m1*m1;
    s2Vec.data[ii] *= m2*m2;
  }

  /* Calculate the normalized spin of the deformed-Kerr background */ 
  if ( XLALSimIMRSpinEOBCalculateSigmaKerr( sigmaKerr, m1, m2, &s1Vec, &s2Vec ) == XLAL_FAILURE )
  {
    XLALDestroyREAL8Vector( sigmaKerr );
    XLAL_ERROR( XLAL_EFUNC );
  }

  aa = sigmaKerr->data[2];

 /* Now get the frequency at the peak amplitude */
  switch ( SpinAlignedEOBversion )
  {
   case 1:
     nrOmega = GetNRSpinPeakOmega( ll, mm, eta, aa );
     break;
   case 2:
     nrOmega = GetNRSpinPeakOmegav2( ll, mm, eta, aa );
     break;
   default:
     XLALPrintError( "XLAL Error - %s: Unknown SEOBNR version!\nAt present only v1 and v2 are available.\n", __func__);
     XLAL_ERROR( XLAL_EINVAL );
     break;
  }

  retFreq = nrOmega / (2 * LAL_PI * Mtotal * LAL_MTSUN_SI);

  /* Free memory */
  XLALDestroyREAL8Vector( sigmaKerr );

  return retFreq;
}

/**
 * This function generates spin-aligned SEOBNRv1 waveforms h+ and hx.
 * Currently, only the h22 harmonic is available.
 * STEP 0) Prepare parameters, including pre-computed coefficients
 * for EOB Hamiltonian, flux and waveform
 * STEP 1) Solve for initial conditions
 * STEP 2) Evolve EOB trajectory until reaching the peak of orbital frequency
 * STEP 3) Step back in time by tStepBack and volve EOB trajectory again
 * using high sampling rate, stop at 0.3M out of the "EOB horizon".
 * STEP 4) Locate the peak of orbital frequency for NQC and QNM calculations
 * STEP 5) Calculate NQC correction using hi-sampling data
 * STEP 6) Calculate QNM excitation coefficients using hi-sampling data
 * STEP 7) Generate full inspiral waveform using desired sampling frequency
 * STEP 8) Generate full IMR modes -- attaching ringdown to inspiral
 * STEP 9) Generate full IMR hp and hx waveforms
 */
int XLALSimIMRSpinAlignedEOBWaveform(
        REAL8TimeSeries **hplus,     /**<< OUTPUT, +-polarization waveform */
        REAL8TimeSeries **hcross,    /**<< OUTPUT, x-polarization waveform */
        const REAL8     phiC,        /**<< coalescence orbital phase (rad) */ 
        REAL8           deltaT,      /**<< sampling time step */
        const REAL8     m1SI,        /**<< mass-1 in SI unit */ 
        const REAL8     m2SI,        /**<< mass-2 in SI unit */
        const REAL8     fMin,        /**<< starting frequency (Hz) */
        const REAL8     r,           /**<< distance in SI unit */
        const REAL8     inc,         /**<< inclination angle */
        const REAL8     spin1z,      /**<< z-component of spin-1, dimensionless */
        const REAL8     spin2z,       /**<< z-component of spin-2, dimensionless */
        UINT4           SpinAlignedEOBversion /**<< 1 for SEOBNRv1, 2 for SEOBNRv2 */
     )
{
//    printf("spin1z, spin2z = %e %e\n", spin1z, spin2z);
  /* If the EOB version flag is neither 1 nor 2, exit */
  if (SpinAlignedEOBversion != 1 && SpinAlignedEOBversion != 2)
  {
    XLALPrintError("XLAL Error - %s: SEOBNR version flag incorrectly set to %u\n",
        __func__, SpinAlignedEOBversion);
    XLAL_ERROR( XLAL_EERR );
  }

  Approximant SpinAlignedEOBapproximant = (SpinAlignedEOBversion == 1) ? SEOBNRv1 : SEOBNRv2;

  /* 
   * Check spins
   */
  if ( spin1z < -1.0 || spin2z < -1.0 )
  {
    XLALPrintError( "XLAL Error - %s: Component spin less than -1!\n", __func__);
    XLAL_ERROR( XLAL_EINVAL );
  }
  /* If either spin > 0.6, model not available, exit */
  if ( SpinAlignedEOBversion == 1 && ( spin1z > 0.6 || spin2z > 0.6 ) )
  {
    XLALPrintError( "XLAL Error - %s: Component spin larger than 0.6!\nSEOBNRv1 is only available for spins in the range -1 < a/M < 0.6.\n", __func__);
    XLAL_ERROR( XLAL_EINVAL );
  }
 /* For v2 the upper bound is 0.99 */
  if ( SpinAlignedEOBversion == 2 && ( spin1z > 0.99 || spin2z > 0.99 )) 
  {
    XLALPrintError( "XLAL Error - %s: Component spin larger than 0.99!\nSEOBNRv2 is only available for spins in the range -1 < a/M < 0.99.\n", __func__);
    XLAL_ERROR( XLAL_EINVAL );
  }

  INT4 i;

  REAL8Vector *values = NULL;

  /* EOB spin vectors used in the Hamiltonian */
  REAL8Vector *sigmaStar = NULL;
  REAL8Vector *sigmaKerr = NULL;
  REAL8       a, tplspin;
  REAL8       chiS, chiA;

  /* Wrapper spin vectors used to calculate sigmas */
  REAL8Vector s1Vec, s1VecOverMtMt;
  REAL8Vector s2Vec, s2VecOverMtMt;
  REAL8       spin1[3] = {0, 0, spin1z};
  REAL8       spin2[3] = {0, 0, spin2z};
  REAL8       s1Data[3], s2Data[3], s1DataNorm[3], s2DataNorm[3];

  /* Parameters of the system */
  REAL8 m1, m2, mTotal, eta, mTScaled;
  REAL8 amp0;
  REAL8 sSub = 0.0;
  LIGOTimeGPS tc = LIGOTIMEGPSZERO;

  /* Dynamics of the system */
  REAL8Vector rVec, phiVec, prVec, pPhiVec;
  REAL8       omega, v, ham;

  /* Cartesian vectors needed to calculate Hamiltonian */
  REAL8Vector cartPosVec, cartMomVec;
  REAL8       cartPosData[3], cartMomData[3];

  /* Signal mode */
  COMPLEX16   hLM;
  REAL8Vector *sigReVec = NULL, *sigImVec = NULL;

  /* Non-quasicircular correction */
  EOBNonQCCoeffs nqcCoeffs;
  COMPLEX16      hNQC;
  REAL8Vector    *ampNQC = NULL, *phaseNQC = NULL;

  /* Ringdown freq used to check the sample rate */
  COMPLEX16Vector modefreqVec;
  COMPLEX16      modeFreq;

  /* Spin-weighted spherical harmonics */
  COMPLEX16  MultSphHarmP;
  COMPLEX16  MultSphHarmM;

  /* We will have to switch to a high sample rate for ringdown attachment */
  REAL8 deltaTHigh;
  UINT4 resampFac;
  UINT4 resampPwr;
  REAL8 resampEstimate;

  /* How far will we have to step back to attach the ringdown? */
  REAL8 tStepBack;
  INT4  nStepBack;

  /* Dynamics and details of the high sample rate part used to attach the ringdown */
  UINT4 hiSRndx;
  REAL8Vector timeHi, rHi, phiHi, prHi, pPhiHi;
  REAL8Vector *sigReHi = NULL, *sigImHi = NULL;
  REAL8Vector *omegaHi = NULL;

  /* Indices of peak frequency and final point */
  /* Needed to attach ringdown at the appropriate point */
  UINT4 peakIdx = 0, finalIdx = 0;

  /* (2,2) and (2,-2) spherical harmonics needed in (h+,hx) */
  REAL8 y_1, y_2, z1, z2;

  /* Variables for the integrator */
  LALAdaptiveRungeKutta4Integrator       *integrator = NULL;
  REAL8Array              *dynamics   = NULL;
  REAL8Array              *dynamicsHi = NULL;
  INT4                    retLen;
  REAL8  UNUSED           tMax;

  /* Accuracies of adaptive Runge-Kutta integrator */
  const REAL8 EPS_ABS = 1.0e-10;
  const REAL8 EPS_REL = 1.0e-9;

  /*
   * STEP 0) Prepare parameters, including pre-computed coefficients 
   *         for EOB Hamiltonian, flux and waveform  
   */

  /* Parameter structures containing important parameters for the model */
  SpinEOBParams           seobParams;
  SpinEOBHCoeffs          seobCoeffs;
  EOBParams               eobParams;
  FacWaveformCoeffs       hCoeffs;
  NewtonMultipolePrefixes prefixes;

  /* Initialize parameters */
  m1 = m1SI / LAL_MSUN_SI;
  m2 = m2SI / LAL_MSUN_SI;
  mTotal = m1 + m2;
  mTScaled = mTotal * LAL_MTSUN_SI;
  eta    = m1 * m2 / (mTotal*mTotal);
    
    /* For v2 the upper bound is mass ratio 100 */
    if ( SpinAlignedEOBversion == 2 && eta < 100./101./101.)
    {
        XLALPrintError( "XLAL Error - %s: Mass ratio larger than 100!\nSEOBNRv2 is only available for mass ratios up to 100.\n", __func__);
        XLAL_ERROR( XLAL_EINVAL );
    }

  amp0 = mTotal * LAL_MRSUN_SI / r;

  if (pow(LAL_PI*fMin*mTScaled,-2./3.) < 10.0)
  {
    XLAL_PRINT_WARNING("Waveform generation may fail due to high starting frequency. The starting frequency corresponds to a small initial radius of %.2fM. We recommend a lower starting frequency that corresponds to an estimated starting radius > 10M.", pow(LAL_PI*fMin*mTScaled,-2.0/3.0));
  }
 
  /* TODO: Insert potentially necessary checks on the arguments */

  /* Calculate the time we will need to step back for ringdown */
  tStepBack = 100. * mTScaled;
  nStepBack = ceil( tStepBack / deltaT );

  /* Calculate the resample factor for attaching the ringdown */
  /* We want it to be a power of 2 */
  /* If deltaT > Mtot/50, reduce deltaT by the smallest power of two for which deltaT < Mtot/50 */
  resampEstimate = 50. * deltaT / mTScaled;
  resampFac = 1;
  //resampFac = 1 << (UINT4)ceil(log2(resampEstimate));
  
  if ( resampEstimate > 1. )
  {
    resampPwr = (UINT4)ceil( log2( resampEstimate ) );
    while ( resampPwr-- )
    {
      resampFac *= 2u;
    }
  }


  /* Allocate the values vector to contain the initial conditions */
  /* Since we have aligned spins, we can use the 4-d vector as in the non-spin case */
  if ( !(values = XLALCreateREAL8Vector( 4 )) )
  {
    XLAL_ERROR( XLAL_ENOMEM );
  }
  memset ( values->data, 0, values->length * sizeof( REAL8 ));

  /* Set up structures and calculate necessary PN parameters */
  /* Unlike the general case, we only need to calculate these once */
  memset( &seobParams, 0, sizeof(seobParams) );
  memset( &seobCoeffs, 0, sizeof(seobCoeffs) );
  memset( &eobParams, 0, sizeof(eobParams) );
  memset( &hCoeffs, 0, sizeof( hCoeffs ) );
  memset( &prefixes, 0, sizeof( prefixes ) );

  /* Before calculating everything else, check sample freq is high enough */
  modefreqVec.length = 1;
  modefreqVec.data   = &modeFreq;

  if ( XLALSimIMREOBGenerateQNMFreqV2( &modefreqVec, m1, m2, spin1, spin2, 2, 2, 1, SpinAlignedEOBapproximant ) == XLAL_FAILURE )
  {
    XLALDestroyREAL8Vector( values );
    XLAL_ERROR( XLAL_EFUNC );
  }

  /* If Nyquist freq < 220 QNM freq, exit */
  if ( deltaT > LAL_PI / creal(modeFreq) )
  {
    XLALPrintError( "XLAL Error - %s: Ringdown frequency > Nyquist frequency!\nAt present this situation is not supported.\n", __func__);
    XLALDestroyREAL8Vector( values );
    XLAL_ERROR( XLAL_EINVAL );
  }

  if ( !(sigmaStar = XLALCreateREAL8Vector( 3 )) )
  {
    XLALDestroyREAL8Vector( values );
    XLAL_ERROR( XLAL_ENOMEM );
  }

  if ( !(sigmaKerr = XLALCreateREAL8Vector( 3 )) )
  {
    XLALDestroyREAL8Vector( sigmaStar );
    XLALDestroyREAL8Vector( values );
    XLAL_ERROR( XLAL_ENOMEM );
  }

  seobParams.alignedSpins = 1;
  seobParams.tortoise     = 1;
  seobParams.sigmaStar    = sigmaStar;
  seobParams.sigmaKerr    = sigmaKerr;
  seobParams.seobCoeffs   = &seobCoeffs;
  seobParams.eobParams    = &eobParams;
  seobParams.nqcCoeffs    = &nqcCoeffs;
  eobParams.hCoeffs       = &hCoeffs;
  eobParams.prefixes      = &prefixes;

  eobParams.m1  = m1;
  eobParams.m2  = m2;
  eobParams.eta = eta;

  s1Vec.length = s2Vec.length = 3;
  s1VecOverMtMt.length = s2VecOverMtMt.length = 3;
  s1Vec.data   = s1Data;
  s2Vec.data   = s2Data;
  s1VecOverMtMt.data   = s1DataNorm;
  s2VecOverMtMt.data   = s2DataNorm;

  /* copy the spins into the appropriate vectors, and scale them by the mass */
  memcpy( s1Data, spin1, sizeof( s1Data ) );
  memcpy( s2Data, spin2, sizeof( s2Data ) );
  memcpy( s1DataNorm, spin1, sizeof( s1DataNorm ) );
  memcpy( s2DataNorm, spin2, sizeof( s2DataNorm ) );

  /* Calculate chiS and chiA */

  chiS = 0.5 * (spin1[2] + spin2[2]);
  chiA = 0.5 * (spin1[2] - spin2[2]);

  for( i = 0; i < 3; i++ )
  {
    s1Data[i] *= m1*m1;
    s2Data[i] *= m2*m2;
  }
 for ( i = 0; i < 3; i++ )
  {
    s1DataNorm[i] = s1Data[i]/mTotal/mTotal;
    s2DataNorm[i] = s2Data[i]/mTotal/mTotal;
  }
  seobParams.s1Vec    = &s1VecOverMtMt;
  seobParams.s2Vec    = &s2VecOverMtMt;

  cartPosVec.length = cartMomVec.length = 3;
  cartPosVec.data = cartPosData;
  cartMomVec.data = cartMomData;
  memset( cartPosData, 0, sizeof( cartPosData ) );
  memset( cartMomData, 0, sizeof( cartMomData ) );

  /* Populate the initial structures */
  if ( XLALSimIMRSpinEOBCalculateSigmaStar( sigmaStar, m1, m2, &s1Vec, &s2Vec ) == XLAL_FAILURE )
  {
    XLALDestroyREAL8Vector( sigmaKerr );
    XLALDestroyREAL8Vector( sigmaStar );
    XLALDestroyREAL8Vector( values );
    XLAL_ERROR( XLAL_EFUNC );
  }

  if ( XLALSimIMRSpinEOBCalculateSigmaKerr( sigmaKerr, m1, m2, &s1Vec, &s2Vec ) == XLAL_FAILURE )
  {
    XLALDestroyREAL8Vector( sigmaKerr );
    XLALDestroyREAL8Vector( sigmaStar );
    XLALDestroyREAL8Vector( values );
    XLAL_ERROR( XLAL_EFUNC );
  }

  /* Calculate the value of a */
  /* XXX I am assuming that, since spins are aligned, it is okay to just use the z component XXX */
  /* TODO: Check this is actually the way it works in LAL */
  switch ( SpinAlignedEOBversion )
  {
     case 1:
       tplspin = 0.0;
       break;
     case 2:
       tplspin = (1.-2.*eta) * chiS + (m1 - m2)/(m1 + m2) * chiA;
       break;
     default:
       XLALPrintError( "XLAL Error - %s: Unknown SEOBNR version!\nAt present only v1 and v2 are available.\n", __func__);
       XLAL_ERROR( XLAL_EINVAL );
       break;
  }
  /*for ( i = 0; i < 3; i++ )
  {
    a += sigmaKerr->data[i]*sigmaKerr->data[i];
  }
  a = sqrt( a );*/
  seobParams.a = a = sigmaKerr->data[2];
  seobParams.chi1 = spin1[2];
  seobParams.chi2 = spin2[2];

  /* Now compute the spinning H coefficients and store them in seobCoeffs */
  if ( XLALSimIMRCalculateSpinEOBHCoeffs( &seobCoeffs, eta, a, SpinAlignedEOBversion ) == XLAL_FAILURE )
  {
    XLALDestroyREAL8Vector( sigmaKerr );
    XLALDestroyREAL8Vector( sigmaStar );
    XLALDestroyREAL8Vector( values );
    XLAL_ERROR( XLAL_EFUNC );
  }

  if ( XLALSimIMREOBCalcSpinFacWaveformCoefficients( &hCoeffs, m1, m2, eta, tplspin, chiS, chiA, SpinAlignedEOBversion ) == XLAL_FAILURE )
  {
    XLALDestroyREAL8Vector( sigmaKerr );
    XLALDestroyREAL8Vector( sigmaStar );
    XLALDestroyREAL8Vector( values );
    XLAL_ERROR( XLAL_EFUNC );
  }

  if ( XLALSimIMREOBComputeNewtonMultipolePrefixes( &prefixes, eobParams.m1, eobParams.m2 )
         == XLAL_FAILURE )
  {
    XLALDestroyREAL8Vector( sigmaKerr );
    XLALDestroyREAL8Vector( sigmaStar );
    XLALDestroyREAL8Vector( values );
    XLAL_ERROR( XLAL_EFUNC );
  }

  switch ( SpinAlignedEOBversion )
  {
     case 1:
       if ( XLALSimIMRGetEOBCalibratedSpinNQC( &nqcCoeffs, 2, 2, eta, a ) == XLAL_FAILURE )
       {
         XLAL_ERROR( XLAL_EFUNC );
       }
       break;
     case 2:
       if ( XLALSimIMRGetEOBCalibratedSpinNQC3D( &nqcCoeffs, 2, 2, m1, m2, a, chiA ) == XLAL_FAILURE )
       {
         XLAL_ERROR( XLAL_EFUNC );
       }
       break;
     default:
       XLALPrintError( "XLAL Error - %s: Unknown SEOBNR version!\nAt present only v1 and v2 are available.\n", __func__);
       XLAL_ERROR( XLAL_EINVAL );
       break;
  }

  /*
   * STEP 1) Solve for initial conditions
   */

  /* Set the initial conditions. For now we use the generic case */
  /* Can be simplified if spin-aligned initial conditions solver available. The cost of generic code is negligible though. */
  REAL8Vector *tmpValues = XLALCreateREAL8Vector( 14 );
  if ( !tmpValues )
  {
    XLALDestroyREAL8Vector( sigmaKerr );
    XLALDestroyREAL8Vector( sigmaStar );
    XLALDestroyREAL8Vector( values );
    XLAL_ERROR( XLAL_ENOMEM );
  }

  memset( tmpValues->data, 0, tmpValues->length * sizeof( REAL8 ) );

  /* We set inc zero here to make it easier to go from Cartesian to spherical coords */
  /* No problem setting inc to zero in solving spin-aligned initial conditions. */
  /* inc is not zero in generating the final h+ and hx */
  if ( XLALSimIMRSpinEOBInitialConditionsV2( tmpValues, m1, m2, fMin, 0, s1Data, s2Data, &seobParams ) == XLAL_FAILURE )
  {
    XLALDestroyREAL8Vector( tmpValues );
    XLALDestroyREAL8Vector( sigmaKerr );
    XLALDestroyREAL8Vector( sigmaStar );
    XLALDestroyREAL8Vector( values );
    XLAL_ERROR( XLAL_EFUNC );
  }

  /*fprintf( stderr, "ICs = %.16e %.16e %.16e %.16e %.16e %.16e %.16e %.16e %.16e %.16e %.16e %.16e\n", tmpValues->data[0], tmpValues->data[1], tmpValues->data[2],
      tmpValues->data[3], tmpValues->data[4], tmpValues->data[5], tmpValues->data[6], tmpValues->data[7], tmpValues->data[8],
      tmpValues->data[9], tmpValues->data[10], tmpValues->data[11] );*/

  /* Taken from Andrea's code */
/*  memset( tmpValues->data, 0, tmpValues->length*sizeof(tmpValues->data[0]));*/
#if 0
  tmpValues->data[0] = 4.84796591370541;
  tmpValues->data[3] = -0.0186210227887131;
  tmpValues->data[4] = 0.5499544739926464;//tmpValues->data[0]; // q=1
  fprintf( stderr, "ICs = %.16e %.16e %.16e %.16e %.16e %.16e %.16e %.16e %.16e %.16e %.16e %.16e\n", tmpValues->data[0], tmpValues->data[1], tmpValues->data[2],
      tmpValues->data[3], tmpValues->data[4], tmpValues->data[5], tmpValues->data[6], tmpValues->data[7], tmpValues->data[8],
      tmpValues->data[9], tmpValues->data[10], tmpValues->data[11] );

#endif
#if 0
  tmpValues->data[0] = 19.9982539582;
  tmpValues->data[3] = -0.000390702473305;
  tmpValues->data[4] = 4.71107185264/tmpValues->data[0]; // q=1, chi1=chi2=0.98
#endif
#if 0
  tmpValues->data[0] = 19.996332305;
  tmpValues->data[3] = -0.000176807206312;
  tmpValues->data[4] = 4.84719922687/tmpValues->data[0]; // q=8
#endif
#if 0
  tmpValues->data[0] = 6.22645094958;
  tmpValues->data[3] = -0.00851784427559;
  tmpValues->data[4] = 3.09156589713/tmpValues->data[0]; // q=8 chi1=0.5 TEST DYNAMICS
#endif
#if 0
  tmpValues->data[0] = 19.9996712714;
  tmpValues->data[3] = -0.00016532905477;
  tmpValues->data[4] = 4.77661989696/tmpValues->data[0]; // q=8 chi1=0.5
#endif

  /* Now convert to Spherical */
  /* The initial conditions code returns Cartesian components of four vectors x, p, S1 and S2,
   * in the special case that the binary starts on the x-axis and the two spins are aligned
   * with the orbital angular momentum along the z-axis.
   * Therefore, in spherical coordinates the initial conditions are
   * r = x; phi = 0.; pr = px; pphi = r * py.
   */
  values->data[0] = tmpValues->data[0];
  values->data[1] = 0.;
  values->data[2] = tmpValues->data[3];
  values->data[3] = tmpValues->data[0] * tmpValues->data[4];

  //fprintf( stderr, "Spherical initial conditions: %e %e %e %e\n", values->data[0], values->data[1], values->data[2], values->data[3] );

  /*
   * STEP 2) Evolve EOB trajectory until reaching the peak of orbital frequency
   */

  /* Now we have the initial conditions, we can initialize the adaptive integrator */
  if (!(integrator = XLALAdaptiveRungeKutta4Init(4, XLALSpinAlignedHcapDerivative, XLALEOBSpinAlignedStopCondition, EPS_ABS, EPS_REL)))
  {
    XLALDestroyREAL8Vector( values );
    XLAL_ERROR( XLAL_EFUNC );
  }

  integrator->stopontestonly = 1;
  integrator->retries = 1;

  retLen = XLALAdaptiveRungeKutta4( integrator, &seobParams, values->data, 0., 20./mTScaled, deltaT/mTScaled, &dynamics );
  if ( retLen == XLAL_FAILURE || dynamics == NULL )
  {
    XLAL_ERROR( XLAL_EFUNC );
  }

  /* Set up pointers to the dynamics */
  rVec.length = phiVec.length = prVec.length = pPhiVec.length = retLen;
  rVec.data    = dynamics->data+retLen;
  phiVec.data  = dynamics->data+2*retLen;
  prVec.data   = dynamics->data+3*retLen;
  pPhiVec.data = dynamics->data+4*retLen;

  //printf( "We think we hit the peak at time %e\n", dynamics->data[retLen-1] );

  /* TODO : Insert high sampling rate / ringdown here */
  #if debugOutput
  FILE *out = fopen( "saDynamics.dat", "w" );
  for ( i = 0; i < retLen; i++ )
  {
    fprintf( out, "%.16e %.16e %.16e %.16e %.16e\n", dynamics->data[i], rVec.data[i], phiVec.data[i], prVec.data[i], pPhiVec.data[i] );
  }
  fclose( out );
  #endif

  if (tStepBack > retLen*deltaT)
  {
    tStepBack = 0.5*retLen*deltaT; //YPnote: if 100M of step back > actual time of evolution, step back 50% of the later
    nStepBack = ceil( tStepBack / deltaT );
  }
 
  /*
   * STEP 3) Step back in time by tStepBack and volve EOB trajectory again 
   *         using high sampling rate, stop at 0.3M out of the "EOB horizon".
   */

  /* Set up the high sample rate integration */
  hiSRndx = retLen - nStepBack;
  deltaTHigh = deltaT / (REAL8)resampFac;

  #if debugOutput
  fprintf( stderr, "Stepping back %d points - we expect %d points at high SR\n", nStepBack, nStepBack*resampFac );
  fprintf( stderr, "Commencing high SR integration... from %.16e %.16e %.16e %.16e %.16e\n",
     (dynamics->data)[hiSRndx],rVec.data[hiSRndx], phiVec.data[hiSRndx], prVec.data[hiSRndx], pPhiVec.data[hiSRndx] );
  #endif

  values->data[0] = rVec.data[hiSRndx];
  values->data[1] = phiVec.data[hiSRndx];
  values->data[2] = prVec.data[hiSRndx];
  values->data[3] = pPhiVec.data[hiSRndx];
  /* For HiSR evolution, we stop at a radius 0.3M from the deformed Kerr singularity, 
   * or when any derivative of Hamiltonian becomes nan */
  integrator->stop = XLALSpinAlignedHiSRStopCondition;

  retLen = XLALAdaptiveRungeKutta4( integrator, &seobParams, values->data, 0., 20./mTScaled, deltaTHigh/mTScaled, &dynamicsHi );
  if ( retLen == XLAL_FAILURE || dynamicsHi == NULL )
  {
    XLAL_ERROR( XLAL_EFUNC );
  }

  //fprintf( stderr, "We got %d points at high SR\n", retLen );

  /* Set up pointers to the dynamics */
  rHi.length = phiHi.length = prHi.length = pPhiHi.length = timeHi.length = retLen;
  timeHi.data = dynamicsHi->data;
  rHi.data    = dynamicsHi->data+retLen;
  phiHi.data  = dynamicsHi->data+2*retLen;
  prHi.data   = dynamicsHi->data+3*retLen;
  pPhiHi.data = dynamicsHi->data+4*retLen;

  #if debugOutput
  out = fopen( "saDynamicsHi.dat", "w" );
  for ( i = 0; i < retLen; i++ )
  {
    fprintf( out, "%.16e %.16e %.16e %.16e %.16e\n", timeHi.data[i], rHi.data[i], phiHi.data[i], prHi.data[i], pPhiHi.data[i] );
  }
  fclose( out );
  #endif

  /* Allocate the high sample rate vectors */
  sigReHi  = XLALCreateREAL8Vector( retLen + (UINT4)ceil( 20 / ( cimag(modeFreq) * deltaTHigh )) );
  sigImHi  = XLALCreateREAL8Vector( retLen + (UINT4)ceil( 20 / ( cimag(modeFreq) * deltaTHigh )) );
  omegaHi  = XLALCreateREAL8Vector( retLen + (UINT4)ceil( 20 / ( cimag(modeFreq) * deltaTHigh )) );
  ampNQC   = XLALCreateREAL8Vector( retLen );
  phaseNQC = XLALCreateREAL8Vector( retLen );

  if ( !sigReHi || !sigImHi || !omegaHi || !ampNQC || !phaseNQC )
  {
    XLAL_ERROR( XLAL_ENOMEM );
  }

  memset( sigReHi->data, 0, sigReHi->length * sizeof( sigReHi->data[0] ));
  memset( sigImHi->data, 0, sigImHi->length * sizeof( sigImHi->data[0] ));

  /* Populate the high SR waveform */
  REAL8 omegaOld = 0.0;
  INT4  phaseCounter = 0;
  for ( i = 0; i < retLen; i++ )
  {
    values->data[0] = rHi.data[i];
    values->data[1] = phiHi.data[i];
    values->data[2] = prHi.data[i];
    values->data[3] = pPhiHi.data[i];

    omega = XLALSimIMRSpinAlignedEOBCalcOmega( values->data, &seobParams );
    if (omega < 1.0e-15) omega = 1.0e-9; //YPnote: make sure omega>0 during very-late evolution when numerical errors are huge.
    omegaHi->data[i] = omega;            //YPnote: omega<0 is extremely rare and had only happenned after relevant time interval.  
    v = cbrt( omega );

    /* Calculate the value of the Hamiltonian */
    cartPosVec.data[0] = values->data[0];
    cartMomVec.data[0] = values->data[2];
    cartMomVec.data[1] = values->data[3] / values->data[0];

    ham = XLALSimIMRSpinEOBHamiltonian( eta, &cartPosVec, &cartMomVec, &s1VecOverMtMt, &s2VecOverMtMt, sigmaKerr, sigmaStar, seobParams.tortoise, &seobCoeffs );

    if ( XLALSimIMRSpinEOBGetSpinFactorizedWaveform( &hLM, values, v, ham, 2, 2, &seobParams )
           == XLAL_FAILURE )
    {
      /* TODO: Clean-up */
      XLAL_ERROR( XLAL_EFUNC );
    }

    ampNQC->data[i]  = cabs( hLM );
    sigReHi->data[i] = (REAL4)(amp0 * creal(hLM));
    sigImHi->data[i] = (REAL4)(amp0 * cimag(hLM));
    phaseNQC->data[i]= carg( hLM ) + phaseCounter * LAL_TWOPI;

    if ( i && phaseNQC->data[i] > phaseNQC->data[i-1] )
    {
      phaseCounter--;
      phaseNQC->data[i] -= LAL_TWOPI;
    }

    if ( omega <= omegaOld && !peakIdx )
    {
      //printf( "Have we got the peak? omegaOld = %.16e, omega = %.16e\n", omegaOld, omega );
      peakIdx = i;
    }
    omegaOld = omega;
  }
  //printf( "We now think the peak is at %d\n", peakIdx );
  finalIdx = retLen - 1;

  /*
   * STEP 4) Locate the peak of orbital frequency for NQC and QNM calculations
   */

  /* Stuff to find the actual peak time */
  gsl_spline    *spline = NULL;
  gsl_interp_accel *acc = NULL;
  REAL8 omegaDeriv1; //, omegaDeriv2;
  REAL8 time1, time2;
  REAL8 timePeak, timewavePeak = 0., omegaDerivMid;
  REAL8 sigAmpSqHi = 0., oldsigAmpSqHi = 0.;
  INT4  peakCount = 0;

  spline = gsl_spline_alloc( gsl_interp_cspline, retLen );
  acc    = gsl_interp_accel_alloc();

  time1 = dynamicsHi->data[peakIdx];

  gsl_spline_init( spline, dynamicsHi->data, omegaHi->data, retLen );
  omegaDeriv1 = gsl_spline_eval_deriv( spline, time1, acc );
  if ( omegaDeriv1 > 0. )
  {
    time2 = dynamicsHi->data[peakIdx+1];
    //omegaDeriv2 = gsl_spline_eval_deriv( spline, time2, acc );
  }
  else
  {
    //omegaDeriv2 = omegaDeriv1;
    time2 = time1;
    time1 = dynamicsHi->data[peakIdx-1];
    peakIdx--;
    omegaDeriv1 = gsl_spline_eval_deriv( spline, time1, acc );
  }

  do
  {
    timePeak = ( time1 + time2 ) / 2.;
    omegaDerivMid = gsl_spline_eval_deriv( spline, timePeak, acc );

    if ( omegaDerivMid * omegaDeriv1 < 0.0 )
    {
      //omegaDeriv2 = omegaDerivMid;
      time2 = timePeak;
    }
    else
    {
      omegaDeriv1 = omegaDerivMid;
      time1 = timePeak;
    }
  }
  while ( time2 - time1 > 1.0e-5 );

  /*gsl_spline_free( spline );
  gsl_interp_accel_free( acc );
  */

  //XLALPrintInfo( "Estimation of the peak is now at time %.16e\n", timePeak );

  /* Having located the peak of orbital frequency, we set time and phase of coalescence */
  XLALGPSAdd( &tc, -mTScaled * (dynamics->data[hiSRndx] + timePeak));
  gsl_spline_init( spline, dynamicsHi->data, phiHi.data, retLen );
  sSub = gsl_spline_eval( spline, timePeak, acc ) - phiC;
  gsl_spline_free( spline );
  gsl_interp_accel_free( acc );
  /* Apply phiC to hi-sampling waveforms */
  REAL8 thisReHi, thisImHi;
  REAL8 csSub2 = cos(2.0 * sSub);
  REAL8 ssSub2 = sin(2.0 * sSub);
  for ( i = 0; i < retLen; i++)
  {
    thisReHi = sigReHi->data[i];
    thisImHi = sigImHi->data[i];
    sigReHi->data[i] =   thisReHi * csSub2 - thisImHi * ssSub2;
    sigImHi->data[i] =   thisReHi * ssSub2 + thisImHi * csSub2; 
  }

  /*
   * STEP 5) Calculate NQC correction using hi-sampling data
   */

  /* Calculate nonspin and amplitude NQC coefficients from fits and interpolation table */
  /*switch ( SpinAlignedEOBversion )
  {
     case 1:
       if ( XLALSimIMRGetEOBCalibratedSpinNQC( &nqcCoeffs, 2, 2, eta, a ) == XLAL_FAILURE )
       {
         XLAL_ERROR( XLAL_EFUNC );
       }
       break;
     case 2:
       if ( XLALSimIMRGetEOBCalibratedSpinNQC3D( &nqcCoeffs, 2, 2, eta, a, chiA ) == XLAL_FAILURE )
       {
         XLAL_ERROR( XLAL_EFUNC );
       }
       break;
     default:
       XLALPrintError( "XLAL Error - %s: Unknown SEOBNR version!\nAt present only v1 and v2 are available.\n", __func__);
       XLAL_ERROR( XLAL_EINVAL );
       break;
  }*/

  /* Calculate phase NQC coefficients */
  if ( XLALSimIMRSpinEOBCalculateNQCCoefficients( ampNQC, phaseNQC, &rHi, &prHi, omegaHi,
          2, 2, timePeak, deltaTHigh/mTScaled, m1, m2, a, chiA, chiS, &nqcCoeffs, SpinAlignedEOBversion ) == XLAL_FAILURE )
  {
    XLAL_ERROR( XLAL_EFUNC );
  }

  /* Calculate the time of amplitude peak. Despite the name, this is in fact the shift in peak time from peak orb freq time */
  switch ( SpinAlignedEOBversion )
  {
     case 1:
     timewavePeak = XLALSimIMREOBGetNRSpinPeakDeltaT(2, 2, eta,  a);
       break;
     case 2:
     timewavePeak = XLALSimIMREOBGetNRSpinPeakDeltaTv2(2, 2, m1, m2, spin1z, spin2z );
       break;
     default:
       XLALPrintError( "XLAL Error - %s: Unknown SEOBNR version!\nAt present only v1 and v2 are available.\n", __func__);
       XLAL_ERROR( XLAL_EINVAL );
       break;
  }

  /* Apply to the high sampled part */
  #if debugOutput
  out = fopen( "saWavesHi.dat", "w" );
  #endif 
  for ( i = 0; i < retLen; i++ )
  {
    values->data[0] = rHi.data[i];
    values->data[1] = phiHi.data[i] - sSub;
    values->data[2] = prHi.data[i];
    values->data[3] = pPhiHi.data[i];

    if ( XLALSimIMREOBNonQCCorrection( &hNQC, values, omegaHi->data[i], &nqcCoeffs ) == XLAL_FAILURE )
    {
      XLAL_ERROR( XLAL_EFUNC );
    }

    hLM = sigReHi->data[i];
    hLM += I * sigImHi->data[i];
    #if debugOutput
    fprintf( out, "%.16e %.16e %.16e %.16e %.16e\n", timeHi.data[i], creal(hLM), cimag(hLM), creal(hNQC), cimag(hNQC) );
    #endif

    hLM *= hNQC;
    sigReHi->data[i] = (REAL4) creal(hLM);
    sigImHi->data[i] = (REAL4) cimag(hLM);
    sigAmpSqHi = creal(hLM)*creal(hLM)+cimag(hLM)*cimag(hLM);
    if (sigAmpSqHi < oldsigAmpSqHi && peakCount == 0 && (i-1)*deltaTHigh/mTScaled < timePeak - timewavePeak) 
    {
      timewavePeak = (i-1)*deltaTHigh/mTScaled;
      peakCount += 1;
    }
    oldsigAmpSqHi = sigAmpSqHi;
  }
  #if debugOutput
  fclose(out);
  printf("NQCs entering hNQC: %f, %f, %f, %f, %f, %f\n", nqcCoeffs.a1, nqcCoeffs.a2,nqcCoeffs.a3, nqcCoeffs.a3S, nqcCoeffs.a4, nqcCoeffs.a5 );
  printf("NQCs entering hNQC: %f, %f, %f, %f\n", nqcCoeffs.b1, nqcCoeffs.b2,nqcCoeffs.b3, nqcCoeffs.b4 );
  #endif
  if (timewavePeak < 1.0e-16 || peakCount == 0)
  {
    //printf("YP::warning: could not locate mode peak, use calibrated time shift of amplitude peak instead.\n");
    /* NOTE: instead of looking for the actual peak, use the calibrated value,    */
    /*       ignoring the error in using interpolated NQC instead of iterated NQC */
    timewavePeak = timePeak - timewavePeak;
  }
  
  /*
   * STEP 6) Calculate QNM excitation coefficients using hi-sampling data
   */

  /*out = fopen( "saInspWaveHi.dat", "w" );
  for ( i = 0; i < retLen; i++ )
  {
    fprintf( out, "%.16e %.16e %.16e\n", timeHi.data[i], sigReHi->data[i], sigImHi->data[i] );
  }
  fclose( out );*/
  
  /* Attach the ringdown at the time of amplitude peak */
  REAL8 combSize = 7.5; /* Eq. 34 */
  REAL8 chi = (spin1[2] + spin2[2]) / 2. + ((spin1[2] - spin2[2]) / 2.) * ((m1 - m2)/(m1+m2)) / (1. - 2. * eta);

  /* Modify the combsize for SEOBNRv2 */
  /* If chi1=chi2=0, comb = 11. if chi < 0.8, comb = 12. if chi >= 0.8, comb =
   * 13.5 */
  if( SpinAlignedEOBversion == 2 )
  {
    combSize = (spin1[2] == 0. && spin2[2] == 0.) ? 11. : (( eta > 10./121. && chi >= 0.8 ) ? 8.5 : 12.);
    if ( (eta > 30./31./31. && eta <= 10./121. && chi >= 0.8) || (eta <= 30./31./31. && chi >= 0.8 && chi < 0.9) )
      combSize = 13.5;
  }

  REAL8 timeshiftPeak;
  timeshiftPeak = timePeak - timewavePeak;
  if ( SpinAlignedEOBversion == 2)
  {
    timeshiftPeak = (timePeak - timewavePeak) > 0. ? (timePeak - timewavePeak) : 0.;
  }

  /*printf("YP::timePeak and timewavePeak: %.16e and %.16e\n",timePeak,timewavePeak);
  printf("YP::timeshiftPeak and combSize: %.16e and %.16e\n",timeshiftPeak,combSize);
  printf("PK::chi and SpinAlignedEOBversion: %.16e and %u\n\n", chi,SpinAlignedEOBversion);*/

  REAL8Vector *rdMatchPoint = XLALCreateREAL8Vector( 3 );
  if ( !rdMatchPoint )
  {
    XLAL_ERROR( XLAL_ENOMEM );
  }

  if ( combSize > timePeak - timeshiftPeak )
  {
    XLALPrintError( "The comb size looks to be too big!!!\n" );
  }

  rdMatchPoint->data[0] = combSize < timePeak - timeshiftPeak ? timePeak - timeshiftPeak - combSize : 0;
  rdMatchPoint->data[1] = timePeak - timeshiftPeak;
  rdMatchPoint->data[2] = dynamicsHi->data[finalIdx];
  #if debugOutput
  printf("YP::comb range: %f, %f\n",rdMatchPoint->data[0],rdMatchPoint->data[1]);
  #endif
  rdMatchPoint->data[0] -= fmod( rdMatchPoint->data[0], deltaTHigh/mTScaled );
  rdMatchPoint->data[1] -= fmod( rdMatchPoint->data[1], deltaTHigh/mTScaled );
  if ( XLALSimIMREOBHybridAttachRingdown( sigReHi, sigImHi, 2, 2,
              deltaTHigh, m1, m2, spin1[0], spin1[1], spin1[2], spin2[0], spin2[1], spin2[2],
              &timeHi, rdMatchPoint, SpinAlignedEOBapproximant, 1.0 )
          == XLAL_FAILURE ) 
  {
    XLAL_ERROR( XLAL_EFUNC );
  }

  /*
   * STEP 7) Generate full inspiral waveform using desired sampling frequency
   */

  /* Now create vectors at the correct sample rate, and compile the complete waveform */
  sigReVec = XLALCreateREAL8Vector( rVec.length + ceil( sigReHi->length / resampFac ) );
  sigImVec = XLALCreateREAL8Vector( sigReVec->length );

  memset( sigReVec->data, 0, sigReVec->length * sizeof( REAL8 ) );
  memset( sigImVec->data, 0, sigImVec->length * sizeof( REAL8 ) );
 
  /* Generate full inspiral waveform using desired sampling frequency */
  /* TODO - Check vectors were allocated */
  for ( i = 0; i < (INT4)rVec.length; i++ )
  {
    values->data[0] = rVec.data[i];
    values->data[1] = phiVec.data[i] - sSub;
    values->data[2] = prVec.data[i];
    values->data[3] = pPhiVec.data[i];

    omega = XLALSimIMRSpinAlignedEOBCalcOmega( values->data, &seobParams );
    v = cbrt( omega );

    /* Calculate the value of the Hamiltonian */
    cartPosVec.data[0] = values->data[0];
    cartMomVec.data[0] = values->data[2];
    cartMomVec.data[1] = values->data[3] / values->data[0];

    ham = XLALSimIMRSpinEOBHamiltonian( eta, &cartPosVec, &cartMomVec, &s1VecOverMtMt, &s2VecOverMtMt, sigmaKerr, sigmaStar, seobParams.tortoise, &seobCoeffs );

    if ( XLALSimIMRSpinEOBGetSpinFactorizedWaveform( &hLM, values, v, ham, 2, 2, &seobParams )
           == XLAL_FAILURE )
    {
      /* TODO: Clean-up */
      XLAL_ERROR( XLAL_EFUNC );
    }

    if ( XLALSimIMREOBNonQCCorrection( &hNQC, values, omega, &nqcCoeffs ) == XLAL_FAILURE )
    {
      XLAL_ERROR( XLAL_EFUNC );
    }

    hLM *= hNQC;

    sigReVec->data[i] = amp0 * creal(hLM);
    sigImVec->data[i] = amp0 * cimag(hLM);
  }

  /*
   * STEP 8) Generate full IMR modes -- attaching ringdown to inspiral
   */

  /* Attach the ringdown part to the inspiral */
  for ( i = 0; i < (INT4)(sigReHi->length / resampFac); i++ )
  {
    sigReVec->data[i+hiSRndx] = sigReHi->data[i*resampFac];
    sigImVec->data[i+hiSRndx] = sigImHi->data[i*resampFac];
  }

  /*
   * STEP 9) Generate full IMR hp and hx waveforms
   */
  
  /* For now, let us just try to create a waveform */
  REAL8TimeSeries *hPlusTS  = XLALCreateREAL8TimeSeries( "H_PLUS", &tc, 0.0, deltaT, &lalStrainUnit, sigReVec->length );
  REAL8TimeSeries *hCrossTS = XLALCreateREAL8TimeSeries( "H_CROSS", &tc, 0.0, deltaT, &lalStrainUnit, sigImVec->length );

  /* TODO change to using XLALSimAddMode function to combine modes */
  /* For now, calculate -2Y22 * h22 + -2Y2-2 * h2-2 directly (all terms complex) */
  /* Compute spin-weighted spherical harmonics and generate waveform */
  REAL8 coa_phase = 0.0;

  MultSphHarmP = XLALSpinWeightedSphericalHarmonic( inc, coa_phase, -2, 2, 2 );
  MultSphHarmM = XLALSpinWeightedSphericalHarmonic( inc, coa_phase, -2, 2, -2 );

  y_1 =   creal(MultSphHarmP) + creal(MultSphHarmM);
  y_2 =   cimag(MultSphHarmM) - cimag(MultSphHarmP);
  z1 = - cimag(MultSphHarmM) - cimag(MultSphHarmP);
  z2 =   creal(MultSphHarmM) - creal(MultSphHarmP);

  for ( i = 0; i < (INT4)sigReVec->length; i++ )
  {
    REAL8 x1 = sigReVec->data[i];
    REAL8 x2 = sigImVec->data[i];

    hPlusTS->data->data[i]  = (x1 * y_1) + (x2 * y_2);
    hCrossTS->data->data[i] = (x1 * z1) + (x2 * z2);
  }

  /* Point the output pointers to the relevant time series and return */
  (*hplus)  = hPlusTS;
  (*hcross) = hCrossTS;

  /* Free memory */
  XLALDestroyREAL8Vector( tmpValues );
  XLALDestroyREAL8Vector( sigmaKerr );
  XLALDestroyREAL8Vector( sigmaStar );
  XLALDestroyREAL8Vector( values );
  XLALDestroyREAL8Vector( rdMatchPoint );
  XLALDestroyREAL8Vector( ampNQC );
  XLALDestroyREAL8Vector( phaseNQC );
  XLALDestroyREAL8Vector( sigReVec );
  XLALDestroyREAL8Vector( sigImVec );
  XLALAdaptiveRungeKutta4Free( integrator );
  XLALDestroyREAL8Array( dynamics );
  XLALDestroyREAL8Array( dynamicsHi );
  XLALDestroyREAL8Vector( sigReHi );
  XLALDestroyREAL8Vector( sigImHi );
  XLALDestroyREAL8Vector( omegaHi );

  return XLAL_SUCCESS;
}








/** ********************************************************************
 *  THE FOLLOWING HAS FUNCTIONS FOR THE PRECESSING EOB MODEL
 *  ********************************************************************
 * */
/**
 * This function generates precessing spinning SEOBNRv3 waveforms h+ and hx.
 * Currently, only h2m harmonics will be generated. 
 * 
 * Input conventions:
<<<<<<< HEAD
 * Cartesian coordinate system: initial \vec{L} is along the z-axis
=======
 * Cartesian coordinate system: initial \f$\vec{L}\f$ is along the z-axis
>>>>>>> f0bf43b4
 * phiC       : in radians
 * deltaT     : in SI units (Hz)
 * m1SI, m2SI : in SI units (kg)
 * fMin       : in SI units (Hz)
 * r          : in SI units (m)
 * inc        : in radians
<<<<<<< HEAD
 * INspin{1,2}: in dimensionless units of m{1,2}^2
=======
 * INspin{1,2}: in dimensionless units of \f$m{1,2}^2\f$
>>>>>>> f0bf43b4
 * 
 * Evolution conventions:
 * values[0-2]: r in units of total mass
 * values[3-5]: dimensionless units
 * values[6-8]: 
 * values[9-11]:
 * 
 * STEP 0) Prepare parameters, including pre-computed coefficients
 * for EOB Hamiltonian, flux and waveform
 * STEP 1) Solve for initial conditions
 * STEP 2) Evolve EOB trajectory until reaching the peak of orbital frequency
 * STEP 3) Step back in time by tStepBack and volve EOB trajectory again
 * using high sampling rate, stop at UNDECIDED.
 * STEP 4) Locate the peak of orbital frequency for NQC and QNM calculations
 * STEP 4.5) Rotation of waveform as per the alpha(t) and iota(t)
 * 
 * (Following under construction)
 * STEP 5) Calculate NQC correction using hi-sampling data
 * STEP 6) Calculate QNM excitation coefficients using hi-sampling data
 * STEP 7) Generate full inspiral waveform using desired sampling frequency
 * STEP 8) Generate full IMR modes -- attaching ringdown to inspiral
 * STEP 9) Generate full IMR hp and hx waveforms
 */

int XLALSimIMRSpinEOBWaveform(
        REAL8TimeSeries **hplus,
         REAL8TimeSeries **hcross,
        //LIGOTimeGPS     *tc,
        const REAL8      phiC,
        const REAL8     deltaT,
        const REAL8     m1SI,
        const REAL8     m2SI,
        const REAL8     fMin,
        const REAL8     r,
        const REAL8     inc,
        const REAL8     INspin1[],
        const REAL8     INspin2[]
     )

{
    REAL8Vector   *dynamicsHi = NULL;
    REAL8Vector  *AttachPars = NULL; 
    SphHarmTimeSeries *hlmPTSHi = NULL;
    SphHarmTimeSeries *hlmPTSout = NULL;
    SphHarmTimeSeries *hIMRlmJTSHi = NULL;

    XLALSimIMRSpinEOBWaveformAll(hplus, hcross, &dynamicsHi, &hlmPTSout, &hlmPTSHi, &hIMRlmJTSHi, &AttachPars, 
                        phiC, deltaT, m1SI, m2SI, fMin, r, inc, INspin1[0],
                        INspin1[1], INspin1[2], INspin2[0], INspin2[1],
                        INspin2[2]);


    //int i;
    
    //printf("Stas: checking \n");
    //for (i=0; i<5; i++){
    //    printf("AttachPars: %d, %f \n", i, AttachPars->data[i]);
    //    printf("dyn: %d, %f \n", i, dynamicsHi->data[i]);
    //}
    

    //printf("cleaning memory... \n");
    //if (dynamicsHi == NULL){
    //    printf("dy is already null\n");
    //}else{
    //    printf("Stas: dynamics is cleaned \n");
    //}
    //if (AttachPars == NULL){
    //    printf("att pars is already null\n");
    //}else{
    //    printf("Stas: attach pars is cleaned \n");
    //}
    XLALDestroyREAL8Vector( dynamicsHi );
    
    XLALDestroyREAL8Vector( AttachPars );
    
    XLALDestroySphHarmTimeSeries(hlmPTSout);
    //printf("Stas: Pwave is cleaned \n");

   
    XLALDestroySphHarmTimeSeries(hlmPTSHi);
    //printf("Stas:  J wave is cleaned \n");

    XLALDestroySphHarmTimeSeries(hIMRlmJTSHi);
    //printf("Stas: J wave IMR is cleaned \n");

    return XLAL_SUCCESS;

}


int XLALSimIMRSpinEOBWaveformAll(
        REAL8TimeSeries **hplus,  /**<< output: hplus GW polarization */
        REAL8TimeSeries **hcross, /**<< output: hcross GW polarization */
        REAL8Vector      **dynHi, /**<< Here we store and return the seob dynamics for high sampling (end of inspiral) */
        SphHarmTimeSeries **hlmPTSoutput, /**<< Here we store and return the PWave (high sampling) */
        SphHarmTimeSeries **hlmPTSHiOutput, /**<< Here we store and return the JWave (high sampling) */
        SphHarmTimeSeries **hIMRlmJTSHiOutput, /**<< Here we store and return the JWaveIMR (high sampling) */
        REAL8Vector     **AttachPars,   /**<< Parameters of RD attachment: */ 
        //LIGOTimeGPS     *tc,
        const REAL8      phiC,      /**<< intitial orbital phase */
        const REAL8     deltaT,     /**<< sampling time step */
        const REAL8     m1SI,       /**<< mass of first object in SI */
        const REAL8     m2SI,       /**<< mass of second object in SI */
        const REAL8     fMin,       /**<< fMin */
        const REAL8     r,          /**<< initial separation */
        const REAL8     inc,        /**<< inclination */
        const REAL8     INspin1x,   /**<< spin1 x-component */
        const REAL8     INspin1y,   /**<< spin1 y-component */
        const REAL8     INspin1z,   /**<< spin1 z-component */
        const REAL8     INspin2x,   /**<< spin2 x-component */
        const REAL8     INspin2y,   /**<< spin2 y-component */
        const REAL8     INspin2z    /**<< spin2 z-component */
     )

{
  /* TODO: Insert potentially necessary checks on the arguments */

  /* FIXME: Moved this definition out of prototype to allow SWIG interaction*/
  REAL8 INspin1[3], INspin2[3];
  INspin1[0] = INspin1x;
  INspin1[1] = INspin1y;
  INspin1[2] = INspin1z;
  INspin2[0] = INspin2x;
  INspin2[1] = INspin2y;
  INspin2[2] = INspin2z;

  INT4 UNUSED ret;
  INT4 debugPK = 0, debugCustomIC = 0, debugNoNQC = 0;
  INT4 debugRD = 0;
  FILE *out = NULL;
  INT4 i=0;
  INT4 k=0;
  UINT4 j=0;
  INT4 UNUSED status;
  LIGOTimeGPS tc = LIGOTIMEGPSZERO;

  REAL8Vector *AttachParams;
  REAL8Array  *dynamicsHi;
  
  /* SEOBNRv3 model */
  Approximant spinEOBApproximant = SEOBNRv3;
  /* FIXME: The underlying aligned spin EOB model is hard-coded here. 
   * This should be reflected in the name, e.g. SPEOBNRv2 ? */
  INT4 SpinAlignedEOBversion =2;

  /* Vector to store the initial spins */
  REAL8 spin1[3] = {0,0,0}, spin2[3] = {0,0,0};
  memcpy( spin1, INspin1, 3*sizeof(REAL8));
  memcpy( spin2, INspin2, 3*sizeof(REAL8));
  
  /* Check the initial misalignment of component spins, w.r.t. the z-axis
   * theta{1,2}Ini measure the angle w.r.t. the orbital ang. momentum
   * If these angles are < 1.e-3 radians, call the aligned-spin model directly
   * */ 
  REAL8 theta1Ini = 0, theta2Ini = 0;
  REAL8 spin1Norm = -1, spin2Norm = -1;
<<<<<<< HEAD
  if( INspin1[0] != 0 || INspin1[1] != 0 || INspin1[2] != 0 ) {
    spin1Norm = sqrt( INspin1[0]*INspin1[0] + INspin1[1]*INspin1[1] +                          INspin1[2]*INspin1[2] );
    theta1Ini = acos( INspin1[2] / spin1Norm );
  
    if ( fabs(theta1Ini) <= 1.0e-5  || fabs(theta1Ini) >= LAL_PI - 1.0e-5) {
=======
  if( INspin1[0] != 0 || INspin1[1] != 0 ) {
    spin1Norm = sqrt( INspin1[0]*INspin1[0] + INspin1[1]*INspin1[1] +                          INspin1[2]*INspin1[2] );
    theta1Ini = acos( INspin1[2] / spin1Norm );
  
    if ( theta1Ini <= 1.0e-5) {
>>>>>>> f0bf43b4
      spin1[0] = 0.;
      spin1[1] = 0.;
      spin1[2] = spin1Norm * INspin1[2] / fabs(INspin1[2]);
    }
  }
<<<<<<< HEAD
  if( INspin2[0] != 0 || INspin2[1] != 0 || INspin2[2] != 0 ) {
    spin2Norm = sqrt( INspin2[0]*INspin2[0] + INspin2[1]*INspin2[1] +                          INspin2[2]*INspin2[2] );
    theta2Ini = acos( INspin2[2] / spin2Norm );
  
    if ( fabs(theta2Ini) <= 1.0e-5 || fabs(theta2Ini) >= LAL_PI - 1.0e-5) {
=======
  if( INspin2[0] != 0 || INspin2[1] != 0 ) {
    spin2Norm = sqrt( INspin2[0]*INspin2[0] + INspin2[1]*INspin2[1] +                          INspin2[2]*INspin2[2] );
    theta2Ini = acos( INspin2[2] / spin2Norm );
  
    if ( theta2Ini <= 1.0e-5) {
>>>>>>> f0bf43b4
      spin2[0] = 0.;
      spin2[1] = 0.;
      spin2[2] = spin2Norm * INspin2[2] / fabs(INspin2[2]);
    }
  }
<<<<<<< HEAD
    if ( INspin1[0] == 0. && INspin1[1] == 0. && INspin1[2] == 0. ) {
        spin1Norm = 0.;
    }
    if ( INspin2[0] == 0. && INspin2[1] == 0. && INspin2[2] == 0. ) {
        spin2Norm = 0.;
    }  if ( debugPK ) {
=======
  if (theta1Ini < 1.0e-3 && theta2Ini < 1.0e-3) {
    ret = XLALSimIMRSpinAlignedEOBWaveform(
          hplus, hcross, phiC, deltaT, m1SI, m2SI, fMin, r, inc,
          spin1Norm, spin2Norm, SpinAlignedEOBversion);
    return ret;
  }
  if ( debugPK ) {
>>>>>>> f0bf43b4
    printf( "theta1Ini, theta2Ini =  %3.10f, %3.10f\n", theta1Ini, theta2Ini );
    printf( "INspin1 = {%3.10f, %3.10f, %3.10f}\n", 
            INspin1[0], INspin1[1], INspin1[2] );
    printf( "INspin2 = {%3.10f, %3.10f, %3.10f}\n", 
            INspin2[0], INspin2[1], INspin2[2] );
    printf( "spin1 = {%3.10f, %3.10f, %3.10f}\n", spin1[0], spin1[1], spin1[2] );
    printf( "spin2 = {%3.10f, %3.10f, %3.10f}\n", spin2[0], spin2[1], spin2[2] );
  }
<<<<<<< HEAD
  if (( fabs(theta1Ini) <= 1.0e-5  || fabs(theta1Ini) >= LAL_PI - 1.0e-5) && ( fabs(theta2Ini) <= 1.0e-5 || fabs(theta2Ini) >= LAL_PI - 1.0e-5) ) {
    ret = XLALSimIMRSpinAlignedEOBWaveform(
          hplus, hcross, phiC, deltaT, m1SI, m2SI, fMin, r, inc,
          spin1Norm*cos(theta1Ini), spin2Norm*cos(theta2Ini), SpinAlignedEOBversion);
    return ret;
  }
  if ( INspin1[0] == 0. && INspin1[1] == 0. && INspin1[2] == 0. && INspin2[0] == 0. && INspin2[1] == 0. && INspin2[2] == 0. ) {
        ret = XLALSimIMRSpinAlignedEOBWaveform(
                                               hplus, hcross, phiC, deltaT, m1SI, m2SI, fMin, r, inc,
                                               0., 0., SpinAlignedEOBversion);
        return ret;
    }
=======
  
>>>>>>> f0bf43b4
  /* *******************************************************************/
  /* ********************** Memory Allocation **************************/
  /* *******************************************************************/
  
  /* Allocate the values vector to contain the ICs            */
  /* Throughout the code, there are 12 dynamical variables:   */
  /* values[0-2]  - x (Cartesian tortoise separation vector)  */
  /* values[3-5]  - p (Cartesian momentum)                    */
  /* values[6-8]  - spin of body 1                            */
  /* values[9-11] - spin of body 2                            */
  /* Two additional orbital quantities are evolved            */
  /* values[12]   - orbital phase                             */
  /* values[13]   - alpha dot cos(inclination)                */
  REAL8Vector *values = NULL;
  if ( !(values = XLALCreateREAL8Vector( 14 )) )
  {
    XLAL_ERROR(  XLAL_ENOMEM );
  }
  memset( values->data, 0, values->length * sizeof( REAL8 ));

  /* Vector to contain derivatives of ICs */
  REAL8Vector *dvalues = NULL; 
  if ( !(dvalues = XLALCreateREAL8Vector( 14 )) )
  {
    XLAL_ERROR(  XLAL_ENOMEM );
  }
  REAL8       rdotvec[3] = {0,0,0};
 
  /* EOB spin vectors used in the Hamiltonian */
  REAL8       a = 0, tplspin = 0;
  REAL8       chiS = 0, chiA = 0;
  REAL8       spinNQC = 0;
  REAL8Vector *sigmaStar = NULL;
  REAL8Vector *sigmaKerr = NULL;
  if ( !(sigmaStar = XLALCreateREAL8Vector( 3 )) )
  {
    XLALDestroyREAL8Vector( sigmaStar );
    XLALDestroyREAL8Vector( values );
    XLAL_ERROR( XLAL_ENOMEM );
  }
  if ( !(sigmaKerr = XLALCreateREAL8Vector( 3 )) )
  {
    XLALDestroyREAL8Vector( sigmaStar );
    XLALDestroyREAL8Vector( values );
    XLAL_ERROR( XLAL_ENOMEM );
  }
  
  /* Spins not scaled by the mass */
  REAL8 mSpin1[3] = {0,0,0}, mSpin2[3] = {0,0,0};

  /* Wrapper spin vectors used to calculate sigmas */
  REAL8Vector s1Vec, s1VecOverMtMt;
  REAL8Vector s2Vec, s2VecOverMtMt;
  REAL8       s1Data[3]     = {0,0,0}, s2Data[3]     = {0,0,0},
              s1DataNorm[3] = {0,0,0}, s2DataNorm[3] = {0,0,0};

  /* Parameters of the system */
  REAL8 m1 = 0, m2 = 0, mTotal = 0, eta = 0, mTScaled = 0;
  REAL8 amp0 = 0;
  REAL8 UNUSED amp = 0;

  /* Dynamics of the system */
  REAL8Vector tVec, phiDMod, phiMod;
  REAL8Vector posVecx, posVecy, posVecz, momVecx, momVecy, momVecz;
  REAL8Vector s1Vecx, s1Vecy, s1Vecz, s2Vecx, s2Vecy, s2Vecz;
  REAL8       omega = 0, v = 0, ham = 0;

  /* Cartesian vectors needed to calculate Hamiltonian */
  REAL8Vector cartPosVec, cartMomVec;
  REAL8 cartPosData[3] = {0,0,0}, cartMomData[3] = {0,0,0};
  REAL8 rcrossrdotNorm = 0, rvec[3]    = {0,0,0}, rcrossrdot[3] = {0,0,0};
  REAL8 pvec[3] = {0,0,0},  rcrossp[3] = {0,0,0}, rcrosspMag    = 0;
  REAL8 s1dotLN = 0, s2dotLN = 0;
  REAL8 UNUSED s1dotL = 0, s2dotL = 0;

  /* Polar vectors needed for waveform modes calculation */
  REAL8Vector UNUSED polarDynamics, cartDynamics;
  REAL8 polData[4] = {0,0,0,0};  
  
  /* Signal mode */
  COMPLEX16   hLM = 0 + 0j;
  /* COMPLEX16 *sigReVec = NULL, *sigImVec = NULL;*/

  /* Non-quasicircular correction */
  COMPLEX16      hNQC = 0 + 0j;
  EOBNonQCCoeffs nqcCoeffs;
  memset( &nqcCoeffs, 0, sizeof( nqcCoeffs ) );

  /* Ringdown freq used to check the sample rate */
  COMPLEX16Vector  modefreqVec;
  COMPLEX16        modeFreq;

  /* Spin-weighted spherical harmonics */
  COMPLEX16  Y22 = 0 + 0j, Y2m2 = 0 + 0j, Y21 = 0 + 0j, Y2m1 = 0 + 0j;
  COMPLEX16  Y20 = 0 + 0j;
  /* (2,2) and (2,-2) spherical harmonics needed in (h+,hx) */
  /*REAL8  y_1, y_2, z1, z2;*/

  /*Parameters for the portion of the orbit we integrate at high sampling rate*/
  REAL8 deltaTHigh = 0, resampEstimate = 0;
  UINT4 resampFac  = 0, resampPwr      = 0;

  /* How far will we have to step back to attach the ringdown? */
  REAL8 tStepBack = 0, HiSRstart = 0;
  INT4  nStepBack = 0;
  UINT4 hiSRndx   = 0;

  /* Dynamics and details of the high sample rate part used to attach the
   * ringdown */
  REAL8Vector timeHi,    phiDModHi, phiModHi;
  REAL8Vector posVecxHi, posVecyHi, posVeczHi, momVecxHi, momVecyHi, momVeczHi;
  REAL8Vector s1VecxHi,  s1VecyHi,  s1VeczHi,  s2VecxHi,  s2VecyHi,  s2VeczHi;
  REAL8Vector *sigReHi = NULL, *sigImHi = NULL;
  //REAL8Vector * = NULL;

  /* Indices of peak frequency and final point           */
  /* Needed to attach ringdown at the appropriate point  */
  UINT4 UNUSED peakIdx = 0, finalIdx = 0;

  /* Set up structures and calculate necessary PN parameters */
  /* Due to precession, these need to get calculated in every step */
  /* TODO: Only calculate non-spinning parts once */
  SpinEOBParams           seobParams;
  SpinEOBHCoeffs          seobCoeffs;
  EOBParams               eobParams;
  FacWaveformCoeffs       hCoeffs;
  NewtonMultipolePrefixes prefixes;
  
  memset( &seobParams, 0, sizeof(seobParams) );
  memset( &seobCoeffs, 0, sizeof(seobCoeffs) );
  memset( &eobParams,  0, sizeof(eobParams) );
  memset( &hCoeffs,    0, sizeof( hCoeffs ) );
  memset( &prefixes,   0, sizeof( prefixes ) );

  /* Miscellaneous memory for Ringdown attachment        */
  REAL8 tPeakOmega = 0, tAttach = 0, combSize = 0,/*longCombSize,*/ deltaNQC =0;
  REAL8 UNUSED sh  = 0;
  REAL8 vX = 0, vY = 0, vZ = 0;//, rCrossV_x = 0, rCrossV_y = 0, rCrossV_z = 0;
  REAL8 UNUSED vOmega = 0, omegasav = 0, omegasav2 = 0;
  REAL8 magR = 0, Lx   = 0, Ly   = 0, Lz = 0, magL = 0, magJ = 0, 
        LNhx = 0, LNhy = 0, LNhz = 0, magLN =0, Jx = 0, Jy   = 0, Jz = 0;
  REAL8 aI2P = 0, bI2P = 0, gI2P = 0, aP2J = 0, bP2J = 0, gP2J = 0;
  REAL8 chi1J= 0, chi2J= 0, chiJ = 0; 
  REAL8 UNUSED kappaJL = 0;
  REAL8 JLN = 0.0;
  REAL8 JframeEx[3] = {0,0,0}, JframeEy[3] = {0,0,0}, JframeEz[3] = {0,0,0};
  REAL8 LframeEx[3] = {0,0,0}, LframeEy[3] = {0,0,0}, LframeEz[3] = {0,0,0};
  
  /* Variables for the integrator */
<<<<<<< HEAD
  ark4GSLIntegrator       *integrator = NULL;
=======
  LALAdaptiveRungeKutta4Integrator       *integrator = NULL;
>>>>>>> f0bf43b4
  REAL8Array              *dynamics   = NULL;//, *dynamicsHi = NULL;
  INT4                    retLen = 0, retLenLow = 0, retLenHi = 0;
  INT4                    retLenRDPatch = 0, retLenRDPatchLow = 0;
  //REAL8                   tMax;
  
  /* Interpolation spline */
  gsl_spline    *spline = NULL;
  gsl_interp_accel *acc = NULL;

  /* Accuracies of adaptive Runge-Kutta integrator */
  const REAL8 EPS_ABS = 1.0e-9;
  const REAL8 EPS_REL = 1.0e-8;

  /* Memory for the calculation of the alpha(t) and beta(t) angles */
  REAL8 tmpR[3], tmpRdot[3];
  INT4 phaseCounterA = 0, phaseCounterB = 0;
  
  REAL8Vector *LN_x = NULL;  REAL8Vector *LN_y = NULL; REAL8Vector *LN_z = NULL;
  REAL8Vector *Alpha = NULL; REAL8Vector *Beta = NULL; REAL8Vector *Gamma = NULL;
  REAL8Vector *LN_xHi = NULL; REAL8Vector *LN_yHi = NULL;
  REAL8Vector *LN_zHi = NULL;
  REAL8Vector *AlphaHi = NULL; REAL8Vector *BetaHi = NULL;
  REAL8Vector *GammaHi = NULL;
  
  REAL8 precEulerresult = 0, precEulererror = 0;
  gsl_integration_workspace * precEulerw = gsl_integration_workspace_alloc (1000);
  gsl_function precEulerF;
  PrecEulerAnglesIntegration precEulerparams;

    
  /* Stuff to find the actual peak time */
  //REAL8 omegaDeriv = 0, time1 = 0, time2 = 0;
  UNUSED REAL8  timewavePeak = 0.;
  //REAL8  omegaDerivMid=0.0;
  REAL8 UNUSED sigAmpSqHi = 0., oldsigAmpSqHi = 0.;
  /*INT4   peakCount = 0;*/

  /* Memory to help with rotation of dynamics */
  REAL8 JExnorm = 0;
  SphHarmTimeSeries  *hlmPTS = NULL;
  SphHarmTimeSeries  *hIMRlmJTS = NULL;
  REAL8Sequence *tlist        = NULL;
  REAL8Sequence *tlistRDPatch = NULL;

  SphHarmTimeSeries *hlmPTSHi = NULL;
  SphHarmTimeSeries *hlmPTSout = NULL;
  SphHarmTimeSeries *hIMRlmJTSHi = NULL;
  
  REAL8Sequence *tlistHi        = NULL;
  REAL8Sequence *tlistRDPatchHi = NULL;
  
  /* Memory for ringdown attachment */
  REAL8Vector *rdMatchPoint = XLALCreateREAL8Vector( 3 );  
  REAL8 alJtoI = 0, betJtoI = 0, gamJtoI = 0;
  SphHarmTimeSeries *hIMRlmITS = NULL;
  COMPLEX16 x11 = 0 + 0j;

  /* *******************************************************************/
  /* ********************** Memory Initialization **********************/
  /* *******************************************************************/
  
  /* Initialize mass parameters */
  m1       = m1SI / LAL_MSUN_SI;
  m2       = m2SI / LAL_MSUN_SI;
  mTotal   = m1 + m2;
  mTScaled = mTotal * LAL_MTSUN_SI;
  eta      = m1 * m2 / (mTotal*mTotal);
  
  /* Initialize amplitude scaling parameter */
  amp0 = mTotal * LAL_MRSUN_SI / r;
  //amp0 = 4. * mTotal * LAL_MRSUN_SI * eta / r;
  
  
  if (debugPK) {
    printf("Stas, here is the passes functions\n");
   printf("Inputs: m1 = %.16e, m2 = %.16e, fMin = %.16e, inclination = %.16e\n", 
          m1, m2, (double) fMin, (double) inc );
    printf("Mtotal = %.16e, eta = %.16e \n", mTotal, eta);
    printf("Inputs: spin1 = {%.16e, %.16e, %.16e}\n",  
            spin1[0], spin1[1], spin1[2]);
    printf("Inputs: spin2 = {%.16e, %.16e, %.16e}\n", 
            spin2[0], spin2[1], spin2[2]);
  }  

  /* Calculate the time we will need to step back for ringdown */
  tStepBack = 150. * mTScaled;
  nStepBack = ceil( tStepBack / deltaT );

  /* Calculate the resample factor for attaching the ringdown                 */
  /* We want it to be a power of 2                                            */
  /* If deltaT > Mtot/50, reduce deltaT by the smallest power of two for which*/
  /* deltaT < Mtot/50                                                         */
  resampEstimate = 50. * deltaT / mTScaled;
  resampFac = 1;
  if ( resampEstimate > 1. ) {
    resampPwr = (UINT4)ceil( log2( resampEstimate ) );
    while( resampPwr-- ) { resampFac *= 2u; }
  }

  /* Wrapper spin vectors used to calculate sigmas                 */
  /* Note: spin{1,2} have INspin{1,2} (\chi vectors) at this point */
  s1Vec.length = s2Vec.length = 3;
  s1Vec.data   = s1Data;
  s2Vec.data   = s2Data;
  
  s1VecOverMtMt.length = s2VecOverMtMt.length = 3;
  s1VecOverMtMt.data   = s1DataNorm;
  s2VecOverMtMt.data   = s2DataNorm;

  for( i = 0; i < 3; i++ )
  {
    s1Data[i]     = mSpin1[i] = spin1[i] * m1 * m1;
    s2Data[i]     = mSpin2[i] = spin2[i] * m2 * m2;
    s1DataNorm[i] = s1Data[i] / mTotal / mTotal;
    s2DataNorm[i] = s2Data[i] / mTotal / mTotal;
  }
  
  if (debugPK){
    printf("Stas, here is the passes functions\n");
   printf("Inputs: m1 = %.16e, m2 = %.16e, fMin = %.16e, inclination = %.16e\n", 
            m1, m2, (double) fMin, (double) inc );
    printf("Inputs: spin1 = {%.16e, %.16e, %.16e}\n", 
            spin1[0], spin1[1], spin1[2]);
    printf("Inputs: spin2 = {%.16e, %.16e, %.16e}\n",
            spin2[0], spin2[1], spin2[2]);
    printf("Inputs: s1V = {%.16e, %.16e, %.16e}\n",
            s1Vec.data[0], s1Vec.data[1], s1Vec.data[2]);
    printf("Inputs: s2V = {%.16e, %.16e, %.16e}\n",
            s2Vec.data[0], s2Vec.data[1], s2Vec.data[2]);
  }

  /* ************************************************* */
  /* Populate the initial structures                   */
  /* ************************************************* */
  
  /* ************************************************* */
  /* Spin parameters                                   */
  if ( XLALSimIMRSpinEOBCalculateSigmaStar( 
          sigmaStar, m1, m2, &s1Vec, &s2Vec ) == XLAL_FAILURE )
  {
    XLALDestroyREAL8Vector( sigmaKerr );
    XLALDestroyREAL8Vector( sigmaStar );
    XLALDestroyREAL8Vector( values );
    XLAL_ERROR( XLAL_EFUNC );
  }
  if ( XLALSimIMRSpinEOBCalculateSigmaKerr( 
          sigmaKerr, m1, m2, &s1Vec, &s2Vec ) == XLAL_FAILURE )
  {
    XLALDestroyREAL8Vector( sigmaKerr );
    XLALDestroyREAL8Vector( sigmaStar );
    XLALDestroyREAL8Vector( values );
    XLAL_ERROR( XLAL_EFUNC );
  }

  /* Calculate the value of a */
  seobParams.a = a = sqrt( inner_product(sigmaKerr->data, sigmaKerr->data) );
  seobParams.s1Vec = &s1VecOverMtMt;
  seobParams.s2Vec = &s2VecOverMtMt;

  if (debugPK){
      printf("Inputs: sigma = {%.16e, %.16e, %.16e}\n", 
        sigmaKerr->data[0], sigmaKerr->data[1], sigmaKerr->data[2]);
      printf("Inputs: star = {%.16e, %.16e, %.16e}\n",  
        sigmaStar->data[0], sigmaStar->data[1], sigmaStar->data[2]);
      printf("Inputs: a = %.16e\n", a);
      fflush(NULL);
  }

  if ( !(AttachParams = XLALCreateREAL8Vector( 5 )) )
  {
    XLALDestroyREAL8Vector( sigmaKerr );
    XLALDestroyREAL8Vector( sigmaStar );
    XLALDestroyREAL8Vector( values );
    XLAL_ERROR( XLAL_ENOMEM );
  }
  *AttachPars = AttachParams;
  /* ************************************************* */
  /* Cartesian position and momentum vectors           */
  
  /* Cartesian vectors needed to calculate Hamiltonian */
  cartPosVec.length = cartMomVec.length = 3;
  cartPosVec.data = cartPosData;
  cartMomVec.data = cartMomData;
  memset( cartPosData, 0, sizeof( cartPosData ) );
  memset( cartMomData, 0, sizeof( cartMomData ) );
 

  /* ************************************************* */
  /* Waveform parameter structures                     */
  
  /* Spin-EOB parameters */
  seobParams.alignedSpins = 0;
  seobParams.tortoise     = 1;
  seobParams.sigmaStar    = sigmaStar;
  seobParams.sigmaKerr    = sigmaKerr;
  seobParams.seobCoeffs   = &seobCoeffs;
  seobParams.eobParams    = &eobParams;
  seobParams.nqcCoeffs    = &nqcCoeffs;
  /* Non-Spin-EOB parameters */
  eobParams.hCoeffs       = &hCoeffs;
  eobParams.prefixes      = &prefixes;
  seobCoeffs.SpinAlignedEOBversion = SpinAlignedEOBversion;
  eobParams.m1  = m1;
  eobParams.m2  = m2;
  eobParams.eta = eta;

  /* ************************************************* */
  /* Pre-compute the Hamiltonian coefficients          */
  if ( XLALSimIMRCalculateSpinEOBHCoeffs( &seobCoeffs, eta, a,
                          SpinAlignedEOBversion ) == XLAL_FAILURE )
  {
    XLALDestroyREAL8Vector( sigmaKerr );
    XLALDestroyREAL8Vector( sigmaStar );
    XLALDestroyREAL8Vector( values );
    XLAL_ERROR( XLAL_EFUNC );
  }

  /* Pre-compute the coefficients for the Newtonian factor of hLM */
  if ( XLALSimIMREOBComputeNewtonMultipolePrefixes( &prefixes, eobParams.m1,
			eobParams.m2 ) == XLAL_FAILURE )
  {
    XLALDestroyREAL8Vector( sigmaKerr );
    XLALDestroyREAL8Vector( sigmaStar );
    XLALDestroyREAL8Vector( values );
    XLAL_ERROR( XLAL_EFUNC );
  }

  /* ************************************************* */
  /* ***** Get    the INITIAL CONDITIONS               */
  /* ************************************************* */
  
  if( debugPK )
  {
    printf("Calling the XLALSimIMRSpinEOBInitialConditions function!\n");
    printf(
      "Inputs: m1 = %.16e, m2 = %.16e, fMin = %.16e, inclination = %.16e\n",
                      m1, m2, (double) fMin, (double) inc );
    printf("Inputs: mSpin1 = {%.16e, %.16e, %.16e}\n",  
                      mSpin1[0], mSpin1[1], mSpin1[2]);
    printf("Inputs: mSpin2 = {%.16e, %.16e, %.16e}\n",  
                      mSpin2[0], mSpin2[1], mSpin2[2]);
    fflush(NULL);
  }

  REAL8Vector* tmpValues2 = NULL;
  tmpValues2 = XLALCreateREAL8Vector( 14 ); 

  if ( XLALSimIMRSpinEOBInitialConditions( tmpValues2, m1, m2, fMin, inc,
       	mSpin1, mSpin2, &seobParams ) == XLAL_FAILURE )
  {
    XLAL_ERROR( XLAL_EFUNC );
  }
  tmpValues2->data[12] = 0.;
  tmpValues2->data[13] = 0.;

  if(debugCustomIC) {
//    //v2 0.8 .06
//    tmpValues2->data[0]=  2.4947503693442151e+01;
//    tmpValues2->data[1]= 0.0000000000000000e+00;
//    tmpValues2->data[2]= 0.0000000000000000e+00;
//    tmpValues2->data[3]= -1.1443986771509659e-04;
//    tmpValues2->data[4]= 2.0974358101454393e-01;
//    tmpValues2->data[5]= 0.0000000000000000e+00;
//    tmpValues2->data[6]= 0.0000000000000000e+00;
//    tmpValues2->data[7]=  0.0000000000000000e+00;
//    tmpValues2->data[8]= 5.5555555555555558e-01;
//    tmpValues2->data[9]= 0.0000000000000000e+00;
//    tmpValues2->data[10]= 0.0000000000000000e+00;
//    tmpValues2->data[11]= 1.6666666666666666e-02;
//
//    //v1 0.5 0.5
//    tmpValues2->data[0]=  2.4977926627506903e+01;
//    tmpValues2->data[1]= 0.0000000000000000e+00;
//    tmpValues2->data[2]= 0.0000000000000000e+00;
//    tmpValues2->data[3]= -1.1624761163076212e-04;
//    tmpValues2->data[4]= 2.1082424860474935e-01;
//    tmpValues2->data[5]= 0.0000000000000000e+00;
//    tmpValues2->data[6]= 0.0000000000000000e+00;
//    tmpValues2->data[7]=  0.0000000000000000e+00;
//    tmpValues2->data[8]= 3.4722222222222221e-01;
//    tmpValues2->data[9]= 0.0000000000000000e+00;
//    tmpValues2->data[10]= 0.0000000000000000e+00;
//    tmpValues2->data[11]= 1.3888888888888888e-02;
  
//    v2devel 0.8 0.6
//    tmpValues2->data[0]=  2.4947499317612962e+01;
//    tmpValues2->data[1]= 0.0000000000000000e+00;
//    tmpValues2->data[2]= 0.0000000000000000e+00;
//    tmpValues2->data[3]= -9.7392171179022500e-05;
//    tmpValues2->data[4]= 2.0974360118734747e-01;
//    tmpValues2->data[5]= 0.0000000000000000e+00;
//    tmpValues2->data[6]= 0.0000000000000000e+00;
//    tmpValues2->data[7]=  0.0000000000000000e+00;
//    tmpValues2->data[8]= 5.5555555555555558e-01;
//    tmpValues2->data[9]= 0.0000000000000000e+00;
//    tmpValues2->data[10]= 0.0000000000000000e+00;
//    tmpValues2->data[11]= 1.6666666666666666e-02;
//  v1devel 0.5 0.5
//    tmpValues2->data[0]=  2.4977922258283822e+01;
//    tmpValues2->data[1]= 0.0000000000000000e+00;
//    tmpValues2->data[2]= 0.0000000000000000e+00;
//    tmpValues2->data[3]= -9.8650292751988489e-05;
//    tmpValues2->data[4]= 2.1082427042465196e-01;
//    tmpValues2->data[5]= 0.0000000000000000e+00;
//    tmpValues2->data[6]= 0.0000000000000000e+00;
//    tmpValues2->data[7]=  0.0000000000000000e+00;
//    tmpValues2->data[8]= 3.4722222222222221e-01;
//    tmpValues2->data[9]= 0.0000000000000000e+00;
//    tmpValues2->data[10]= 0.0000000000000000e+00;
//    tmpValues2->data[11]= 1.3888888888888888e-02;
//
//    //  v1devel 0.5 0.5 short
//    tmpValues2->data[0]=  1.4210453570976361e+01;
//    tmpValues2->data[1]= 0.0000000000000000e+00;
//    tmpValues2->data[2]= 0.0000000000000000e+00;
//    tmpValues2->data[3]= -4.9684240542886924e-04;
//    tmpValues2->data[4]= 2.9021826002997486e-01;
//    tmpValues2->data[5]= 0.0000000000000000e+00;
//    tmpValues2->data[6]= 0.0000000000000000e+00;
//    tmpValues2->data[7]=  0.0000000000000000e+00;
//    tmpValues2->data[8]= 3.4722222222222221e-01;
//    tmpValues2->data[9]= 0.0000000000000000e+00;
//    tmpValues2->data[10]= 0.0000000000000000e+00;
//    tmpValues2->data[11]= 1.3888888888888888e-02;
 
    //  v1devel 0.5 0.5 long
//    tmpValues2->data[0]=  3.5925771624136843e+01;
//    tmpValues2->data[1]= 0.0000000000000000e+00;
//    tmpValues2->data[2]= 0.0000000000000000e+00;
//    tmpValues2->data[3]= -3.4725194158512486e-05;
//    tmpValues2->data[4]= 1.7311431867161625e-01;
//    tmpValues2->data[5]= 0.0000000000000000e+00;
//    tmpValues2->data[6]= 0.0000000000000000e+00;
//    tmpValues2->data[7]=  0.0000000000000000e+00;
//    tmpValues2->data[8]= 3.4722222222222221e-01;
//    tmpValues2->data[9]= 0.0000000000000000e+00;
//    tmpValues2->data[10]= 0.0000000000000000e+00;
//    tmpValues2->data[11]= 1.3888888888888888e-02;
//
//    //  v1devel 0.5 0.5 medium
//    tmpValues2->data[0]=  2.2611498964597168e+01;
//    tmpValues2->data[1]= 0.0000000000000000e+00;
//    tmpValues2->data[2]= 0.0000000000000000e+00;
//    tmpValues2->data[3]= -1.3187256837094701e-04;
//    tmpValues2->data[4]= 2.2274218670264384e-01;
//    tmpValues2->data[5]= 0.0000000000000000e+00;
//    tmpValues2->data[6]= 0.0000000000000000e+00;
//    tmpValues2->data[7]=  0.0000000000000000e+00;
//    tmpValues2->data[8]= 3.4722222222222221e-01;
//    tmpValues2->data[9]= 0.0000000000000000e+00;
//    tmpValues2->data[10]= 0.0000000000000000e+00;
//    tmpValues2->data[11]= 1.3888888888888888e-02;


    tmpValues2->data[0]=  1.8656971023349701e+01;
    tmpValues2->data[1]= 0;
    tmpValues2->data[2]= 0;
    tmpValues2->data[3]= -4.8895110550351657e-04;
    tmpValues2->data[4]= 2.4619856470732523e-01;
    tmpValues2->data[5]= -2.6870560011919208e-05;
    tmpValues2->data[6]= 2.9451156124040437e-02;
    tmpValues2->data[7]= -1.1434246556844330e-02;
    tmpValues2->data[8]= 2.3068072871192638e-01;
    tmpValues2->data[9]= 6.2954182743516019e-03;
    tmpValues2->data[10]= 8.8246456372334629e-03;
    tmpValues2->data[11]= 1.5200695012151960e-01;

/*
    tmpValues2->data[0]=  18.692546;
    tmpValues2->data[1]= -3.081570006533801e-23;
    tmpValues2->data[2]= -2.655985321845305e-19;
    tmpValues2->data[3]= -0.0005055333254955916;
    tmpValues2->data[4]= 0.247049159617696;
    tmpValues2->data[5]= -5.732707053941175e-05;
    tmpValues2->data[6]= -2.3036527238752252e-02;
    tmpValues2->data[7]= -3.3429958143641740e-02;
    tmpValues2->data[8]= 2.3933425361333752e-01;
    tmpValues2->data[9]= 7.5408416145236912e-02;
    tmpValues2->data[10]= 1.7433761720072755e-01;
    tmpValues2->data[11]= -2.3113050136189490e-02;
*/

  //tmpValues2->data[3] *= 1.02;
  //tmpValues2->data[4] *= 1.02;
  //tmpValues2->data[5] *= -0.01;
  }
  
  if(debugPK)
  {
    printf("Setting up initial conditions, returned values are:\n");
	  for( j=0; j < tmpValues2->length; j++)
      printf("%.16le\n", tmpValues2->data[j]);
  }

  /* Copy over the IC to values */
  for (j = 0; j < tmpValues2->length; j++)
    values->data[j] = tmpValues2->data[j];
  
  /* ************************************************************************ */
  /* Calculate the values of chiS and chiA, as given in Eq.16 in YPP
   * Assuming \vec{L} to be pointing in the direction of \vec{r}\times\vec{p} */
  
  if(debugPK)printf("\nReached the point where LN is to be calculated\n");

  memset( dvalues->data, 0, 14 * sizeof(REAL8) );
  if( XLALSpinHcapRvecDerivative( 0, values->data, dvalues->data,
          (void*) &seobParams) == XLAL_FAILURE )
  {
    XLAL_ERROR( XLAL_EFUNC );
  }
  if(debugPK)printf("\nCalculated Rdot\n");

  /* Calculate r cross rDot */ 
  memcpy( rdotvec, dvalues->data, 3*sizeof(REAL8) );
  memcpy( rvec,    values->data,  3*sizeof(REAL8) );
  memcpy( pvec,    values->data+3,3*sizeof(REAL8) );
  
  cross_product( rvec, rdotvec, rcrossrdot );
  rcrossrdotNorm = sqrt(inner_product( rcrossrdot, rcrossrdot ));
  for( i = 0; i < 3; i++ ) { rcrossrdot[i] /= rcrossrdotNorm; }
   
  s1dotLN = inner_product( spin1, rcrossrdot );
  s2dotLN = inner_product( spin2, rcrossrdot );

  /* Why are we calculating s{1,2} dot L ? */
  cross_product( rvec, pvec, rcrossp );
  rcrosspMag = sqrt(inner_product(rcrossp, rcrossp));
  for( i = 0; i < 3; i++ ) { rcrossp[i] /= rcrosspMag; }
    
  s1dotL = inner_product( spin1, rcrossrdot );
  s2dotL = inner_product( spin2, rcrossrdot );

  if(debugPK) {
    printf("rXp = %3.10f %3.10f %3.10f\n", rcrossp[0], rcrossp[1], rcrossp[2]);
    printf("rXrdot = %3.10f %3.10f %3.10f\n", rcrossrdot[0], rcrossrdot[1], rcrossrdot[2]);
    fflush(NULL);
  }

  chiS = 0.5 * (s1dotLN + s2dotLN);
  chiA = 0.5 * (s1dotLN - s2dotLN);

  /* Compute the test-particle limit spin of the deformed-Kerr background */
  switch ( SpinAlignedEOBversion )
  {
    case 1:
      tplspin = 0.0;
      break;
    case 2:
      tplspin = (1.-2.*eta) * chiS + (m1 - m2)/(m1 + m2) * chiA;
      break;
    default:
      XLALPrintError( "XLAL Error - %s: Unknown SEOBNR version!\nAt present only v1 and v2 are available.\n", __func__);
      XLAL_ERROR( XLAL_EINVAL );
      break;
  }

  /* ************************************************* */
  /* Populate the Waveform initial structures          */
  /* ************************************************* */
  /* Pre-compute the non-spinning and spinning coefficients for hLM factors */
  if( debugPK ) {
    printf("tplspin = %.12e, chiS = %.12e, chiA = %.12e\n", tplspin, chiS, chiA);
    fflush(NULL);
  }
  
  if ( XLALSimIMREOBCalcSpinFacWaveformCoefficients( &hCoeffs, m1, m2, eta,
        tplspin, chiS, chiA, SpinAlignedEOBversion ) == XLAL_FAILURE )
  {
    XLALDestroyREAL8Vector( sigmaKerr );
    XLALDestroyREAL8Vector( sigmaStar );
    XLALDestroyREAL8Vector( values );
    XLAL_ERROR( XLAL_EFUNC );
  }

  /* ************************************************* */
  /* Compute the coefficients for the NQC Corrections  */
  /* ************************************************* */
  /* FIXME check NQC version used */
  spinNQC = (1.-2.*eta) * chiS + (m1 - m2)/(m1 + m2) * chiA;

  //Stas: Check if initial frequency is too high
  //
  REAL8 NRPeakOmega22 = GetNRSpinPeakOmegav2(2, 2, eta, spinNQC) / mTScaled;
  REAL8 freqMinRad = pow(10.0, -1.5)/(LAL_PI*mTScaled);
  REAL8 signOfa = spinNQC/fabs(spinNQC);
  REAL8 spn2 = spinNQC*spinNQC;
  REAL8 Z1 = 1.0 + pow(1.0 - spn2, 1./3.)*(pow(1.0+spinNQC, 1./3.) + pow(1.0-spinNQC, 1./3.) );
  REAL8 Z2 = sqrt(3.0*spn2 + Z1*Z1);
  REAL8 rISCO = 3.0 + Z2 - signOfa*sqrt( (3.-Z1)*(3.+Z1 + 2.*Z2));
  REAL8 fISCO = pow(rISCO, -1.5)/(LAL_PI*mTScaled);

  REAL8 f_star =  freqMinRad;


  if (debugPK){
      printf("Stas - spin = %4.10f \n", spinNQC);
      printf("Stas - NRPeakOmega22 =  %4.10f,   %4.10f \n",  GetNRSpinPeakOmegav2(2, 2, eta, spinNQC) / mTotal,  GetNRSpinPeakOmegav2(2, 2, eta, spinNQC));
      printf("Stas ---- check for fmin NRPeakOmega22 = %4.10f, freqMinRad = %4.10f \n", NRPeakOmega22, freqMinRad);
      printf("Stas -- minf freq is min( %4.10f, %4.10f )\n", NRPeakOmega22*0.1, freqMinRad);
      printf("Stas -- initial radius (apr) %4.10f \n", pow(LAL_PI*fMin*mTScaled,-2./3.) );
      printf("Stas -- omega_orb_0 = %4.10f \n",  rcrossrdotNorm/inner_product( rvec, rvec )/mTScaled);
      printf("Stas -- rISCO  = %4.10f , freq_ISCO = %4.10f \n", rISCO, fISCO);

  }

  if (pow(LAL_PI*fMin*mTScaled,-2./3.) < 10.0)
  {
      XLAL_PRINT_WARNING("Waveform generation may fail due to high starting frequency. The starting frequency corresponds to a small initial radius of %.2fM. We recommend a lower starting frequency that corresponds to an estimated starting radius > 10M.", pow(LAL_PI*fMin*mTScaled,-2.0/3.0));
  }
  if (fMin > f_star){
      XLALPrintError("XLAL Error - %s: Intitial frequency is too high, the limit is %4.10f \n", __func__, f_star);
      XLALDestroyREAL8Vector( sigmaKerr );
      XLALDestroyREAL8Vector( sigmaStar );
      XLALDestroyREAL8Vector( values );
      XLALDestroyREAL8Vector( rdMatchPoint );

      XLAL_ERROR (XLAL_EINVAL );
  } 

  switch ( SpinAlignedEOBversion )
  {
	  case 1:
	    if(debugPK)printf("\t NQC: spin used = %.12e\n", spinNQC);
	    XLALSimIMRGetEOBCalibratedSpinNQC( &nqcCoeffs, 2, 2, eta, spinNQC );
	    break;
	  case 2:
	    if(debugPK)printf("\t NQC: spins used = %.12e, %.12e\n", spinNQC, chiA);
	    XLALSimIMRGetEOBCalibratedSpinNQC3D( &nqcCoeffs, 2, 2, m1, m2, spinNQC, chiA );
	    break;
	  default:
	    XLALPrintError( "XLAL Error - %s: Unknown SEOBNR version!\nAt present only v1 and v2 are available.\n", __func__);
	    XLAL_ERROR( XLAL_EINVAL );
	    break;
  }
  
  /* FIXME NOTE the lines below, NQC coeffs are put to zero for debugging */
  if (debugNoNQC) {
    nqcCoeffs.a1 = nqcCoeffs.a2 = nqcCoeffs.a3 = nqcCoeffs.a3S = nqcCoeffs.a4 = 
      nqcCoeffs.a5 = nqcCoeffs.b1 = nqcCoeffs.b2 = nqcCoeffs.b3 = nqcCoeffs.b4 = 
      0;
  }
 
  if ( debugPK )
  {
	  /* Print out all NQC coefficients */
    printf(" NQC: a1 = %.16e, a2 = %.16e,\n a3 = %.16e, a3S = %.16e,\n a4 = %.16e, a5 = %.16e\n b1 = %.16e, b2 = %.16e,\n b3 = %.16e, b4 = %.16e\n",
        nqcCoeffs.a1, nqcCoeffs.a2, nqcCoeffs.a3, 
        nqcCoeffs.a3S, nqcCoeffs.a4, nqcCoeffs.a5, 
        nqcCoeffs.b1, nqcCoeffs.b2, nqcCoeffs.b3, nqcCoeffs.b4 );

	  /* Print out all mass parameters */
	  printf("m1SI = %lf, m2SI = %lf, m1 = %lf, m2 = %lf\n",
			(double) m1SI, (double) m2SI, (double) m1, (double) m2 );
	  printf("mTotal = %lf, mTScaled = %lf, eta = %lf\n",
			(double) mTotal, (double) mTScaled, (double) eta );
	  /* Print out all spin parameters */
	  printf("spin1 = {%lf,%lf,%lf}, spin2 = {%lf,%lf,%lf}\n",
			(double) spin1[0], (double) spin1[1], (double) spin1[2],
			(double) spin2[0], (double) spin2[1], (double) spin2[2]);
	  printf("mSpin1 = {%lf,%lf,%lf}, mSpin2 = {%lf,%lf,%lf}\n",
			(double) mSpin1[0], (double) mSpin1[1], (double) mSpin1[2],
			(double) mSpin2[0], (double) mSpin2[1], (double) mSpin2[2]);
	
      printf("sigmaStar = {%lf,%lf,%lf}, sigmaKerr = {%lf,%lf,%lf}\n",
			(double) sigmaStar->data[0], (double) sigmaStar->data[1],
			(double) sigmaStar->data[2], (double) sigmaKerr->data[0],
			(double) sigmaKerr->data[1], (double) sigmaKerr->data[2]);
	  printf("a = %lf, tplspin = %lf, chiS = %lf, chiA = %lf\n",
			(double) a, (double) tplspin, (double) chiS, (double) chiA);
	  printf("s1Vec = {%lf,%lf,%lf}, s2Vec = {%lf,%lf,%lf}\n",
			(double) seobParams.s1Vec->data[0], (double) seobParams.s1Vec->data[1],
			(double) seobParams.s1Vec->data[2], (double) seobParams.s2Vec->data[0],
			(double) seobParams.s2Vec->data[1], (double) seobParams.s2Vec->data[2]);
	  printf("a is used to compute Hamiltonian coefficients,\n tplspin and chiS and chiA for the multipole coefficients\n");
	  
    printf("s1VecOverM = {%.12e,%.12e,%.12e}\n", (double) s1VecOverMtMt.data[0], 
	  (double) s1VecOverMtMt.data[1], (double) s1VecOverMtMt.data[2]);
	  printf("s2VecOverM = {%.12e,%.12e,%.12e}\n", (double) s2VecOverMtMt.data[0],
	  (double) s2VecOverMtMt.data[1], (double) s2VecOverMtMt.data[2]);
      
    double StasS1 = sqrt(spin1[0]*spin1[0] + spin1[1]*spin1[1] +spin1[2]*spin1[2]);
    double StasS2 = sqrt(spin2[0]*spin2[0] + spin2[1]*spin2[1] +spin2[2]*spin2[2]);
    printf("Stas: amplitude of spin1 = %.16e, amplitude of spin2 = %.16e, theta1 = %.16e , theta2 = %.16e, phi1 = %.16e, phi2 = %.16e  \n", 
            StasS1, StasS2, acos(spin1[2]/StasS1)/LAL_PI, acos(spin2[2]/StasS2)/LAL_PI, 
            atan2(spin1[1], spin1[0])/LAL_PI, atan2(spin2[1], spin2[0])/LAL_PI );
    fflush(NULL);
  }

  /* ***************************************************************** */
  /* ******** Integrate the Hamiltonian Equations ******************** */
  /* ***************************************************************** */
  
  /* ************************************** */
  /* Low Sampling-rate integration          */
  
  /* Initialize the GSL integrator */
  if (!(integrator = XLALAdaptiveRungeKutta4Init(14, 
          XLALSpinHcapNumericalDerivative, XLALEOBSpinStopConditionBasedOnPR,
          EPS_ABS, EPS_REL)))
  {
    XLALDestroyREAL8Vector( values );
    XLAL_ERROR( XLAL_EFUNC );
  }

  /* Ensure that integration stops ONLY when the stopping condition is True */
  integrator->stopontestonly = 1;
 
  if( debugPK ){
    printf("\n r = {%f,%f,%f}\n",
      values->data[0], values->data[1], values->data[2]);
    fflush(NULL);
  }

  if(debugPK) { printf("\n\n BEGINNING THE EVOLUTION\n\n"); fflush(NULL); }
  
  /* Call the integrator */
  retLen = XLALAdaptiveRungeKutta4( integrator, &seobParams, values->data,
				0., 20./mTScaled, deltaT/mTScaled, &dynamics );
  retLenLow = retLen;
  
  if ( retLen == XLAL_FAILURE )
  {
    XLAL_ERROR( XLAL_EFUNC );
  }
  
  if(debugPK) { printf("\n\n FINISHED THE EVOLUTION\n\n"); fflush(NULL); }  
  
  /* ************************************** */
  /* Store the dynamics in separate vectors */
  
  tVec.length = posVecx.length = posVecy.length = posVecz.length = 
  momVecx.length = momVecy.length = momVecz.length = 
  s1Vecx.length = s1Vecy.length = s1Vecz.length = 
  s2Vecx.length = s2Vecy.length = s2Vecz.length = 
  phiDMod.length = phiMod.length = retLen;
  
  tVec.data   = dynamics->data;
  posVecx.data = dynamics->data+retLen;
  posVecy.data = dynamics->data+2*retLen;
  posVecz.data = dynamics->data+3*retLen;
  momVecx.data = dynamics->data+4*retLen;
  momVecy.data = dynamics->data+5*retLen;
  momVecz.data = dynamics->data+6*retLen;
  s1Vecx.data = dynamics->data+7*retLen;
  s1Vecy.data = dynamics->data+8*retLen;
  s1Vecz.data = dynamics->data+9*retLen;
  s2Vecx.data = dynamics->data+10*retLen;
  s2Vecy.data = dynamics->data+11*retLen;
  s2Vecz.data = dynamics->data+12*retLen;
  phiDMod.data= dynamics->data+13*retLen;
  phiMod.data = dynamics->data+14*retLen;

  if (debugPK) {
    /* Write the dynamics to file */
    out = fopen( "seobDynamics.dat", "w" );
    for ( i = 0; i < retLen; i++ )
    {
       //YP: output orbital phase and phase modulation separately, instead of their sum
       fprintf( out, "%.16e %.16e %.16e %.16e %.16e %.16e %.16e %.16e %.16e %.16e %.16e %.16e %.16e %.16e %.16e\n", 
       tVec.data[i], 
       posVecx.data[i], posVecy.data[i], posVecz.data[i], 
       momVecx.data[i], momVecy.data[i], momVecz.data[i],
       s1Vecx.data[i], s1Vecy.data[i], s1Vecz.data[i], 
       s2Vecx.data[i], s2Vecy.data[i], s2Vecz.data[i],
       phiDMod.data[i], phiMod.data[i] );
    }
    fclose( out );
    
    printf("AT We are here %d %d\n",retLen, nStepBack);
    fflush(NULL);
  }
  
  /* ************************************** */
  /* High Sampling-rate integration         */

  /* If 150M of step back > actual time of evolution, step back 50% of that */
  if (tStepBack > retLen*deltaT)
  {
    tStepBack = 0.5*retLen*deltaT; 
    nStepBack = ceil( tStepBack / deltaT );
  }

  /* Step back in time by tStepBack and volve EOB trajectory again 
   * using high sampling rate. */
  hiSRndx    = retLen - nStepBack;
  deltaTHigh = deltaT / (REAL8)resampFac;
  HiSRstart  = tVec.data[hiSRndx];
  
  if (debugPK) {
    printf("AT We are here %d\n",nStepBack);
    printf("Stas: start HighSR at %.16e \n", HiSRstart);
    printf( "Stepping back %d points - we expect %d points at high SR\n", nStepBack, nStepBack*resampFac );
    fflush(NULL);
  }
  
  /* Copy over the dynamics at "hiSRndx" over as "initial values" */
  values->data[0] = posVecx.data[hiSRndx];
  values->data[1] = posVecy.data[hiSRndx];
  values->data[2] = posVecz.data[hiSRndx];
  values->data[3] = momVecx.data[hiSRndx];
  values->data[4] = momVecy.data[hiSRndx];
  values->data[5] = momVecz.data[hiSRndx];
  values->data[6] = s1Vecx.data[hiSRndx];
  values->data[7] = s1Vecy.data[hiSRndx];
  values->data[8] = s1Vecz.data[hiSRndx];
  values->data[9] = s2Vecx.data[hiSRndx];
  values->data[10]= s2Vecy.data[hiSRndx];
  values->data[11]= s2Vecz.data[hiSRndx];
  values->data[12]= phiDMod.data[hiSRndx];
  values->data[13]= phiMod.data[hiSRndx];

  if (debugPK){
    printf( "Commencing high SR integration.. From: \n" );
    for( i=0; i<12; i++)printf("%.16e\n", values->data[i]);
    fflush(NULL);
  }
  
  /* For HiSR evolution, we stop at FIXME */
  integrator->stop = XLALEOBSpinStopConditionBasedOnPR;

  /* Call the integrator */
  retLen = XLALAdaptiveRungeKutta4( integrator, &seobParams, values->data, 
									0., 20./mTScaled, deltaTHigh/mTScaled, &dynamicsHi );
  retLenHi = retLen;

  if ( retLen == XLAL_FAILURE )
  {
    XLAL_ERROR( XLAL_EFUNC );
  }

  if(debugPK) { printf( "Finished high SR integration... \n" ); fflush(NULL); }

  /* Set up pointers to the dynamics */
  timeHi.length = posVecxHi.length = posVecyHi.length = posVeczHi.length = 
  momVecxHi.length = momVecyHi.length = momVeczHi.length = 
  s1VecxHi.length = s1VecyHi.length = s1VeczHi.length = 
  s2VecxHi.length = s2VecyHi.length = s2VeczHi.length = 
  phiDModHi.length = phiModHi.length = retLen;

  timeHi.data   = dynamicsHi->data;
  posVecxHi.data = dynamicsHi->data+retLen;
  posVecyHi.data = dynamicsHi->data+2*retLen;
  posVeczHi.data = dynamicsHi->data+3*retLen;
  momVecxHi.data = dynamicsHi->data+4*retLen;
  momVecyHi.data = dynamicsHi->data+5*retLen;
  momVeczHi.data = dynamicsHi->data+6*retLen;
  s1VecxHi.data = dynamicsHi->data+7*retLen;
  s1VecyHi.data = dynamicsHi->data+8*retLen;
  s1VeczHi.data = dynamicsHi->data+9*retLen;
  s2VecxHi.data = dynamicsHi->data+10*retLen;
  s2VecyHi.data = dynamicsHi->data+11*retLen;
  s2VeczHi.data = dynamicsHi->data+12*retLen;
  phiDModHi.data= dynamicsHi->data+13*retLen;
  phiModHi.data = dynamicsHi->data+14*retLen;

  if (debugPK){
    out = fopen( "seobDynamicsHi.dat", "w" );
    for ( i = 0; i < retLen; i++ )
    {
      fprintf( out, "%.16e %.16e %.16e %.16e %.16e %.16e %.16e %.16e %.16e %.16e %.16e %.16e %.16e %.16e %.16e\n", 
      timeHi.data[i], 
      posVecxHi.data[i], posVecyHi.data[i], posVeczHi.data[i], 
      momVecxHi.data[i], momVecyHi.data[i], momVeczHi.data[i],
      s1VecxHi.data[i], s1VecyHi.data[i], s1VeczHi.data[i], 
      s2VecxHi.data[i], s2VecyHi.data[i], s2VeczHi.data[i],
      phiDModHi.data[i], phiModHi.data[i] );
    }
    fclose( out );
  }

  /* ************************************************************************ */
  /* **************     Compute alpha (t) and beta (t).  ******************** */
  /* ************************************************************************ */
  
  /* Interpolate trajectories to compute L_N (t) in order to get alpha (t) and
   * beta (t). */
  if(debugPK){
    fprintf( stderr, "Generating Alpha and Beta angle timeseries at low SR\n" );
    fflush(NULL);
  }

  LN_x = XLALCreateREAL8Vector( retLenLow );
  LN_y = XLALCreateREAL8Vector( retLenLow );
  LN_z = XLALCreateREAL8Vector( retLenLow );
  
  Alpha = XLALCreateREAL8Vector( retLenLow );
  Beta   = XLALCreateREAL8Vector( retLenLow );
  
  gsl_spline *x_spline = gsl_spline_alloc( gsl_interp_cspline, retLenLow );
  gsl_spline *y_spline = gsl_spline_alloc( gsl_interp_cspline, retLenLow );
  gsl_spline *z_spline = gsl_spline_alloc( gsl_interp_cspline, retLenLow );
  
  gsl_interp_accel *x_acc    = gsl_interp_accel_alloc();
  gsl_interp_accel *y_acc    = gsl_interp_accel_alloc();
  gsl_interp_accel *z_acc    = gsl_interp_accel_alloc();
  
  gsl_spline_init( x_spline, tVec.data, posVecx.data, retLenLow );
  gsl_spline_init( y_spline, tVec.data, posVecy.data, retLenLow );
  gsl_spline_init( z_spline, tVec.data, posVecz.data, retLenLow );
  
  if (debugPK){
    fprintf( stderr, "WRiting Alpha and Beta angle timeseries at low SR to alphaANDbeta.dat\n" );
    fflush(NULL);
    out = fopen( "alphaANDbeta.dat","w");
  }
  for( i=0; i < retLenLow; i++ )
  {
    tmpR[0] = posVecx.data[i]; tmpR[1] = posVecy.data[i]; tmpR[2] = posVecz.data[i];
		tmpRdot[0] = gsl_spline_eval_deriv( x_spline, tVec.data[i], x_acc );
		tmpRdot[1] = gsl_spline_eval_deriv( y_spline, tVec.data[i], y_acc );
		tmpRdot[2] = gsl_spline_eval_deriv( z_spline, tVec.data[i], z_acc );
		
		LN_x->data[i] = tmpR[1] * tmpRdot[2] - tmpR[2] * tmpRdot[1];
		LN_y->data[i] = tmpR[2] * tmpRdot[0] - tmpR[0] * tmpRdot[2];
		LN_z->data[i] = tmpR[0] * tmpRdot[1] - tmpR[1] * tmpRdot[0];
		
		magLN = sqrt(LN_x->data[i] * LN_x->data[i] + LN_y->data[i] * LN_y->data[i] 
              + LN_z->data[i] * LN_z->data[i]);
		LN_x->data[i] /= magLN; LN_y->data[i] /= magLN; LN_z->data[i] /= magLN;
		
		/* Unwrap the two angles */
    if (fabs(LN_x->data[i]) <= 1.e-7 && fabs(LN_y->data[i]) <=1.e-7){
      Alpha->data[i] = 0.0;
    } else {
      Alpha->data[i] = atan2( LN_y->data[i], LN_x->data[i] ) 
                      + phaseCounterA * LAL_TWOPI;
    }
    
    if( i && Alpha->data[i] - Alpha->data[i-1] > 5. )
		{
			phaseCounterA--; 
			Alpha->data[i] -= LAL_TWOPI;
		} else if ( i && Alpha->data[i] - Alpha->data[i-1] < -5. )
		{
			phaseCounterA++;
			Alpha->data[i] += LAL_TWOPI;
		}
    
    /* FIXME: Why is there a "0" multiplying phaseCounterB ?? */
		Beta->data[i] = acos( LN_z->data[i] ) + 0*phaseCounterB * LAL_TWOPI;
    
		if( i && Beta->data[i] > Beta->data[i-1] )
		{
			phaseCounterB--;
			//Beta->data[i] -= LAL_TWOPI;
		}
    
    if(debugPK) {
      fprintf( out, "%.16e %.16e %.16e %d %d %.16e %.16e %.16e %.16e %.16e %.16e %.16e %.16e %.16e\n", 
      tVec.data[i], Alpha->data[i], Beta->data[i], 
      phaseCounterA, phaseCounterB, tmpR[0], tmpR[1], tmpR[2], 
      tmpRdot[0], tmpRdot[1], tmpRdot[2],
      LN_x->data[i], LN_y->data[i], LN_z->data[i] );
    }
	}
  if (debugPK) fclose(out);

  /* Integrate \dot{\alpha} \cos{\beta} to get the final Euler angle*/
  //gsl_spline_free(x_spline);
  //gsl_interp_accel_free(x_acc);
  //x_spline = gsl_spline_alloc( gsl_interp_cspline, retLenLow );
  //x_acc = gsl_interp_accel_alloc();  
  gsl_spline_init( x_spline, tVec.data, Alpha->data, retLenLow );
  
  //y_spline = gsl_spline_alloc( gsl_interp_cspline, retLenLow );
  //y_acc = gsl_interp_accel_alloc();
  gsl_spline_init( y_spline, tVec.data, Beta->data, retLenLow );
  
  Gamma = XLALCreateREAL8Vector( retLenLow );

  precEulerparams.alpha_spline = x_spline;
  precEulerparams.alpha_acc    = x_acc;
  precEulerparams.beta_spline  = y_spline;
  precEulerparams.beta_acc     = y_acc;
   
  precEulerF.function = &f_alphadotcosi;
  precEulerF.params   = &precEulerparams;
   
  if (debugPK) {
    fprintf( stderr,"WRiting Gamma angle timeseries at low SR to gamma.dat\n");
    fflush(NULL);
    out = fopen( "gamma.dat","w");  
  }
  
  for( i = 0; i < retLenLow; i++ )
  {
    if( i==0 ) { Gamma->data[i] = 0.; }
    else
		{
      gsl_integration_qags (&precEulerF, tVec.data[i-1], tVec.data[i], 1e-9, 1e-9, 1000, precEulerw, &precEulerresult, &precEulererror);
			Gamma->data[i] = Gamma->data[i-1] + precEulerresult;
    }
		 			
		if (debugPK) 
      fprintf( out, "%.16e %.16e %.16e %.16e\n", tVec.data[i], Gamma->data[i],
                                              precEulerresult, precEulererror);
  }  
  if (debugPK) fclose(out);

/*
 * STEP 4.2) Interpolate trajectories to compute L_N (t) in order to get alpha (t) and beta (t)
 *
 *fprintf( stderr, "Generating Alpha and Beta angle timeseries at high SR\n" );*/


  LN_xHi = XLALCreateREAL8Vector( retLenHi );
  LN_yHi = XLALCreateREAL8Vector( retLenHi );
  LN_zHi = XLALCreateREAL8Vector( retLenHi );
  
  AlphaHi = XLALCreateREAL8Vector( retLenHi );
  BetaHi   = XLALCreateREAL8Vector( retLenHi );
  
  gsl_spline_free(x_spline);
  gsl_interp_accel_free(x_acc);
  gsl_spline_free(y_spline);
  gsl_interp_accel_free(y_acc);
  gsl_spline_free(z_spline);
  gsl_interp_accel_free(z_acc);
  
  x_spline = gsl_spline_alloc( gsl_interp_cspline, retLenHi );
  y_spline = gsl_spline_alloc( gsl_interp_cspline, retLenHi );
  z_spline = gsl_spline_alloc( gsl_interp_cspline, retLenHi );
  
  x_acc    = gsl_interp_accel_alloc();
  y_acc    = gsl_interp_accel_alloc();
  z_acc    = gsl_interp_accel_alloc();
  
  gsl_spline_init( x_spline, timeHi.data, posVecxHi.data, retLenHi );
  gsl_spline_init( y_spline, timeHi.data, posVecyHi.data, retLenHi );
  gsl_spline_init( z_spline, timeHi.data, posVeczHi.data, retLenHi );
 
  if (debugPK){
    fprintf( stderr, "WRiting Alpha and Beta angle timeseries at High SR to alphaANDbetaHi.dat\n" );
    fflush(NULL);
    out = fopen( "alphaANDbetaHi.dat","w");
  }
  for( i=0; i < retLenHi; i++ )
  {
		tmpR[0] = posVecxHi.data[i]; tmpR[1] = posVecyHi.data[i]; tmpR[2] = posVeczHi.data[i];
		tmpRdot[0] = gsl_spline_eval_deriv( x_spline, timeHi.data[i], x_acc );
		tmpRdot[1] = gsl_spline_eval_deriv( y_spline, timeHi.data[i], y_acc );
		tmpRdot[2] = gsl_spline_eval_deriv( z_spline, timeHi.data[i], z_acc );
		
		LN_xHi->data[i] = tmpR[1] * tmpRdot[2] - tmpR[2] * tmpRdot[1];
		LN_yHi->data[i] = tmpR[2] * tmpRdot[0] - tmpR[0] * tmpRdot[2];
		LN_zHi->data[i] = tmpR[0] * tmpRdot[1] - tmpR[1] * tmpRdot[0];
		
		magLN = sqrt(LN_xHi->data[i] * LN_xHi->data[i] + LN_yHi->data[i] * LN_yHi->data[i] + LN_zHi->data[i] * LN_zHi->data[i]);
		LN_xHi->data[i] /= magLN; LN_yHi->data[i] /= magLN; LN_zHi->data[i] /= magLN;
		
		/* Unwrap the two angles */
    if (fabs(LN_xHi->data[i]) <= 1.e-7 && fabs(LN_yHi->data[i]) <=1.e-7){
      AlphaHi->data[i] = 0.0;
    } else {
      AlphaHi->data[i] = atan2( LN_yHi->data[i], LN_xHi->data[i] ) + phaseCounterA * LAL_TWOPI;
    }
    if( i && AlphaHi->data[i] - AlphaHi->data[i-1] > 5. )
		{
			phaseCounterA--; 
			AlphaHi->data[i] -= LAL_TWOPI;
		}
		else if( i && AlphaHi->data[i] - AlphaHi->data[i-1] < -5. )
		{
			phaseCounterA++;
			AlphaHi->data[i] += LAL_TWOPI;
		}
		
		/* Make sure that Alpha agrees initially with the low SR value */
		AlphaHi->data[i] -= (AlphaHi->data[0] - Alpha->data[hiSRndx]);
		
    /* FIXME: Why is phaseCounterB multiplied by 0?? */
		BetaHi->data[i] = acos( LN_zHi->data[i] ) + 0*phaseCounterB * LAL_TWOPI;
		if( i && BetaHi->data[i] > BetaHi->data[i-1] )
		{
			phaseCounterB--;
			//Beta->data[i] -= LAL_TWOPI;
		}
    
    if (debugPK){
      fprintf( out, "%.16e %.16e %.16e %d %d %.16e %.16e %.16e %.16e %.16e %.16e %.16e %.16e %.16e\n", 
      tVec.data[hiSRndx]+timeHi.data[i], 
		  AlphaHi->data[i], BetaHi->data[i], 
      phaseCounterA, phaseCounterB, 
      tmpR[0], tmpR[1], tmpR[2], tmpRdot[0], tmpRdot[1], tmpRdot[2],
			LN_xHi->data[i], LN_yHi->data[i], LN_zHi->data[i] );
    }
	}
  if (debugPK) fclose(out);

  /* Integrate \dot{\alpha} \cos{\beta} to get the final Euler angle*/
  //x_spline = gsl_spline_alloc( gsl_interp_cspline, retLenHi );
  //x_acc = gsl_interp_accel_alloc();  
  gsl_spline_init( x_spline, timeHi.data, AlphaHi->data, retLenHi );
  
  //y_spline = gsl_spline_alloc( gsl_interp_cspline, retLenHi );
  //y_acc = gsl_interp_accel_alloc();
  gsl_spline_init( y_spline, timeHi.data, BetaHi->data, retLenHi );
  
  GammaHi = XLALCreateREAL8Vector( retLenHi );

  //PrecEulerAnglesIntegration precEulerparams;
  precEulerparams.alpha_spline = x_spline;
  precEulerparams.alpha_acc    = x_acc;
  precEulerparams.beta_spline  = y_spline;
  precEulerparams.beta_acc     = y_acc;
   
  /*gsl_integration_workspace * */
  gsl_integration_workspace_free( precEulerw );
  precEulerw = gsl_integration_workspace_alloc (1000);
  precEulerresult = 0, precEulererror = 0;
   
  //gsl_function precEulerF;
  precEulerF.function = &f_alphadotcosi;
  precEulerF.params = &precEulerparams;
   
  if(debugPK){
    fprintf( stderr, 
      "WRiting Gamma angle timeseries at High SR to gammaHi.dat\n" );
    out = fopen( "gammaHi.dat","w");  
  }
  
  for( i = 0; i < retLenHi; i++ )
  {
    if( i==0 ) { GammaHi->data[i] = Gamma->data[hiSRndx]; }
    else
		{
		 gsl_integration_qags(&precEulerF, timeHi.data[i-1], timeHi.data[i],
        1e-9, 1e-9, 1000, precEulerw, &precEulerresult, &precEulererror);
		 GammaHi->data[i] = GammaHi->data[i-1] + precEulerresult;
		}
		 			
		if (debugPK) 
      fprintf( out, "%.16e %.16e %.16e %.16e\n", 
        tVec.data[hiSRndx]+timeHi.data[i], GammaHi->data[i], 
        precEulerresult, precEulererror);
	}  
  if (debugPK) fclose(out);

  gsl_integration_workspace_free( precEulerw );
  gsl_spline_free( x_spline );
  gsl_spline_free( y_spline );
  gsl_spline_free( z_spline );
  gsl_interp_accel_free( x_acc );
  gsl_interp_accel_free( y_acc );
  gsl_interp_accel_free( z_acc );
   
  /* WaveStep 1.5: moved to here  */
  modefreqVec.length = 1;
  modefreqVec.data   = &modeFreq;
  
  if ( XLALSimIMREOBGenerateQNMFreqV2( &modefreqVec, m1, m2, spin1, spin2, 2, 2, 1, spinEOBApproximant ) == XLAL_FAILURE )
  {
    XLALDestroyREAL8Vector( values );
    XLAL_ERROR( XLAL_EFUNC );
  }

  retLenRDPatch = (UINT4)ceil( 40 / ( cimag(modeFreq) * deltaTHigh ));
  retLenRDPatchLow = (UINT4)ceil( 40 / ( cimag(modeFreq) * deltaT ));
  //printf("Stas modeFreq = %f, retLenRDPatch = %d EOB_RD_EFOLDS = %f \n", cimag(modeFreq)*deltaTHigh, retLenRDPatch, EOB_RD_EFOLDS);
  
  /* Allocate the high sample rate vectors */
  //sigReHi  = XLALCreateREAL8Vector( retLen + retLenRDPatch );
  //sigImHi  = XLALCreateREAL8Vector( retLen + retLenRDPatch );
  //omegaHi  = XLALCreateREAL8Vector( retLenHi + retLenRDPatch);        
  //if (!omegaHi )
  //{
    //XLAL_ERROR( XLAL_ENOMEM );
  //}

  /*memset( sigReHi->data, 0, sigReHi->length * sizeof( sigReHi->data[0] ));
  memset( sigImHi->data, 0, sigImHi->length * sizeof( sigImHi->data[0] ));*/



  /* ************************************************************************ */
  /* **************     Waveform Generation  ******************************** */
  /* ************************************************************************ */
  
  /* WaveStep 1
   * Locate merger point (max omega), calculate J, chi and kappa at merger, and construct final J frame
   */
  /* WaveStep 1.1: locate merger point */
    // Find tAmpMax to determin the tAttachment
    REAL8 *radiusVec;
    REAL8 radiusData[retLenHi];
    radiusVec = &radiusData[0];
//    REAL8Vector timeHiV;
//    timeHiV.length = retLenHi;
//    timeHiV.data = dynamicsHi->data;
//    printf("(retLen, retLenHi, dt, tTot, tTotHi)=(%d,%d,%f,%f,%f) \n", retLen, retLenHi, timeHiV.data[1]-timeHiV.data[0], ( timeHiV.data[1]-timeHiV.data[0])*retLen,( timeHiV.data[1]-timeHiV.data[0])*retLenHi);

    for ( i = 0; i < retLenHi; i++ )
    {
        for ( j = 0; j < 3; j++ )
        {
            values->data[j] = dynamicsHi->data[(j+1)*retLenHi + i];
        }
        radiusData[i] = sqrt(values->data[0]*values->data[0] + values->data[1]*values->data[1] + values->data[2]*values->data[2]);
    }
    if (debugPK){
        printf("Andrea the attachment time based on Omega is %f \n", tAttach);
    }

    
    int found = 0;
    if (debugPK) {
        printf("Stas searching for maxima in omega .... \n");
    }
    REAL8 tMaxOmega;
    tPeakOmega = XLALSimLocateOmegaTime(dynamicsHi, values->length, retLenHi, seobParams, seobCoeffs, m1, m2, radiusVec, &found, &tMaxOmega);

    if(tPeakOmega == 0.0 || found==0){
        if (debugPK){
            printf("maximum of omega and A(r) is not found, looking for amplitude maximum\n");
        }
    }
    else{
        if (debugPK){
            printf("The omega-related time is found and it's %f \n", tPeakOmega);
        }
    }
    if(debugPK) {
      printf( "Estimation of the peak is now at time %.16e, %.16e \n", 
            tPeakOmega, tPeakOmega+HiSRstart);
      fflush(NULL);
    }
  
    //exit(0);
  
  /* WaveStep 1.2: calculate J at merger */
  spline = gsl_spline_alloc( gsl_interp_cspline, retLen );
  acc    = gsl_interp_accel_alloc();

  /* Obtain the dynamics at the time where Omega = d\phi/dt peaks */
  for ( j = 0; j < values->length; j++ )
  {
    gsl_spline_init( spline, 
                    dynamicsHi->data, dynamicsHi->data+(j+1)*retLen, retLen );
    values->data[j] = gsl_spline_eval( spline, tPeakOmega, acc );
  }

  /* Calculate dr/dt */
  memset( dvalues->data, 0, 14*sizeof(dvalues->data[0]));
  if( XLALSpinHcapRvecDerivative( 0, values->data, dvalues->data, 
        &seobParams) != XLAL_SUCCESS )
  {
    printf( " Calculation of dr/dt at t = tPeakOmega \n");
    XLAL_ERROR( XLAL_EFUNC );
  }
    
  /* Calculare Omega = r x dr/dt */
  memcpy( rdotvec, dvalues->data, 3*sizeof(REAL8));
  memcpy( rvec,    values->data,  3*sizeof(REAL8));
  memcpy( pvec,    values->data+3,3*sizeof(REAL8));
  cross_product( rvec, rdotvec, rcrossrdot );
  cross_product( rvec, pvec,    rcrossp );
  /* Calculate L at OmegaPeak */
  Lx = rcrossp[0]; Ly = rcrossp[1]; Lz = rcrossp[2];
  magL = sqrt(inner_product(rcrossp, rcrossp));
  /* Calculate J at OmegaPeak */
  Jx = eta*Lx + values->data[6] + values->data[9];
  Jy = eta*Ly + values->data[7] + values->data[10];
  Jz = eta*Lz + values->data[8] + values->data[11];
  magJ = sqrt( Jx*Jx + Jy*Jy + Jz*Jz );
  
  if(debugPK){ 
    printf("J at merger: %e, %e, %e (mag = %e)\n", Jx, Jy, Jz, magJ); 
    fflush(NULL); 
  }

  /* WaveStep 1.3: calculate chi and kappa at merger */
  chi1J = values->data[6]*Jx + values->data[7] *Jy + values->data[8] *Jz;
  chi2J = values->data[9]*Jx + values->data[10]*Jy + values->data[11]*Jz;
  chi1J/= magJ*m1*m1/mTotal/mTotal;
  chi2J/= magJ*m2*m2/mTotal/mTotal;
  /*chiJ = (chi1J+chi2J)/2. + (chi1J-chi2J)/2.*sqrt(1. - 4.*eta)/(1. - 2.*eta);*/
  chiJ = (chi1J+chi2J)/2. + (chi1J-chi2J)/2.*((m1-m2)/(m1+m2))/(1. - 2.*eta);
  kappaJL = (Lx*Jx + Ly*Jy + Lz*Jz) / magL / magJ;

  magLN = sqrt(inner_product(rcrossrdot, rcrossrdot));
  JLN =  (Jx*rcrossrdot[0] + Jy*rcrossrdot[1] + Jz*rcrossrdot[2])/magLN/magJ;

  
  if(debugPK) { 
      printf("chiJ = %3.10f\n", chiJ); fflush(NULL); fflush(NULL); 
      printf("J.L = %4.11f \n", kappaJL); fflush(NULL); 
      printf("J.LN = %4.11f \n", JLN);
      printf("L.LN = %4.11f \n", (Lx*rcrossrdot[0] + Ly*rcrossrdot[1] + Lz*rcrossrdot[2])/magL/magLN);
<<<<<<< HEAD
  }


  sh = 0.0;
  /* WaveStep 1.4: calculate combsize and deltaNQC */
  switch ( SpinAlignedEOBversion )
  {                     
    case 1:
      combSize = 7.5;
      deltaNQC = XLALSimIMREOBGetNRSpinPeakDeltaT(2, 2, eta,  chiJ);
      if ( debugPK ) {
        printf("v1 RD prescriptions are used! %3.10f %3.10f\n", 
                combSize, deltaNQC); 
        fflush(NULL);
      }
      break;
    case 2:
      combSize = 12.;       
      if ( chi1J == 0. && chi2J == 0. ) combSize = 11.;
      if (chiJ >= 0.8 && eta >30.0/(31.*31) && eta <10.0/121.) combSize = 13.5;
      if (chiJ >= 0.9 && eta < 30./(31.*31.)) combSize = 12.0;
      if (chiJ >= 0.8 && eta > 10./121.) combSize = 8.5;       
      deltaNQC = XLALSimIMREOBGetNRSpinPeakDeltaTv2(2, 2, m1, m2, chi1J, chi2J );
      // FIXME !!!!! 
      if ( debugPK ) {       
        printf("v2 RD prescriptions are used! %3.10f %3.10f\n", 
                combSize, deltaNQC);
        //if (deltaNQC > 2.5) {
        //    deltaNQC = 1.0;
        //    printf("WARNING!!!!!!! ----->> DELTANQC WAS SET TO 2.5 !!!!!\n");
        //}
        fflush(NULL);
      }
      break;
    default:
      XLALPrintError( "XLAL Error - %s: wrong SpinAlignedEOBversion value, must be 1 or 2!\n", __func__ );
      XLAL_ERROR( XLAL_EINVAL );
      break;
  }
=======
  }


  sh = 0.0;
  /* WaveStep 1.4: calculate combsize and deltaNQC */
  switch ( SpinAlignedEOBversion )
  {                     
    case 1:
      combSize = 7.5;
      deltaNQC = XLALSimIMREOBGetNRSpinPeakDeltaT(2, 2, eta,  chiJ);
      if ( debugPK ) {
        printf("v1 RD prescriptions are used! %3.10f %3.10f\n", 
                combSize, deltaNQC); 
        fflush(NULL);
      }
      break;
    case 2:
      combSize = 12.;       
      if ( chi1J == 0. && chi2J == 0. ) combSize = 11.;
      if (chiJ >= 0.8 && eta >30.0/(31.*31) && eta <10.0/121.) combSize = 13.5;
      if (chiJ >= 0.9 && eta < 30./(31.*31.)) combSize = 12.0;
      if (chiJ >= 0.8 && eta > 10./121.) combSize = 8.5;       
      deltaNQC = XLALSimIMREOBGetNRSpinPeakDeltaTv2(2, 2, m1, m2, chi1J, chi2J );
      // FIXME !!!!! 
      if ( debugPK ) {       
        printf("v2 RD prescriptions are used! %3.10f %3.10f\n", 
                combSize, deltaNQC);
        //if (deltaNQC > 2.5) {
        //    deltaNQC = 1.0;
        //    printf("WARNING!!!!!!! ----->> DELTANQC WAS SET TO 2.5 !!!!!\n");
        //}
        fflush(NULL);
      }
      break;
    default:
      XLALPrintError( "XLAL Error - %s: wrong SpinAlignedEOBversion value, must be 1 or 2!\n", __func__ );
      XLAL_ERROR( XLAL_EINVAL );
      break;
  }
>>>>>>> f0bf43b4
  
  /*** Here is the old attempt of Yi to modify parameters according to the 
       opening angle  
  combSize    *= 1.0 + 9.0 * (1.0 - fabs(kappaJL));
  //longCombSize = combSize;
  deltaNQC    += 10.0 * (1.0 - fabs(kappaJL));*/
  
  // (Stas) !!! NOTE: tAttach is further modified by small shift "sh" computed and applied in XLALSimIMREOBHybridAttachRingdown !!!
  // FIXME
  tAttach = tPeakOmega - deltaNQC; //- 1.0;
  
  if (! found){
     tAttach = tPeakOmega;
  }

  if (debugPK){
    printf("For RD: DeltaNQC = %3.10f, comb = %3.10f \n", deltaNQC, combSize);
    printf("NOTE! that additional shift (sh) is computed and added in XLALSimIMREOBHybridAttachRingdown\n");
	  fflush(NULL);
  } 

  // FIXME
  //combSize = 40.0; 

  /* WaveStep 1.5: get  */
  /* WaveStep 1.6: construct J-frame */
  JframeEz[0] = Jx / magJ;
  JframeEz[1] = Jy / magJ;
  JframeEz[2] = Jz / magJ;
  if ( 1.-JframeEz[2] < 1.0e-13 )
  { JframeEx[0] = 1.; JframeEx[1] = 0.; JframeEx[2] = 0.; }
  else {
    JframeEx[0] = JframeEz[1];
    JframeEx[1] = -JframeEz[0];
    JframeEx[2] = 0.;
  }
  // FIXME try to change the sign of x:
  //if (JframeEx[0] < 0.0){
  //  JframeEx[0] = -JframeEz[1];
  //  JframeEx[1] = JframeEz[0];
  //}
  
  JExnorm = sqrt(JframeEx[0]*JframeEx[0] + JframeEx[1]*JframeEx[1]);
  //JframeEx[0] /= sqrt( JframeEz[0]*JframeEz[0] + JframeEz[1]*JframeEz[1] );
  //JframeEx[1] /= sqrt( JframeEz[0]*JframeEz[0] + JframeEz[1]*JframeEz[1] );
    
  JframeEx[0] /= JExnorm;
  JframeEx[1] /= JExnorm;
  JframeEy[0] = JframeEz[1]*JframeEx[2] - JframeEz[2]*JframeEx[1];
  JframeEy[1] = JframeEz[2]*JframeEx[0] - JframeEz[0]*JframeEx[2];
  JframeEy[2] = JframeEz[0]*JframeEx[1] - JframeEz[1]*JframeEx[0];
  

  // FIXME try to change the sign of x:
  //JframeEy[0] = - JframeEy[0]; 
  //JframeEy[1] = - JframeEy[1]; 
  //JframeEy[2] = - JframeEy[2]; 

  if(debugPK) { 
    printf("J-frameEx = [%e\t%e\t%e]\n", JframeEx[0], JframeEx[1], JframeEx[2]);printf("J-frameEy = [%e\t%e\t%e]\n", JframeEy[0], JframeEy[1], JframeEy[2]);
    printf("J-frameEz = [%e\t%e\t%e]\n", JframeEz[0], JframeEz[1], JframeEz[2]);fflush(NULL);
  }

  /* WaveStep 2
   * Calculate quasi-nonprecessing waveforms
   */
  /* WaveStep 2.1: create time-series containers for euler angles and hlm harmonics */
  retLen = retLenLow;
  
  REAL8TimeSeries *alphaI2PTS = XLALCreateREAL8TimeSeries( "alphaI2P", 
                                    &tc, 0.0, deltaT, &lalStrainUnit, retLen );
  REAL8TimeSeries  *betaI2PTS = XLALCreateREAL8TimeSeries(  "betaI2P", 
                                    &tc, 0.0, deltaT, &lalStrainUnit, retLen );
  REAL8TimeSeries *gammaI2PTS = XLALCreateREAL8TimeSeries( "gammaI2P", 
                                    &tc, 0.0, deltaT, &lalStrainUnit, retLen );
  REAL8TimeSeries *alphaP2JTS = XLALCreateREAL8TimeSeries( "alphaP2J", 
                                    &tc, 0.0, deltaT, &lalStrainUnit, retLen );
  REAL8TimeSeries  *betaP2JTS = XLALCreateREAL8TimeSeries(  "betaP2J", 
                                    &tc, 0.0, deltaT, &lalStrainUnit, retLen );
  REAL8TimeSeries *gammaP2JTS = XLALCreateREAL8TimeSeries( "gammaP2J", 
                                    &tc, 0.0, deltaT, &lalStrainUnit, retLen );

  COMPLEX16TimeSeries *h22TS   = XLALCreateCOMPLEX16TimeSeries( "H_22",  
                                  &tc, 0.0, deltaT, &lalStrainUnit, retLen );
  COMPLEX16TimeSeries *h21TS   = XLALCreateCOMPLEX16TimeSeries( "H_21",   
                                  &tc, 0.0, deltaT, &lalStrainUnit, retLen );
  COMPLEX16TimeSeries *h20TS   = XLALCreateCOMPLEX16TimeSeries( "H_20",   
                                  &tc, 0.0, deltaT, &lalStrainUnit, retLen );
  COMPLEX16TimeSeries *h2m1TS  = XLALCreateCOMPLEX16TimeSeries( "H_2m1", 
                                  &tc, 0.0, deltaT, &lalStrainUnit, retLen );
  COMPLEX16TimeSeries *h2m2TS  = XLALCreateCOMPLEX16TimeSeries( "H_2m2",  
                                  &tc, 0.0, deltaT, &lalStrainUnit, retLen );


  COMPLEX16TimeSeries *h22PTS  = NULL;  
  COMPLEX16TimeSeries *h21PTS  = NULL;
  COMPLEX16TimeSeries *h20PTS  = NULL;
  COMPLEX16TimeSeries *h2m1PTS = NULL;
  COMPLEX16TimeSeries *h2m2PTS = NULL;
  
  COMPLEX16TimeSeries *h22JTS  = NULL; 
  COMPLEX16TimeSeries *h21JTS  = NULL;
  COMPLEX16TimeSeries *h20JTS  = NULL;
  COMPLEX16TimeSeries *h2m1JTS = NULL;
  COMPLEX16TimeSeries *h2m2JTS = NULL;
  
  COMPLEX16TimeSeries *hJTS    = NULL;
  
  COMPLEX16TimeSeries *hIMR22JTS  = NULL;
  COMPLEX16TimeSeries *hIMR21JTS  = NULL;
  COMPLEX16TimeSeries *hIMR20JTS  = NULL;
  COMPLEX16TimeSeries *hIMR2m1JTS = NULL;
  COMPLEX16TimeSeries *hIMR2m2JTS = NULL;
  
  //COMPLEX16TimeSeries *h22PTS  = XLALCreateCOMPLEX16TimeSeries( "HP_22",  
  //                                &tc, 0.0, deltaT, &lalStrainUnit, retLen );

  //COMPLEX16TimeSeries *h22JTS  = XLALCreateCOMPLEX16TimeSeries( "HJ_22",  
  //                                &tc, 0.0, deltaT, &lalStrainUnit, retLen );
  
  //COMPLEX16TimeSeries *hJTS    = XLALCreateCOMPLEX16TimeSeries( "HJ",     
  //                                &tc, 0.0, deltaT, &lalStrainUnit, retLen );

  //COMPLEX16TimeSeries *hIMR22JTS  = XLALCreateCOMPLEX16TimeSeries( "HIMRJ_22",
  //            &tc, 0.0, deltaT, &lalStrainUnit, retLen + retLenRDPatchLow );
  
  COMPLEX16TimeSeries *hIMRJTS    = XLALCreateCOMPLEX16TimeSeries( "HIMRJ", 
              &tc, 0.0, deltaT, &lalStrainUnit, retLen + retLenRDPatchLow );

  
  REAL8TimeSeries  *hPlusTS  = XLALCreateREAL8TimeSeries( "H_PLUS",
              &tc, 0.0, deltaT, &lalStrainUnit, retLen + retLenRDPatchLow );
  REAL8TimeSeries  *hCrossTS = XLALCreateREAL8TimeSeries( "H_CROSS", 
              &tc, 0.0, deltaT, &lalStrainUnit, retLen + retLenRDPatchLow );
  
  if ( !(tlist = XLALCreateREAL8Vector( retLen )) 
    || !(tlistRDPatch = XLALCreateREAL8Vector( retLen + retLenRDPatchLow )) )
  {
    XLAL_ERROR(  XLAL_ENOMEM );
  }
  memset( tlist->data, 0, tlist->length * sizeof( REAL8 ));
  memset( tlistRDPatch->data, 0, tlistRDPatch->length * sizeof( REAL8 ));
  for ( i = 0; i < retLen; i++ )
  {
    tlist->data[i] = i * deltaT/mTScaled;
    tlistRDPatch->data[i] = i * deltaT/mTScaled;
  }
  for ( i = retLen; i < retLen + retLenRDPatchLow; i++ )
  {
    tlistRDPatch->data[i] = i * deltaT/mTScaled;
  }

  /* WaveStep 2.3.1: main loop for quasi-nonprecessing waveform generation */
  // Generating modes for coarsely sampled portion 
  if(debugPK){
    printf("Generating precessing-frame modes for coarse dynamics\n");
    fflush(NULL); 
    out = fopen( "rotDynamics.dat", "w" );
  }
  
  for ( i = 0; i < retLen; i++ )
  {
    for ( j = 0; j < values->length; j++ )
    {
      values->data[j] = dynamics->data[(j+1)*retLen + i];
    }
    
    /* Calculate dr/dt */
    memset( dvalues->data, 0, 14*sizeof(dvalues->data[0]));
    if( XLALSpinHcapRvecDerivative( 0, values->data, dvalues->data, 
          &seobParams) != XLAL_SUCCESS )
    {
      printf( " Calculation of dr/dt at t = tPeakOmega \n");
      XLAL_ERROR( XLAL_EFUNC );
    }
    
    /* Calculate omega */
    memcpy( rdotvec, dvalues->data, 3*sizeof(REAL8));
    rvec[0] = posVecx.data[i]; rvec[1] = posVecy.data[i];
    rvec[2] = posVecz.data[i];
    cross_product( rvec, rdotvec, rcrossrdot );
    magR = sqrt(inner_product(rvec, rvec));
    omega = sqrt(inner_product(rcrossrdot, rcrossrdot)) / (magR*magR);
    vOmega = v = cbrt( omega );
    amp = amp0 * vOmega * vOmega;
    
    /* Cartesian vectors needed to calculate Hamiltonian */
    cartPosVec.length = cartMomVec.length = 3;
    cartPosVec.data = cartPosData;
    cartMomVec.data = cartMomData;
    memset( cartPosData, 0, sizeof( cartPosData ) );
    memset( cartMomData, 0, sizeof( cartMomData ) );

    LNhx  = rcrossrdot[0];
    LNhy  = rcrossrdot[1];
    LNhz  = rcrossrdot[2];
    magLN = sqrt(LNhx*LNhx + LNhy*LNhy + LNhz*LNhz);
    LNhx  = LNhx / magLN;
    LNhy  = LNhy / magLN;
    LNhz  = LNhz / magLN;

    /*aI2P = atan2( LNhy, LNhx );
    bI2P = acos( LNhz );
    gI2P = -phiMod.data[i]; */ /* this one is defined w.r.t. L not LN*/
    aI2P = Alpha->data[i];
    bI2P = Beta->data[i];
    gI2P = Gamma->data[i];

    LframeEx[0] =  cos(aI2P)*cos(bI2P)*cos(gI2P) - sin(aI2P)*sin(gI2P);
    LframeEx[1] =  sin(aI2P)*cos(bI2P)*cos(gI2P) + cos(aI2P)*sin(gI2P);
    LframeEx[2] = -sin(bI2P)*cos(gI2P);
    LframeEy[0] = -cos(aI2P)*cos(bI2P)*sin(gI2P) - sin(aI2P)*cos(gI2P);
    LframeEy[1] = -sin(aI2P)*cos(bI2P)*sin(gI2P) + cos(aI2P)*cos(gI2P);
    LframeEy[2] =  sin(bI2P)*sin(gI2P);
    LframeEz[0] =  LNhx;
    LframeEz[1] =  LNhy;
    LframeEz[2] =  LNhz;
    aP2J = atan2(JframeEz[0]*LframeEy[0]+JframeEz[1]*LframeEy[1]+JframeEz[2]*LframeEy[2],
                 JframeEz[0]*LframeEx[0]+JframeEz[1]*LframeEx[1]+JframeEz[2]*LframeEx[2]);
    bP2J = acos( JframeEz[0]*LframeEz[0]+JframeEz[1]*LframeEz[1]+JframeEz[2]*LframeEz[2]);
    gP2J = atan2(  JframeEy[0]*LframeEz[0]+JframeEy[1]*LframeEz[1]+JframeEy[2]*LframeEz[2],
                 -(JframeEx[0]*LframeEz[0]+JframeEx[1]*LframeEz[1]+JframeEx[2]*LframeEz[2]));

/*if (i==0||i==1900) printf("{{%f,%f,%f},{%f,%f,%f},{%f,%f,%f}}\n",JframeEx[0],JframeEx[1],JframeEx[2],JframeEy[0],JframeEy[1],JframeEy[2],JframeEz[0],JframeEz[1],JframeEz[2]);
if (i==0||i==1900) printf("{{%f,%f,%f},{%f,%f,%f},{%f,%f,%f}}\n",LframeEx[0],LframeEx[1],LframeEx[2],LframeEy[0],LframeEy[1],LframeEy[2],LframeEz[0],LframeEz[1],LframeEz[2]);
if (i==0||i==1900) printf("YP: study time = %f\n",i*deltaT/mTScaled);
if (i==1900) printf("YP: gamma: %f, %f, %f, %f\n", JframeEy[0]*LframeEz[0]+JframeEy[1]*LframeEz[1]+JframeEy[2]*LframeEz[2], JframeEx[0]*LframeEz[0]+JframeEx[1]*LframeEz[1]+JframeEx[2]*LframeEz[2], gP2J, atan2(-0.365446,-0.378524));
    */
    /* I2P Euler angles are stored only for debugging purposes */
    alphaI2PTS->data->data[i] = -aI2P;
     betaI2PTS->data->data[i] = bI2P;
    gammaI2PTS->data->data[i] = -gI2P;
    alphaP2JTS->data->data[i] = -aP2J;
    /*betaP2JTS->data->data[i] = 0.*LAL_PI/2.-bP2J;*/
    betaP2JTS->data->data[i] = bP2J;
    gammaP2JTS->data->data[i] = -gP2J;

    /* Calculate the value of the Hamiltonian */
    memcpy( cartPosVec.data, values->data,   3*sizeof(REAL8) );
    memcpy( cartMomVec.data, values->data+3, 3*sizeof(REAL8) );

    /*if (i == 287)
    {
      printf("%f, %f %f %f, %f %f %f\n",eta, cartPosVec.data[0], cartPosVec.data[1], cartPosVec.data[2], cartMomVec.data[0], cartMomVec.data[1], cartMomVec.data[2]);
    }*/
    
    /* Update Hamiltonian coefficients as per |Skerr| */
    for( k = 0; k < 3; k++ )
    {
			s1DataNorm[k] = values->data[k+6];
			s2DataNorm[k] = values->data[k+9];
			s1Data[k] = s1DataNorm[k] * mTotal * mTotal;
			s2Data[k] = s2DataNorm[k] * mTotal * mTotal;
    }
    s1Vec.data = s1Data;
    s2Vec.data = s2Data;
    
    s1VecOverMtMt.data = s1DataNorm;
    s2VecOverMtMt.data = s2DataNorm;
    
    seobParams.s1Vec = &s1VecOverMtMt;
    seobParams.s2Vec = &s2VecOverMtMt;
    
    XLALSimIMRSpinEOBCalculateSigmaStar( sigmaStar, m1, m2, &s1Vec, &s2Vec );
    XLALSimIMRSpinEOBCalculateSigmaKerr( sigmaKerr, m1, m2, &s1Vec, &s2Vec );
    
    seobParams.a = a = sqrt(inner_product(sigmaKerr->data, sigmaKerr->data));
    
    rcrossrdot[0] = LNhx; 
    rcrossrdot[1] = LNhy; 
    rcrossrdot[2] = LNhz;
    s1dotLN = inner_product(s1Data, rcrossrdot) / (m1*m1);
    s2dotLN = inner_product(s2Data, rcrossrdot) / (m2*m2);
    
    chiS = 0.5 * (s1dotLN + s2dotLN);
    chiA = 0.5 * (s1dotLN - s2dotLN);

    switch ( SpinAlignedEOBversion )
    {
     case 1:
       tplspin = 0.0;
       break;
     case 2:
       tplspin = (1.-2.*eta) * chiS + (m1 - m2)/(m1 + m2) * chiA;
       break;
     default:
       XLALPrintError( "XLAL Error - %s: Unknown SEOBNR version!\nAt present only v1 and v2 are available.\n", __func__);
       XLAL_ERROR( XLAL_EINVAL );
       break;
    }

    if ( XLALSimIMRCalculateSpinEOBHCoeffs( &seobCoeffs, eta, a, 
                          SpinAlignedEOBversion ) == XLAL_FAILURE )
      printf("\nSomething went wrong evaluating XLALSimIMRCalculateSpinEOBHCoeffs in step %d of coarse dynamics\n", 
			i );

    /* Update hlm coefficients */
    if ( XLALSimIMREOBCalcSpinFacWaveformCoefficients( &hCoeffs, m1, m2, eta, 
        tplspin, chiS, chiA, SpinAlignedEOBversion ) == XLAL_FAILURE )
      printf("\nSomething went wrong evaluating XLALSimIMRCalculateSpinEOBHCoeffs in step %d of coarse dynamics\n", 
			i );
    
    ham = XLALSimIMRSpinEOBHamiltonian( eta, &cartPosVec, &cartMomVec,
                  &s1VecOverMtMt, &s2VecOverMtMt,
                  sigmaKerr, sigmaStar, seobParams.tortoise, &seobCoeffs );

    /* Calculate the polar data */
    polarDynamics.length = 4;
    polarDynamics.data   = polData;
    
    /* Calculate the orbital angular momentum */
    cross_product( values->data, values->data+3, rcrossp );
    magL = sqrt(inner_product(rcrossp, rcrossp));

    polData[0] = sqrt(inner_product(values->data, values->data));
    polData[1] = phiMod.data[i] + phiDMod.data[i];
    polData[2] = inner_product(values->data, values->data+3) / polData[0];
    polData[3] = magL;

    if ( XLALSimIMRSpinEOBGetPrecSpinFactorizedWaveform( &hLM, 
          &polarDynamics, values, v, ham, 2, 2, &seobParams ) == XLAL_FAILURE )
    {
      XLAL_ERROR( XLAL_EFUNC );
    }
    if ( XLALSimIMRSpinEOBNonQCCorrection( &hNQC, 
          values, omega, &nqcCoeffs ) == XLAL_FAILURE )
    {
      XLAL_ERROR( XLAL_EFUNC );
    }
    hLM *= hNQC;
    h22TS->data->data[i]  = hLM;
    h2m2TS->data->data[i] = conjl(hLM);

    if (debugPK) {
      fprintf( out, "%.16e %.16e %.16e %.16e %.16e %.16e %.16e ",
             i*deltaT/mTScaled, aI2P, bI2P, gI2P, aP2J, bP2J, gP2J );
      //fprintf( out, "%.16e %.16e %.16e %.16e %.16e %.16e %.16e %.16e\n",
      //     vX, vY, vZ, LNhx, LNhy, LNhz, creal(hLM), cimag(hLM) );
      fprintf( out, "%.16e %.16e %.16e %.16e %.16e %.16e %.16e %.16e %.16e %.16e\n",
                      polData[0], polData[1], polData[2], polData[3], ham, v, 
                      creal(hLM), cimag(hLM), creal(hLM/hNQC), cimag(hLM/hNQC) );
      fflush(NULL);
    }

    if ( XLALSimIMRSpinEOBGetPrecSpinFactorizedWaveform( &hLM, 
        &polarDynamics, values, v, ham, 2, 1, &seobParams ) == XLAL_FAILURE )
    {
      XLAL_ERROR( XLAL_EFUNC );
    }
    h21TS->data->data[i]  = hLM;
    h2m1TS->data->data[i] = conjl(hLM);
    h20TS->data->data[i]  = 0.0;

    /*if (i == 95 )
    {
      printf("%.16e %.16e %.16e\n",ham, omega, v);
      printf("%.16e %.16e %.16e\n",values->data[0],values->data[1],values->data[2]);
      printf("%.16e %.16e %.16e\n",values->data[3],values->data[4],values->data[5]);
      printf("%.16e %.16e %.16e\n",values->data[6],values->data[7],values->data[8]);
      printf("%.16e %.16e %.16e\n",values->data[9],values->data[10],values->data[11]);
      printf("%.16e %.16e %.16e %.16e %.16e %.16e\n",nqcCoeffs.a1,nqcCoeffs.a2,nqcCoeffs.a3,nqcCoeffs.a3S,nqcCoeffs.a4,nqcCoeffs.a5);
      printf("%.16e %.16e %.16e %.16e\n",nqcCoeffs.b1,nqcCoeffs.b2,nqcCoeffs.b3,nqcCoeffs.b4);
      printf("%.16e %.16e, %.16e %.16e\n",creal(hLM),cimag(hLM),creal(hNQC),cimag(hNQC));
    }*/

    /*hPlusTS->data->data[i]  = - 0.5 * amp * cos( 2.*vphi[i]) * cos(2.*alpha) * (1. + LNhz*LNhz)
                            + amp * sin(2.*vphi[i]) * sin(2.*alpha)*LNhz;

    hCrossTS->data->data[i] = - 0.5 * amp * cos( 2.*vphi[i]) * sin(2.*alpha) * (1. + LNhz*LNhz)
                            - amp * sin(2.*vphi[i]) * cos(2.*alpha) * LNhz;*/

  }
  if(debugPK) {
      fclose( out );
      printf("YP: quasi-nonprecessing modes generated.\n"); fflush(NULL);
  }

  /* WaveStep 2.4.1: add quasi-nonprecessing spherical harmonic modes to the SphHarmTimeSeries structure */
  hlmPTS = XLALSphHarmTimeSeriesAddMode( hlmPTS, h22TS, 2, 2 );
  hlmPTS = XLALSphHarmTimeSeriesAddMode( hlmPTS, h21TS, 2, 1 );
  hlmPTS = XLALSphHarmTimeSeriesAddMode( hlmPTS, h20TS, 2, 0 );
  hlmPTS = XLALSphHarmTimeSeriesAddMode( hlmPTS, h2m1TS, 2, -1 );
  hlmPTS = XLALSphHarmTimeSeriesAddMode( hlmPTS, h2m2TS, 2, -2 );
  XLALSphHarmTimeSeriesSetTData( hlmPTS, tlist );

  h22PTS  = XLALSphHarmTimeSeriesGetMode( hlmPTS, 2, 2 );
  h21PTS  = XLALSphHarmTimeSeriesGetMode( hlmPTS, 2, 1 );
  h20PTS  = XLALSphHarmTimeSeriesGetMode( hlmPTS, 2, 0 );
  h2m1PTS = XLALSphHarmTimeSeriesGetMode( hlmPTS, 2, -1);
  h2m2PTS = XLALSphHarmTimeSeriesGetMode( hlmPTS, 2, -2);
  
  /* Write waveforms in precessing frame */
  if (debugPK) {
    printf("YP: SphHarmTS structures populated.\n"); fflush(NULL);
    out = fopen( "PWaves.dat", "w" );
    for ( i = 0; i < retLen; i++ )
    {
      fprintf( out, 
      "%.16e %.16e %.16e %.16e %.16e %.16e %.16e %.16e %.16e %.16e %.16e\n",
          i*deltaT/mTScaled, 
          creal(h22PTS->data->data[i]), cimag(h22PTS->data->data[i]),
          creal(h21PTS->data->data[i]), cimag(h21PTS->data->data[i]),
          creal(h20PTS->data->data[i]), cimag(h20PTS->data->data[i]),
          creal(h2m1PTS->data->data[i]), cimag(h2m1PTS->data->data[i]),
          creal(h2m2PTS->data->data[i]), cimag(h2m2PTS->data->data[i]) );
    }
    fclose( out );
    printf("YP: P-frame waveforms written to file.\n");
    fflush(NULL);
  }


  /* WaveStep 2.3.2: main loop for quasi-nonprecessing waveform generation -- HIGH SR */
  retLen = retLenHi;
  
  REAL8TimeSeries *alphaI2PTSHi = XLALCreateREAL8TimeSeries( "alphaI2P", 
                                &tc, 0.0, deltaTHigh, &lalStrainUnit, retLen );
  REAL8TimeSeries  *betaI2PTSHi = XLALCreateREAL8TimeSeries(  "betaI2P", 
                                &tc, 0.0, deltaTHigh, &lalStrainUnit, retLen );
  REAL8TimeSeries *gammaI2PTSHi = XLALCreateREAL8TimeSeries( "gammaI2P", 
                                &tc, 0.0, deltaTHigh, &lalStrainUnit, retLen );
  REAL8TimeSeries *alphaP2JTSHi = XLALCreateREAL8TimeSeries( "alphaP2J", 
                                &tc, 0.0, deltaTHigh, &lalStrainUnit, retLen );
  REAL8TimeSeries  *betaP2JTSHi = XLALCreateREAL8TimeSeries(  "betaP2J", 
                                &tc, 0.0, deltaTHigh, &lalStrainUnit, retLen );
  REAL8TimeSeries *gammaP2JTSHi = XLALCreateREAL8TimeSeries( "gammaP2J", 
                                &tc, 0.0, deltaTHigh, &lalStrainUnit, retLen );

  COMPLEX16TimeSeries *h22TSHi   = XLALCreateCOMPLEX16TimeSeries( "H_22",   
                                &tc, 0.0, deltaTHigh, &lalStrainUnit, retLen );
  COMPLEX16TimeSeries *h21TSHi   = XLALCreateCOMPLEX16TimeSeries( "H_21",   
                                &tc, 0.0, deltaTHigh, &lalStrainUnit, retLen );
  COMPLEX16TimeSeries *h20TSHi   = XLALCreateCOMPLEX16TimeSeries( "H_20",   
                                &tc, 0.0, deltaTHigh, &lalStrainUnit, retLen );
  COMPLEX16TimeSeries *h2m1TSHi  = XLALCreateCOMPLEX16TimeSeries( "H_2m1",  
                                &tc, 0.0, deltaTHigh, &lalStrainUnit, retLen );
  COMPLEX16TimeSeries *h2m2TSHi  = XLALCreateCOMPLEX16TimeSeries( "H_2m2",  
                                &tc, 0.0, deltaTHigh, &lalStrainUnit, retLen );
  
  
  COMPLEX16TimeSeries *h22PTSHi  = NULL; 
  COMPLEX16TimeSeries *h21PTSHi  = NULL;
  COMPLEX16TimeSeries *h20PTSHi  = NULL;
  COMPLEX16TimeSeries *h2m1PTSHi = NULL;
  COMPLEX16TimeSeries *h2m2PTSHi = NULL;
  
  COMPLEX16TimeSeries *h22JTSHi  = NULL;
  COMPLEX16TimeSeries *h21JTSHi  = NULL;
  COMPLEX16TimeSeries *h20JTSHi  = NULL;
  COMPLEX16TimeSeries *h2m1JTSHi = NULL;
  COMPLEX16TimeSeries *h2m2JTSHi = NULL;
  COMPLEX16TimeSeries *hJTSHi    = NULL;
  
  COMPLEX16TimeSeries *hIMR22JTSHi  = NULL;
  COMPLEX16TimeSeries *hIMR21JTSHi  = NULL;
  COMPLEX16TimeSeries *hIMR20JTSHi  = NULL;
  COMPLEX16TimeSeries *hIMR2m1JTSHi = NULL;
  COMPLEX16TimeSeries *hIMR2m2JTSHi = NULL;
  
  //COMPLEX16TimeSeries *h22PTSHi  = XLALCreateCOMPLEX16TimeSeries( "HP_22",  
  //                              &tc, 0.0, deltaTHigh, &lalStrainUnit, retLen );
  
  //COMPLEX16TimeSeries *h22JTSHi  = XLALCreateCOMPLEX16TimeSeries( "HJ_22",  
  //                              &tc, 0.0, deltaTHigh, &lalStrainUnit, retLen );

  //COMPLEX16TimeSeries *hIMR22JTSHi  = XLALCreateCOMPLEX16TimeSeries(
  // "HIMRJ_22Hi",  &tc, 0.0, deltaTHigh, &lalStrainUnit, retLen + retLenRDPatch);

  COMPLEX16TimeSeries *hIMRJTSHi    = XLALCreateCOMPLEX16TimeSeries(
   "HIMRJHi",     &tc, 0.0, deltaTHigh, &lalStrainUnit, retLen + retLenRDPatch);


   
  if ( !(tlistHi = XLALCreateREAL8Vector( retLen )) || !(tlistRDPatchHi = XLALCreateREAL8Vector( retLen + retLenRDPatch )) )
  {
    XLAL_ERROR(  XLAL_ENOMEM );
  }
  memset( tlistHi->data, 0, tlistHi->length * sizeof( REAL8 ));
  memset( tlistRDPatchHi->data, 0, tlistRDPatchHi->length * sizeof( REAL8 ));
  for ( i = 0; i < retLen; i++ )
  {
    tlistHi->data[i] = i * deltaTHigh/mTScaled + HiSRstart;
    tlistRDPatchHi->data[i] = i * deltaTHigh/mTScaled + HiSRstart;
  }
  for ( i = retLen; i < retLen + retLenRDPatch; i++ )
  {
    tlistRDPatchHi->data[i] = i * deltaTHigh/mTScaled + HiSRstart;
  }

  
  // Generating modes for finely sampled portion 
  if(debugPK) {
    printf("Generating precessing-frame modes for fine dynamics\n");
    fflush(NULL);
  }
  if (debugPK) out = fopen( "rotDynamicsHi.dat", "w" );
  for ( i = 0; i < retLen; i++ )
  {
    for ( j = 0; j < values->length; j++ )
    {
      values->data[j] = dynamicsHi->data[(j+1)*retLen + i];
      /*if ( i == 0 ) printf("value (length=%d) %d: %.16e\n", values->length, j,values->data[j]);*/
    }

    /* Calculate dr/dt */
    memset( dvalues->data, 0, 14*sizeof(dvalues->data[0]));
    if( XLALSpinHcapRvecDerivative( 0, values->data, dvalues->data, 
          &seobParams) != XLAL_SUCCESS )
    {
      printf( " Calculation of dr/dt at t = tPeakOmega \n");
      XLAL_ERROR( XLAL_EFUNC );
    }
    
    /* Calculate omega */
    rvec[0] = posVecxHi.data[i]; rvec[1] = posVecyHi.data[i];
    rvec[2] = posVeczHi.data[i];
    memcpy( rdotvec, dvalues->data, 3*sizeof(REAL8));
    vX = rdotvec[0]; vY = rdotvec[1]; vZ = rdotvec[2]; 
    cross_product( rvec, rdotvec, rcrossrdot );
    
    magR   = sqrt(inner_product(rvec, rvec));
    omega  = sqrt(inner_product(rcrossrdot, rcrossrdot)) / (magR*magR);
    vOmega = v = cbrt( omega );
    amp = amp0 * vOmega * vOmega;

    /* Cartesian vectors needed to calculate Hamiltonian */
    cartPosVec.length = cartMomVec.length = 3;
    cartPosVec.data = cartPosData;
    cartMomVec.data = cartMomData;
    memset( cartPosData, 0, sizeof( cartPosData ) );
    memset( cartMomData, 0, sizeof( cartMomData ) );

    magLN = sqrt(inner_product(rcrossrdot, rcrossrdot));
    LNhx  = rcrossrdot[0] / magLN;
    LNhy  = rcrossrdot[1] / magLN;
    LNhz  = rcrossrdot[2] / magLN;

    /*aI2P = atan2( LNhy, LNhx );
    bI2P = acos( LNhz );
    gI2P = -phiModHi.data[i]; */  
    aI2P = AlphaHi->data[i];
    bI2P = BetaHi->data[i];
    gI2P = GammaHi->data[i];
    LframeEx[0] =  cos(aI2P)*cos(bI2P)*cos(gI2P) - sin(aI2P)*sin(gI2P);
    LframeEx[1] =  sin(aI2P)*cos(bI2P)*cos(gI2P) + cos(aI2P)*sin(gI2P);
    LframeEx[2] = -sin(bI2P)*cos(gI2P);
    LframeEy[0] = -cos(aI2P)*cos(bI2P)*sin(gI2P) - sin(aI2P)*cos(gI2P);
    LframeEy[1] = -sin(aI2P)*cos(bI2P)*sin(gI2P) + cos(aI2P)*cos(gI2P);
    LframeEy[2] =  sin(bI2P)*sin(gI2P);
    LframeEz[0] =  LNhx;
    LframeEz[1] =  LNhy;
    LframeEz[2] =  LNhz;
    //if(debugPK) { 
    //   printf("L-frameEx = [%e\t%e\t%e]\n", LframeEx[0], LframeEx[1], LframeEx[2]);printf("L-frameEy = [%e\t%e\t%e]\n", LframeEy[0], LframeEy[1], LframeEy[2]);
    //   printf("L-frameEz = [%e\t%e\t%e]\n", LframeEz[0], LframeEz[1], LframeEz[2]);fflush(NULL);
    //}

    aP2J = atan2(JframeEz[0]*LframeEy[0]+JframeEz[1]*LframeEy[1]+JframeEz[2]*LframeEy[2],
                 JframeEz[0]*LframeEx[0]+JframeEz[1]*LframeEx[1]+JframeEz[2]*LframeEx[2]);
    bP2J = acos( JframeEz[0]*LframeEz[0]+JframeEz[1]*LframeEz[1]+JframeEz[2]*LframeEz[2]);
    gP2J = atan2(  JframeEy[0]*LframeEz[0]+JframeEy[1]*LframeEz[1]+JframeEy[2]*LframeEz[2],
                 -(JframeEx[0]*LframeEz[0]+JframeEx[1]*LframeEz[1]+JframeEx[2]*LframeEz[2]));

/*if (i==0||i==1900) printf("{{%f,%f,%f},{%f,%f,%f},{%f,%f,%f}}\n",JframeEx[0],JframeEx[1],JframeEx[2],JframeEy[0],JframeEy[1],JframeEy[2],JframeEz[0],JframeEz[1],JframeEz[2]);
if (i==0||i==1900) printf("{{%f,%f,%f},{%f,%f,%f},{%f,%f,%f}}\n",LframeEx[0],LframeEx[1],LframeEx[2],LframeEy[0],LframeEy[1],LframeEy[2],LframeEz[0],LframeEz[1],LframeEz[2]);
if (i==0||i==1900) printf("YP: study time = %f\n",i*deltaTHigh/mTScaled);
if (i==1900) printf("YP: gamma: %f, %f, %f, %f\n", JframeEy[0]*LframeEz[0]+JframeEy[1]*LframeEz[1]+JframeEy[2]*LframeEz[2], JframeEx[0]*LframeEz[0]+JframeEx[1]*LframeEz[1]+JframeEx[2]*LframeEz[2], gP2J, atan2(-0.365446,-0.378524));*/
    /* I2P Euler angles are stored only for debugging purposes */
    alphaI2PTSHi->data->data[i] = -aI2P;
     betaI2PTSHi->data->data[i] = bI2P;
    gammaI2PTSHi->data->data[i] = -gI2P;
    alphaP2JTSHi->data->data[i] = -aP2J;
     betaP2JTSHi->data->data[i] = bP2J;
    gammaP2JTSHi->data->data[i] = -gP2J;

    /* Calculate the value of the Hamiltonian */
    memcpy( cartPosVec.data, values->data,   3*sizeof(REAL8) );
    memcpy( cartMomVec.data, values->data+3, 3*sizeof(REAL8) );

    /* Update Hamiltonian coefficients as per |Skerr| */
    for( k = 0; k < 3; k++ )
    {
			s1DataNorm[k] = values->data[k+6];
			s2DataNorm[k] = values->data[k+9];
			s1Data[k] = s1DataNorm[k] * mTotal * mTotal;
			s2Data[k] = s2DataNorm[k] * mTotal * mTotal;
    }
    s1Vec.data = s1Data;
    s2Vec.data = s2Data;
    
    s1VecOverMtMt.data = s1DataNorm;
    s2VecOverMtMt.data = s2DataNorm;
    
    seobParams.s1Vec = &s1VecOverMtMt;
    seobParams.s2Vec = &s2VecOverMtMt;
    
    XLALSimIMRSpinEOBCalculateSigmaStar( sigmaStar, m1, m2, &s1Vec, &s2Vec );
    XLALSimIMRSpinEOBCalculateSigmaKerr( sigmaKerr, m1, m2, &s1Vec, &s2Vec );
    
    seobParams.a = a = sqrt(inner_product(sigmaKerr->data, sigmaKerr->data));
    
    rcrossrdot[0] = LNhx; 
    rcrossrdot[1] = LNhy; 
    rcrossrdot[2] = LNhz;
    s1dotLN = inner_product(s1Data, rcrossrdot) / (m1*m1);
    s2dotLN = inner_product(s2Data, rcrossrdot) / (m2*m2);
    
    chiS = 0.5 * (s1dotLN + s2dotLN);
    chiA = 0.5 * (s1dotLN - s2dotLN);

    switch ( SpinAlignedEOBversion )
    {
     case 1:
       tplspin = 0.0;
       break;
     case 2:
       tplspin = (1.-2.*eta) * chiS + (m1 - m2)/(m1 + m2) * chiA;
       break;
     default:
       XLALPrintError( "XLAL Error - %s: Unknown SEOBNR version!\nAt present only v1 and v2 are available.\n", __func__);
       XLAL_ERROR( XLAL_EINVAL );
       break;
    }

    if ( XLALSimIMRCalculateSpinEOBHCoeffs( &seobCoeffs, eta, a, 
                          SpinAlignedEOBversion ) == XLAL_FAILURE )
      printf("\nSomething went wrong evaluating XLALSimIMRCalculateSpinEOBHCoeffs in step %d of coarse dynamics\n", 
			i );

    /* Update hlm coefficients */
    if ( XLALSimIMREOBCalcSpinFacWaveformCoefficients( &hCoeffs, m1, m2, eta, 
        tplspin, chiS, chiA, SpinAlignedEOBversion ) == XLAL_FAILURE )
      printf("\nSomething went wrong evaluating XLALSimIMRCalculateSpinEOBHCoeffs in step %d of coarse dynamics\n", 
			i );
    
    ham = XLALSimIMRSpinEOBHamiltonian( eta, &cartPosVec, &cartMomVec,
                  &s1VecOverMtMt, &s2VecOverMtMt,
                  sigmaKerr, sigmaStar, seobParams.tortoise, &seobCoeffs );

    /* Calculate the polar data */
    polarDynamics.length = 4;
    polarDynamics.data   = polData;
    
    /* Calculate the orbital angular momentum */
    cross_product(values->data, values->data+3, rcrossp);

    polData[0] = sqrt(inner_product(values->data, values->data));
    polData[1] = phiModHi.data[i] + phiDModHi.data[i];
    polData[2] = inner_product(values->data, values->data+3) / polData[0];
    polData[3] = sqrt(inner_product(rcrossp, rcrossp));


    if ( XLALSimIMRSpinEOBGetPrecSpinFactorizedWaveform( &hLM, &polarDynamics, values, v, ham, 2, 2, &seobParams )
           == XLAL_FAILURE )
    {
      XLAL_ERROR( XLAL_EFUNC );
    }
    if ( XLALSimIMRSpinEOBNonQCCorrection( &hNQC, values, omega, &nqcCoeffs ) == XLAL_FAILURE )
    {
      XLAL_ERROR( XLAL_EFUNC );
    }
    hLM *= hNQC;
    h22TSHi->data->data[i]  = hLM;
    h2m2TSHi->data->data[i] = conjl(hLM);

    if (debugPK){
       fprintf( out, "%.16e %.16e %.16e %.16e %.16e %.16e %.16e ",
             i*deltaTHigh/mTScaled + HiSRstart, aI2P, bI2P, gI2P, aP2J, bP2J, gP2J );
       fprintf( out, "%.16e %.16e %.16e %.16e %.16e %.16e %.16e %.16e, %.16e\n",
             vX, vY, vZ, LNhx, LNhy, LNhz, creal(hLM), cimag(hLM), polData[0]);
    }

    if ( XLALSimIMRSpinEOBGetPrecSpinFactorizedWaveform( &hLM, &polarDynamics, values, v, ham, 2, 1, &seobParams )
           == XLAL_FAILURE )
    {
      XLAL_ERROR( XLAL_EFUNC );
    }
    h21TSHi->data->data[i]  = hLM;
    h2m1TSHi->data->data[i] = conjl(hLM);
    h20TSHi->data->data[i]  = 0.0;

    /*if (i == 95 )
    {
      printf("%.16e %.16e %.16e\n",ham, omega, v);
      printf("%.16e %.16e %.16e\n",values->data[0],values->data[1],values->data[2]);
      printf("%.16e %.16e %.16e\n",values->data[3],values->data[4],values->data[5]);
      printf("%.16e %.16e %.16e\n",values->data[6],values->data[7],values->data[8]);
      printf("%.16e %.16e %.16e\n",values->data[9],values->data[10],values->data[11]);
      printf("%.16e %.16e %.16e %.16e %.16e %.16e\n",nqcCoeffs.a1,nqcCoeffs.a2,nqcCoeffs.a3,nqcCoeffs.a3S,nqcCoeffs.a4,nqcCoeffs.a5);
      printf("%.16e %.16e %.16e %.16e\n",nqcCoeffs.b1,nqcCoeffs.b2,nqcCoeffs.b3,nqcCoeffs.b4);
      printf("%.16e %.16e, %.16e %.16e\n\n",creal(hLM),cimag(hLM),creal(hNQC),cimag(hNQC));
    }*/

    /*hPlusTS->data->data[i]  = - 0.5 * amp * cos( 2.*vphi[i]) * cos(2.*alpha) * (1. + LNhz*LNhz)
                            + amp * sin(2.*vphi[i]) * sin(2.*alpha)*LNhz;

    hCrossTS->data->data[i] = - 0.5 * amp * cos( 2.*vphi[i]) * sin(2.*alpha) * (1. + LNhz*LNhz)
                            - amp * sin(2.*vphi[i]) * cos(2.*alpha) * LNhz;*/

  }
  if (debugPK){
      fclose( out );
      printf("YP: quasi-nonprecessing modes generated.for High SR\n");
  }

  /* WaveStep 2.4.2: add quasi-nonprecessing spherical harmonic modes to the SphHarmTimeSeries structure */
  hlmPTSHi = XLALSphHarmTimeSeriesAddMode( hlmPTSHi, h22TSHi, 2, 2 );
  hlmPTSHi = XLALSphHarmTimeSeriesAddMode( hlmPTSHi, h21TSHi, 2, 1 );
  hlmPTSHi = XLALSphHarmTimeSeriesAddMode( hlmPTSHi, h20TSHi, 2, 0 );
  hlmPTSHi = XLALSphHarmTimeSeriesAddMode( hlmPTSHi, h2m1TSHi, 2, -1 );
  hlmPTSHi = XLALSphHarmTimeSeriesAddMode( hlmPTSHi, h2m2TSHi, 2, -2 );
  XLALSphHarmTimeSeriesSetTData( hlmPTSHi, tlistHi );
  
  hlmPTSout = XLALSphHarmTimeSeriesAddMode( hlmPTSout, h22TSHi, 2, 2 );
  hlmPTSout = XLALSphHarmTimeSeriesAddMode( hlmPTSout, h21TSHi, 2, 1 );
  hlmPTSout = XLALSphHarmTimeSeriesAddMode( hlmPTSout, h20TSHi, 2, 0 );
  hlmPTSout = XLALSphHarmTimeSeriesAddMode( hlmPTSout, h2m1TSHi, 2, -1 );
  hlmPTSout = XLALSphHarmTimeSeriesAddMode( hlmPTSout, h2m2TSHi, 2, -2 );
  //XLALSphHarmTimeSeriesSetTData( hlmPTSout, tlistHi );
  *hlmPTSoutput = hlmPTSout;

  h22PTSHi  = XLALSphHarmTimeSeriesGetMode( hlmPTSHi, 2, 2 );
  h21PTSHi  = XLALSphHarmTimeSeriesGetMode( hlmPTSHi, 2, 1 );
  h20PTSHi  = XLALSphHarmTimeSeriesGetMode( hlmPTSHi, 2, 0 );
  h2m1PTSHi = XLALSphHarmTimeSeriesGetMode( hlmPTSHi, 2, -1);
  h2m2PTSHi = XLALSphHarmTimeSeriesGetMode( hlmPTSHi, 2, -2);
  
  if (debugPK){ 
    printf("YP: SphHarmTS structures populated for HIgh SR.\n"); 

    out = fopen( "PWavesHi.dat", "w" );
    for ( i = 0; i < retLen; i++ )
    {
      fprintf( out, "%.16e %.16e %.16e %.16e %.16e %.16e %.16e %.16e %.16e %.16e %.16e\n",
        i*deltaTHigh/mTScaled + HiSRstart, creal(h22PTSHi->data->data[i]),
        cimag(h22PTSHi->data->data[i]),
        creal(h21PTSHi->data->data[i]), cimag(h21PTSHi->data->data[i]),
        creal(h20PTSHi->data->data[i]), cimag(h20PTSHi->data->data[i]),
        creal(h2m1PTSHi->data->data[i]), cimag(h2m1PTSHi->data->data[i]),
        creal(h2m2PTSHi->data->data[i]), cimag(h2m2PTSHi->data->data[i]));
     }
     fclose( out );
     printf("YP: P-frame waveforms written to file for High SR.\n");
     fflush(NULL);
  }
  
//  // Find tAmpMax to determin the tAttachment
//    REAL8 *radiusVec;
//    REAL8 radiusData[retLen];
//    radiusVec = &radiusData[0];
//    for ( i = 0; i < retLen; i++ )
//    {
//        for ( j = 0; j < 3; j++ )
//        {
//            values->data[j] = dynamicsHi->data[(j+1)*retLen + i];
//        }
//        radiusData[i] = sqrt(values->data[0]*values->data[0] + values->data[1]*values->data[1] + values->data[2]*values->data[2]);
//    }
//    if (debugPK){
//        printf("Andrea the attachment time based on Omega is %f \n", tAttach);
//    }
  int foundAmp = 0;
    REAL8 tMaxAmp;
  double tAmpMax =  XLALSimLocateAmplTime(&timeHi, h22PTSHi->data, radiusVec, &foundAmp, &tMaxAmp);
  
  if(foundAmp==0){
      if (debugPK){
          printf("maximum of Amplitude or dot{Ampl} are not found \n");
      }
  }
  else{
      if (debugPK){
          printf("The Amplitude-related time is found and it's %f \n", tAmpMax);
      }
  }
  if( foundAmp==0 && found == 0){
      XLALPrintError("Houston, we've got a problem SOS, SOS, SOS, cannot find the RD attachment point...\n");
      XLAL_ERROR( XLAL_EINVAL );
      
  }
   
  
  if (tAmpMax < tAttach){
      if (debugPK){
          printf("Stas the attachment time will be modified from %f to %f \n", tAttach, tAmpMax);
      }      
      tAttach = tAmpMax;
  }
  // FIXME 
  //tAttach = 136.3;
//  tAttach  = tAttach - 6.0;


    //for (i=0; i<5; i++){
    //    printf("AttachPars stas: %d, %f \n", i, AttachParams->data[i]);
    //}
   

  if (debugPK){
      printf("Stas: the final decision on the attachment time is %f \n", tAttach);
  }
  //exit(0);
  
  /*if(debugPK) {
    printf( "Estimation of the peak is now at time %.16e, %.16e \n", 
          tPeakOmega, tPeakOmega+HiSRstart);
    fflush(NULL);
  }*/

  /* Changing retLen back to the Low SR value */
  retLen = retLenLow;

  /* WaveStep 3
   * Generate IMR waveforms in the merger J (~ final spin) -frame
   */
  if ( XLALSimInspiralPrecessionRotateModes( hlmPTS, alphaP2JTS, betaP2JTS, gammaP2JTS ) == XLAL_FAILURE )
  {
    XLAL_ERROR( XLAL_EFUNC );
  }
  h22JTS  = XLALSphHarmTimeSeriesGetMode( hlmPTS, 2, 2 );
  h21JTS  = XLALSphHarmTimeSeriesGetMode( hlmPTS, 2, 1 );
  h20JTS  = XLALSphHarmTimeSeriesGetMode( hlmPTS, 2, 0 );
  h2m1JTS = XLALSphHarmTimeSeriesGetMode( hlmPTS, 2, -1);
  h2m2JTS = XLALSphHarmTimeSeriesGetMode( hlmPTS, 2, -2);

  
  if (debugPK){
    printf("YP: PtoJ rotation done.\n");

    out = fopen( "JWaves.dat", "w" );
    for ( i = 0; i < retLen; i++ )
    {
      fprintf( out, 
      "%.16e %.16e %.16e %.16e %.16e %.16e %.16e %.16e %.16e %.16e %.16e\n",
        i*deltaT/mTScaled, 
        creal(h22JTS->data->data[i]), cimag(h22JTS->data->data[i]),
        creal(h21JTS->data->data[i]), cimag(h21JTS->data->data[i]),
        creal(h20JTS->data->data[i]), cimag(h20JTS->data->data[i]),
        creal(h2m1JTS->data->data[i]), cimag(h2m1JTS->data->data[i]),
        creal(h2m2JTS->data->data[i]), cimag(h2m2JTS->data->data[i]) );
    }
    fclose( out );
    printf("YP: P-frame waveforms written to file.\n");
    fflush(NULL);
  }

  /* Stas: Rotating the high sampling part */  
  if ( XLALSimInspiralPrecessionRotateModes( hlmPTSHi, 
        alphaP2JTSHi, betaP2JTSHi, gammaP2JTSHi ) == XLAL_FAILURE )
  {
    XLAL_ERROR( XLAL_EFUNC );
  }
  h22JTSHi  = XLALSphHarmTimeSeriesGetMode( hlmPTSHi, 2, 2 );
  h21JTSHi  = XLALSphHarmTimeSeriesGetMode( hlmPTSHi, 2, 1 );
  h20JTSHi  = XLALSphHarmTimeSeriesGetMode( hlmPTSHi, 2, 0 );
  h2m1JTSHi = XLALSphHarmTimeSeriesGetMode( hlmPTSHi, 2, -1);
  h2m2JTSHi = XLALSphHarmTimeSeriesGetMode( hlmPTSHi, 2, -2);

  *hlmPTSHiOutput = hlmPTSHi;

  if (debugPK) {
    out = fopen( "JWavesHi.dat", "w" );
    for ( i = 0; i < retLenHi; i++ )
    {
      fprintf( out, 
        "%.16e %.16e %.16e %.16e %.16e %.16e %.16e %.16e %.16e %.16e %.16e\n",
        /*timeHi.data[i]+HiSRstart, creal(h22JTSHi->data->data[i]), cimag(h22JTSHi->data->data[i]),*/
        timeHi.data[i]+HiSRstart, 
        creal(h22JTSHi->data->data[i]), cimag(h22JTSHi->data->data[i]),
        creal(h21JTSHi->data->data[i]), cimag(h21JTSHi->data->data[i]),
        creal(h20JTSHi->data->data[i]), cimag(h20JTSHi->data->data[i]),
        creal(h2m1JTSHi->data->data[i]), cimag(h2m1JTSHi->data->data[i]),
        creal(h2m2JTSHi->data->data[i]), cimag(h2m2JTSHi->data->data[i]) );
     }
     fclose( out );
  }

  sigReHi  = XLALCreateREAL8Vector( retLenHi + retLenRDPatch );
  sigImHi  = XLALCreateREAL8Vector( retLenHi + retLenRDPatch );
  if ( !sigReHi || !sigImHi || !rdMatchPoint )
  {
    XLAL_ERROR( XLAL_ENOMEM );
  }
  memset( sigReHi->data, 0, sigReHi->length * sizeof( sigReHi->data[0] ));
  memset( sigImHi->data, 0, sigImHi->length * sizeof( sigImHi->data[0] ));

  if ( combSize > tAttach )
  {
      XLALPrintError( "Function: %s, The comb size looks to be too big!!!\n", __func__ );
      XLAL_ERROR( XLAL_EINVAL );
  }
  rdMatchPoint->data[0] = combSize < tAttach ? tAttach - combSize : 0;
  rdMatchPoint->data[1] = tAttach;
  rdMatchPoint->data[2] = (retLenHi-1)*deltaTHigh/mTScaled;
  if (debugPK){
    printf("YP::comb range: %f, %f\n", 
        rdMatchPoint->data[0],rdMatchPoint->data[1]);
    printf("Stas, tAttach = %f, comb range = %f to %f \n", 
         tAttach, rdMatchPoint->data[0]+HiSRstart,
                  rdMatchPoint->data[1]+HiSRstart);
    fflush(NULL);
  }

  rdMatchPoint->data[0] -= fmod( rdMatchPoint->data[0], deltaTHigh/mTScaled );
  rdMatchPoint->data[1] -= fmod( rdMatchPoint->data[1], deltaTHigh/mTScaled );

  if (debugPK){
      printf("Stas: matching points (again) %f, %f or %f, %f \n", 
      rdMatchPoint->data[0],rdMatchPoint->data[1],
      rdMatchPoint->data[0]+HiSRstart,rdMatchPoint->data[1]+HiSRstart);
    fflush(NULL);
  }


  // FIXME Here I'll try to make a loop to check if tAttach is good or not
  //
  int CheckRDAttachment = 0;
  double S1amp = sqrt(spin1[0]*spin1[0] + spin1[1]*spin1[1] +spin1[2]*spin1[2]);


  if (CheckRDAttachment || S1amp >= 0.0){

      if (debugPK) printf("Stas: checking the RD attachment point....\n");

      int pass = 0;
      rdMatchPoint->data[0] = combSize < tAttach ? tAttach - combSize : 0;
      rdMatchPoint->data[1] = tAttach;
      rdMatchPoint->data[2] = (retLenHi-1)*deltaTHigh/mTScaled;
      rdMatchPoint->data[0] -= fmod( rdMatchPoint->data[0], deltaTHigh/mTScaled );
      rdMatchPoint->data[1] -= fmod( rdMatchPoint->data[1], deltaTHigh/mTScaled );

      REAL8 thr = 1.;
      REAL8 ratio22 = 1.0;
      REAL8 ratio2m2 = 1.0;
 
      //hJTSHi  = XLALSphHarmTimeSeriesGetMode( hlmPTSHi, 2, 2 );

      //printf("Stas check tmieHi-> %d, sigReHi -> %d \n", timeHi.length, sigReHi->length);
      for ( i = 0; i < retLenHi; i++ )
        {
          sigReHi->data[i] = creal(h22JTSHi->data->data[i]);
          sigImHi->data[i] = cimag(h22JTSHi->data->data[i]);
        }
      if( XLALSimCheckRDattachment(sigReHi, sigImHi, &ratio22, tAttach, 2, 2,
                    deltaTHigh, m1, m2, 0.0, 0.0, chi1J, 0.0, 0.0, chi2J,
                    &timeHi, rdMatchPoint, spinEOBApproximant, kappaJL ) == XLAL_FAILURE )
      {
          XLAL_ERROR( XLAL_EFUNC );
      }
      
      memset( sigReHi->data, 0, sigReHi->length * sizeof( sigReHi->data[0] ));
      memset( sigImHi->data, 0, sigImHi->length * sizeof( sigImHi->data[0] ));
      
      //hJTSHi  = XLALSphHarmTimeSeriesGetMode( hlmPTSHi, 2, -2 );

      for ( i = 0; i < retLenHi; i++ )
        {
          sigReHi->data[i] = creal(h2m2JTSHi->data->data[i]);
          sigImHi->data[i] = cimag(h2m2JTSHi->data->data[i]);
        }
      if( XLALSimCheckRDattachment(sigReHi, sigImHi, &ratio2m2, tAttach, 2, -2,
                    deltaTHigh, m1, m2, 0.0, 0.0, chi1J, 0.0, 0.0, chi2J,
                    &timeHi, rdMatchPoint, spinEOBApproximant, kappaJL ) == XLAL_FAILURE )
      {
          XLAL_ERROR( XLAL_EFUNC );
      }

      if(ratio22 <= thr && ratio2m2 <=thr){
          pass = 1;
      }

      if (pass == 0){

           if (debugPK) printf("Adjusting RD attachment point... \n");
           memset( sigReHi->data, 0, sigReHi->length * sizeof( sigReHi->data[0] ));
           memset( sigImHi->data, 0, sigImHi->length * sizeof( sigImHi->data[0] ));
            
           int found_att = XLALSimAdjustRDattachmentTime( sigReHi, sigImHi, h22JTSHi, h2m2JTSHi,  
                    &ratio22, &ratio2m2, &tAttach, thr,
                    deltaTHigh, m1, m2, 0.0, 0.0, chi1J, 0.0, 0.0, chi2J,
                    &timeHi, rdMatchPoint, spinEOBApproximant, kappaJL, combSize, tMaxOmega, tMaxAmp);
             
           if (debugPK){
             if (found_att == 1){
                 printf("we have found new attachment point tAtt = %f, with ratios %f, %f \n",
                       tAttach, ratio22, ratio2m2);
             }
               else if (found_att == 2) {
                   printf("we haven't found proper attachment point, we picked the best point at tAtt = %f\n",
                          tAttach);

               }
               else{
                 printf("we haven't found proper attachment point, best ratios are %f, %f at tAtt = %f \n",
                       ratio22, ratio2m2, tAttach);
             }
           }

      }    
      memset( sigReHi->data, 0, sigReHi->length * sizeof( sigReHi->data[0] ));
      memset( sigImHi->data, 0, sigImHi->length * sizeof( sigImHi->data[0] ));

     
  } //end of RD attachment if 

  if (debugRD){
     out = fopen( "tAttach.dat", "w" );
     fprintf( out, "%.16e    %.16e    %.16e   %.16e \n", tPeakOmega, deltaNQC, tAmpMax, tAttach); 
     fclose(out);
 
  }
  AttachParams->data[0] = tPeakOmega; 
  AttachParams->data[1] = deltaNQC; 
  AttachParams->data[2] = tAmpMax;
  AttachParams->data[3] = tAttach;
  AttachParams->data[4] = HiSRstart;

  rdMatchPoint->data[0] = combSize < tAttach ? tAttach - combSize : 0;
  rdMatchPoint->data[1] = tAttach;
  rdMatchPoint->data[2] = (retLenHi-1)*deltaTHigh/mTScaled;
  rdMatchPoint->data[0] -= fmod( rdMatchPoint->data[0], deltaTHigh/mTScaled );
  rdMatchPoint->data[1] -= fmod( rdMatchPoint->data[1], deltaTHigh/mTScaled );

  
  /*** Stas Let's try to attach RD to 2,2 mode: ***/
  for ( k = 2; k > -3; k-- )
  {
    hJTSHi  = XLALSphHarmTimeSeriesGetMode( hlmPTSHi, 2, k );
    for ( i = 0; i < retLenHi; i++ )
    {
      sigReHi->data[i] = creal(hJTSHi->data->data[i]);
      sigImHi->data[i] = cimag(hJTSHi->data->data[i]);
    }
    if ( XLALSimIMREOBHybridAttachRingdown( sigReHi, sigImHi, 2, k,
                deltaTHigh, m1, m2, 0.0, 0.0, chi1J, 0.0, 0.0, chi2J,
                &timeHi, rdMatchPoint, spinEOBApproximant, kappaJL )
                //&timeHi, rdMatchPoint, spinEOBApproximant, JLN )
            == XLAL_FAILURE )
    {
      XLAL_ERROR( XLAL_EFUNC );
    }

    for ( i = 0; i < (int)sigReHi->length; i++ )
    {
      hIMRJTSHi->data->data[i] = (sigReHi->data[i]) + I * (sigImHi->data[i]);
    }
    hIMRlmJTSHi = XLALSphHarmTimeSeriesAddMode( hIMRlmJTSHi, hIMRJTSHi, 2, k );
  }
  XLALSphHarmTimeSeriesSetTData( hIMRlmJTSHi, tlistRDPatchHi );
  if (debugPK){ printf("YP: J wave RD attachment done.\n"); fflush(NULL); }

  hIMR22JTSHi  = XLALSphHarmTimeSeriesGetMode( hIMRlmJTSHi, 2, 2 );
  hIMR21JTSHi  = XLALSphHarmTimeSeriesGetMode( hIMRlmJTSHi, 2, 1 );
  hIMR20JTSHi  = XLALSphHarmTimeSeriesGetMode( hIMRlmJTSHi, 2, 0 );
  hIMR2m1JTSHi = XLALSphHarmTimeSeriesGetMode( hIMRlmJTSHi, 2, -1);
  hIMR2m2JTSHi = XLALSphHarmTimeSeriesGetMode( hIMRlmJTSHi, 2, -2);
 
  *hIMRlmJTSHiOutput = hIMRlmJTSHi;
  if (debugPK){
    out = fopen( "JIMRWavesHi.dat", "w" );
    for ( i = 0; i < retLenHi + retLenRDPatch; i++ )
    {
      fprintf( out, 
        "%.16e %.16e %.16e %.16e %.16e %.16e %.16e %.16e %.16e %.16e %.16e\n",
        tlistRDPatchHi->data[i], 
        creal(hIMR22JTSHi->data->data[i]), cimag(hIMR22JTSHi->data->data[i]),
        creal(hIMR21JTSHi->data->data[i]), cimag(hIMR21JTSHi->data->data[i]),
        creal(hIMR20JTSHi->data->data[i]), cimag(hIMR20JTSHi->data->data[i]),
        creal(hIMR2m1JTSHi->data->data[i]), cimag(hIMR2m1JTSHi->data->data[i]),
        creal(hIMR2m2JTSHi->data->data[i]), cimag(hIMR2m2JTSHi->data->data[i]) );
     }
     fclose( out );
  
     printf("Stas: down sampling and make the complete waveform in J-frame\n");
     fflush(NULL);
  }

  gsl_spline_free(spline);
  gsl_interp_accel_free(acc);
  /*** attach hi sampling part and resample  */
  COMPLEX16TimeSeries *hIMRJTS2mHi    = NULL;
  for ( k = 2; k > -3; k-- )
  {
     hIMRJTS2mHi = XLALSphHarmTimeSeriesGetMode( hIMRlmJTSHi, 2, k );
     for ( i = 0; i < (int)sigReHi->length; i++ )
     {
      sigReHi->data[i] = creal(hIMRJTS2mHi->data->data[i]);
      sigImHi->data[i] = cimag(hIMRJTS2mHi->data->data[i]);
     }
     /* recycling h20PTS */
     hJTS = XLALSphHarmTimeSeriesGetMode( hlmPTS, 2, k );
     for (i = 0; i< retLenLow; i++){
         if (i*deltaT/mTScaled > rdMatchPoint->data[1]+HiSRstart) break;//Andrea
         hIMRJTS->data->data[i] = hJTS->data->data[i];
     }
      int idxRD = i; //Andrea
     spline = gsl_spline_alloc( gsl_interp_cspline, retLenHi + retLenRDPatch );
     acc    = gsl_interp_accel_alloc();   
     gsl_spline_init( spline, tlistRDPatchHi->data, sigReHi->data, retLenHi + retLenRDPatch );
//     for (i = retLenLow-4; i< retLenLow+retLenRDPatchLow; i++){
//          hIMRJTS->data->data[i] = gsl_spline_eval( spline, tlistRDPatch->data[i], acc );
      //Andrea
      for (i = idxRD; i< retLenLow+retLenRDPatchLow; i++){
          if( i*deltaT/mTScaled <= tlistRDPatchHi->data[ retLenHi + retLenRDPatch - 1]) {
              hIMRJTS->data->data[i] = gsl_spline_eval( spline, tlistRDPatch->data[i], acc );
          }
          else {
              hIMRJTS->data->data[i] = 0.;
          }
      }
     gsl_spline_free(spline);
     gsl_interp_accel_free(acc);

     spline = gsl_spline_alloc( gsl_interp_cspline, retLenHi + retLenRDPatch );
     acc    = gsl_interp_accel_alloc();     
     gsl_spline_init( spline, 
              tlistRDPatchHi->data, sigImHi->data, retLenHi + retLenRDPatch );
     for (i = idxRD; i< retLenLow+retLenRDPatchLow; i++){
         if( i*deltaT/mTScaled <= tlistRDPatchHi->data[ retLenHi + retLenRDPatch - 1]) {
             hIMRJTS->data->data[i] += I * gsl_spline_eval( spline, tlistRDPatch->data[i], acc );
         }
         else {
             hIMRJTS->data->data[i] += I*0.;
         }
     }

     gsl_spline_free(spline);
     gsl_interp_accel_free(acc);

     hIMRlmJTS = XLALSphHarmTimeSeriesAddMode( hIMRlmJTS, hIMRJTS, 2, k );
     /*if (k==1) exit(0);*/
  }
  XLALSphHarmTimeSeriesSetTData( hIMRlmJTS, tlistRDPatch );
  if (debugPK){ printf("Stas: J-wave with RD  generated.\n"); fflush(NULL); }

  hIMR22JTS  = XLALSphHarmTimeSeriesGetMode( hIMRlmJTS, 2, 2 );
  hIMR21JTS  = XLALSphHarmTimeSeriesGetMode( hIMRlmJTS, 2, 1 );
  hIMR20JTS  = XLALSphHarmTimeSeriesGetMode( hIMRlmJTS, 2, 0 );
  hIMR2m1JTS = XLALSphHarmTimeSeriesGetMode( hIMRlmJTS, 2, -1);
  hIMR2m2JTS = XLALSphHarmTimeSeriesGetMode( hIMRlmJTS, 2, -2);

  if (debugPK){
     out = fopen( "JIMRWaves.dat", "w" );
     for ( i = 0; i < retLenLow + retLenRDPatchLow; i++ )
     {
        fprintf( out, 
          "%.16e %.16e %.16e %.16e %.16e %.16e %.16e %.16e %.16e %.16e %.16e\n",
          i*deltaT/mTScaled, 
          creal(hIMR22JTS->data->data[i]), cimag(hIMR22JTS->data->data[i]),
          creal(hIMR21JTS->data->data[i]), cimag(hIMR21JTS->data->data[i]),
          creal(hIMR20JTS->data->data[i]), cimag(hIMR20JTS->data->data[i]),
          creal(hIMR2m1JTS->data->data[i]), cimag(hIMR2m1JTS->data->data[i]),
          creal(hIMR2m2JTS->data->data[i]), cimag(hIMR2m2JTS->data->data[i]) );
     }
     fclose( out );
     printf("YP: IMR J wave written to file.\n");
     fflush(NULL);
  }

  /**** First atempt to compute Euler Angles and rotate to I frame */  
  gamJtoI = atan2(JframeEz[1], -JframeEz[0]);
  betJtoI = acos(JframeEz[2]);
  alJtoI = atan2(JframeEy[2], -JframeEx[2]);

  if (debugPK){
    printf("Stas: J->I EA = %.16e, %.16e, %.16e \n", alJtoI, betJtoI, gamJtoI);
    fflush(NULL); 
  }
 
  /*COMPLEX16TimeSeries *hITS    = XLALCreateCOMPLEX16TimeSeries( "HJ",     &tc, 0.0, deltaT, &lalStrainUnit, retLen );*/
  COMPLEX16TimeSeries *hIMR22ITS  = NULL;
  COMPLEX16TimeSeries *hIMR21ITS  = NULL;
  COMPLEX16TimeSeries *hIMR20ITS  = NULL;
  COMPLEX16TimeSeries *hIMR2m1ITS = NULL;
  COMPLEX16TimeSeries *hIMR2m2ITS = NULL;


  //COMPLEX16TimeSeries *hIMR22ITS  = XLALCreateCOMPLEX16TimeSeries( "HIMRI_22",
  //  &tc, 0.0, deltaT, &lalStrainUnit, retLenLow + retLenRDPatchLow );
  REAL8TimeSeries *alpI        = XLALCreateREAL8TimeSeries( "alphaJ2I",
        &tc, 0.0, deltaT, &lalStrainUnit, retLenLow + retLenRDPatchLow );
  REAL8TimeSeries *betI        = XLALCreateREAL8TimeSeries( "betaaJ2I",
        &tc, 0.0, deltaT, &lalStrainUnit, retLenLow + retLenRDPatchLow );
  REAL8TimeSeries *gamI        = XLALCreateREAL8TimeSeries( "gammaJ2I",
        &tc, 0.0, deltaT, &lalStrainUnit, retLenLow + retLenRDPatchLow );

  for (i=0; i< retLenLow + retLenRDPatchLow; i++){
      alpI->data->data[i] = -alJtoI;
      betI->data->data[i] = betJtoI;
      gamI->data->data[i] = -gamJtoI;
  }

  hIMRlmITS = XLALSphHarmTimeSeriesAddMode( hIMRlmITS, hIMR22JTS, 2, 2 );
  hIMRlmITS = XLALSphHarmTimeSeriesAddMode( hIMRlmITS, hIMR21JTS, 2, 1 );
  hIMRlmITS = XLALSphHarmTimeSeriesAddMode( hIMRlmITS, hIMR20JTS, 2, 0 );
  hIMRlmITS = XLALSphHarmTimeSeriesAddMode( hIMRlmITS, hIMR2m1JTS, 2, -1 );
  hIMRlmITS = XLALSphHarmTimeSeriesAddMode( hIMRlmITS, hIMR2m2JTS, 2, -2 );
  XLALSphHarmTimeSeriesSetTData( hIMRlmITS, tlistRDPatch );

  if (debugPK){ printf("Rotation to inertial I-frame\n"); fflush(NULL); }
  if ( XLALSimInspiralPrecessionRotateModes( hIMRlmITS, 
                alpI, betI, gamI ) == XLAL_FAILURE )
  {
    XLAL_ERROR( XLAL_EFUNC );
  }
  hIMR22ITS  = XLALSphHarmTimeSeriesGetMode( hIMRlmITS, 2, 2 );
  hIMR21ITS  = XLALSphHarmTimeSeriesGetMode( hIMRlmITS, 2, 1 );
  hIMR20ITS  = XLALSphHarmTimeSeriesGetMode( hIMRlmITS, 2, 0 );
  hIMR2m1ITS = XLALSphHarmTimeSeriesGetMode( hIMRlmITS, 2, -1);
  hIMR2m2ITS = XLALSphHarmTimeSeriesGetMode( hIMRlmITS, 2, -2);

  if (debugPK){
    out = fopen( "IWaves.dat", "w" );
    for ( i = 0; i < retLenLow + retLenRDPatchLow; i++ )
    {
      fprintf( out, 
        "%.16e %.16e %.16e %.16e %.16e %.16e %.16e %.16e %.16e %.16e %.16e\n",
        /*timeHi.data[i]+HiSRstart, creal(h22JTSHi->data->data[i]), cimag(h22JTSHi->data->data[i]),*/
        tlistRDPatch->data[i], 
        creal(hIMR22ITS->data->data[i]), cimag(hIMR22ITS->data->data[i]),
        creal(hIMR21ITS->data->data[i]), cimag(hIMR21ITS->data->data[i]),
        creal(hIMR20ITS->data->data[i]), cimag(hIMR20ITS->data->data[i]),
        creal(hIMR2m1ITS->data->data[i]), cimag(hIMR2m1ITS->data->data[i]),
        creal(hIMR2m2ITS->data->data[i]), cimag(hIMR2m2ITS->data->data[i]) );
    }
    fclose( out );
  }

  Y22 = XLALSpinWeightedSphericalHarmonic( inc, phiC, -2, 2, 2 );
  Y2m2 = XLALSpinWeightedSphericalHarmonic( inc, phiC, -2, 2, -2 );
  Y21 = XLALSpinWeightedSphericalHarmonic( inc, phiC, -2, 2, 1 );
  Y2m1 = XLALSpinWeightedSphericalHarmonic( inc, phiC, -2, 2, -1 );
  Y20 = XLALSpinWeightedSphericalHarmonic( inc, phiC, -2, 2, 0 );
 
  for ( i = 0; i < (INT4)hIMR22ITS->data->length; i++ )
  {
    x11 = Y22*hIMR22ITS->data->data[i] + Y21*hIMR21ITS->data->data[i] 
          + Y20*hIMR20ITS->data->data[i] + Y2m1*hIMR2m1ITS->data->data[i] 
          + Y2m2*hIMR2m2ITS->data->data[i];    
    hPlusTS->data->data[i]  = amp0*creal(x11);
<<<<<<< HEAD
    hCrossTS->data->data[i] = -amp0*cimag(x11);
=======
    hCrossTS->data->data[i] = -amp0*cimag(x11);     
>>>>>>> f0bf43b4
  }
    
  /* Point the output pointers to the relevant time series and return */
  (*hplus)  = hPlusTS;
  (*hcross) = hCrossTS;
     
  if (debugPK){
    printf("plus and cross are computed, freeing the memory\n"); 
    fflush(NULL); 
  }
  /*hplus =  XLALSphHarmTimeSeriesGetMode( hIMRlmJTS, 2, 2 );
  hcross =  XLALSphHarmTimeSeriesGetMode( hIMRlmJTS, 2, 2 );*/
  
  XLALDestroyREAL8TimeSeries(alphaI2PTS);
  XLALDestroyREAL8TimeSeries(betaI2PTS);
  XLALDestroyREAL8TimeSeries(gammaI2PTS);
  XLALDestroyREAL8TimeSeries(alphaP2JTS);
  XLALDestroyREAL8TimeSeries(betaP2JTS);
  XLALDestroyREAL8TimeSeries(gammaP2JTS);

  if(debugPK){ printf("Memory cleanup 1 done.\n"); fflush(NULL); }
  XLALDestroyREAL8TimeSeries(alphaI2PTSHi);
  XLALDestroyREAL8TimeSeries(betaI2PTSHi);
  XLALDestroyREAL8TimeSeries(gammaI2PTSHi);
  XLALDestroyREAL8TimeSeries(alphaP2JTSHi);
  XLALDestroyREAL8TimeSeries(betaP2JTSHi);
  XLALDestroyREAL8TimeSeries(gammaP2JTSHi);
 

  ////////////////////////////////////////


  XLALDestroyCOMPLEX16TimeSeries(h22TS); 
  XLALDestroyCOMPLEX16TimeSeries(h21TS); 
  XLALDestroyCOMPLEX16TimeSeries(h20TS);  
  XLALDestroyCOMPLEX16TimeSeries(h2m1TS); 
  XLALDestroyCOMPLEX16TimeSeries(h2m2TS); 
  
  //XLALDestroyCOMPLEX16TimeSeries(h22PTS); 
  //XLALDestroyCOMPLEX16TimeSeries(h21PTS);
  //XLALDestroyCOMPLEX16TimeSeries(h20PTS);
  //XLALDestroyCOMPLEX16TimeSeries(h2m1PTS);
  //XLALDestroyCOMPLEX16TimeSeries(h2m2PTS);
  
  //printf("Memory cleanup 2 done.\n"); fflush(NULL); 
  XLALDestroySphHarmTimeSeries(hlmPTS);
  // printf("Memory cleanup 2.5 done.\n"); fflush(NULL); 
  XLALDestroySphHarmTimeSeries(hIMRlmJTS);
  //printf("Memory cleanup 2.6 done.\n"); fflush(NULL); 
  //XLALDestroySphHarmTimeSeries(hIMRlmJTS);
  //XLALDestroySphHarmTimeSeries(hIMRlmITS);
  //XLALDestroyCOMPLEX16TimeSeries(hIMR22ITS); 
  //XLALDestroyCOMPLEX16TimeSeries(hIMR21ITS); 
  //XLALDestroyCOMPLEX16TimeSeries(hIMR20ITS); 
  //XLALDestroyCOMPLEX16TimeSeries(hIMR2m1ITS); 
  //XLALDestroyCOMPLEX16TimeSeries(hIMR2m2ITS); 
  
  XLALDestroyCOMPLEX16TimeSeries(XLALSphHarmTimeSeriesGetMode( hIMRlmITS, 2, 2 ));
  XLALDestroyCOMPLEX16TimeSeries(XLALSphHarmTimeSeriesGetMode( hIMRlmITS, 2, 1 ));
  XLALDestroyCOMPLEX16TimeSeries(XLALSphHarmTimeSeriesGetMode( hIMRlmITS, 2, 0 ));
  XLALDestroyCOMPLEX16TimeSeries(XLALSphHarmTimeSeriesGetMode( hIMRlmITS, 2, -1 ));
  XLALDestroyCOMPLEX16TimeSeries(XLALSphHarmTimeSeriesGetMode( hIMRlmITS, 2, -2 ));
  //printf("Memory cleanup 2.7 done.\n"); fflush(NULL); 
 
  //XLALDestroyCOMPLEX16TimeSeries(hIMR22JTS); 
  //XLALDestroyCOMPLEX16TimeSeries(hIMR21JTS); 
  //XLALDestroyCOMPLEX16TimeSeries(hIMR20JTS); 
  //XLALDestroyCOMPLEX16TimeSeries(hIMR2m1JTS); 
  //XLALDestroyCOMPLEX16TimeSeries(hIMR2m2JTS); 
  
  XLALDestroyCOMPLEX16TimeSeries(hIMRJTS);
  if(debugPK){ printf("Memory cleanup 2 done.\n"); fflush(NULL); }
  //printf("Memory cleanup 2.8 done.\n"); fflush(NULL); 
  


  XLALDestroyCOMPLEX16TimeSeries(h22TSHi);  
  XLALDestroyCOMPLEX16TimeSeries(h21TSHi); 
  XLALDestroyCOMPLEX16TimeSeries(h20TSHi); 
  XLALDestroyCOMPLEX16TimeSeries(h2m1TSHi); 
  XLALDestroyCOMPLEX16TimeSeries(h2m2TSHi);
  
  //XLALDestroyCOMPLEX16TimeSeries(h22PTSHi); 
  //XLALDestroyCOMPLEX16TimeSeries(h21PTSHi);
  //XLALDestroyCOMPLEX16TimeSeries(h20PTSHi);
  //XLALDestroyCOMPLEX16TimeSeries(h2m1PTSHi);
  //XLALDestroyCOMPLEX16TimeSeries(h2m2PTSHi);
  //XLALDestroyCOMPLEX16TimeSeries(hIMR22JTSHi); 
  //XLALDestroyCOMPLEX16TimeSeries(hIMR21JTSHi); 
  //XLALDestroyCOMPLEX16TimeSeries(hIMR20JTSHi); 
  //XLALDestroyCOMPLEX16TimeSeries(hIMR2m1JTSHi); 
  //XLALDestroyCOMPLEX16TimeSeries(hIMR2m2JTSHi); 
  
  XLALDestroyCOMPLEX16TimeSeries(hIMRJTSHi);
    

  XLALDestroyREAL8Vector( values );
  XLALDestroyREAL8Vector( dvalues );
  XLALDestroyREAL8Vector( sigmaStar );
  XLALDestroyREAL8Vector( sigmaKerr );
  XLALDestroyREAL8Vector( sigReHi );
  XLALDestroyREAL8Vector( sigImHi );
  //XLALDestroyREAL8Vector( omegaHi );
    
  if(debugPK){ printf("Memory cleanup 3 done.\n"); fflush(NULL); }
  //printf("Memory cleanup 3 done.\n"); fflush(NULL); 
  XLALAdaptiveRungeKutta4Free(integrator);
  XLALDestroyREAL8Array( dynamics );
  //XLALDestroyREAL8Array( dynamicsHi );
    
  XLALDestroyREAL8Vector( LN_x );
  XLALDestroyREAL8Vector( LN_y );
  XLALDestroyREAL8Vector( LN_z );
  XLALDestroyREAL8Vector( LN_xHi );
  XLALDestroyREAL8Vector( LN_yHi );
  XLALDestroyREAL8Vector( LN_zHi );
  XLALDestroyREAL8Vector( Alpha );
  XLALDestroyREAL8Vector( Beta );
  XLALDestroyREAL8Vector( AlphaHi );
  XLALDestroyREAL8Vector( BetaHi );
  XLALDestroyREAL8Vector( Gamma );
  XLALDestroyREAL8Vector( GammaHi );
  XLALDestroyREAL8TimeSeries( alpI);
  XLALDestroyREAL8TimeSeries( betI);
  XLALDestroyREAL8TimeSeries( gamI);


  XLALDestroyREAL8Vector( rdMatchPoint );
  //XLALDestroyREAL8Vector( AttachParams );
  XLALDestroyREAL8Vector( tmpValues2 );
  //printf("Memory cleanup 4 done.\n"); fflush(NULL); 
    
    
  //XLALDestroyREAL8Vector( tlist );
  //XLALDestroyREAL8Vector( tlistHi );
  //XLALDestroyREAL8Vector( tlistRDPatch );
  //XLALDestroyREAL8Vector( tlistRDPatchHi );
   
  //printf("Memory cleanup ALL done.\n"); fflush(NULL); 
  if(debugPK){ printf("Memory cleanup ALL done.\n"); fflush(NULL); }

  /* FIXME: Temporary code to convert REAL8Array to REAL8Vector because SWIG
   *        doesn't seem to like REAL8Array */
  REAL8Vector *tmp_vec;
  tmp_vec = XLALCreateREAL8Vector(dynamicsHi->dimLength->data[0] * dynamicsHi->dimLength->data[1]);
  UINT4 tmp_idx_ii;
  for (tmp_idx_ii=0; tmp_idx_ii < tmp_vec->length; tmp_idx_ii++)
  {
      tmp_vec->data[tmp_idx_ii] = dynamicsHi->data[tmp_idx_ii];
  }
  *dynHi = tmp_vec;
  XLALDestroyREAL8Array( dynamicsHi );

  return XLAL_SUCCESS;
}

<|MERGE_RESOLUTION|>--- conflicted
+++ resolved
@@ -1442,22 +1442,14 @@
  * Currently, only h2m harmonics will be generated. 
  * 
  * Input conventions:
-<<<<<<< HEAD
- * Cartesian coordinate system: initial \vec{L} is along the z-axis
-=======
  * Cartesian coordinate system: initial \f$\vec{L}\f$ is along the z-axis
->>>>>>> f0bf43b4
  * phiC       : in radians
  * deltaT     : in SI units (Hz)
  * m1SI, m2SI : in SI units (kg)
  * fMin       : in SI units (Hz)
  * r          : in SI units (m)
  * inc        : in radians
-<<<<<<< HEAD
- * INspin{1,2}: in dimensionless units of m{1,2}^2
-=======
  * INspin{1,2}: in dimensionless units of \f$m{1,2}^2\f$
->>>>>>> f0bf43b4
  * 
  * Evolution conventions:
  * values[0-2]: r in units of total mass
@@ -1615,58 +1607,33 @@
    * */ 
   REAL8 theta1Ini = 0, theta2Ini = 0;
   REAL8 spin1Norm = -1, spin2Norm = -1;
-<<<<<<< HEAD
   if( INspin1[0] != 0 || INspin1[1] != 0 || INspin1[2] != 0 ) {
     spin1Norm = sqrt( INspin1[0]*INspin1[0] + INspin1[1]*INspin1[1] +                          INspin1[2]*INspin1[2] );
     theta1Ini = acos( INspin1[2] / spin1Norm );
   
     if ( fabs(theta1Ini) <= 1.0e-5  || fabs(theta1Ini) >= LAL_PI - 1.0e-5) {
-=======
-  if( INspin1[0] != 0 || INspin1[1] != 0 ) {
-    spin1Norm = sqrt( INspin1[0]*INspin1[0] + INspin1[1]*INspin1[1] +                          INspin1[2]*INspin1[2] );
-    theta1Ini = acos( INspin1[2] / spin1Norm );
-  
-    if ( theta1Ini <= 1.0e-5) {
->>>>>>> f0bf43b4
       spin1[0] = 0.;
       spin1[1] = 0.;
       spin1[2] = spin1Norm * INspin1[2] / fabs(INspin1[2]);
     }
   }
-<<<<<<< HEAD
   if( INspin2[0] != 0 || INspin2[1] != 0 || INspin2[2] != 0 ) {
     spin2Norm = sqrt( INspin2[0]*INspin2[0] + INspin2[1]*INspin2[1] +                          INspin2[2]*INspin2[2] );
     theta2Ini = acos( INspin2[2] / spin2Norm );
   
     if ( fabs(theta2Ini) <= 1.0e-5 || fabs(theta2Ini) >= LAL_PI - 1.0e-5) {
-=======
-  if( INspin2[0] != 0 || INspin2[1] != 0 ) {
-    spin2Norm = sqrt( INspin2[0]*INspin2[0] + INspin2[1]*INspin2[1] +                          INspin2[2]*INspin2[2] );
-    theta2Ini = acos( INspin2[2] / spin2Norm );
-  
-    if ( theta2Ini <= 1.0e-5) {
->>>>>>> f0bf43b4
       spin2[0] = 0.;
       spin2[1] = 0.;
       spin2[2] = spin2Norm * INspin2[2] / fabs(INspin2[2]);
     }
   }
-<<<<<<< HEAD
     if ( INspin1[0] == 0. && INspin1[1] == 0. && INspin1[2] == 0. ) {
         spin1Norm = 0.;
     }
     if ( INspin2[0] == 0. && INspin2[1] == 0. && INspin2[2] == 0. ) {
         spin2Norm = 0.;
-    }  if ( debugPK ) {
-=======
-  if (theta1Ini < 1.0e-3 && theta2Ini < 1.0e-3) {
-    ret = XLALSimIMRSpinAlignedEOBWaveform(
-          hplus, hcross, phiC, deltaT, m1SI, m2SI, fMin, r, inc,
-          spin1Norm, spin2Norm, SpinAlignedEOBversion);
-    return ret;
-  }
-  if ( debugPK ) {
->>>>>>> f0bf43b4
+    }
+    if ( debugPK ) {
     printf( "theta1Ini, theta2Ini =  %3.10f, %3.10f\n", theta1Ini, theta2Ini );
     printf( "INspin1 = {%3.10f, %3.10f, %3.10f}\n", 
             INspin1[0], INspin1[1], INspin1[2] );
@@ -1675,7 +1642,6 @@
     printf( "spin1 = {%3.10f, %3.10f, %3.10f}\n", spin1[0], spin1[1], spin1[2] );
     printf( "spin2 = {%3.10f, %3.10f, %3.10f}\n", spin2[0], spin2[1], spin2[2] );
   }
-<<<<<<< HEAD
   if (( fabs(theta1Ini) <= 1.0e-5  || fabs(theta1Ini) >= LAL_PI - 1.0e-5) && ( fabs(theta2Ini) <= 1.0e-5 || fabs(theta2Ini) >= LAL_PI - 1.0e-5) ) {
     ret = XLALSimIMRSpinAlignedEOBWaveform(
           hplus, hcross, phiC, deltaT, m1SI, m2SI, fMin, r, inc,
@@ -1688,9 +1654,7 @@
                                                0., 0., SpinAlignedEOBversion);
         return ret;
     }
-=======
-  
->>>>>>> f0bf43b4
+  
   /* *******************************************************************/
   /* ********************** Memory Allocation **************************/
   /* *******************************************************************/
@@ -1840,11 +1804,7 @@
   REAL8 LframeEx[3] = {0,0,0}, LframeEy[3] = {0,0,0}, LframeEz[3] = {0,0,0};
   
   /* Variables for the integrator */
-<<<<<<< HEAD
-  ark4GSLIntegrator       *integrator = NULL;
-=======
   LALAdaptiveRungeKutta4Integrator       *integrator = NULL;
->>>>>>> f0bf43b4
   REAL8Array              *dynamics   = NULL;//, *dynamicsHi = NULL;
   INT4                    retLen = 0, retLenLow = 0, retLenHi = 0;
   INT4                    retLenRDPatch = 0, retLenRDPatchLow = 0;
@@ -3033,7 +2993,6 @@
       printf("J.L = %4.11f \n", kappaJL); fflush(NULL); 
       printf("J.LN = %4.11f \n", JLN);
       printf("L.LN = %4.11f \n", (Lx*rcrossrdot[0] + Ly*rcrossrdot[1] + Lz*rcrossrdot[2])/magL/magLN);
-<<<<<<< HEAD
   }
 
 
@@ -3073,47 +3032,6 @@
       XLAL_ERROR( XLAL_EINVAL );
       break;
   }
-=======
-  }
-
-
-  sh = 0.0;
-  /* WaveStep 1.4: calculate combsize and deltaNQC */
-  switch ( SpinAlignedEOBversion )
-  {                     
-    case 1:
-      combSize = 7.5;
-      deltaNQC = XLALSimIMREOBGetNRSpinPeakDeltaT(2, 2, eta,  chiJ);
-      if ( debugPK ) {
-        printf("v1 RD prescriptions are used! %3.10f %3.10f\n", 
-                combSize, deltaNQC); 
-        fflush(NULL);
-      }
-      break;
-    case 2:
-      combSize = 12.;       
-      if ( chi1J == 0. && chi2J == 0. ) combSize = 11.;
-      if (chiJ >= 0.8 && eta >30.0/(31.*31) && eta <10.0/121.) combSize = 13.5;
-      if (chiJ >= 0.9 && eta < 30./(31.*31.)) combSize = 12.0;
-      if (chiJ >= 0.8 && eta > 10./121.) combSize = 8.5;       
-      deltaNQC = XLALSimIMREOBGetNRSpinPeakDeltaTv2(2, 2, m1, m2, chi1J, chi2J );
-      // FIXME !!!!! 
-      if ( debugPK ) {       
-        printf("v2 RD prescriptions are used! %3.10f %3.10f\n", 
-                combSize, deltaNQC);
-        //if (deltaNQC > 2.5) {
-        //    deltaNQC = 1.0;
-        //    printf("WARNING!!!!!!! ----->> DELTANQC WAS SET TO 2.5 !!!!!\n");
-        //}
-        fflush(NULL);
-      }
-      break;
-    default:
-      XLALPrintError( "XLAL Error - %s: wrong SpinAlignedEOBversion value, must be 1 or 2!\n", __func__ );
-      XLAL_ERROR( XLAL_EINVAL );
-      break;
-  }
->>>>>>> f0bf43b4
   
   /*** Here is the old attempt of Yi to modify parameters according to the 
        opening angle  
@@ -4354,11 +4272,7 @@
           + Y20*hIMR20ITS->data->data[i] + Y2m1*hIMR2m1ITS->data->data[i] 
           + Y2m2*hIMR2m2ITS->data->data[i];    
     hPlusTS->data->data[i]  = amp0*creal(x11);
-<<<<<<< HEAD
     hCrossTS->data->data[i] = -amp0*cimag(x11);
-=======
-    hCrossTS->data->data[i] = -amp0*cimag(x11);     
->>>>>>> f0bf43b4
   }
     
   /* Point the output pointers to the relevant time series and return */
