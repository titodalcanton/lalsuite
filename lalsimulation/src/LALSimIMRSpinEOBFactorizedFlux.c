--- conflicted
+++ resolved
@@ -63,11 +63,7 @@
 
 static REAL8 
 XLALInspiralPrecSpinFactorizedFlux(
-<<<<<<< HEAD
-				   REAL8Vector * polvalues,	/**< (r,\phi,p_r,p_\phi) */
-=======
 				   REAL8Vector * polvalues,	/**< \f$(r, \phi, p_r, p_{\phi})\f$ */
->>>>>>> f0bf43b4
 				   REAL8Vector * values,	/**< dynamical variables */
 				   EOBNonQCCoeffs * nqcCoeffs,	/**< pre-computed NQC coefficients */
 				   const REAL8 omega,	/**< orbital frequency */
@@ -250,11 +246,7 @@
 
 static REAL8 
 XLALInspiralPrecSpinFactorizedFlux(
-<<<<<<< HEAD
-				   REAL8Vector * polvalues,	/**< (r,\phi,p_r,p_\phi) */
-=======
 				   REAL8Vector * polvalues,	/**< \f$(r, \phi, p_r, p_{\phi})\f$ */
->>>>>>> f0bf43b4
 				   REAL8Vector * values,	/**< dynamical variables */
 				   EOBNonQCCoeffs * nqcCoeffs,	/**< pre-computed NQC coefficients */
 				   const REAL8 omega,	/**< orbital frequency */
