--- conflicted
+++ resolved
@@ -82,57 +82,12 @@
 int XLALSimIMREOBNRv2AllModes(REAL8TimeSeries **hplus, REAL8TimeSeries **hcross, const REAL8 phiC, const REAL8 deltaT, const REAL8 m1SI, const REAL8 m2SI, const REAL8 fLower, const REAL8 distance, const REAL8 inclination);
 SphHarmTimeSeries *XLALSimIMREOBNRv2Modes(const REAL8 phiRef, const REAL8 deltaT, const REAL8 m1, const REAL8 m2, const REAL8 fLower, const REAL8 distance);
 
-<<<<<<< HEAD
-int XLALSimIMRPhenomP(
-  COMPLEX16FrequencySeries **hptilde,   /**< Output: Frequency-domain waveform h+ */
-  COMPLEX16FrequencySeries **hctilde,   /**< Output: Frequency-domain waveform hx */
-  const REAL8 chi_eff,                  /**< Effective aligned spin */
-  const REAL8 chip,                     /**< Effective spin in the orbital plane */
-  const REAL8 eta,                      /**< Symmetric mass-ratio */
-  const REAL8 thetaJ,                   /**< Angle between J0 and line of sight (z-direction) */
-  const REAL8 Mtot_SI,                  /**< Total mass of binary (kg) */
-  const REAL8 distance,                 /**< Distance of source (m) */
-  const REAL8 alpha0,                   /**< Initial value of alpha angle */
-  const REAL8 phic,                     /**< Orbital phase at the peak of the underlying non precessing model (rad) */
-  const REAL8 deltaF,                   /**< Sampling frequency (Hz) */
-  const REAL8 f_min,                    /**< Starting GW frequency (Hz) */
-  const REAL8 f_max,                   	/**< End frequency; 0 defaults to ringdown cutoff freq */
-  const REAL8 f_ref                     /**< Reference frequency */
-);
-=======
->>>>>>> f0bf43b4
-
 /* in module LALSimIMRSpinAlignedEOB.c */
 
 double XLALSimIMRSpinAlignedEOBPeakFrequency(REAL8 m1SI, REAL8 m2SI, const REAL8 spin1z, const REAL8 spin2z, UINT4 SpinAlignedEOBversion);
 int XLALSimIMRSpinAlignedEOBWaveform(REAL8TimeSeries **hplus, REAL8TimeSeries **hcross, const REAL8 phiC, REAL8 deltaT, const REAL8 m1SI, const REAL8 m2SI, const REAL8 fMin, const REAL8 r, const REAL8 inc, const REAL8 spin1z, const REAL8 spin2z, UINT4 SpinAlignedEOBversion);
 int XLALSimIMRSpinEOBWaveform(REAL8TimeSeries **hplus, REAL8TimeSeries **hcross, const REAL8 phiC, const REAL8 deltaT, const REAL8 m1SI, const REAL8 m2SI, const REAL8 fMin, const REAL8 r, const REAL8 inc, const REAL8 spin1[], const REAL8 spin2[]);
 
-int XLALSimIMRSpinEOBWaveformAll(
-        REAL8TimeSeries **hplus,
-        REAL8TimeSeries **hcross,
-        REAL8Vector     **dynamicsHi, /**<< Here we store and return the seob dynamics for high sampling (end of inspiral) */
-        SphHarmTimeSeries **hlmPTSout, /**<< Here we store and return the PWave (high sampling) */
-        SphHarmTimeSeries **hlmPTSHi, /**<< Here we store and return the JWave (high sampling) */
-        SphHarmTimeSeries **hIMRlmJTSHi, /**<< Here we store and return the JWaveIMR (high sampling) */
-        REAL8Vector     **AttachParams,   /**<< Parameters of RD attachment: */
-        //LIGOTimeGPS     *tc,
-        const REAL8      phiC,
-        const REAL8     deltaT,
-        const REAL8     m1SI,
-        const REAL8     m2SI,
-        const REAL8     fMin,
-        const REAL8     r,
-        const REAL8     inc,
-        const REAL8     INspin1x,
-        const REAL8     INspin1y,
-        const REAL8     INspin1z,
-        const REAL8     INspin2x,
-        const REAL8     INspin2y,
-        const REAL8     INspin2z
-     );
-
-<<<<<<< HEAD
 
 int XLALSimIMRSpinEOBWaveformAll(
         REAL8TimeSeries **hplus,
@@ -165,8 +120,6 @@
  * SEOBNRv1 reduced order models
  * See CQG 31 195010, 2014, arXiv:1402.4146 for details.
  */
-=======
->>>>>>> f0bf43b4
 
 /* in module LALSimIMRSEOBNRv1ROMEffectiveSpin.c */
 
