--- conflicted
+++ resolved
@@ -156,12 +156,10 @@
   REAL8                   chi2;
   REAL8                   prev_dr;
   int                     tortoise;
-  int ignoreflux;
-<<<<<<< HEAD
+  int                     ignoreflux;
   int                     alignedSpins;
   bool                    almostAlignedSpins; /*OPTV3*/
   Approximant             seobApproximant; /*OPTV3*/
-=======
   REAL8 m1;
   REAL8 m2;
   REAL8 comp1;
@@ -174,7 +172,6 @@
   REAL8 k3Tidal2;
   REAL8 omega03Tidal1;
   REAL8 omega03Tidal2;
->>>>>>> 0ed317dd
 }
 SpinEOBParams;
 
