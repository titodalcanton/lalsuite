/*
 * Copyright (C) 2008 J. Creighton, S. Fairhurst, B. Krishnan, L. Santamaria, E. Ochsner, C. Pankow, 2104 A. Klein
 *
 *  This program is free software; you can redistribute it and/or modify
 *  it under the terms of the GNU General Public License as published by
 *  the Free Software Foundation; either version 2 of the License, or
 *  (at your option) any later version.
 *
 *  This program is distributed in the hope that it will be useful,
 *  but WITHOUT ANY WARRANTY; without even the implied warranty of
 *  MERCHANTABILITY or FITNESS FOR A PARTICULAR PURPOSE.  See the
 *  GNU General Public License for more details.
 *
 *  You should have received a copy of the GNU General Public License
 *  along with with program; see the file COPYING. If not, write to the
 *  Free Software Foundation, Inc., 59 Temple Place, Suite 330, Boston,
 *  MA  02111-1307  USA
 */

#ifndef _LALSIMINSPIRAL_H
#define _LALSIMINSPIRAL_H

#include <lal/LALDatatypes.h>
#include <lal/LALSimSphHarmSeries.h>
#include <lal/LALSimInspiralTestGRParams.h>
#include <lal/LALSimInspiralWaveformFlags.h>
#include <gsl/gsl_matrix.h>

#if defined(__cplusplus)
extern "C" {
#elif 0
} /* so that editors will match preceding brace */
#endif

/**
 * @addtogroup lalsimulation_inspiral
 * @details
 *
 * Various types of inspiral approximants are supported for producing
 * waveforms in the time- or frequency-domains.  The high-level routines
 * for generating simulated inspiral waveforms are
 * XLALSimInspiralChooseTDWaveform() (for time-domain waveforms) and
 * XLALSimInspiralChooseFDWaveform() (for frequency-domain waveforms).
 * The following examples show their basic usage.
 *
 * Generate a time-domain waveform:
 * @code
 * #include <lal/LALSimInspiral.h>
 * #include <lal/LALConstants.h>
 * ...
 * double phiRef = 0;             // gravitational wave phase at end
 * double deltaT = 1.0/16384.0;   // series sampling interval
 * double m1 = 1.4 * LAL_MSUN_SI; // mass of body 1
 * double m2 = 1.4 * LAL_MSUN_SI; // mass of body 2
 * double S1x = 0.0;              // x-component of dimensionless spin of body 1
 * double S1y = 0.0;              // y-component of dimensionless spin of body 1
 * double S1z = 0.0;              // z-component of dimensionless spin of body 1
 * double S2x = 0.0;              // x-component of dimensionless spin of body 2
 * double S2y = 0.0;              // y-component of dimensionless spin of body 2
 * double S2z = 0.0;              // z-component of dimensionless spin of body 2
 * double f_min = 40.0;           // start frequency of inspiral
 * double f_ref = 0.0;            // reference frequency: 0 means waveform end
 * double r = 1e6 * LAL_PC_SI;    // distance
 * double i = 0.0;                // inclination
 * double lambda1 = 0.0;          // dimensionless tidal parameter of body 1
 * double lambda2 = 0.0;          // dimensionless tidal parameter of body 2
 * LALSimInspiralWaveformFlags *waveFlags = NULL;  // no extra flags
 * LALSimInspiralTestGRParam *nonGRparams = NULL;  // no non-GR parameters
 * int amplitudeO = -1;           // amplitude pN order: -1 means include all
 * int phaseO = -1;               // phase pN order: -1 means include all
 * Approximant approximant = TaylorT2;  // post-Newtonian approximant
 * REAL8TimeSeries *hplus = NULL;  // plus polarization to be returned
 * REAL8TimeSeries *hcross = NULL; // cross polarization to be returned
 * ...
 * XLALSimInspiralChooseTDWaveform(&hplus, &hcross, phiRef, deltaT, m1, m2, S1x, S1y, S1z, S2x, S2y, S2z, f_min, f_ref, r, i, lambda1, lambda2, waveFlags, nonGRparams, amplitudeO, phaseO, approximant);
 * @endcode
 *
 * Generate a frequency-domain waveform:
 * @code
 * #include <lal/LALSimInspiral.h>
 * #include <lal/LALConstants.h>
 * ...
 * double phiRef = 0;             // gravitational wave phase at end
 * double deltaF = 1.0/64.0;      // series sampling interval
 * double m1 = 1.4 * LAL_MSUN_SI; // mass of body 1
 * double m2 = 1.4 * LAL_MSUN_SI; // mass of body 2
 * double S1x = 0.0;              // x-component of dimensionless spin of body 1
 * double S1y = 0.0;              // y-component of dimensionless spin of body 1
 * double S1z = 0.0;              // z-component of dimensionless spin of body 1
 * double S2x = 0.0;              // x-component of dimensionless spin of body 2
 * double S2y = 0.0;              // y-component of dimensionless spin of body 2
 * double S2z = 0.0;              // z-component of dimensionless spin of body 2
 * double f_min = 40.0;           // start frequency of inspiral
 * double f_max = 0.0;            // end frequency of inspiral: 0 means use default
 * double f_ref = 0.0;            // reference frequency: 0 means waveform end
 * double r = 1e6 * LAL_PC_SI;    // distance
 * double i = 0.0;                // inclination
 * double lambda1 = 0.0;          // dimensionless tidal parameter of body 1
 * double lambda2 = 0.0;          // dimensionless tidal parameter of body 2
 * LALSimInspiralWaveformFlags *waveFlags = NULL;  // no extra flags
 * LALSimInspiralTestGRParam *nonGRparams = NULL;  // no non-GR parameters
 * int amplitudeO = -1;           // amplitude pN order: -1 means include all
 * int phaseO = -1;               // phase pN order: -1 means include all
 * Approximant approximant = TaylorF2;  // post-Newtonian approximant
 * COMPLEX16FrequencySeries *hptilde = NULL;  // plus polarization to be returned
 * COMPLEX16FrequencySeries *hctilde = NULL; // cross polarization to be returned
 * ...
 * XLALSimInspiralChooseFDWaveform(&hptilde, &hctilde, phiRef, deltaF, m1, m2, S1x, S1y, S1z, S2x, S2y, S2z, f_min, f_max, f_ref, r, i, lambda1, lambda2, ecc, eccOrder, f_ecc, waveFlags, nonGRparams, amplitudeO, phaseO, approximant);
 * @endcode
 *
 * ### Coordinate Systems
 *
 * The diagram below illustrates how the source frame (x,y,z) of the binary is
 * related to the wave frame (X,Y,Z) in which the gravitational waveform is
 * defined.
 *
 * @anchor lalsiminspiral_orbitelements
 * @image html lalsiminspiral_orbitelements.svg "Orbital Elements"
 *
 * The origin of the coordinate systems is the instantaneous center-of-mass
 * of the binary system.  The orbiting body shown in the diagram is body 1.
 *
 * The binary's instantaneous orbital angular momentum @b L at the
 * reference gravitational wave frequency @p f_ref defines the z-axis of the
 * binary system, while the direction to the periapsis defines the x-axis of
 * the binary system.  The x-y-plane is therefore the orbital plane, at least
 * at the moment the binary system is at the reference gravitational wave
 * frequency.
 *
 * The spin components for body 1, (@p S1x,@p S1y, @p S1z), and for body 2,
 * (@p S2x,@p S2y, @p S2z), are defined in the source-frame.  Therefore,
 * when the spins are aligned with the orbital angular momentum,
 * @p S1x = @p S1y = @p S2x = @p S2y = 0.
 *
 * The wave frame is defined by the Z-axis, which points toward the Earth,
 * and some reference direction, defining the X-axis.  The X-Y-plane is
 * therefore the plane of the sky.
 *
 * The plus- and cross-polarizations of the gravitational waveform are defined
 * in this wave frame.  Specifically, if \f$ h^{ij} \f$ is computed in the
 * source frame, then
 * \f[ h_+ = \frac12 ( \hat{p}_i \hat{p}_j - \hat{q}_i \hat{q}_j ) h^{ij} \f]
 * and
 * \f[ h_\times = \frac12 ( \hat{p}_i \hat{q}_j + \hat{q}_i \hat{p}_j ) h^{ij} \f]
 * where \f$ \hat{p}_i \f$ are the components of the unit vector pointing
 * along the X-axis and \f$ \hat{q}_i \f$ are the components of the unit
 * vector pointing along the Y-axis.
 *
 * The orbital elements are:
 *
 *  * Inclination (&iota;).  The angle between the Z-axis of the wave frame
 *    and the z-axis of the source frame.
 *  * Longitude of ascending node (&Omega;).  The angle on the plane of the
 *    sky from the X-axis of the reference direction in the wave frame to the
 *    ascending node @htmlonly &#x260A; @endhtmlonly.
 *    @note This angle is entirely degenerate with the polarization angle &psi;.
 *  * Argument of pariapsis (&omega;).  The angle on the orbital plane from
 *    the ascending node @htmlonly &#x260A; @endhtmlonly to the x-axis in the
 *    source frame.
 *  * True anomaly (&phi;).  The angle along the orbital plane from the
 *    periapsis to the present position of the orbiting body (body 1).
 *    The reference phase @p phiRef is @e twice the true anomaly of body 1
 *    at the moment when the system reaches the gravitational wave frequency
 *    @p f_ref which is @e twice the orbital frequency.
 *
 * @attention
 * At present, eccentric orbits are not fully supported, and the x-axis
 * of the source frame is defined to be the ascending node
 * @htmlonly &#x260A; @endhtmlonly.  Therefore, &omega;=0 by definition.
 *
 * @attention
 * In the present implementation, the reference direction in the wave frame,
 * i.e., the X-axis, is defined to be the ascending node
 * @htmlonly &#x260A; @endhtmlonly.  Therefore, &Omega;=0 by definition.  At
 * present, then, the X-axis and the x-axis coincide.
 *
 * @sa
 * The coordinate systems used here follow those of
 * > Clifford M. Will and Alan G. Wiseman
 * > "Gravitational radiation from compact binary systems: Gravitational
 * > waveforms and energy loss to second post-Newtonian order"
 * > Phys. Rev. D @b 54, 4813 (1996)
 * > http://dx.doi.org/10.1103/PhysRevD.54.4813
 *
 */

/**
 * @defgroup LALSimInspiral_h Header LALSimInspiral.h
 * @ingroup lalsimulation_inspiral
 *
 * @brief Routines for generating binary inspiral gravitational waveforms.
 *
 * @{
 * @defgroup LALSimInspiral_c                      Module LALSimInspiral.c
 * @defgroup LALSimInspiralPNMode_c                Module LALSimInspiralPNMode.c
 * @defgroup LALSimInspiralTaylorXX_c              Module LALSimInspiralTaylorXX.c
 * @defgroup LALSimInspiralSpinTaylor_c            Module LALSimInspiralSpinTaylor.c
 * @defgroup LALSimInspiralEccentricTD_c           Module LALSimInspiralEccentricTD.c
 * @defgroup LALSimInspiralEccentricityFD_c        Module LALSimInspiralEccentricityFD.c
 * @defgroup LALSimInspiralSpinDominatedWaveform_c Module LALSimInspiralSpinDominatedWaveform.c
 * @defgroup LALSimInspiralTaylorF2ReducedSpin_c   Module LALSimInspiralTaylorF2ReducedSpin.c
 * @defgroup LALSimInspiralHGimri_c                Module LALSimInspiralHGimri.c
 * @defgroup LALSimInspiralWaveformFlags_c         Module LALSimInspiralWaveformFlags.c
 * @defgroup LALSimInspiralTestGRParams_c          Module LALSimInspiralTestGRParams.c
 * @defgroup LALSimInspiralWaveformTaper_c         Module LALSimInspiralWaveformTaper.c
 * @}
 *
 * @addtogroup LALSimInspiral_h
 * @{
 */

#define LAL_PN_MODE_L_MAX 3
/* (2x) Highest available PN order - UPDATE IF NEW ORDERS ADDED!!*/
#define LAL_MAX_PN_ORDER 8
#define LAL_MAX_ECC_PN_ORDER 6

/**
 * Enum that specifies the PN approximant to be used in computing the waveform.
 */
typedef enum {
   TaylorT1, 		/**< Time domain Taylor approximant in which the energy and flux are both kept
                         * as Taylor expansions and a first order ordinary differential equation is solved
                         * or the GW phase as a function of \f$t\f$; Outputs a time-domain wave.
                         * @remarks Implemented in lalsimulation (time domain).
                         */
   TaylorT2,		/**< Time domain Taylor approximant in which the phase evolution \f$\varphi(t)\f$ is
                         * obtained by iteratively solving post-Newtonian expansions \f$\varphi(v)\f$ and \f$t(v)\f$;
                         * Outputs a time-domain wave.
                         * @remarks Implemented in lalsimulation (time domain).
                         */
   TaylorT3,		/**< Time domain Taylor approximant in which phase is explicitly given as a function
                         * of time; outputs a time-domain wave.
                         * @remarks Implemented in lalsimulation (time domain).
                         */
   TaylorF1,		/**< The stationary phase approximation that correctly represents, in the Fourier domain,
                         * the waveform given by \c TaylorT1 approximant (see \cite dis2000 for details);
                         * Outputs a frequency-domain wave.
                         * @attention Not implemented in lalsimulation. */
   EccentricFD,         /**< Frequency domain waveform in the SPA to describe low eccentricity systems.
                         * @remarks Implemented in lalsimulation (frequency domain). */
   TaylorF2,		/**< The standard stationary phase approximation; Outputs a frequency-domain wave.
                         * @remarks Implemented in lalsimulation (frequency domain). */
   TaylorR2F4,		/**< A frequency domain model closely related to TaylorT4
                         * @attention Not implemented in lalsimulation. */
   TaylorF2RedSpin,		/**< TaylorF2 waveforms for non-precessing spins, defined in terms of a single (reduced-spin) parameter [Ajith_2011ec].
                                 * @remarks Implemented in lalsimulation (frequency domain). */
   TaylorF2RedSpinTidal,	/**< TaylorF2 waveforms for non-precessing spins, defined in terms of a single (reduced-spin) parameter [Ajith_2011ec] plus tidal terms (http://arxiv.org/abs/1101.1673).
                                 * @remarks Implemented in lalsimulation (frequency domain).  */
   PadeT1,		/**< Time-domain P-approximant; Outputs a time-domain wave.
                         * @attention Not implemented in lalsimulation. */
   PadeF1,		/**< Frequency-domain P-approximant (not yet implemented).
                         * @attention Not implemented in lalsimulation. */
   EOB,			/**< Effective one-body waveform; Outputs a time-domain wave.
                         * @attention Not implemented in lalsimulation. */
   BCV,			/**< Detection template family of Buonanno, Chen and Vallisneri \cite BCV03; Outputs a frequency-domain wave.
                         * @attention Not implemented in lalsimulation. */
   BCVSpin,		/**< Detection template family of Buonanno, Chen and Vallisneri including  spin effects \cite BCV03b; Outputs a frequency-domain wave.
                         * @attention Not implemented in lalsimulation. */
   SpinTaylorT1,	/**< Spinning case T1 models.
                         * @remarks Implemented in lalsimulation (time domain). */
   SpinTaylorT2,	/**< Spinning case T2 models.
                         * @remarks Implemented in lalsimulation (time domain). */
   SpinTaylorT3,	/**< Spinning case T3 models
                         * @attention Not implemented in lalsimulation. */
   SpinTaylorT4,	/**< Spinning case T4 models (lalsimulation's equivalent of SpinTaylorFrameless).
                         * @remarks Implemented in lalsimulation (time domain). */
   SpinTaylorT5,       /**< Spinning case T5. Ref. Sec III of P. Ajith, Phys Rev D (2011)
                         * @attention Not implemented in lalsimulation.  */
   SpinTaylorF2,	/**< Spinning case F2 models (single spin only).
                         * @remarks Implemented in lalsimulation (frequency domain). */
   SpinTaylorFrameless,	/**< Spinning case PN models (replace SpinTaylor by removing the coordinate singularity)
                         * @attention Not implemented in lalsimulation. */
   SpinTaylor,		/**< Spinning case PN models (should replace SpinTaylorT3 in the future)
                         * @attention Not implemented in lalsimulation. */
   PhenSpinTaylor,      /**< Inspiral part of the PhenSpinTaylorRD.
                         * @remarks Implemented in lalsimulation (time domain). */
   PhenSpinTaylorRD,	/**< Phenomenological waveforms, interpolating between a T4 spin-inspiral and the ringdown.
                         * @remarks Implemented in lalsimulation (time domain). */
   SpinQuadTaylor,	/**< Spinning case PN models with quadrupole-monopole and self-spin interaction.
                         * @attention Not implemented in lalsimulation. */
   FindChirpSP,		/**< The stationary phase templates implemented by FindChirpSPTemplate in the findchirp package (equivalent to TaylorF2 at twoPN order).
                         * @attention Not implemented in lalsimulation. */
   FindChirpPTF,	/**< UNDOCUMENTED
                         * @attention Not implemented in lalsimulation. */
   GeneratePPN,		/**< The time domain templates generated by LALGeneratePPNInspiral() in the inject package (equivalent to TaylorT3 at twoPN order).
                         * @attention Not implemented in lalsimulation. */
   BCVC,		/**< UNDOCUMENTED
                         * @attention Not implemented in lalsimulation. */
   FrameFile,		/**< The waveform contains arbitrary data read from a frame file.
                         * @attention Not implemented in lalsimulation. */
   AmpCorPPN,		/**< UNDOCUMENTED
                         * @attention Not implemented in lalsimulation. */
   NumRel,		/**< UNDOCUMENTED
                         * @attention Not implemented in lalsimulation. */
   NumRelNinja2,	/**< The waveform contains REAL8 data generated by lalapps_fr_ninja from a file in the format described in arXiv:0709.0093v3
                         * @attention Not implemented in lalsimulation. */
   Eccentricity,	/**< UNDOCUMENTED
                         * @attention Not implemented in lalsimulation. */
   EOBNR,		/**< UNDOCUMENTED
                         * @attention Not implemented in lalsimulation. */
   EOBNRv2,		/**< UNDOCUMENTED
                         * @remarks Implemented in lalsimulation (time domain). */
   EOBNRv2HM,		/**< UNDOCUMENTED
                         * @remarks Implemented in lalsimulation (time domain). */
   EOBNRv2_ROM,       /**< Frequency domain reduced order model of model EOBNRv2HM, no spin neither higher modes.
                         * @attention Not implemented in lalsimulation. */
   EOBNRv2HM_ROM,       /**< Frequency domain reduced order model of model EOBNRv2HM, no spin but with higher modes.
                         * @attention Not implemented in lalsimulation. */
   SEOBNRv1,		/**< Spin-aligned EOBNR model
                         * @remarks Implemented in lalsimulation (time domain). */
   SEOBNRv2,		/**< Spin-aligned EOBNR model v2
                         * @remarks Implemented in lalsimulation (time domain). */
   SEOBNRv2_opt,	/**< Optimized Spin-aligned EOBNR model v2
                         * @remarks Implemented in lalsimulation (time domain). */
   SEOBNRv3,		/**< Spin precessing EOBNR model v3
                         * @todo Fix implementation in lalsimulation (time domain). */
   SEOBNRv1_ROM_EffectiveSpin, /**< Single-spin frequency domain reduced order model of spin-aligned EOBNR model SEOBNRv1 See [Purrer:2014fza]
                                * @remarks Implemented in lalsimulation (frequency domain). */
   SEOBNRv1_ROM_DoubleSpin, /**< Double-spin frequency domain reduced order model of spin-aligned EOBNR model SEOBNRv1 See [Purrer:2014fza]
                             * @remarks Implemented in lalsimulation (frequency domain). */
   SEOBNRv2_ROM_EffectiveSpin, /**< Single-spin frequency domain reduced order model of spin-aligned EOBNR model SEOBNRv2
                                * @remarks Implemented in lalsimulation (frequency domain). */
   SEOBNRv2_ROM_DoubleSpin, /**< Double-spin frequency domain reduced order model of spin-aligned EOBNR model SEOBNRv2
                             * @remarks Implemented in lalsimulation (frequency domain). */
   SEOBNRv2_ROM_DoubleSpin_HI, /**< High resolution low-mass double-spin frequency domain reduced order model of spin-aligned EOBNR model SEOBNRv2
                                * @remarks Implemented in lalsimulation (frequency domain). */
   HGimri,		/**< Time domain inspiral-merger-ringdown waveform for quasi-circular intermediate mass-ratio inspirals [Huerta & Gair arXiv:1009.1985]
                         * @remarks Implemented in lalsimulation (time domain). */
   IMRPhenomA,		/**< Time domain (non-spinning) inspiral-merger-ringdown waveforms generated from the inverse FFT of IMRPhenomFA.
                         * @remarks Implemented in lalsimulation (time domain and frequency domain). */
   IMRPhenomB,		/**< Time domain (non-precessing spins) inspiral-merger-ringdown waveforms generated from the inverse FFT of IMRPhenomFB.
                         * @remarks Implemented in lalsimulation (time domain and frequency domain). */
   IMRPhenomFA,		/**< Frequency domain (non-spinning) inspiral-merger-ringdown templates of Ajith et al [Ajith_2007kx] with phenomenological coefficients defined in the Table I of [Ajith_2007xh]
                         * @attention Not implemented in lalsimulation.*/
   IMRPhenomFB,		/**< Frequency domain (non-precessing spins) inspiral-merger-ringdown templates of Ajith et al [Ajith_2009bn]
                         * @attention Not implemented in lalsimulation. */
   IMRPhenomC,		/**< Frequency domain (non-precessing spins) inspiral-merger-ringdown templates of Santamaria et al [Santamaria:2010yb] with phenomenological coefficients defined in the Table II of [Santamaria:2010yb].
                         * @remarks Implemented in lalsimulation (time domain and frequency domain). */
   IMRPhenomD,		/**< Frequency domain (non-precessing spins) inspiral-merger-ringdown templates of Husa et al, arXiv:1508.07250 and Khan et al, arXiv:1508.07253 with phenomenological coefficients defined in the Table ...
                         * @remarks Implemented in lalsimulation (frequency domain). */
   IMRPhenomP,		/**< Frequency domain (generic spins) inspiral-merger-ringdown templates of Hannam et al., arXiv:1308.3271 [gr-qc]. Based on IMRPhenomC.
                         * @remarks Implemented in lalsimulation (frequency domain).  */
   IMRPhenomPv2,		/**< Frequency domain (generic spins) inspiral-merger-ringdown templates of Hannam et al., arXiv:1308.3271 [gr-qc]. Based on IMRPhenomD, arXiv:1508.07250 and arXiv:1508.07253.
                         * @remarks Implemented in lalsimulation (frequency domain).  */
   IMRPhenomFC,		/**< Frequency domain (non-precessing spins) inspiral-merger-ringdown templates of Santamaria et al [Santamaria:2010yb] with phenomenological coefficients defined in the Table II of [Santamaria:2010yb]
                         * @attention Not implemented in lalsimulation.*/
   TaylorEt,		/**< UNDOCUMENTED
                         * @remarks Implemented in lalsimulation (time domain). */
   TaylorT4,		/**< UNDOCUMENTED
                         * @remarks Implemented in lalsimulation (time domain). */
   EccentricTD,		/**< Time domain Taylor T4 approximant including orbital eccentricity effects
                         * @remarks Implemented in lalsimulation (time domain). */
   TaylorN,		/**< UNDOCUMENTED
                         * @attention Not implemented in lalsimulation. */
   SpinTaylorT4Fourier, /**< Frequency domain (generic spins) inspiral only waveforms based on TaylorT4, arXiv: 1408.5158
                         * @remarks Implemented in lalsimulation (frequency domain). */
   SpinTaylorT2Fourier, /**< Frequency domain (generic spins) inspiral only waveforms based on TaylorT2, arXiv: 1408.5158
                         * @remarks Implemented in lalsimulation (frequency domain). */
   SpinDominatedWf,     /**< Time domain, inspiral only, 1 spin, precessing waveform, Tapai et al, arXiv: 1209.1722
                         * @remarks Implemented in lalsimulation (time domain). */
   NR_hdf5,              /**< Time domain, NR waveform from HDF file. From INSERT LINKS HERE */
   NumApproximants	/**< Number of elements in enum, useful for checking bounds */
 } Approximant;

/** Enum of various frequency functions */
typedef enum {
    fSchwarzISCO, /**< Schwarzschild ISCO */
    fIMRPhenomAFinal, /**< Final frequency of IMRPhenomA */
    fIMRPhenomBFinal, /**< Final of IMRPhenomB */
    fIMRPhenomCFinal, /**< Final of IMRPhenomC */
    fIMRPhenomDPeak, /**< Frequency of the peak amplitude in IMRPhenomD */
    fEOBNRv2RD, /**< Ringdown frequency of EOBNRv2 */
    fEOBNRv2HMRD, /**< Ringdown frequency of highest harmonic in EOBNRv2HM */
    fSEOBNRv1Peak, /**< Frequency of the peak amplitude in SEOBNRv1 */
    fSEOBNRv1RD, /**< Dominant ringdown frequency in SEOBNRv1 */
    fSEOBNRv2Peak, /**< Frequency of the peak amplitude in SEOBNRv2 */
    fSEOBNRv2RD, /**< Dominant ringdown frequency in SEOBNRv2 */
    NumFreqFunctions /**< Number of elements in the enum */
 } FrequencyFunction;

/** Enum of possible values to use for post-Newtonian order. */
typedef enum {
  LAL_PNORDER_NEWTONIAN,	/**< Newtonain (leading) order */
  LAL_PNORDER_HALF,		/**< 0.5PN <==> O(v) */
  LAL_PNORDER_ONE,		/**< 1PN <==> O(v^2) */
  LAL_PNORDER_ONE_POINT_FIVE,	/**< 1.5PN <==> O(v^3) */
  LAL_PNORDER_TWO,		/**< 2PN <==> O(v^4) */
  LAL_PNORDER_TWO_POINT_FIVE,	/**< 2.5PN <==> O(v^5) */
  LAL_PNORDER_THREE,		/**< 3PN <==> O(v^6) */
  LAL_PNORDER_THREE_POINT_FIVE,	/**< 3.5PN <==> O(v^7)  */
  LAL_PNORDER_PSEUDO_FOUR,	/**< pseudo-4PN tuning coefficients included, true 4PN terms currently unknown */
  LAL_PNORDER_NUM_ORDER		/**< Number of elements in enum, useful for checking bounds */
 } LALPNOrder;

/** Enumeration to specify the tapering method to apply to the waveform */
typedef enum
{
  LAL_SIM_INSPIRAL_TAPER_NONE,		/**< No tapering */
  LAL_SIM_INSPIRAL_TAPER_START,		/**< Taper the start of the waveform */
  LAL_SIM_INSPIRAL_TAPER_END,		/**< Taper the end of the waveform */
  LAL_SIM_INSPIRAL_TAPER_STARTEND,	/**< Taper the start and the end of the waveform */
  LAL_SIM_INSPIRAL_TAPER_NUM_OPTS	/**< Number of elements in enum, useful for checking bounds */
}  LALSimInspiralApplyTaper;

/** Enumeration to specify time or frequency domain */
typedef enum {
  LAL_SIM_DOMAIN_TIME,
  LAL_SIM_DOMAIN_FREQUENCY
 } LALSimulationDomain;

typedef enum {
   LAL_SIM_INSPIRAL_SPINLESS, /** These approximants cannot include spin terms */
   LAL_SIM_INSPIRAL_SINGLESPIN, /** These approximants support a signle spin (by default that is the object 1)*/
   LAL_SIM_INSPIRAL_ALIGNEDSPIN, /** These approximants can include spins aligned with L_N */
   LAL_SIM_INSPIRAL_PRECESSINGSPIN, /** These approximant support fully precessing spins */
   LAL_SIM_INSPIRAL_NUMSPINSUPPORT	/**< Number of elements in enum, useful for checking bounds */
 } SpinSupport;

typedef enum {
  LAL_SIM_INSPIRAL_NO_TESTGR_PARAMS,   /** These approximants cannot accept testGR params as input params */
  LAL_SIM_INSPIRAL_TESTGR_PARAMS,      /** These approximants accept testGR params as input params */
  LAL_SIM_INSPIRAL_NUM_TESTGR_ACCEPT  /**< Number of elements in enum, useful for checking bounds */
 } TestGRaccept;


/**
 * Structure for passing around PN phasing coefficients.
 * For use with the TaylorF2 waveform.
 */
#define PN_PHASING_SERIES_MAX_ORDER 12
typedef struct tagPNPhasingSeries
{
    REAL8 v[PN_PHASING_SERIES_MAX_ORDER+1];
    REAL8 vlogv[PN_PHASING_SERIES_MAX_ORDER+1];
    REAL8 vlogvsq[PN_PHASING_SERIES_MAX_ORDER+1];
}
PNPhasingSeries;

/** @} */

/* general waveform switching generation routines  */
int XLALSimInspiralChooseTDWaveform(REAL8TimeSeries **hplus, REAL8TimeSeries **hcross, REAL8 phiRef, REAL8 deltaT, REAL8 m1, REAL8 m2, REAL8 s1x, REAL8 s1y, REAL8 s1z, REAL8 s2x, REAL8 s2y, REAL8 s2z, REAL8 f_min, REAL8 f_ref, REAL8 r, REAL8 i, REAL8 lambda1, REAL8 lambda2, LALSimInspiralWaveformFlags *waveFlags, LALSimInspiralTestGRParam *nonGRparams, int amplitudeO, int phaseO, Approximant approximant);
int XLALSimInspiralChooseFDWaveform(COMPLEX16FrequencySeries **hptilde, COMPLEX16FrequencySeries **hctilde, REAL8 phiRef, REAL8 deltaF, REAL8 m1, REAL8 m2, REAL8 S1x, REAL8 S1y, REAL8 S1z, REAL8 S2x, REAL8 S2y, REAL8 S2z, REAL8 f_min, REAL8 f_max, REAL8 f_ref, REAL8 r, REAL8 i, REAL8 lambda1, REAL8 lambda2, REAL8 ecc, INT4 eccOrder, REAL8 f_ecc, LALSimInspiralWaveformFlags *waveFlags, LALSimInspiralTestGRParam *nonGRparams, int amplitudeO, int phaseO, Approximant approximant);
int XLALSimInspiralTD(REAL8TimeSeries **hplus, REAL8TimeSeries **hcross, REAL8 phiRef, REAL8 deltaT, REAL8 m1, REAL8 m2, REAL8 S1x, REAL8 S1y, REAL8 S1z, REAL8 S2x, REAL8 S2y, REAL8 S2z, REAL8 f_min, REAL8 f_ref, REAL8 r, REAL8 z, REAL8 i, REAL8 lambda1, REAL8 lambda2, LALSimInspiralWaveformFlags *waveFlags, LALSimInspiralTestGRParam *nonGRparams, int amplitudeO, int phaseO, Approximant approximant);
int XLALSimInspiralFD(COMPLEX16FrequencySeries **hptilde, COMPLEX16FrequencySeries **hcross, REAL8 phiRef, REAL8 deltaF, REAL8 m1, REAL8 m2, REAL8 S1x, REAL8 S1y, REAL8 S1z, REAL8 S2x, REAL8 S2y, REAL8 S2z, REAL8 f_min, REAL8 f_max, REAL8 f_ref, REAL8 r, REAL8 z, REAL8 i, REAL8 lambda1, REAL8 lambda2, REAL8 ecc, INT4 eccOrder, REAL8 f_ecc, LALSimInspiralWaveformFlags *waveFlags, LALSimInspiralTestGRParam *nonGRparams, int amplitudeO, int phaseO, Approximant approximant);
SphHarmTimeSeries* XLALSimInspiralTDModesFromPolarizations(REAL8 deltaT, REAL8 m1, REAL8 m2, REAL8 S1x, REAL8 S1y, REAL8 S1z, REAL8 S2x, REAL8 S2y, REAL8 S2z, REAL8 f_min, REAL8 f_ref, REAL8 r, REAL8 z, REAL8 lambda1, REAL8 lambda2, LALSimInspiralWaveformFlags *waveFlags, LALSimInspiralTestGRParam *nonGRparams, int amplitudeO, int phaseO, Approximant approximant);
int XLALSimInspiralChooseWaveform(REAL8TimeSeries **hplus, REAL8TimeSeries **hcross, REAL8 phiRef, REAL8 deltaT, REAL8 m1, REAL8 m2, REAL8 S1x, REAL8 S1y, REAL8 S1z, REAL8 S2x, REAL8 S2y, REAL8 S2z, REAL8 f_min, REAL8 f_ref, REAL8 r, REAL8 i, REAL8 lambda1, REAL8 lambda2, LALSimInspiralWaveformFlags *waveFlags, LALSimInspiralTestGRParam *nonGRparams, int amplitudeO, int phaseO, Approximant approximant); /* DEPRECATED */

/* general waveform switching mode generation routines */
SphHarmTimeSeries *XLALSimInspiralChooseTDModes(REAL8 phiRef, REAL8 deltaT, REAL8 m1, REAL8 m2, REAL8 f_min, REAL8 f_ref, REAL8 r, REAL8 lambda1, REAL8 lambda2, LALSimInspiralWaveformFlags *waveFlags, LALSimInspiralTestGRParam *nonGRparams, int amplitudeO, int phaseO, int lmax, Approximant approximant);
SphHarmTimeSeries *XLALSimInspiralModesTD(REAL8 phiRef, REAL8 deltaT, REAL8 m1, REAL8 m2, REAL8 f_min, REAL8 f_ref, REAL8 r, REAL8 lambda1, REAL8 lambda2, LALSimInspiralWaveformFlags *waveFlags, LALSimInspiralTestGRParam *nonGRparams, int amplitudeO, int phaseO, int lmax, Approximant approximant);
COMPLEX16TimeSeries *XLALSimInspiralChooseTDMode(REAL8 phiRef, REAL8 deltaT, REAL8 m1, REAL8 m2, REAL8 f_min, REAL8 f_ref, REAL8 r, REAL8 lambda1, REAL8 lambda2, LALSimInspiralWaveformFlags *waveFlags, LALSimInspiralTestGRParam *nonGRparams, int amplitudeO, int phaseO, int l, int m, Approximant approximant);

/* routines for generating inspiral waveforms from orbital data */
int XLALSimInspiralPNPolarizationWaveforms(REAL8TimeSeries **hplus, REAL8TimeSeries **hcross, REAL8TimeSeries *V, REAL8TimeSeries *Phi, REAL8 v0, REAL8 m1, REAL8 m2, REAL8 r, REAL8 i, int ampO);
int XLALSimInspiralPNPolarizationWaveformsFromModes(REAL8TimeSeries **hplus, REAL8TimeSeries **hcross, REAL8TimeSeries *v, REAL8TimeSeries *phi, REAL8 v0, REAL8 m1, REAL8 m2, REAL8 r, REAL8 i, int O);
int XLALSimInspiralPolarizationsFromSphHarmTimeSeries(REAL8TimeSeries **hp, REAL8TimeSeries **hc, SphHarmTimeSeries *hlms, REAL8 iota, REAL8 psi);
int XLALSimInspiralPNPolarizationWaveformsEccentric(REAL8TimeSeries **hplus, REAL8TimeSeries **hcross, REAL8TimeSeries *V, REAL8TimeSeries *Ecc, REAL8TimeSeries *U, REAL8TimeSeries *Phi, REAL8 m1, REAL8 m2, REAL8 r, REAL8 i, int ampO, int ph_O);
int XLALSimInspiralPrecessingPolarizationWaveforms(REAL8TimeSeries **hplus, REAL8TimeSeries **hcross, REAL8TimeSeries *V, REAL8TimeSeries *Phi, REAL8TimeSeries *S1x, REAL8TimeSeries *S1y, REAL8TimeSeries *S1z, REAL8TimeSeries *S2x, REAL8TimeSeries *S2y, REAL8TimeSeries *S2z, REAL8TimeSeries *LNhatx, REAL8TimeSeries *LNhaty, REAL8TimeSeries *LNhatz, REAL8TimeSeries *E1x, REAL8TimeSeries *E1y, REAL8TimeSeries *E1z, REAL8 m1, REAL8 m2, REAL8 r, REAL8 v0, INT4 ampO);
int XLALSimInspiralPrecessingPolarizationWaveformHarmonic(COMPLEX16 *hplus, COMPLEX16 *hcross, REAL8 v, REAL8 s1x, REAL8 s1y, REAL8 s1z, REAL8 s2x, REAL8 s2y, REAL8 s2z, REAL8 lnhx, REAL8 lnhy, REAL8 lnhz, REAL8 e1x, REAL8 e1y, REAL8 e1z, REAL8 dm, REAL8 eta, REAL8 v0, INT4 n, INT4 ampO);

/* approximant, order, axis, and modes handling routines */
int XLALSimInspiralImplementedTDApproximants(Approximant approximant);
int XLALSimInspiralImplementedFDApproximants(Approximant approximant);
int XLALSimInspiralDecomposeWaveformString(int *approximant, int *order, int *axis, const char *waveform);
int XLALSimInspiralGetApproximantFromString(const char *waveform);
int XLALSimInspiralGetPNOrderFromString(const char *waveform);
int XLALSimInspiralGetFrameAxisFromString(const char *waveform);
int XLALSimInspiralGetTaperFromString(const char *string);
int XLALSimInspiralGetHigherModesFromString(const char *string);
int XLALSimInspiralGetSpinSupportFromApproximant(Approximant approx);
int XLALSimInspiralApproximantAcceptTestGRParams(Approximant approx);
const char * XLALSimInspiralGetStringFromApproximant(Approximant approximant);
const char * XLALSimInspiralGetStringFromPNOrder(LALPNOrder order);
const char * XLALSimInspiralGetStringFromTaper(LALSimInspiralApplyTaper taper);
const char * XLALSimInspiralGetStringFromFrameAxis(LALSimInspiralFrameAxis axis);
const char * XLALSimInspiralGetStringFromModesChoice(LALSimInspiralModesChoice modes);

int XLALGetApproximantFromString(const char *waveform); /* DEPRECATED */
int XLALGetOrderFromString(const char *waveform); /* DEPRECATED */
int XLALGetFrameAxisFromString(const char *waveform); /* DEPRECATED */
int XLALGetTaperFromString(const char *string); /* DEPRECATED */
int XLALGetHigherModesFromString(const char *string); /* DEPRECATED */
const char * XLALGetStringFromApproximant(Approximant approximant); /* DEPRECATED */

/* routines for finding information about waveform durations or frequencies */
REAL8 XLALSimInspiralChirpTimeBound(REAL8 fstart, REAL8 m1, REAL8 m2, REAL8 s1, REAL8 s2);
REAL8 XLALSimInspiralMergeTimeBound(REAL8 m1, REAL8 m2);
REAL8 XLALSimInspiralRingdownTimeBound(REAL8 M, REAL8 s);
REAL8 XLALSimInspiralFinalBlackHoleSpinBound(REAL8 S1z, REAL8 S2z);
REAL8 XLALSimInspiralChirpStartFrequencyBound(REAL8 tchirp, REAL8 m1, REAL8 m2);
double XLALSimInspiralGetFrequency(REAL8 m1, REAL8 m2, const REAL8 S1x, const REAL8 S1y, const REAL8 S1z, const REAL8 S2x, const REAL8 S2y, const REAL8 S2z, FrequencyFunction freqFunc);
double XLALSimInspiralGetFinalFreq(REAL8 m1, REAL8 m2, REAL8 S1x, REAL8 S1y, REAL8 S1z, REAL8 S2x, REAL8 S2y, REAL8 S2z, Approximant approximant);
REAL8 XLALSimInspiralTaylorLength(REAL8 deltaT, REAL8 m1, REAL8 m2, REAL8 f_min, int O);

/* routines for conditioning waveforms */
int XLALSimInspiralTDConditionStage1(REAL8TimeSeries *hplus, REAL8TimeSeries *hcross, REAL8 textra, REAL8 f_min);
int XLALSimInspiralTDConditionStage2(REAL8TimeSeries *hplus, REAL8TimeSeries *hcross, REAL8 f_min, REAL8 f_max);

/* routines for transforming initial conditions of precessing waveforms */
int XLALSimInspiralTransformPrecessingNewInitialConditions(REAL8 *incl, REAL8 *S1x, REAL8 *S1y, REAL8 *S1z, REAL8 *S2x, REAL8 *S2y, REAL8 *S2z, REAL8 thetaJN, REAL8 phiJL, REAL8 theta1, REAL8 theta2, REAL8 phi12, REAL8 chi1, REAL8 chi2, REAL8 m1, REAL8 m2, REAL8 fRef);
int XLALSimInspiralTransformPrecessingObsoleteInitialConditions(REAL8 *incl, REAL8 *S1x, REAL8 *S1y, REAL8 *S1z, REAL8 *S2x, REAL8 *S2y, REAL8 *S2z, REAL8 thetaJN, REAL8 phiJL, REAL8 theta1, REAL8 theta2, REAL8 phi12, REAL8 chi1, REAL8 chi2, REAL8 m1, REAL8 m2, REAL8 fRef);

/* routines for generating PN modes based on orbital data */
/* in module LALSimInspiralPNMode.c */

COMPLEX16TimeSeries *XLALCreateSimInspiralPNModeCOMPLEX16TimeSeries(REAL8TimeSeries *v, REAL8TimeSeries *phi, REAL8 v0, REAL8 m1, REAL8 m2, REAL8 r, int O, int l, int m);

COMPLEX16TimeSeries *XLALSimInspiralPNMode22(REAL8TimeSeries *V, REAL8TimeSeries *Phi, REAL8 v0, REAL8 m1, REAL8 m2, REAL8 r, int O);
COMPLEX16TimeSeries *XLALSimInspiralPNMode21(REAL8TimeSeries *V, REAL8TimeSeries *Phi, REAL8 v0, REAL8 m1, REAL8 m2, REAL8 r, int O);
COMPLEX16TimeSeries *XLALSimInspiralPNMode20(REAL8TimeSeries *V, REAL8TimeSeries *Phi, REAL8 v0, REAL8 m1, REAL8 m2, REAL8 r, int O);

COMPLEX16TimeSeries *XLALSimInspiralPNMode33(REAL8TimeSeries *V, REAL8TimeSeries *Phi, REAL8 v0, REAL8 m1, REAL8 m2, REAL8 r, int O);
COMPLEX16TimeSeries *XLALSimInspiralPNMode32(REAL8TimeSeries *V, REAL8TimeSeries *Phi, REAL8 v0, REAL8 m1, REAL8 m2, REAL8 r, int O);
COMPLEX16TimeSeries *XLALSimInspiralPNMode31(REAL8TimeSeries *V, REAL8TimeSeries *Phi, REAL8 v0, REAL8 m1, REAL8 m2, REAL8 r, int O);
COMPLEX16TimeSeries *XLALSimInspiralPNMode30(REAL8TimeSeries *V, REAL8TimeSeries *Phi, REAL8 v0, REAL8 m1, REAL8 m2, REAL8 r, int O);

COMPLEX16TimeSeries *XLALSimInspiralPNMode44(REAL8TimeSeries *V, REAL8TimeSeries *Phi, REAL8 v0, REAL8 m1, REAL8 m2, REAL8 r, int O);
COMPLEX16TimeSeries *XLALSimInspiralPNMode43(REAL8TimeSeries *V, REAL8TimeSeries *Phi, REAL8 v0, REAL8 m1, REAL8 m2, REAL8 r, int O);
COMPLEX16TimeSeries *XLALSimInspiralPNMode42(REAL8TimeSeries *V, REAL8TimeSeries *Phi, REAL8 v0, REAL8 m1, REAL8 m2, REAL8 r, int O);
COMPLEX16TimeSeries *XLALSimInspiralPNMode41(REAL8TimeSeries *V, REAL8TimeSeries *Phi, REAL8 v0, REAL8 m1, REAL8 m2, REAL8 r, int O);
COMPLEX16TimeSeries *XLALSimInspiralPNMode40(REAL8TimeSeries *V, REAL8TimeSeries *Phi, REAL8 v0, REAL8 m1, REAL8 m2, REAL8 r, int O);

COMPLEX16TimeSeries *XLALSimInspiralPNMode55(REAL8TimeSeries *V, REAL8TimeSeries *Phi, REAL8 v0, REAL8 m1, REAL8 m2, REAL8 r, int O);
COMPLEX16TimeSeries *XLALSimInspiralPNMode54(REAL8TimeSeries *V, REAL8TimeSeries *Phi, REAL8 v0, REAL8 m1, REAL8 m2, REAL8 r, int O);
COMPLEX16TimeSeries *XLALSimInspiralPNMode53(REAL8TimeSeries *V, REAL8TimeSeries *Phi, REAL8 v0, REAL8 m1, REAL8 m2, REAL8 r, int O);
COMPLEX16TimeSeries *XLALSimInspiralPNMode52(REAL8TimeSeries *V, REAL8TimeSeries *Phi, REAL8 v0, REAL8 m1, REAL8 m2, REAL8 r, int O);
COMPLEX16TimeSeries *XLALSimInspiralPNMode51(REAL8TimeSeries *V, REAL8TimeSeries *Phi, REAL8 v0, REAL8 m1, REAL8 m2, REAL8 r, int O);
COMPLEX16TimeSeries *XLALSimInspiralPNMode50(REAL8TimeSeries *V, REAL8TimeSeries *Phi, REAL8 v0, REAL8 m1, REAL8 m2, REAL8 r, int O);

COMPLEX16TimeSeries *XLALSimInspiralPNMode66(REAL8TimeSeries *V, REAL8TimeSeries *Phi, REAL8 v0, REAL8 m1, REAL8 m2, REAL8 r, int O);
COMPLEX16TimeSeries *XLALSimInspiralPNMode65(REAL8TimeSeries *V, REAL8TimeSeries *Phi, REAL8 v0, REAL8 m1, REAL8 m2, REAL8 r, int O);
COMPLEX16TimeSeries *XLALSimInspiralPNMode64(REAL8TimeSeries *V, REAL8TimeSeries *Phi, REAL8 v0, REAL8 m1, REAL8 m2, REAL8 r, int O);
COMPLEX16TimeSeries *XLALSimInspiralPNMode63(REAL8TimeSeries *V, REAL8TimeSeries *Phi, REAL8 v0, REAL8 m1, REAL8 m2, REAL8 r, int O);
COMPLEX16TimeSeries *XLALSimInspiralPNMode62(REAL8TimeSeries *V, REAL8TimeSeries *Phi, REAL8 v0, REAL8 m1, REAL8 m2, REAL8 r, int O);
COMPLEX16TimeSeries *XLALSimInspiralPNMode61(REAL8TimeSeries *V, REAL8TimeSeries *Phi, REAL8 v0, REAL8 m1, REAL8 m2, REAL8 r, int O);
COMPLEX16TimeSeries *XLALSimInspiralPNMode60(REAL8TimeSeries *V, REAL8TimeSeries *Phi, REAL8 v0, REAL8 m1, REAL8 m2, REAL8 r, int O);


/* TaylorT1 functions */
/* in module LALSimInspiralTaylorT1.c */

int XLALSimInspiralTaylorT1PNEvolveOrbit(REAL8TimeSeries **V, REAL8TimeSeries **phi, REAL8 phiRef, REAL8 deltaT, REAL8 m1, REAL8 m2, REAL8 f_min, REAL8 fRef, REAL8 lambda1, REAL8 lambda2, LALSimInspiralTidalOrder tideO, int O);
int XLALSimInspiralTaylorT1PNGenerator(REAL8TimeSeries **hplus, REAL8TimeSeries **hcross, REAL8 phiRef, REAL8 v0, REAL8 deltaT, REAL8 m1, REAL8 m2, REAL8 f_min, REAL8 fRef, REAL8 r, REAL8 i, REAL8 lambda1, REAL8 lambda2, LALSimInspiralTidalOrder tideO, int amplitudeO, int phaseO);
SphHarmTimeSeries *XLALSimInspiralTaylorT1PNModes(REAL8 phiRef, REAL8 v0, REAL8 deltaT, REAL8 m1, REAL8 m2, REAL8 f_min, REAL8 fRef, REAL8 r, REAL8 lambda1, REAL8 lambda2, LALSimInspiralTidalOrder tideO, int amplitudeO, int phaseO, int lmax);
COMPLEX16TimeSeries *XLALSimInspiralTaylorT1PNMode(REAL8 phiRef, REAL8 v0, REAL8 deltaT, REAL8 m1, REAL8 m2, REAL8 f_min, REAL8 fRef, REAL8 r, REAL8 lambda1, REAL8 lambda2, LALSimInspiralTidalOrder tideO, int amplitudeO, int phaseO, int l, int m);
int XLALSimInspiralTaylorT1PN(REAL8TimeSeries **hplus, REAL8TimeSeries **hcross, REAL8 phiRef, REAL8 deltaT, REAL8 m1, REAL8 m2, REAL8 f_min, REAL8 fRef, REAL8 r, REAL8 i, REAL8 lambda1, REAL8 lambda2, LALSimInspiralTidalOrder tideO, int O);
int XLALSimInspiralTaylorT1PNRestricted(REAL8TimeSeries **hplus, REAL8TimeSeries **hcross, REAL8 phiRef, REAL8 deltaT, REAL8 m1, REAL8 m2, REAL8 f_min, REAL8 fRef, REAL8 r, REAL8 i, REAL8 lambda1, REAL8 lambda2, LALSimInspiralTidalOrder tideO, int O);


/* TaylorT2 functions */
/* in module LALSimInspiralTaylorT2.c */

int XLALSimInspiralTaylorT2PNEvolveOrbit(REAL8TimeSeries **V, REAL8TimeSeries **phi, REAL8 phiRef, REAL8 deltaT, REAL8 m1, REAL8 m2, REAL8 f_min, REAL8 fRef, REAL8 lambda1, REAL8 lambda2, LALSimInspiralTidalOrder tideO, int O);
int XLALSimInspiralTaylorT2PNGenerator(REAL8TimeSeries **hplus, REAL8TimeSeries **hcross, REAL8 phiRef, REAL8 v0, REAL8 deltaT, REAL8 m1, REAL8 m2, REAL8 f_min, REAL8 fRef, REAL8 r, REAL8 i, REAL8 lambda1, REAL8 lambda2, LALSimInspiralTidalOrder tideO, int amplitudeO, int phaseO);
SphHarmTimeSeries *XLALSimInspiralTaylorT2PNModes(REAL8 phiRef, REAL8 v0, REAL8 deltaT, REAL8 m1, REAL8 m2, REAL8 f_min, REAL8 fRef, REAL8 r, REAL8 lambda1, REAL8 lambda2, LALSimInspiralTidalOrder tideO, int amplitudeO, int phaseO, int lmax);
COMPLEX16TimeSeries *XLALSimInspiralTaylorT2PNMode(REAL8 phiRef, REAL8 v0, REAL8 deltaT, REAL8 m1, REAL8 m2, REAL8 f_min, REAL8 fRef, REAL8 r, REAL8 lambda1, REAL8 lambda2, LALSimInspiralTidalOrder tideO, int amplitudeO, int phaseO, int l, int m);
int XLALSimInspiralTaylorT2PN(REAL8TimeSeries **hplus, REAL8TimeSeries **hcross, REAL8 phiRef, REAL8 deltaT, REAL8 m1, REAL8 m2, REAL8 f_min, REAL8 fRef, REAL8 r, REAL8 i, REAL8 lambda1, REAL8 lambda2, LALSimInspiralTidalOrder tideO, int O);
int XLALSimInspiralTaylorT2PNRestricted(REAL8TimeSeries **hplus, REAL8TimeSeries **hcross, REAL8 phiRef, REAL8 deltaT, REAL8 m1, REAL8 m2, REAL8 f_min, REAL8 fRef, REAL8 r, REAL8 i, REAL8 lambda1, REAL8 lambda2, LALSimInspiralTidalOrder tideO, int O);


/* TaylorT3 functions */
/* in module LALSimInspiralTaylorT3.c */

int XLALSimInspiralTaylorT3PNEvolveOrbit(REAL8TimeSeries **V, REAL8TimeSeries **phi, REAL8 phiRef, REAL8 deltaT, REAL8 m1, REAL8 m2, REAL8 f_min, REAL8 fRef, REAL8 lambda1, REAL8 lambda2, LALSimInspiralTidalOrder tideO, int O);
int XLALSimInspiralTaylorT3PNGenerator(REAL8TimeSeries **hplus, REAL8TimeSeries **hcross, REAL8 phiRef, REAL8 v0, REAL8 deltaT, REAL8 m1, REAL8 m2, REAL8 f_min, REAL8 fRef, REAL8 r, REAL8 i, REAL8 lambda1, REAL8 lambda2, LALSimInspiralTidalOrder tideO, int amplitudeO, int phaseO);
SphHarmTimeSeries *XLALSimInspiralTaylorT3PNModes(REAL8 phiRef, REAL8 v0, REAL8 deltaT, REAL8 m1, REAL8 m2, REAL8 f_min, REAL8 fRef, REAL8 r, REAL8 lambda1, REAL8 lambda2, LALSimInspiralTidalOrder tideO, int amplitudeO, int phaseO, int lmax);
COMPLEX16TimeSeries *XLALSimInspiralTaylorT3PNMode(REAL8 phiRef, REAL8 v0, REAL8 deltaT, REAL8 m1, REAL8 m2, REAL8 f_min, REAL8 fRef, REAL8 r, REAL8 lambda1, REAL8 lambda2, LALSimInspiralTidalOrder tideO, int amplitudeO, int phaseO, int l, int m);

int XLALSimInspiralTaylorT3PN(REAL8TimeSeries **hplus, REAL8TimeSeries **hcross, REAL8 phiRef, REAL8 deltaT, REAL8 m1, REAL8 m2, REAL8 f_min, REAL8 fRef, REAL8 r, REAL8 i, REAL8 lambda1, REAL8 lambda2, LALSimInspiralTidalOrder tideO, int O);
int XLALSimInspiralTaylorT3PNRestricted(REAL8TimeSeries **hplus, REAL8TimeSeries **hcross, REAL8 phiRef, REAL8 deltaT, REAL8 m1, REAL8 m2, REAL8 f_min, REAL8 fRef, REAL8 r, REAL8 i, REAL8 lambda1, REAL8 lambda2, LALSimInspiralTidalOrder tideO, int O);


/* TaylorT4 functions */
/* in module LALSimInspiralTaylorT4.c */

int XLALSimInspiralTaylorT4PNEvolveOrbit(REAL8TimeSeries **v, REAL8TimeSeries **phi, REAL8 phiRef, REAL8 deltaT, REAL8 m1, REAL8 m2, REAL8 f_min, REAL8 fRef, REAL8 lambda1, REAL8 lambda2, LALSimInspiralTidalOrder tideO, int O);
int XLALSimInspiralTaylorT4PNGenerator(REAL8TimeSeries **hplus, REAL8TimeSeries **hcross, REAL8 phiRef, REAL8 v0, REAL8 deltaT, REAL8 m1, REAL8 m2, REAL8 f_min, REAL8 fRef, REAL8 r, REAL8 i, REAL8 lambda1, REAL8 lambda2, LALSimInspiralTidalOrder tideO, int amplitudeO, int phaseO);
SphHarmTimeSeries *XLALSimInspiralTaylorT4PNModes(REAL8 phiRef, REAL8 v0, REAL8 deltaT, REAL8 m1, REAL8 m2, REAL8 f_min, REAL8 fRef, REAL8 r, REAL8 lambda1, REAL8 lambda2, LALSimInspiralTidalOrder tideO, int amplitudeO, int phaseO, int lmax);
COMPLEX16TimeSeries *XLALSimInspiralTaylorT4PNMode(REAL8 phiRef, REAL8 v0, REAL8 deltaT, REAL8 m1, REAL8 m2, REAL8 f_min, REAL8 fRef, REAL8 r, REAL8 lambda1, REAL8 lambda2, LALSimInspiralTidalOrder tideO, int amplitudeO, int phaseO, int l, int m);
int XLALSimInspiralTaylorT4PN(REAL8TimeSeries **hplus, REAL8TimeSeries **hcross, REAL8 phiRef, REAL8 deltaT, REAL8 m1, REAL8 m2, REAL8 f_min, REAL8 fRef, REAL8 r, REAL8 i, REAL8 lambda1, REAL8 lambda2, LALSimInspiralTidalOrder tideO, int O);
int XLALSimInspiralTaylorT4PNRestricted(REAL8TimeSeries **hplus, REAL8TimeSeries **hcross, REAL8 phiRef, REAL8 deltaT, REAL8 m1, REAL8 m2, REAL8 f_min, REAL8 fRef, REAL8 r, REAL8 i, REAL8 lambda1, REAL8 lambda2, LALSimInspiralTidalOrder tideO, int O);


/* TaylorEt functions */
/* in module LALSimInspiralTaylorEt.c */

int XLALSimInspiralTaylorEtPNEvolveOrbit(REAL8TimeSeries **V, REAL8TimeSeries **phi, REAL8 phic, REAL8 deltaT, REAL8 m1, REAL8 m2, REAL8 f_min, int O);
int XLALSimInspiralTaylorEtPNGenerator(REAL8TimeSeries **hplus, REAL8TimeSeries **hcross, REAL8 phic, REAL8 x0, REAL8 deltaT, REAL8 m1, REAL8 m2, REAL8 f_min, REAL8 r, REAL8 i, int amplitudeO, int phaseO);
int XLALSimInspiralTaylorEtPN(REAL8TimeSeries **hplus, REAL8TimeSeries **hcross, REAL8 phic, REAL8 deltaT, REAL8 m1, REAL8 m2, REAL8 f_min, REAL8 r, REAL8 i, int O);
int XLALSimInspiralTaylorEtPNRestricted(REAL8TimeSeries **hplus, REAL8TimeSeries **hcross, REAL8 phic, REAL8 deltaT, REAL8 m1, REAL8 m2, REAL8 f_min, REAL8 r, REAL8 i, int O);


/* HGimri functions */
/* in module LALSimInspiralHGimri.c */

int XLALHGimriGenerator(REAL8TimeSeries **hplus, REAL8TimeSeries **hcross, REAL8 phiRef, REAL8 deltaT, REAL8 m1, REAL8 m2, REAL8 f_min, REAL8 r, REAL8 i, REAL8 S1z);


/* TaylorF2 functions */
/* in module LALSimInspiralTaylorF2.c */

<<<<<<< HEAD
int XLALSimInspiralTaylorF2AlignedPhasing(PNPhasingSeries **pfa, const REAL8 m1, const REAL8 m2, const REAL8 chi1, const REAL8 chi2, const REAL8 qm_def1, const REAL8 qm_def2, const LALSimInspiralSpinOrder spinO);
int XLALSimInspiralTaylorF2Core( COMPLEX16FrequencySeries **htilde, const REAL8Sequence *freqs, const REAL8 phi_ref, const REAL8 m1_SI, const REAL8 m2_SI, const REAL8 S1z, const REAL8 S2z, const REAL8 f_ref, const REAL8 shft, const REAL8 r, const REAL8 quadparam1, const REAL8 quadparam2, const REAL8 lambda1, const REAL8 lambda2, const REAL8 ecc, const INT4  eccOrder, const REAL8 f_ecc, const LALSimInspiralSpinOrder spinO, const LALSimInspiralTidalOrder tideO, const INT4 phaseO, const INT4 amplitudeO);
int XLALSimInspiralTaylorF2( COMPLEX16FrequencySeries **htilde, const REAL8 phi_ref, const REAL8 deltaF, const REAL8 m1_SI, const REAL8 m2_SI, const REAL8 S1z, const REAL8 S2z, const REAL8 fStart, const REAL8 fEnd, const REAL8 f_ref, const REAL8 r, const REAL8 quadparam1, const REAL8 quadparam2, const REAL8 lambda1, const REAL8 lambda2, const REAL8 ecc, const INT4  eccOrder, const REAL8 f_ecc, const LALSimInspiralSpinOrder spinO, LALSimInspiralTidalOrder tideO, const INT4 phaseO, const INT4 amplitudeO);
=======
int XLALSimInspiralTaylorF2AlignedPhasing(PNPhasingSeries **pfa, const REAL8 m1, const REAL8 m2, const REAL8 chi1, const REAL8 chi2, const REAL8 qm_def1, const REAL8 qm_def2, const LALSimInspiralSpinOrder spinO, const LALSimInspiralTestGRParam *nonGRparams);
int XLALSimInspiralTaylorF2Core(COMPLEX16FrequencySeries **htilde, const REAL8Sequence *freqs, const REAL8 phi_ref, const REAL8 m1_SI, const REAL8 m2_SI, const REAL8 S1z, const REAL8 S2z, const REAL8 f_ref, const REAL8 shft, const REAL8 r, const REAL8 quadparam1, const REAL8 quadparam2, const REAL8 lambda1, const REAL8 lambda2, const REAL8 ecc, const INT4  eccOrder, const REAL8 f_ecc, const LALSimInspiralSpinOrder spinO, const LALSimInspiralTidalOrder tideO, const INT4 phaseO, const INT4 amplitudeO, const LALSimInspiralTestGRParam *nonGRparams);
int XLALSimInspiralTaylorF2(COMPLEX16FrequencySeries **htilde, const REAL8 phi_ref, const REAL8 deltaF, const REAL8 m1_SI, const REAL8 m2_SI, const REAL8 S1z, const REAL8 S2z, const REAL8 fStart, const REAL8 fEnd, const REAL8 f_ref, const REAL8 r, const REAL8 quadparam1, const REAL8 quadparam2, const REAL8 lambda1, const REAL8 lambda2, const REAL8 ecc, const INT4  eccOrder, const REAL8 f_ecc, const LALSimInspiralSpinOrder spinO, LALSimInspiralTidalOrder tideO, const INT4 phaseO, const INT4 amplitudeO, const LALSimInspiralTestGRParam *nonGRparams);
>>>>>>> bad4f077


/* SpinTaylor precessing waveform functions */
/* in module LALSimInspiralSpinTaylor.c */

/* Struct containing all of the non-dynamical coefficients needed
 * to evolve a TaylorTx spinning, precessing binary and produce a waveform.
 * This struct is passed to the static Derivatives and StoppingTest functions.*/
typedef struct tagXLALSimInspiralSpinTaylorTxCoeffs
{
  REAL8 M; ///< total mass in solar mass units
  REAL8 Mchirp; ///< chirp mass in solar mass units
  REAL8 eta; ///< symmetric mass ratio
  REAL8 m1M; ///< m1 / M
  REAL8 m2M; ///< m2 / M
  REAL8 wdotnewt; ///< leading order coefficient of wdot = \f$\dot{\omega}\f$
  REAL8 wdotcoeff[LAL_MAX_PN_ORDER]; ///< coeffs. of PN corrections to wdot
  REAL8 wdotlogcoeff; ///< coefficient of log term in wdot
  REAL8 wdot3S1O, wdot3S2O; ///< non-dynamical 1.5PN SO corrections
  REAL8 wdot4S1S2, wdot4S1OS2O; ///< non-dynamical 2PN SS corrections
  REAL8 wdot4S1S1,wdot4S2S2; ///< non-dynamical self S^2 2PN correction
  REAL8 wdot4S1OS1O, wdot4S2OS2O; ///< non-dynamical self SO^2 2PN correction
  REAL8 wdot4QMS1S1; ///< non-dynamical S1^2 2PN quadrupole-monopole correct
  REAL8 wdot4QMS1OS1O; ///< non-dynamical (S1.L)^2 2PN quadrupole-monopole co
  REAL8 wdot4QMS2S2; ///< non-dynamical S2^2 2PN quadrupole-monopole correct
  REAL8 wdot4QMS2OS2O; ///< non-dynamical (S2.L)^2 2PN quadrupole-monopole c
  REAL8 wdot5S1O, wdot5S2O; ///< non-dynamical 2.5PN SO corrections
  REAL8 wdot6S1O, wdot6S2O; ///< non-dynamical 3PN SO corrections
  REAL8 wdot6S1S2, wdot6S1OS2O; ///< non-dynamical 3PN S1-S2 corrections
  REAL8 wdot6S1S1, wdot6S1OS1O; ///< non-dynamical 3PN Spin^2 corrections
  REAL8 wdot6S2S2, wdot6S2OS2O; ///< non-dynamical 3PN Spin^2 corrections
  REAL8 wdot6QMS1S1, wdot6QMS1OS1O; ///< non-dynamical 3PN quadrupole-monopole S1^2 corrections
  REAL8 wdot6QMS2S2, wdot6QMS2OS2O; ///< non-dynamical 3PN quadrupole-monopole S2^2 corrections
  REAL8 wdot7S1O, wdot7S2O; ///< non-dynamical 3.5PN SO corrections
  REAL8 wdottidal10;	///< leading order tidal correction
  REAL8 wdottidal12;	///< next to leading order tidal correction
  REAL8 Ecoeff[LAL_MAX_PN_ORDER]; ///< coeffs. of PN corrections to energy
  REAL8 E3S1O, E3S2O; ///< non-dynamical 1.5PN SO corrections
  REAL8 E4S1S2,E4S1OS2O; ///< non-dynamical 2PN SS correction
  REAL8 E4QMS1S1; ///< non-dynamical S1^2 2PN quadrupole-monopole correction
  REAL8 E4QMS1OS1O;///< non-dynamical (S1.L)^2 2PN quadrupole-monopole correction
  REAL8 E4QMS2S2; ///< non-dynamical S2^2 2PN quadrupole-monopole correction
  REAL8 E4QMS2OS2O;///< non-dynamical (S2.L)^2 2PN quadrupole-monopole correction
  REAL8 E5S1O, E5S2O; ///< non-dynamical 2.5PN SO corrections
  REAL8 E6S1S2;  ///< non-dynamical 3PN S1-S2 correction
  REAL8 E6S1OS2O; ///< non-dynamical 3PN S1.LN S2.LN correction
  REAL8 E6S1S1, E6S1OS1O; ///< non-dynamical 3PN slef-spin^2 corrections
  REAL8 E6S2S2, E6S2OS2O; ///< non-dynamical 3PN self-spin^2 corrections
  REAL8 E6QMS1S1, E6QMS1OS1O; ///< non-dynamical 3PN quadrupole-monopole spin^2 corrections
  REAL8 E6QMS2S2, E6QMS2OS2O; ///< non-dynamical 3PN quadrupole-monopole spin^2 corrections
  REAL8 E7S1O, E7S2O; ///< non-dynamical 3.5PN SO corrections
  REAL8 Etidal10; ///< leading order 5PN tidal correction to energy
  REAL8 Etidal12; ///< next to leading order 6PN tidal correction to energy
  REAL8 dEdvnewt;
  REAL8 Fcoeff[LAL_MAX_PN_ORDER];///<FluxCoeff
  REAL8 Fnewt; ///<newtonian term in Flux
  REAL8 Flogcoeff; ///<log coeff in flux
  REAL8 F3S1O;  ///< Coefficient of S1.LN term
  REAL8 F3S2O;  ///< Coefficient of S2.LN term
  REAL8 F4S1S2; ///< Coefficient of S1.S2 term
  REAL8 F4S1OS2O;///< Coefficient of S1.LN S2.LN term
  REAL8 F4S1S1;  ///< Coefficient of S1.S1 term
  REAL8 F4S1OS1O;///< Coefficient of (S1.LN)^2 term
  REAL8 F4S2S2;  ///< Coefficient of S1.S2 term
  REAL8 F4S2OS2O; ///< Coefficient of (S2.LN)^2 term
  REAL8 F4QMS1S1; ///< Coefficient of S1.S1 term
  REAL8 F4QMS2S2; ///< Coefficient of S2.S2 term
  REAL8 F4QMS1OS1O; ///< Coefficient of quad-monop. (S1.LN)^2 term
  REAL8 F4QMS2OS2O; ///< Coefficient of quad-monop. (S2.LN)^2 term
  REAL8 F5S1O;  ///< Coefficient of (S1.LN)
  REAL8 F5S2O;  ///< Coefficient of (S1.LN) term
  REAL8 F6S1O, F6S2O; ///< Coefficient of (Si.LN) term
  REAL8 F6S1S2, F6S1OS2O; ///< Coefficients of S1.S2 and S1.LN S2.LN terms
  REAL8 F6S1S1, F6S1OS1O; ///< Coefficients of S1.S1 and (S1.LN)^2 terms
  REAL8 F6S2S2, F6S2OS2O; ///< Coefficients of S2.S2 and (S2.LN)^2 terms
  REAL8 F6QMS1S1, F6QMS2S2; ///< Coefficients of quad-monop. S1.S1 and S2.S2 terms
  REAL8 F6QMS1OS1O, F6QMS2OS2O; ///< Coefficients of quad-monop. (S1.LN)^2 and (S2.LN)^2 terms
  REAL8 F7S1O; ///< Coefficients of S1.LN term
  REAL8 F7S2O; ///< Coefficients of S2.LN term
  REAL8 Ftidal10;     ///< leading order 5PN tidal correction
  REAL8 Ftidal12;     ///< next-to-leading order 6PN tidal correction
  REAL8 Ldot3S1O, Ldot3S2O; ///< non-dynamical 1.5PN SO corrections
  REAL8 Ldot4S1S2; ///< non-dynamical 2PN coefficients of S1.LN S2xL and S2.LN S1xL
  REAL8 Ldot4QMS1; ///< non-dynamical quad-monop. 2PN coeff of S1.LN S1xL
  REAL8 Ldot4QMS2; ///< non-dynamical quad-monop. 2PN coeff of S2.LN S2xL
  REAL8 Ldot5S1O, Ldot5S2O; ///< non-dynamical 2.5PN SO corrections
  REAL8 Ldot6S1OS2, Ldot6S2OS1; ///< non-dynamical 3PN S1S2 corrections
  REAL8 Ldot6S1OS1, Ldot6S2OS2; ///< non-dynamical 3PN S^2 corrections
  REAL8 Ldot6QMS1O, Ldot6QMS2O; ///< non-dynamical 3PN quadrupole-monopole S^2 corrections
  REAL8 Ldot7S1, Ldot7S2; ///< non-dynamical 3.5PN SxL terms in Ldot
  REAL8 S1dot3; ///< coeff of LNxS1 term in S1dot
  REAL8 S2dot3; ///< coeff of LNxS2 term in S2dot
  REAL8 Sdot4S2;  ///< coeff of S2xS1 term in S1dot and of S1xS2 in S2dot
  REAL8 Sdot4S2O; ///< coeff of LN.S2 LNxS1 term in S1dot and of LN.S1 LNxS2 in S2dot
  REAL8 S1dot4QMS1O; ///< coeff of quad-monop. LN.S1 LNxS1 term in S1dot
  REAL8 S2dot4QMS2O; ///< coeff of quad-monop. LN.S2 LNxS2 term in S1dot
  REAL8 S1dot5S2; ///< coeff of LNxS1 term in S1dot
  REAL8 S2dot5S1; ///< coeff of LNxS2 term in S2dot
  REAL8 S1dot6S1O, S1dot6S2O;  ///< coeff of LN.Si LNxS1 term in S1dot
  REAL8 S1dot6S2; ///< coeff of S2xS1 term in S1dot
  REAL8 S1dot6QMS1O; ///< coeff of quad-monop. S1.LN LNxS1 term in S1dot
  REAL8 S2dot6S1O, S2dot6S2O; ///< coeff of LN.Si LNxS2 term in S2dot
  REAL8 S2dot6S1;    // Coefficient of S1 x S2 in S2dot
  REAL8 S2dot6QMS2O; //Coeff. of quad-monop. S2.LN LN X S2 term in S2dot
  REAL8 S1dot7S2;// Coefficient of S1 x S2 in S1dot
  REAL8 S2dot7S1;// Coefficient of S1 x S2 in S2dot
  REAL8 fStart; ///< starting GW frequency of integration
  REAL8 fEnd; ///< ending GW frequency of integration
  INT4 phaseO; ///< Twice PN order of GW-phase
  LALSimInspiralSpinOrder spinO; ///< Twice PN order of included spin effects
  LALSimInspiralTidalOrder tideO;///< Twice PN order of included tidal effects
  REAL8 prev_domega; ///< Previous value of domega/dt used in stopping test
} XLALSimInspiralSpinTaylorTxCoeffs;
int XLALSimInspiralSpinTaylorPNEvolveOrbit(REAL8TimeSeries **V, REAL8TimeSeries **Phi, REAL8TimeSeries **S1x, REAL8TimeSeries **S1y, REAL8TimeSeries **S1z, REAL8TimeSeries **S2x, REAL8TimeSeries **S2y, REAL8TimeSeries **S2z, REAL8TimeSeries **LNhatx, REAL8TimeSeries **LNhaty, REAL8TimeSeries **LNhatz, REAL8TimeSeries **E1x, REAL8TimeSeries **E1y, REAL8TimeSeries **E1z, REAL8 deltaT, REAL8 m1, REAL8 m2, REAL8 fStart, REAL8 fEnd, REAL8 s1x, REAL8 s1y, REAL8 s1z, REAL8 s2x, REAL8 s2y, REAL8 s2z, REAL8 lnhatx, REAL8 lnhaty, REAL8 lnhatz, REAL8 e1x, REAL8 e1y, REAL8 e1z, REAL8 lambda1, REAL8 lambda2, REAL8 quadparam1, REAL8 quadparam2, LALSimInspiralSpinOrder spinO, LALSimInspiralTidalOrder tideO, INT4 phaseO, Approximant approx);
int XLALSimInspiralSpinTaylorT1(REAL8TimeSeries **hplus, REAL8TimeSeries **hcross, REAL8 phiRef, REAL8 v0, REAL8 deltaT, REAL8 m1, REAL8 m2, REAL8 fStart, REAL8 fRef, REAL8 r, REAL8 s1x, REAL8 s1y, REAL8 s1z, REAL8 s2x, REAL8 s2y, REAL8 s2z, REAL8 lnhatx, REAL8 lnhaty, REAL8 lnhatz, REAL8 e1x, REAL8 e1y, REAL8 e1z, REAL8 lambda1, REAL8 lambda2, REAL8 quadparam1, REAL8 quadparam2, LALSimInspiralSpinOrder spinO, LALSimInspiralTidalOrder tideO, int phaseO, int amplitudeO);
int XLALSimInspiralSpinTaylorT2(REAL8TimeSeries **hplus, REAL8TimeSeries **hcross, REAL8 phiRef, REAL8 v0, REAL8 deltaT, REAL8 m1, REAL8 m2, REAL8 fStart, REAL8 fRef, REAL8 r, REAL8 s1x, REAL8 s1y, REAL8 s1z, REAL8 s2x, REAL8 s2y, REAL8 s2z, REAL8 lnhatx, REAL8 lnhaty, REAL8 lnhatz, REAL8 e1x, REAL8 e1y, REAL8 e1z, REAL8 lambda1, REAL8 lambda2, REAL8 quadparam1, REAL8 quadparam2, LALSimInspiralSpinOrder spinO, LALSimInspiralTidalOrder tideO, int phaseO, int amplitudeO);
int XLALSimInspiralSpinTaylorT4(REAL8TimeSeries **hplus, REAL8TimeSeries **hcross, REAL8 phiRef, REAL8 v0, REAL8 deltaT, REAL8 m1, REAL8 m2, REAL8 fStart, REAL8 fRef, REAL8 r, REAL8 s1x, REAL8 s1y, REAL8 s1z, REAL8 s2x, REAL8 s2y, REAL8 s2z, REAL8 lnhatx, REAL8 lnhaty, REAL8 lnhatz, REAL8 e1x, REAL8 e1y, REAL8 e1z, REAL8 lambda1, REAL8 lambda2, REAL8 quadparam1, REAL8 quadparam2, LALSimInspiralSpinOrder spinO, LALSimInspiralTidalOrder tideO, int phaseO, int amplitudeO);
int XLALSimInspiralSpinTaylorT5(REAL8TimeSeries **hplus, REAL8TimeSeries **hcross, REAL8 phiRef, REAL8 deltaT, REAL8 m1, REAL8 m2, REAL8 fStart, REAL8 r, REAL8 s1x, REAL8 s1y, REAL8 s1z, REAL8 s2x, REAL8 s2y, REAL8 s2z, REAL8 incAngle, int phaseO, int amplitudeO);
int XLALSimInspiralSpinTaylorT4PTFQVecs(REAL8TimeSeries **Q1, REAL8TimeSeries **Q2, REAL8TimeSeries **Q3, REAL8TimeSeries **Q4, REAL8TimeSeries **Q5, REAL8 deltaT, REAL8 m1, REAL8 m2, REAL8 chi1, REAL8 kappa, REAL8 fStart, REAL8 lambda1, REAL8 lambda2, LALSimInspiralSpinOrder spinO, LALSimInspiralTidalOrder tideO, int phaseO);
int XLALSimInspiralSpinTaylorT2Fourier(COMPLEX16FrequencySeries **hplus, COMPLEX16FrequencySeries **hcross, REAL8 fMin, REAL8 fMax, REAL8 deltaF, INT4 kMax, REAL8 phiRef, REAL8 v0, REAL8 m1, REAL8 m2, REAL8 fStart, REAL8 fRef, REAL8 r, REAL8 s1x, REAL8 s1y, REAL8 s1z, REAL8 s2x, REAL8 s2y, REAL8 s2z, REAL8 lnhatx, REAL8 lnhaty, REAL8 lnhatz, REAL8 e1x, REAL8 e1y, REAL8 e1z, REAL8 lambda1, REAL8 lambda2, REAL8 quadparam1, REAL8 quadparam2, LALSimInspiralSpinOrder spinO, LALSimInspiralTidalOrder tideO, INT4 phaseO, INT4 amplitudeO, INT4 phiRefAtEnd);
int XLALSimInspiralSpinTaylorT4Fourier(COMPLEX16FrequencySeries **hplus, COMPLEX16FrequencySeries **hcross, REAL8 fMin, REAL8 fMax, REAL8 deltaF, INT4 kMax, REAL8 phiRef, REAL8 v0, REAL8 m1, REAL8 m2, REAL8 fStart, REAL8 fRef, REAL8 r, REAL8 s1x, REAL8 s1y, REAL8 s1z, REAL8 s2x, REAL8 s2y, REAL8 s2z, REAL8 lnhatx, REAL8 lnhaty, REAL8 lnhatz, REAL8 e1x, REAL8 e1y, REAL8 e1z, REAL8 lambda1, REAL8 lambda2, REAL8 quadparam1, REAL8 quadparam2, LALSimInspiralSpinOrder spinO, LALSimInspiralTidalOrder tideO, INT4 phaseO, INT4 amplitudeO, INT4 phiRefAtEnd);
int XLALSimInspiralSpinTaylorF2(COMPLEX16FrequencySeries **hplus_out, COMPLEX16FrequencySeries **hcross_out, REAL8 phi_ref, REAL8 deltaF, REAL8 m1_SI, REAL8 m2_SI, REAL8 s1x, REAL8 s1y, REAL8 s1z, REAL8 lnhatx, REAL8 lnhaty, REAL8 lnhatz, const REAL8 fStart, const REAL8 fEnd, const REAL8 f_ref, const REAL8 r, LALSimInspiralTestGRParam *moreParams, const LALSimInspiralSpinOrder spinO, const INT4 phaseO, const INT4 amplitudeO);
int XLALSimInspiralPrecessingPTFQWaveforms(REAL8TimeSeries **Q1, REAL8TimeSeries **Q2, REAL8TimeSeries **Q3, REAL8TimeSeries **Q4, REAL8TimeSeries **Q5, REAL8TimeSeries *V, REAL8TimeSeries *Phi, REAL8TimeSeries *S1x, REAL8TimeSeries *S1y, REAL8TimeSeries *S1z, REAL8TimeSeries *S2x, REAL8TimeSeries *S2y, REAL8TimeSeries *S2z, REAL8TimeSeries *LNhatx, REAL8TimeSeries *LNhaty, REAL8TimeSeries *LNhatz, REAL8TimeSeries *E1x, REAL8TimeSeries *E1y, REAL8TimeSeries *E1z, REAL8 m1, REAL8 m2, REAL8 r);
int XLALSimInspiralInitialConditionsPrecessingApproxs(REAL8 *inc, REAL8 *S1x, REAL8 *S1y, REAL8 *S1z, REAL8 *S2x, REAL8 *S2y, REAL8 *S2z, const REAL8 inclIn, const REAL8 S1xIn, const REAL8 S1yIn, const REAL8 S1zIn, const REAL8 S2xIn, const REAL8 S2yIn, const REAL8 S2zIn, const REAL8 m1, const REAL8 m2, const REAL8 fRef, LALSimInspiralFrameAxis axisChoice);
INT4 XLALSimInspiralSpinDerivatives(REAL8 *dLNhx, REAL8 *dLNhy, REAL8 *dLNhz, REAL8 *dE1x, REAL8 *dE1y, REAL8 *dE1z, REAL8 *dS1x, REAL8 *dS1y, REAL8 *dS1z, REAL8 *dS2x, REAL8 *dS2y, REAL8 *dS2z, REAL8 *dphiExtra, const REAL8 v, const REAL8 LNhx, const REAL8 LNhy, const REAL8 LNhz, const REAL8 E1x, const REAL8 E1y, const REAL8 E1z, const REAL8 S1x, const REAL8 S1y, const REAL8 S1z, const REAL8 S2x, const REAL8 S2y, const REAL8 S2z, const REAL8 LNhdotS1, const REAL8 LNhdotS2, XLALSimInspiralSpinTaylorTxCoeffs *params);
INT4 XLALSimInspiralSpinTaylorT4Derivatives(REAL8 t, const REAL8 values[], REAL8 dvalues[], void *mparams);
INT4 XLALSimInspiralSpinTaylorT4Setup(XLALSimInspiralSpinTaylorTxCoeffs *params, REAL8 m1, REAL8 m2, REAL8 fStart, REAL8 fEnd, REAL8 lambda1, REAL8 lambda2, REAL8 quadparam1, REAL8 quadparam2, LALSimInspiralSpinOrder spinO, LALSimInspiralTidalOrder tideO, INT4 phaseO);
INT4 XLALSimSpinTaylorEnergySpinDerivativeSetup(XLALSimInspiralSpinTaylorTxCoeffs *params, const REAL8 lambda1, const REAL8 lambda2, const REAL8 quadparam1, const REAL8 quadparam2);
INT4 XLALSimInspiralSetEnergyPNTerms(REAL8 *Espin3, REAL8 *Espin4, REAL8 *Espin5, REAL8 *Espin6, REAL8 *Espin7, XLALSimInspiralSpinTaylorTxCoeffs *params, const REAL8 LNhdotS1, const REAL8 LNhdotS2, const REAL8 S1sq, const REAL8 S2sq, const REAL8 S1dotS2);

/* time domain eccentric functions */
/* in module LALSimInspiralEccentricTD.c */

int XLALSimInspiralEccentricTDPNEvolveOrbit(REAL8TimeSeries **v, REAL8TimeSeries **et, REAL8TimeSeries **l, REAL8TimeSeries **lambda, REAL8TimeSeries **u, REAL8TimeSeries **phi, REAL8 phiRef, REAL8 deltaT, REAL8 m1, REAL8 m2, REAL8 f_min, REAL8 fRef, REAL8 e_min, int O);
int XLALSimInspiralEccentricTDPNGenerator(REAL8TimeSeries **hplus, REAL8TimeSeries **hcross, REAL8 phiRef, REAL8 deltaT, REAL8 m1, REAL8 m2, REAL8 f_min, REAL8 fRef, REAL8 r, REAL8 i, REAL8 e_min, int amplitudeO, int phaseO);
int XLALSimInspiralEccentricTDPN(REAL8TimeSeries **hplus, REAL8TimeSeries **hcross, REAL8 phiRef, REAL8 deltaT, REAL8 m1, REAL8 m2, REAL8 f_min, REAL8 fRef, REAL8 r, REAL8 i, REAL8 e_min, int O);
int XLALSimInspiralEccentricTDPNRestricted(REAL8TimeSeries **hplus, REAL8TimeSeries **hcross, REAL8 phiRef, REAL8 deltaT, REAL8 m1, REAL8 m2, REAL8 f_min, REAL8 fRef, REAL8 r, REAL8 i, REAL8 e_min, int O);


/* frequency domain eccentric functions */
/* in module LALSimInspiralEccentricityFD.c */

int XLALSimInspiralEFD(COMPLEX16FrequencySeries **hptilde, COMPLEX16FrequencySeries **hctilde, const REAL8 phiRef, const REAL8 deltaF, const REAL8 m1_SI, const REAL8 m2_SI, const REAL8 fStart, const REAL8 fEnd, const REAL8 i, const REAL8 r, const REAL8 inclination_azimuth, const REAL8 e_min, int phaseO);


/* spin-dominated waveform functions */
/* in module LALSimInspiralSpinDominatedWaveform.c */

int XLALSimInspiralSpinDominatedWaveformInterfaceTD(REAL8TimeSeries **hplus, REAL8TimeSeries **hcross, REAL8 deltaT, REAL8 m1, REAL8 m2, REAL8 fStart, REAL8 fRef, REAL8 D, REAL8 s1x, REAL8 s1y, REAL8 s1z, REAL8 lnhatx, REAL8 lnhaty, REAL8 lnhatz, int phaseO, int amplitudeO, REAL8 phiRef);
int XLALSimInspiralSpinDominatedWaveformDriver(REAL8TimeSeries **hplus, REAL8TimeSeries **hcross, REAL8 totalmass, REAL8 nu, REAL8 chi1, REAL8 D, REAL8 kappa1, REAL8 beta1, REAL8 theta, REAL8 fStart, REAL8 fRef, int phaseO, int amplitudeO, REAL8 deltaT, REAL8 phiRef, REAL8 phin0);


/* TaylorF2 Reduced Spin routines */
/* in module LALSimInspiralTaylorF2ReducedSpin.c */

int XLALSimInspiralTaylorF2ReducedSpin(COMPLEX16FrequencySeries **htilde, const REAL8 phic, const REAL8 deltaF, const REAL8 m1_SI, const REAL8 m2_SI, const REAL8 chi, const REAL8 fStart, const REAL8 fEnd, const REAL8 r, const INT4 phaseO, const INT4 ampO);
int XLALSimInspiralTaylorF2ReducedSpinTidal(COMPLEX16FrequencySeries **htilde, const REAL8 phic, const REAL8 deltaF, const REAL8 m1_SI, const REAL8 m2_SI, const REAL8 chi, const REAL8 lam1, const REAL8 lam2, const REAL8 fStart, const REAL8 fEnd, const REAL8 r, const INT4 phaseO, const INT4 ampO);
REAL8 XLALSimInspiralTaylorF2ReducedSpinChirpTime(const REAL8 fStart, const
REAL8 m1_SI, const REAL8 m2_SI, const REAL8 chi, const INT4 O);
REAL8 XLALSimInspiralTaylorF2ReducedSpinComputeChi(const REAL8 m1, const REAL8 m2, const REAL8 s1z, const REAL8 s2z);
int XLALSimInspiralTaylorF2RedSpinMetricMChirpEtaChi(REAL8 *gamma00, REAL8 *gamma01, REAL8 *gamma02, REAL8 *gamma11, REAL8 *gamma12, REAL8 *gamma22, const REAL8 mc, const REAL8 eta, const REAL8 chi, const REAL8 fLow, const REAL8FrequencySeries *Sh);
gsl_matrix *XLALSimInspiralTaylorF2RedSpinFisherMatrixChirpTimes(const REAL8 theta0, const REAL8 theta3, const REAL8 theta3s, const REAL8 fLow, const REAL8 df, REAL8Vector *momI_0, REAL8Vector *momI_2, REAL8Vector *momI_3, REAL8Vector *momI_4, REAL8Vector *momI_5, REAL8Vector *momI_6, REAL8Vector *momI_7, REAL8Vector *momI_8, REAL8Vector *momI_9, REAL8Vector *momI_10, REAL8Vector *momI_11, REAL8Vector *momI_12, REAL8Vector *momI_13, REAL8Vector *momI_14, REAL8Vector *momI_15, REAL8Vector *momI_16, REAL8Vector *momJ_5, REAL8Vector *momJ_6, REAL8Vector *momJ_7, REAL8Vector *momJ_8, REAL8Vector *momJ_9, REAL8Vector *momJ_10, REAL8Vector *momJ_11, REAL8Vector *momJ_12, REAL8Vector *momJ_13, REAL8Vector *momJ_14, REAL8Vector *momK_10, REAL8Vector *momK_11, REAL8Vector *momK_12);
int XLALSimInspiralTaylorF2RedSpinMetricChirpTimes(REAL8 *gamma00, REAL8 *gamma01, REAL8 *gamma02, REAL8 *gamma11, REAL8 *gamma12, REAL8 *gamma22, const REAL8 theta0, const REAL8 theta3, const REAL8 theta3s, const REAL8 fLow, const REAL8 df, REAL8Vector *momI_0, REAL8Vector *momI_2, REAL8Vector *momI_3, REAL8Vector *momI_4, REAL8Vector *momI_5, REAL8Vector *momI_6, REAL8Vector *momI_7, REAL8Vector *momI_8, REAL8Vector *momI_9, REAL8Vector *momI_10, REAL8Vector *momI_11, REAL8Vector *momI_12, REAL8Vector *momI_13, REAL8Vector *momI_14, REAL8Vector *momI_15, REAL8Vector *momI_16, REAL8Vector *momJ_5, REAL8Vector *momJ_6, REAL8Vector *momJ_7, REAL8Vector *momJ_8, REAL8Vector *momJ_9, REAL8Vector *momJ_10, REAL8Vector *momJ_11, REAL8Vector *momJ_12, REAL8Vector *momJ_13, REAL8Vector *momJ_14, REAL8Vector *momK_10, REAL8Vector *momK_11, REAL8Vector *momK_12);
int XLALSimInspiralTaylorF2RedSpinComputeNoiseMoments(REAL8Vector *momI_0, REAL8Vector *momI_2, REAL8Vector *momI_3, REAL8Vector *momI_4, REAL8Vector *momI_5, REAL8Vector *momI_6, REAL8Vector *momI_7, REAL8Vector *momI_8, REAL8Vector *momI_9, REAL8Vector *momI_10, REAL8Vector *momI_11, REAL8Vector *momI_12, REAL8Vector *momI_13, REAL8Vector *momI_14, REAL8Vector *momI_15, REAL8Vector *momI_16, REAL8Vector *momJ_5, REAL8Vector *momJ_6, REAL8Vector *momJ_7, REAL8Vector *momJ_8, REAL8Vector *momJ_9, REAL8Vector *momJ_10, REAL8Vector *momJ_11, REAL8Vector *momJ_12, REAL8Vector *momJ_13, REAL8Vector *momJ_14, REAL8Vector *momK_10, REAL8Vector *momK_11, REAL8Vector *momK_12, REAL8Vector *Sh, REAL8 fLow, REAL8 df);
void XLALSimInspiralTaylorF2RedSpinChirpTimesFromMchirpEtaChi(double *theta0, double *theta3, double *theta3s, double mc, double eta, double chi, double fLow);
void XLALSimInspiralTaylorF2RedSpinMchirpEtaChiFromChirpTimes(double *mc, double *eta, double *chi, double theta0, double theta3, double theta3s, double fLow);

/* waveform tapering routines */
/* in module LALSimInspiralWaveformTaper.c */

int XLALSimInspiralREAL4WaveTaper(REAL4Vector *signalvec, LALSimInspiralApplyTaper bookends);
int XLALSimInspiralREAL8WaveTaper(REAL8Vector *signalvec, LALSimInspiralApplyTaper bookends);

#if 0
{ /* so that editors will match succeeding brace */
#elif defined(__cplusplus)
}
#endif

#endif /* _LALSIMINSPIRAL_H */<|MERGE_RESOLUTION|>--- conflicted
+++ resolved
@@ -600,15 +600,9 @@
 /* TaylorF2 functions */
 /* in module LALSimInspiralTaylorF2.c */
 
-<<<<<<< HEAD
-int XLALSimInspiralTaylorF2AlignedPhasing(PNPhasingSeries **pfa, const REAL8 m1, const REAL8 m2, const REAL8 chi1, const REAL8 chi2, const REAL8 qm_def1, const REAL8 qm_def2, const LALSimInspiralSpinOrder spinO);
-int XLALSimInspiralTaylorF2Core( COMPLEX16FrequencySeries **htilde, const REAL8Sequence *freqs, const REAL8 phi_ref, const REAL8 m1_SI, const REAL8 m2_SI, const REAL8 S1z, const REAL8 S2z, const REAL8 f_ref, const REAL8 shft, const REAL8 r, const REAL8 quadparam1, const REAL8 quadparam2, const REAL8 lambda1, const REAL8 lambda2, const REAL8 ecc, const INT4  eccOrder, const REAL8 f_ecc, const LALSimInspiralSpinOrder spinO, const LALSimInspiralTidalOrder tideO, const INT4 phaseO, const INT4 amplitudeO);
-int XLALSimInspiralTaylorF2( COMPLEX16FrequencySeries **htilde, const REAL8 phi_ref, const REAL8 deltaF, const REAL8 m1_SI, const REAL8 m2_SI, const REAL8 S1z, const REAL8 S2z, const REAL8 fStart, const REAL8 fEnd, const REAL8 f_ref, const REAL8 r, const REAL8 quadparam1, const REAL8 quadparam2, const REAL8 lambda1, const REAL8 lambda2, const REAL8 ecc, const INT4  eccOrder, const REAL8 f_ecc, const LALSimInspiralSpinOrder spinO, LALSimInspiralTidalOrder tideO, const INT4 phaseO, const INT4 amplitudeO);
-=======
 int XLALSimInspiralTaylorF2AlignedPhasing(PNPhasingSeries **pfa, const REAL8 m1, const REAL8 m2, const REAL8 chi1, const REAL8 chi2, const REAL8 qm_def1, const REAL8 qm_def2, const LALSimInspiralSpinOrder spinO, const LALSimInspiralTestGRParam *nonGRparams);
 int XLALSimInspiralTaylorF2Core(COMPLEX16FrequencySeries **htilde, const REAL8Sequence *freqs, const REAL8 phi_ref, const REAL8 m1_SI, const REAL8 m2_SI, const REAL8 S1z, const REAL8 S2z, const REAL8 f_ref, const REAL8 shft, const REAL8 r, const REAL8 quadparam1, const REAL8 quadparam2, const REAL8 lambda1, const REAL8 lambda2, const REAL8 ecc, const INT4  eccOrder, const REAL8 f_ecc, const LALSimInspiralSpinOrder spinO, const LALSimInspiralTidalOrder tideO, const INT4 phaseO, const INT4 amplitudeO, const LALSimInspiralTestGRParam *nonGRparams);
 int XLALSimInspiralTaylorF2(COMPLEX16FrequencySeries **htilde, const REAL8 phi_ref, const REAL8 deltaF, const REAL8 m1_SI, const REAL8 m2_SI, const REAL8 S1z, const REAL8 S2z, const REAL8 fStart, const REAL8 fEnd, const REAL8 f_ref, const REAL8 r, const REAL8 quadparam1, const REAL8 quadparam2, const REAL8 lambda1, const REAL8 lambda2, const REAL8 ecc, const INT4  eccOrder, const REAL8 f_ecc, const LALSimInspiralSpinOrder spinO, LALSimInspiralTidalOrder tideO, const INT4 phaseO, const INT4 amplitudeO, const LALSimInspiralTestGRParam *nonGRparams);
->>>>>>> bad4f077
 
 
 /* SpinTaylor precessing waveform functions */
