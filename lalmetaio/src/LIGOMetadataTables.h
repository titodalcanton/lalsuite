--- conflicted
+++ resolved
@@ -615,16 +615,6 @@
 CoincInspiralSlideTable;
 
 
-<<<<<<< HEAD
-\subsubsection*{Type \texttt{SimBurst}}
-
-</lalLaTeX>
-#endif
-
-
-/* <lalVerbatim> */
-=======
->>>>>>> 6948e4eb
 /** The \c SimBurst structure describes a burst injection.
 */
 typedef struct
@@ -921,26 +911,6 @@
 }
 TimeSlide;
 
-
-<<<<<<< HEAD
-</lalLaTeX>
-#endif
-/* <lalVerbatim> */
-/** This structure corresponds to one row of a time_slide table.
-*/
-typedef struct
-tagTimeSlide
-{
-  struct tagTimeSlide *next;
-  long           process_id;
-  long           time_slide_id;
-  CHAR           instrument[LIGOMETA_STRING_MAX];
-  REAL8          offset;
-}
-TimeSlide;
-
-=======
->>>>>>> 6948e4eb
 typedef union
 tagMetadataTable
 {
